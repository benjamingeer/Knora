/*
 * Copyright © 2021 - 2024 Swiss National Data and Service Center for the Humanities and/or DaSCH Service Platform contributors.
 * SPDX-License-Identifier: Apache-2.0
 */

package org.knora.webapi.core

import org.apache.pekko
import zio._

import org.knora.sipi.SipiServiceTestDelegator
import org.knora.sipi.WhichSipiService
import org.knora.webapi.config.AppConfig.AppConfigurations
import org.knora.webapi.config.AppConfig.AppConfigurationsTest
import org.knora.webapi.config.AppConfigForTestContainers
import org.knora.webapi.config.JwtConfig
import org.knora.webapi.messages.StringFormatter
import org.knora.webapi.messages.util._
import org.knora.webapi.messages.util.search.QueryTraverser
import org.knora.webapi.messages.util.search.gravsearch.prequery.InferenceOptimizationService
import org.knora.webapi.messages.util.search.gravsearch.transformers.ConstructTransformer
import org.knora.webapi.messages.util.search.gravsearch.transformers.OntologyInferencer
import org.knora.webapi.messages.util.search.gravsearch.types.GravsearchTypeInspectionRunner
import org.knora.webapi.messages.util.standoff.StandoffTagUtilV2
import org.knora.webapi.messages.util.standoff.StandoffTagUtilV2Live
import org.knora.webapi.responders.IriService
import org.knora.webapi.responders.admin._
import org.knora.webapi.responders.v2._
import org.knora.webapi.responders.v2.ontology.CardinalityHandler
import org.knora.webapi.responders.v2.ontology.CardinalityHandlerLive
import org.knora.webapi.responders.v2.ontology.OntologyHelpers
import org.knora.webapi.responders.v2.ontology.OntologyHelpersLive
import org.knora.webapi.routing._
import org.knora.webapi.slice.admin.AdminModule
import org.knora.webapi.slice.admin.api.AdminApiModule
import org.knora.webapi.slice.admin.api._
import org.knora.webapi.slice.admin.api.service.GroupRestService
import org.knora.webapi.slice.admin.api.service.PermissionRestService
import org.knora.webapi.slice.admin.api.service.ProjectRestService
import org.knora.webapi.slice.admin.api.service.UserRestService
import org.knora.webapi.slice.admin.domain.service.ProjectExportStorageService
import org.knora.webapi.slice.admin.domain.service._
import org.knora.webapi.slice.common.api._
import org.knora.webapi.slice.common.repo.service.PredicateObjectMapper
import org.knora.webapi.slice.infrastructure.api.ManagementEndpoints
import org.knora.webapi.slice.infrastructure.api.ManagementRoutes
import org.knora.webapi.slice.ontology.api.service.RestCardinalityService
import org.knora.webapi.slice.ontology.api.service.RestCardinalityServiceLive
import org.knora.webapi.slice.ontology.domain.service.CardinalityService
import org.knora.webapi.slice.ontology.domain.service.OntologyRepo
import org.knora.webapi.slice.ontology.repo.service.OntologyCache
import org.knora.webapi.slice.ontology.repo.service.OntologyCacheLive
import org.knora.webapi.slice.ontology.repo.service.OntologyRepoLive
import org.knora.webapi.slice.ontology.repo.service.PredicateRepositoryLive
import org.knora.webapi.slice.resourceinfo.ResourceInfoLayers
import org.knora.webapi.slice.resourceinfo.domain.IriConverter
import org.knora.webapi.slice.search.api.SearchApiRoutes
import org.knora.webapi.slice.search.api.SearchEndpoints
import org.knora.webapi.store.cache.CacheService
import org.knora.webapi.store.cache.CacheServiceRequestMessageHandler
import org.knora.webapi.store.cache.CacheServiceRequestMessageHandlerLive
import org.knora.webapi.store.iiif.IIIFRequestMessageHandler
import org.knora.webapi.store.iiif.IIIFRequestMessageHandlerLive
import org.knora.webapi.store.iiif.api.SipiService
import org.knora.webapi.store.triplestore.api.TriplestoreService
import org.knora.webapi.store.triplestore.impl.TriplestoreServiceLive
import org.knora.webapi.store.triplestore.upgrade.RepositoryUpdater
import org.knora.webapi.testcontainers.DspIngestTestContainer
import org.knora.webapi.testcontainers.FusekiTestContainer
import org.knora.webapi.testcontainers.SharedVolumes
import org.knora.webapi.testcontainers.SipiTestContainer
import org.knora.webapi.testservices.TestClientService

object LayersTest {

  /**
   * The `Environment`s that we require for the tests to run - with or without Sipi
   */
  type DefaultTestEnvironmentWithoutSipi =
    LayersLive.DspEnvironmentLive & FusekiTestContainer & TestClientService

  type DefaultTestEnvironmentWithSipi =
    DefaultTestEnvironmentWithoutSipi & SipiTestContainer & DspIngestTestContainer & SharedVolumes.Images

  type CommonR0 =
    pekko.actor.ActorSystem & AppConfigurationsTest & JwtConfig & WhichSipiService

  type CommonR =
<<<<<<< HEAD
    AdminApiEndpoints &
      ApiRoutes &
      ApiV2Endpoints &
      AppRouter &
      AssetPermissionsResponder &
      Authenticator &
      AuthorizationRestService &
      CacheServiceRequestMessageHandler &
      CardinalityHandler &
      ConstructResponseUtilV2 &
      DspIngestClient &
      GravsearchTypeInspectionRunner &
      GroupRestService &
      GroupService &
      GroupsResponderADM &
      HttpServer &
      IIIFRequestMessageHandler &
      InferenceOptimizationService &
      IriConverter &
      KnoraUserToUserConverter &
      ListsResponder &
      ListsResponderV2 &
      MessageRelay &
      OntologyCache &
      OntologyHelpers &
      OntologyInferencer &
      OntologyRepo &
      OntologyResponderV2 &
      PermissionRestService &
      PermissionUtilADM &
      PermissionsResponder &
      ProjectExportService &
      ProjectExportStorageService &
      ProjectImportService &
      ProjectRestService &
      ProjectService &
      QueryTraverser &
      RepositoryUpdater &
      ResourceUtilV2 &
      ResourcesResponderV2 &
      RestCardinalityService &
      SearchApiRoutes &
      SearchResponderV2 &
      StandoffResponderV2 &
      StandoffTagUtilV2 &
      State &
      TestClientService &
      TriplestoreService &
      UserRestService &
      UserService &
      UsersResponder &
      ValuesResponderV2
=======
    ApiRoutes & AdminApiEndpoints & ApiV2Endpoints & AppRouter & AssetPermissionsResponder & Authenticator &
      AuthorizationRestService & CacheServiceRequestMessageHandler & CardinalityHandler & ConstructResponseUtilV2 &
      DspIngestClient & GravsearchTypeInspectionRunner & GroupsResponderADM & GroupsRestService & GroupService &
      HttpServer & IIIFRequestMessageHandler & InferenceOptimizationService & IriConverter & KnoraUserToUserConverter & ListsResponder &
      ListsResponderV2 & MessageRelay & OntologyCache & OntologyHelpers & OntologyInferencer & OntologyRepo &
      OntologyResponderV2 & PermissionUtilADM & PermissionsResponder & PermissionsRestService & ProjectExportService &
      ProjectExportStorageService & ProjectImportService & ProjectService & ProjectRestService & QueryTraverser &
      RepositoryUpdater & ResourceUtilV2 & ResourcesResponderV2 & RestCardinalityService & SearchApiRoutes &
      SearchResponderV2 & StandoffResponderV2 & StandoffTagUtilV2 & State & TestClientService & TriplestoreService &
      UserService & UsersResponder & UsersRestService & ValuesResponderV2 & JwtService & SipiService & StringFormatter
>>>>>>> 73fc75ff

  private val commonLayersForAllIntegrationTests =
    ZLayer.makeSome[CommonR0, CommonR](
      AdminApiModule.layer,
      AdminModule.layer,
      ApiRoutes.layer,
      ApiV2Endpoints.layer,
      AppRouter.layer,
      AssetPermissionsResponder.layer,
      AuthenticatorLive.layer,
      AuthorizationRestServiceLive.layer,
      BaseEndpoints.layer,
      CacheService.layer,
      CacheServiceRequestMessageHandlerLive.layer,
      CardinalityHandlerLive.layer,
      CardinalityService.layer,
      ConstructResponseUtilV2Live.layer,
      ConstructTransformer.layer,
      DspIngestClientLive.layer,
      GravsearchTypeInspectionRunner.layer,
      GroupsResponderADM.layer,
      HandlerMapper.layer,
      HttpServer.layer,
      IIIFRequestMessageHandlerLive.layer,
      InferenceOptimizationService.layer,
      IriConverter.layer,
      IriService.layer,
      JwtServiceLive.layer,
      KnoraResponseRenderer.layer,
      KnoraUserToUserConverter.layer,
      ListsResponder.layer,
      ListsResponderV2.layer,
      ManagementEndpoints.layer,
      ManagementRoutes.layer,
      MessageRelayLive.layer,
      OntologyCacheLive.layer,
      OntologyHelpersLive.layer,
      OntologyInferencer.layer,
      OntologyRepoLive.layer,
      OntologyResponderV2Live.layer,
      PermissionUtilADMLive.layer,
      PermissionsResponder.layer,
      PredicateObjectMapper.layer,
      PredicateRepositoryLive.layer,
      ProjectExportServiceLive.layer,
      ProjectExportStorageServiceLive.layer,
      ProjectImportServiceLive.layer,
      QueryTraverser.layer,
      RepositoryUpdater.layer,
      ResourceInfoLayers.live,
      ResourceUtilV2Live.layer,
      ResourcesResponderV2.layer,
      RestCardinalityServiceLive.layer,
      SearchApiRoutes.layer,
      SearchEndpoints.layer,
      SearchResponderV2Live.layer,
      SipiServiceTestDelegator.layer,
      StandoffResponderV2.layer,
      StandoffTagUtilV2Live.layer,
      State.layer,
      StringFormatter.live,
      TapirToPekkoInterpreter.layer,
      TestClientService.layer,
      TriplestoreServiceLive.layer,
      UserService.layer,
      UsersResponder.layer,
      ValuesResponderV2Live.layer,
    )

  private val fusekiAndSipiTestcontainers =
    ZLayer.make[
      AppConfigurations & DspIngestTestContainer & FusekiTestContainer & SharedVolumes.Images & SipiTestContainer & WhichSipiService,
    ](
      AppConfigForTestContainers.testcontainers,
      DspIngestTestContainer.layer,
      FusekiTestContainer.layer,
      SipiTestContainer.layer,
      SharedVolumes.Images.layer,
      WhichSipiService.live,
    )

  private val fusekiTestcontainers =
    ZLayer.make[FusekiTestContainer & AppConfigurations & WhichSipiService](
      AppConfigForTestContainers.fusekiOnlyTestcontainer,
      FusekiTestContainer.layer,
      WhichSipiService.mock,
    )

  /**
   * Provides a layer for integration tests which depend on Fuseki as Testcontainers.
   * Sipi/IIIFService will be mocked with the [[SipiServiceMock]]
   *
   * @param system An optional [[pekko.actor.ActorSystem]] for use with Akka's [[pekko.testkit.TestKit]]
   * @return a [[ULayer]] with the [[DefaultTestEnvironmentWithoutSipi]]
   */
  def integrationTestsWithFusekiTestcontainers(
    system: Option[pekko.actor.ActorSystem] = None,
  ): ULayer[DefaultTestEnvironmentWithoutSipi] = {
    // Due to bug in Scala 2 compiler invoking methods with by-name parameters in provide/provideSome method does not work
    // assign the layer to a temp val and use it in the ZLayer.make
    val temp = system.map(ActorSystemTest.layer).getOrElse(ActorSystem.layer)
    ZLayer.make[DefaultTestEnvironmentWithoutSipi](
      commonLayersForAllIntegrationTests,
      fusekiTestcontainers,
      temp,
    )
  }

  /**
   * Provides a layer for integration tests which depend on Fuseki and Sipi as Testcontainers.
   * @return a [[ULayer]] with the [[DefaultTestEnvironmentWithSipi]]
   */
  val integrationTestsWithSipiAndFusekiTestcontainers: ULayer[DefaultTestEnvironmentWithSipi] =
    ZLayer.make[DefaultTestEnvironmentWithSipi](
      commonLayersForAllIntegrationTests,
      fusekiAndSipiTestcontainers,
      ActorSystem.layer,
    )
}<|MERGE_RESOLUTION|>--- conflicted
+++ resolved
@@ -86,7 +86,6 @@
     pekko.actor.ActorSystem & AppConfigurationsTest & JwtConfig & WhichSipiService
 
   type CommonR =
-<<<<<<< HEAD
     AdminApiEndpoints &
       ApiRoutes &
       ApiV2Endpoints &
@@ -106,6 +105,7 @@
       IIIFRequestMessageHandler &
       InferenceOptimizationService &
       IriConverter &
+      JwtService &
       KnoraUserToUserConverter &
       ListsResponder &
       ListsResponderV2 &
@@ -130,27 +130,17 @@
       RestCardinalityService &
       SearchApiRoutes &
       SearchResponderV2 &
+      SipiService &
       StandoffResponderV2 &
       StandoffTagUtilV2 &
       State &
+      StringFormatter &
       TestClientService &
       TriplestoreService &
       UserRestService &
       UserService &
       UsersResponder &
       ValuesResponderV2
-=======
-    ApiRoutes & AdminApiEndpoints & ApiV2Endpoints & AppRouter & AssetPermissionsResponder & Authenticator &
-      AuthorizationRestService & CacheServiceRequestMessageHandler & CardinalityHandler & ConstructResponseUtilV2 &
-      DspIngestClient & GravsearchTypeInspectionRunner & GroupsResponderADM & GroupsRestService & GroupService &
-      HttpServer & IIIFRequestMessageHandler & InferenceOptimizationService & IriConverter & KnoraUserToUserConverter & ListsResponder &
-      ListsResponderV2 & MessageRelay & OntologyCache & OntologyHelpers & OntologyInferencer & OntologyRepo &
-      OntologyResponderV2 & PermissionUtilADM & PermissionsResponder & PermissionsRestService & ProjectExportService &
-      ProjectExportStorageService & ProjectImportService & ProjectService & ProjectRestService & QueryTraverser &
-      RepositoryUpdater & ResourceUtilV2 & ResourcesResponderV2 & RestCardinalityService & SearchApiRoutes &
-      SearchResponderV2 & StandoffResponderV2 & StandoffTagUtilV2 & State & TestClientService & TriplestoreService &
-      UserService & UsersResponder & UsersRestService & ValuesResponderV2 & JwtService & SipiService & StringFormatter
->>>>>>> 73fc75ff
 
   private val commonLayersForAllIntegrationTests =
     ZLayer.makeSome[CommonR0, CommonR](
