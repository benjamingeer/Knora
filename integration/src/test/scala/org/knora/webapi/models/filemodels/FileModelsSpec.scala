--- conflicted
+++ resolved
@@ -630,96 +630,5 @@
         json should equal(expectedJSON)
       }
     }
-<<<<<<< HEAD
-
-    "generating a message representation of a ChangeFileRequest," should {
-      "correctly serialize a DocumentRepresentation with default values" in {
-        val resourceIRI = stringFormatter.makeRandomResourceIri("7777")
-        val valueIRI    = stringFormatter.makeRandomResourceIri("7777")
-
-        val documentRepresentation = ChangeFileRequest.make(
-          fileType = FileType.DocumentFile(),
-          internalFilename = fileNamePDF,
-          resourceIri = resourceIRI,
-          valueIri = valueIRI
-        )
-        val msg = documentRepresentation.toMessage()
-        msg.updateValue should equal(
-          UpdateValueContentV2(
-            resourceIri = resourceIRI,
-            resourceClassIri = "http://api.knora.org/ontology/knora-api/v2#DocumentFileValue".toSmartIri,
-            propertyIri = "http://api.knora.org/ontology/knora-api/v2#hasDocumentFileValue".toSmartIri,
-            valueIri = valueIRI,
-            valueContent = FileModelUtil.getFileValueContent(
-              fileType = FileType.DocumentFile(),
-              internalFilename = fileNamePDF,
-              internalMimeType = Some("application/pdf"),
-              originalFilename = None,
-              originalMimeType = Some("application/pdf"),
-              comment = None
-            ),
-            permissions = None,
-            valueCreationDate = None,
-            newValueVersionIri = None
-          )
-        )
-      }
-
-      "correctly serialize a DocumentRepresentation with custom values" in {
-        val resourceIRI             = stringFormatter.makeRandomResourceIri("7777")
-        val valueIRI                = stringFormatter.makeRandomResourceIri("7777")
-        val className               = "CustomDocumentRepresentation"
-        val prefix                  = "onto"
-        val fileName                = "wordfile.docx"
-        val internalMimeType        = "application/vnd.openxmlformats-officedocument.wordprocessingml.document"
-        val originalFileName        = "original-wordfile.doc"
-        val originalMimetype        = "application/msword"
-        val customComment           = "a comment on this word file"
-        val valuePermission         = Some("V knora-admin:UnknownUser,knora-admin:KnownUser|M knora-admin:ProjectMember")
-        val customValueCreationDate = Some(Instant.now())
-        val customValueVersionIRI   = Some(stringFormatter.makeRandomResourceIri("7777").toSmartIri)
-        val resourceClassIRI        = "http://www.knora.org/ontology/0801/biblio#Book".toSmartIri
-
-        val documentRepresentation = ChangeFileRequest.make(
-          fileType = FileType.DocumentFile(),
-          internalFilename = fileName,
-          resourceIri = resourceIRI,
-          valueIri = valueIRI,
-          className = Some(className),
-          ontologyName = prefix
-        )
-        val msg = documentRepresentation.toMessage(
-          internalMimeType = Some(internalMimeType),
-          originalFilename = Some(originalFileName),
-          originalMimeType = Some(originalMimetype),
-          comment = Some(customComment),
-          permissions = valuePermission,
-          valueCreationDate = customValueCreationDate,
-          newValueVersionIri = customValueVersionIRI,
-          resourceClassIRI = Some(resourceClassIRI)
-        )
-        msg.updateValue should equal(
-          UpdateValueContentV2(
-            resourceIri = resourceIRI,
-            resourceClassIri = resourceClassIRI,
-            propertyIri = "http://api.knora.org/ontology/knora-api/v2#hasDocumentFileValue".toSmartIri,
-            valueIri = valueIRI,
-            valueContent = FileModelUtil.getFileValueContent(
-              fileType = FileType.DocumentFile(),
-              internalFilename = fileName,
-              internalMimeType = Some(internalMimeType),
-              originalFilename = Some(originalFileName),
-              originalMimeType = Some(originalMimetype),
-              comment = Some(customComment)
-            ),
-            permissions = valuePermission,
-            valueCreationDate = customValueCreationDate,
-            newValueVersionIri = customValueVersionIRI
-          )
-        )
-      }
-    }
-=======
->>>>>>> 0aae8173
   }
 }