--- conflicted
+++ resolved
@@ -49,15 +49,9 @@
 
 * Linux or macOS (with some caveats)
 * [OpenJDK](https://adoptopenjdk.net)
-<<<<<<< HEAD
-* [SBT](http://www.scala-sbt.org/)
-
-[Jena Fuseki](https://jena.apache.org/) is recommended. Support for other RDF
-=======
 * [SBT](https://www.scala-sbt.org)
 
 [Jena Fuseki](https://jena.apache.org) is recommended. Support for other RDF
->>>>>>> e4fd02c9
 triplestores is planned.
 
 ### For building the documentation
@@ -122,13 +116,8 @@
 You can help by testing Knora with your data, making bug reports, improving the
 documentation, and adding features that you need.
 
-<<<<<<< HEAD
-First, open an [issue](https://github.com/dhlab-basel/Knora/issues) to describe
-your problem or idea. We may ask you to submit a
-=======
 First, open an [issue](https://github.com/dasch-swiss/knora-api/issues) to
 describe your problem or idea. We may ask you to submit a
->>>>>>> e4fd02c9
 [pull request](https://help.github.com/articles/about-pull-requests/)
 implementing the desired functionality.
 
