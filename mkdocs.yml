--- conflicted
+++ resolved
@@ -64,10 +64,7 @@
               - 0003 Change IIIF Service Manager and Sipi implementation to zlayer: 05-internals/design/adr/ADR-0003-change-iiif-service-manager-and-sipi-implementation-to-zlayer.md
               - 0004 Change Triplestore Service Manager and Fuseki implementation to ZLayer: 05-internals/design/adr/ADR-0004-change-triplestore-service-manager-and-fuseki-implementation-to-zlayer.md
               - 0005 Change ResponderManager to a simple case class: 05-internals/design/adr/ADR-0005-change-respondermanager-to-a-simple-case-class.md
-<<<<<<< HEAD
-=======
               - 0006 Gradually Replace AKKA-HTTP with ZIO-HTTP: 05-internals/design/adr/ADR-0006-use-zio-http.md
->>>>>>> 34df59dc
           - DSP-API Design Principles:
               - Design Overview: 05-internals/design/principles/design-overview.md
               - Futures with Akka: 05-internals/design/principles/futures-with-akka.md
@@ -95,11 +92,8 @@
               - SPARQL Query Design: 05-internals/design/api-v2/query-design.md
           - Admin API Design:
               - Administration: 05-internals/design/api-admin/administration.md
-<<<<<<< HEAD
           - DSP Domain:
               - Domain Entities and Usecases: 05-internals/design/domain/domain-model.md
-=======
->>>>>>> 34df59dc
       - Development:
           - Overview: 05-internals/development/overview.md
           - Build and Running: 05-internals/development/building-and-running.md
@@ -127,20 +121,9 @@
 
 theme:
   name: material
-<<<<<<< HEAD
-  logo: "assets/icons/dasch-icon-white.svg"
-  favicon: "assets/icons/dasch-favicon.ico"
-  icon:
-    repo: fontawesome/brands/github
-  palette:
-    primary: "deep purple"
-    accent: "deep purple"
   features:
     - navigation.tabs
     - navigation.sections
-
-extra_css:
-  - "assets/style/theme.css"
 
 markdown_extensions:
   - pymdownx.superfences:
@@ -149,9 +132,4 @@
           class: mermaid
           format: !!python/name:pymdownx.superfences.fence_code_format
   - pymdownx.tasklist:
-      custom_checkbox: true
-=======
-  features:
-    - navigation.tabs
-    - navigation.sections
->>>>>>> 34df59dc
+      custom_checkbox: true