@prefix xml: <http://www.w3.org/XML/1998/namespace> .
@prefix xsd: <http://www.w3.org/2001/XMLSchema#> .
@prefix rdf: <http://www.w3.org/1999/02/22-rdf-syntax-ns#> .
@prefix rdfs: <http://www.w3.org/2000/01/rdf-schema#> .
@prefix owl: <http://www.w3.org/2002/07/owl#> .
@prefix foaf: <http://xmlns.com/foaf/0.1/> .
@prefix dcterms: <http://purl.org/dc/terms/> .
@prefix knora-base: <http://www.knora.org/ontology/knora-base#> .
@prefix salsah-gui: <http://www.knora.org/ontology/salsah-gui#> .
@prefix standoff: <http://www.knora.org/ontology/standoff#> .
@prefix biblio: <http://www.knora.org/ontology/0802/biblio#> .
@base <http://www.knora.org/ontology/0801/beol#> .

@prefix : <http://www.knora.org/ontology/0801/beol#> .

<http://www.knora.org/ontology/0801/beol> rdf:type owl:Ontology ;
    rdfs:label "The BEOL ontology" ;
    knora-base:attachedToProject <http://rdfh.ch/projects/yTerZGyxjZVqFMNNKXCDPF> .

##########################################################
#
# PROPERTIES
#
##########################################################


### ###########################################
### beol:title

:title rdf:type owl:ObjectProperty ;


       rdfs:subPropertyOf knora-base:hasValue, dcterms:title ;


       rdfs:label "Titel"@de ,
                  "Titre"@fr ,
                  "Titolo"@it ,
                  "Title"@en ;

       rdfs:comment """Titel"""@de ,
                    """Title"""@en;

       knora-base:subjectClassConstraint :writtenSource ;

       knora-base:objectClassConstraint knora-base:TextValue ;

       salsah-gui:guiElement salsah-gui:SimpleText ;

       salsah-gui:guiAttribute "size=80" ,
                               "maxlength=255" .

### ###########################################
### beol:sectionHasTitle

:sectionHasTitle rdf:type owl:ObjectProperty ;

       rdfs:subPropertyOf knora-base:hasValue, dcterms:title;

       rdfs:label "Titel"@de ,
                  "Titre"@fr ,
                  "Titolo"@it ,
                  "Title"@en ;

       rdfs:comment """Titel"""@de ,
                    """Title"""@en;

       knora-base:subjectClassConstraint :section ;


       knora-base:objectClassConstraint knora-base:TextValue ;

       salsah-gui:guiElement salsah-gui:SimpleText ;

       salsah-gui:guiAttribute "size=80" ,
                               "maxlength=255" .

### ###########################################
### beol:creationDate

    :creationDate rdf:type owl:ObjectProperty ;

                  rdfs:subPropertyOf knora-base:hasValue, dcterms:date ;

                  rdfs:label "Datum der Entstehung"@de ,
                             "Date of creation"@en ;

                  knora-base:subjectClassConstraint :writtenSource ;

                  knora-base:objectClassConstraint knora-base:DateValue ;

                  salsah-gui:guiElement salsah-gui:Date ;

                  rdfs:comment """Datum der Entstehung"""@de ,
                               """Date of creation"""@en .


### ###########################################
### beol:hasAuthor

    :hasAuthor rdf:type owl:ObjectProperty ;

           rdfs:subPropertyOf knora-base:hasLinkTo ;

           rdfs:label "Autor/Verfasser"@de ,
                      "Author"@en ;

           rdfs:comment """Autor/Verfasser"""@de ,
                        """Author"""@en ;

           knora-base:subjectClassConstraint :writtenSource ;

           knora-base:objectClassConstraint :person ;

           salsah-gui:guiElement salsah-gui:Searchbox .


### ###########################################
### beol:hasAuthorValue

:hasAuthorValue rdf:type owl:ObjectProperty ;

                knora-base:objectClassConstraint knora-base:LinkValue ;

                knora-base:subjectClassConstraint :writtenSource ;

                rdfs:subPropertyOf knora-base:hasLinkToValue ;

                rdfs:label "Autor/Verfasser"@de ,
                           "Author"@en ;

                rdfs:comment """Autor/Verfasser"""@de ,
                             """Author"""@en .

### ###########################################
### beol:hasRecipient

:hasRecipient rdf:type owl:ObjectProperty ;

              rdfs:subPropertyOf knora-base:hasLinkTo ;

              rdfs:label "Empfänger"@de ,
                         "Recipient"@en ;

              rdfs:comment """Empfänger"""@de ,
                           """Recipient"""@en ;

              knora-base:subjectClassConstraint :letter ;

              knora-base:objectClassConstraint :person ;

              salsah-gui:guiElement salsah-gui:Searchbox .

### ###########################################
### beol:hasRecipientValue

:hasRecipientValue rdf:type owl:ObjectProperty ;

                   knora-base:objectClassConstraint knora-base:LinkValue ;

                   knora-base:subjectClassConstraint :letter ;

                   rdfs:subPropertyOf knora-base:hasLinkToValue ;

                   rdfs:label "Empfänger"@de ,
                              "Recipient"@en ;

                   rdfs:comment """Empfänger"""@de ,
                                """Recipient"""@en .

### ###########################################
### beol:hasFigure

:hasFigure rdf:type owl:ObjectProperty ;

              rdfs:subPropertyOf knora-base:hasLinkTo ;

              rdfs:label "Zeichen"@de ,
                         "Figure"@en ;

              rdfs:comment """Zeichen von Brief"""@de ,
                           """Figure of Letter"""@en ;

              knora-base:objectClassConstraint :figure ;

              salsah-gui:guiElement salsah-gui:Searchbox .

### ###########################################
### beol:hasFigureValue

:hasFigureValue rdf:type owl:ObjectProperty ;

                   knora-base:objectClassConstraint knora-base:LinkValue ;

                   rdfs:subPropertyOf knora-base:hasLinkToValue ;

                   rdfs:label "Zeichen"@de ,
                              "Figure"@en ;

                   rdfs:comment """Zeichen von Brief"""@de ,
                                """Figure of Letter"""@en .

### ###########################################
### beol:letterHasTranslation

:letterHasTranslation rdf:type owl:ObjectProperty ;

              rdfs:subPropertyOf knora-base:hasLinkTo ;

              rdfs:label "Übersetzung"@de ,
                         "Translation"@en ;

              rdfs:comment """Übersetzung"""@de ,
                           """Translation"""@en ;

              knora-base:subjectClassConstraint :letter ;

              knora-base:objectClassConstraint :letter ;

              salsah-gui:guiElement salsah-gui:Searchbox .

### ###########################################
### beol:letterHasTranslationValue

:letterHasTranslationValue rdf:type owl:ObjectProperty ;

                   knora-base:objectClassConstraint knora-base:LinkValue ;

                   knora-base:subjectClassConstraint :letter ;

                   rdfs:subPropertyOf knora-base:hasLinkToValue ;

                   rdfs:label "Übersetzung"@de ,
                              "Translation"@en ;

                   rdfs:comment """Übersetzung"""@de ,
                                """Translation"""@en .

### ###########################################
### beol:letterHasOriginal

:letterHasOriginal rdf:type owl:ObjectProperty ;

              rdfs:subPropertyOf knora-base:hasLinkTo ;

              rdfs:label "Manuscript des Briefs"@de ,
                         "Manuscript of letter"@en ;

              rdfs:comment "Manuscript des Briefs"@de ,
                           "Manuscript of letter"@en ;

              knora-base:subjectClassConstraint :letter ;

              knora-base:objectClassConstraint :manuscript ;

              salsah-gui:guiElement salsah-gui:Searchbox .

### ###########################################
### beol:letterHasOriginalValue

:letterHasOriginalValue rdf:type owl:ObjectProperty ;

                   knora-base:objectClassConstraint knora-base:LinkValue ;

                   knora-base:subjectClassConstraint :letter ;

                   rdfs:subPropertyOf knora-base:hasLinkToValue ;

                   rdfs:label "Manuscript des Briefs"@de ,
                              "Manuscript of letter"@en ;

                   rdfs:comment "Manuscript des Briefs"@de ,
                                "Manuscript of letter"@en .

### ###########################################
### beol:letterIsReplyTo

:letterIsReplyTo rdf:type owl:ObjectProperty ;

              rdfs:subPropertyOf knora-base:hasLinkTo ;

              rdfs:label "Antwort auf"@de ,
                         "Reply to"@en ;

              rdfs:comment """Der Brief ist eine Antwort auf einen Brief"""@de ,
                           """Letter is reply to another letter"""@en ;

              knora-base:subjectClassConstraint :letter ;

              knora-base:objectClassConstraint :letter ;

              salsah-gui:guiElement salsah-gui:Searchbox .

### ###########################################
### beol:letterIsReplyToValue

:letterIsReplyToValue rdf:type owl:ObjectProperty ;

                   knora-base:objectClassConstraint knora-base:LinkValue ;

                   knora-base:subjectClassConstraint :writtenSource ;

                   rdfs:subPropertyOf knora-base:hasLinkToValue ;

                   rdfs:label "Antwort auf"@de ,
                              "Reply to"@en ;

                   rdfs:comment """Der Brief ist eine Antwort auf einen Brief"""@de ,
                                """Letter is reply to another letter"""@en .


### ###########################################
### beol:mentionsPerson

:mentionsPerson rdf:type owl:ObjectProperty ;

                rdfs:subPropertyOf knora-base:hasLinkTo ;

                rdfs:label "erwähnte Person"@de ,
                           "mentioned person"@en ;

                rdfs:comment """erwähnte Person"""@de ,
                             """mentioned person"""@en ;

                knora-base:subjectClassConstraint :letter ;

                knora-base:objectClassConstraint :person ;

                salsah-gui:guiElement salsah-gui:Searchbox .

### ###########################################
### beol:mentionsPersonValue

:mentionsPersonValue rdf:type owl:ObjectProperty ;

                     rdfs:label "erwähnte Person"@de ,
                                "mentioned person"@en ;

                     rdfs:comment """erwähnte Person"""@de ,
                                  """mentioned person"""@en ;

                     knora-base:objectClassConstraint knora-base:LinkValue ;

                     knora-base:subjectClassConstraint :letter ;

                     rdfs:subPropertyOf knora-base:hasLinkToValue .

### ###########################################
### beol:letterHasNumber

:letterHasNumber rdf:type owl:ObjectProperty ;

          rdfs:subPropertyOf knora-base:hasValue ;

          rdfs:label "Briefnummer"@de ,
                     "Letter Number"@en ;

          rdfs:comment """Der Nummer des Briefes"""@de ,
                       """Number of the letter """@en ;

          knora-base:subjectClassConstraint :letter ;

          knora-base:objectClassConstraint knora-base:TextValue ;

          salsah-gui:guiElement salsah-gui:Textarea ;

          salsah-gui:guiAttribute "cols=60" ,
                                  "rows=4" ,
                                  "wrap=soft" .

### ###########################################
### beol:letterHasRepertoriumNumber

:letterHasRepertoriumNumber rdf:type owl:ObjectProperty ;

          rdfs:label "Repertorium-Nummer"@de ,
                     "Repertorium-Number"@en ;

          rdfs:comment """Der Nummer in Repertorium der Euler-Korrespondenz (O.IVA/1, p.134-166)"""@de ,
                       """Number in Repertorium of Euler correspondence (O.IVA/1, p.134-166)"""@en ;

          knora-base:subjectClassConstraint :letter ;

          knora-base:objectClassConstraint knora-base:TextValue ;

          salsah-gui:guiElement salsah-gui:SimpleText ;

          rdfs:subPropertyOf knora-base:hasValue .


### ###########################################
### beol:letterHasLanguage

:letterHasLanguage rdf:type owl:ObjectProperty ;

                rdfs:label "Sprache"@de ,
                         "Language"@en ;

                rdfs:comment """Represents language of the letter."""@en ;

                knora-base:objectClassConstraint knora-base:TextValue ;

                salsah-gui:guiElement salsah-gui:SimpleText ;

                knora-base:subjectClassConstraint :letter ;

                rdfs:subPropertyOf knora-base:hasValue .


### ###########################################
### beol:endnoteHasNumber

:endnoteHasNumber rdf:type owl:ObjectProperty ;

          rdfs:subPropertyOf knora-base:hasValue ;

          rdfs:label "Endnote-Nummer"@de ,
                     "Endnote Number"@en ;

          rdfs:comment """Der Nummer der Note"""@de ,
                       """Number of the endnote """@en ;

          knora-base:subjectClassConstraint :endnote ;

          knora-base:objectClassConstraint knora-base:TextValue ;

          salsah-gui:guiElement salsah-gui:Textarea ;

          salsah-gui:guiAttribute "cols=60" ,
                                  "rows=4" ,
                                  "wrap=soft" .

### ###########################################
### beol:location

:location rdf:type owl:ObjectProperty ;

          rdfs:subPropertyOf knora-base:hasValue ;

          rdfs:label "Standort"@de ,
                     "Emplacement"@fr ,
                     "Postazione"@it ,
                     "Location"@en ;

          rdfs:comment """Der Ort, wo sich das physische Original befindet"""@de ,
                       """Place where the physical original is located """@en ;

          knora-base:subjectClassConstraint :writtenSource ;

          knora-base:objectClassConstraint knora-base:TextValue ;

          salsah-gui:guiElement salsah-gui:Textarea ;

          salsah-gui:guiAttribute "cols=60" ,
                                  "rows=4" ,
                                  "wrap=soft" .

### ###########################################
### beol:partOfValue

:partOfValue rdf:type owl:ObjectProperty ;

             rdfs:subPropertyOf knora-base:isPartOfValue ;

             knora-base:objectClassConstraint knora-base:LinkValue ;

             rdfs:label "ist ein Teil von"@de ,
                        "est un part de"@fr ,
                        "e una parte di"@it ,
                        "is a part of"@en ;

             rdfs:comment """Diese Property bezeichnet eine Verbindung zu einer anderen Resource, in dem ausgesagt wird, dass die vorliegende Resource ein integraler Teil der anderen Resource ist. Zum Beispiel ist eine Buchseite ein integraler Bestandteil genau eines Buches."""@de ;

             knora-base:subjectClassConstraint :documentImage ;

             salsah-gui:guiElement salsah-gui:Searchbox .


### ###########################################
### beol:partOf

:partOf rdf:type owl:ObjectProperty ;

        rdfs:subPropertyOf knora-base:isPartOf ;

        rdfs:label "ist ein Teil von"@de ,
                   "est un part de"@fr ,
                   "fa parte di"@it ,
                   "is a part of"@en ;

        rdfs:comment """Diese Property bezeichnet eine Verbindung zu einer anderen Resource, in dem ausgesagt wird, dass die vorliegende Resource ein integraler Teil der anderen Resource ist. Zum Beispiel ist eine Buchseite ein integraler Bestandteil genau eines Buches."""@de ,
                     """Represents a relation to another resource of which this resource is a part (dependent)"""@en ;

        knora-base:subjectClassConstraint :documentImage ;

        knora-base:objectClassConstraint :writtenSource ;

        salsah-gui:guiElement salsah-gui:Searchbox .

### ###########################################
### beol:seqnum

:seqnum rdf:type owl:ObjectProperty ;

        rdfs:subPropertyOf knora-base:seqnum ;

        rdfs:label "Sequenznummer"@de ,
                   "Numéro de Séquence"@fr ,
                   "Numero di scala"@it ,
                   "Sequence number"@en ;

        rdfs:comment """Diese Property bezeichnet die Position in einer geordneten Reihenfolge"""@de ,
                     """Cette \"property\" dénote la position dans un séquence."""@fr ,
                     """This property stands for the position within a set of rdered items (resoucres)"""@en ;

        knora-base:subjectClassConstraint :documentImage ;

        knora-base:objectClassConstraint knora-base:IntValue ;

        salsah-gui:guiElement salsah-gui:Spinbox ;

        salsah-gui:guiAttribute "min=0" ,
                                "max=-1" .

### ###########################################
### beol:pagenum

:pagenum rdf:type owl:ObjectProperty ;

         rdfs:subPropertyOf knora-base:hasValue ;

         rdfs:label "Seitenbezeichnung"@de ,
                    "Désignation de page"@fr ,
                    "Page identifier"@en ;

         rdfs:comment """Eine eindeutige numerische Bezeichnung einer Seite"""@de ,
                      """A distinct identification of a page"""@en ;

         knora-base:subjectClassConstraint :documentImage ;

         knora-base:objectClassConstraint knora-base:TextValue ;

         salsah-gui:guiElement salsah-gui:SimpleText ;

         salsah-gui:guiAttribute "size=8" ,
                                 "maxlength=8" .


### ###########################################
### beol:comment

:comment rdf:type owl:ObjectProperty ;

                  rdfs:subPropertyOf knora-base:hasComment ;

                  rdfs:label "Kommentar"@de ,
                             "Commentaire"@fr ,
                             "Commento"@it ,
                             "Comment"@en ;

                  rdfs:comment """Bemerkungen"""@de ,
                               """Comment"""@en ;

                  knora-base:subjectClassConstraint knora-base:Resource ;

                  knora-base:objectClassConstraint knora-base:TextValue ;

                  salsah-gui:guiElement salsah-gui:Richtext .

### ###########################################
###  http://www.knora.org/ontology/0801/beol#mentionedIn

:mentionedIn rdf:type owl:ObjectProperty ;

                    rdfs:label "Mentioned In"@en ;

                    rdfs:comment """Represents where the resource is mentioned ."""@en ;

                    knora-base:objectClassConstraint knora-base:TextValue ;

                    salsah-gui:guiElement salsah-gui:SimpleText ;

                    rdfs:subPropertyOf knora-base:hasValue .


### ###########################################
### beol:hasText

:hasText rdf:type owl:ObjectProperty ;

                  rdfs:subPropertyOf knora-base:hasValue ;

                  rdfs:label "Text"@de ,
                             "texte"@fr ,
                             "testo"@it ,
                             "Text"@en ;

                  rdfs:comment """Text"""@de ,
                               """Text"""@en ;

                  knora-base:objectClassConstraint knora-base:TextValue ;

                  salsah-gui:guiElement salsah-gui:Richtext .

### ###########################################
### beol:hasCaption

:hasCaption rdf:type owl:ObjectProperty ;

                  rdfs:subPropertyOf :hasText ;

                  rdfs:label "Bildunterschrift"@de ,
                             "légende"@fr ,
                             "leggenda"@it ,
                             "Caption"@en ;

                  rdfs:comment """Bildunterschrift"""@de ,
                               """Caption"""@en ;

                  knora-base:objectClassConstraint knora-base:TextValue ;

                  salsah-gui:guiElement salsah-gui:Richtext .

### ###########################################
### beol:hasSon

:hasSon rdf:type owl:ObjectProperty ;

                      rdfs:subPropertyOf knora-base:hasLinkTo ;

                      rdfs:label "hat Sohn"@de ,
                                 "a fils"@fr ,
                                 "ha figlio"@it ,
                                 "has son"@en ;

                      rdfs:comment """Repräsentiert eine Vater-Sohn Beziehung"""@de ;

                      knora-base:subjectClassConstraint :person ;

                      knora-base:objectClassConstraint :person ;

                      salsah-gui:guiElement salsah-gui:Searchbox .


### ###########################################
### beol:hasSonValue

:hasSonValue rdf:type owl:ObjectProperty ;

                    rdfs:subPropertyOf knora-base:hasLinkToValue ;

                    knora-base:subjectClassConstraint :person ;

                    knora-base:objectClassConstraint knora-base:LinkValue ;

                    rdfs:label "hat Sohn"@de ,
                               "a fils"@fr ,
                               "ha figlio"@it ,
                               "has son"@en ;

                    rdfs:comment """Repräsentiert eine Vater-Sohn Beziehung"""@de ;

                    salsah-gui:guiElement salsah-gui:Searchbox .


### ###########################################
### beol:hasSection

:hasSection rdf:type owl:ObjectProperty ;

                      rdfs:subPropertyOf knora-base:hasLinkTo ;

                      rdfs:label "hat Sektion"@de ,
                                 "has section"@en ;

                      rdfs:comment """Repräsentiert ein Sektion"""@de ;


                      knora-base:objectClassConstraint :section ;

                      salsah-gui:guiElement salsah-gui:Searchbox .


### ###########################################
### beol:hasSectionValue

:hasSectionValue rdf:type owl:ObjectProperty ;

                    rdfs:label "hat Sektion"@de ,
                               "has section"@en ;

                    rdfs:comment """Repräsentiert ein Sektion"""@de ;

                    rdfs:subPropertyOf knora-base:hasLinkToValue ;

                    knora-base:objectClassConstraint knora-base:LinkValue .


### ###########################################
### beol:hasGivenName

:hasGivenName rdf:type owl:ObjectProperty ;

              rdfs:label "Vorname"@de ,
                        "given name"@en ,
                        "prénom"@fr ,
                        "nome di battesimo"@it ;

              rdfs:comment """Represents a Given name."""@en ;

              knora-base:objectClassConstraint knora-base:TextValue ;

              salsah-gui:guiElement salsah-gui:SimpleText ;

              knora-base:subjectClassConstraint :person ;

              rdfs:subPropertyOf knora-base:hasValue, foaf:givenName .


### ###########################################
### beol:hasFamilyName

:hasFamilyName rdf:type owl:ObjectProperty ;

               rdfs:label "Nachname"@de ,
                        "family name"@en ,
                        "nom de famille"@fr ,
                        "nome di famiglia"@it ;

               rdfs:comment """Represents a family name."""@en ;

               knora-base:objectClassConstraint knora-base:TextValue ;

               salsah-gui:guiElement salsah-gui:SimpleText ;

               knora-base:subjectClassConstraint :person ;

               rdfs:subPropertyOf knora-base:hasValue, foaf:familyName .


### ###########################################
### beol:personHasTitle

:personHasTitle rdf:type owl:ObjectProperty ;

                rdfs:label "Titel"@de ,
                         "Title"@en ;

                rdfs:comment """Represents title of person."""@en ;

                knora-base:objectClassConstraint knora-base:TextValue ;

                salsah-gui:guiElement salsah-gui:SimpleText ;

                knora-base:subjectClassConstraint :person ;

                rdfs:subPropertyOf knora-base:hasValue .


### ###########################################
### beol:hasAlternativeName

:hasAlternativeName rdf:type owl:ObjectProperty ;

               rdfs:label "Alternative-Name"@de ,
                        "alternative name"@en ;

               rdfs:comment """Represents alternative name."""@en ;

               knora-base:objectClassConstraint knora-base:TextValue ;

               salsah-gui:guiElement salsah-gui:SimpleText ;

               knora-base:subjectClassConstraint :person ;

               rdfs:subPropertyOf knora-base:hasValue .

### ###########################################
### beol:beolIDs

:beolIDs rdf:type owl:ObjectProperty ;

               rdfs:label "BEOL-IDs"@de ,
                        "BEOL-IDs"@en ;

               rdfs:comment """Represents IDs given to resource in BEOL project."""@en ;

               knora-base:objectClassConstraint knora-base:TextValue ;

               salsah-gui:guiElement salsah-gui:SimpleText ;

               rdfs:subPropertyOf knora-base:hasValue .

### ###########################################
### beol:hasIAFIdentifier

:hasIAFIdentifier rdf:type owl:ObjectProperty ;

                  rdfs:label "Gemeinsame Normdatei (GND)"@de ,
                             "Integrated Authority File"@en ;

                  rdfs:comment """Repräsentiert eine GND-Nummer."""@de,
                               """Represents an IAF identifier."""@en ;

                  knora-base:objectClassConstraint knora-base:TextValue ;

                  salsah-gui:guiElement salsah-gui:SimpleText ;

                  knora-base:subjectClassConstraint :person ;

                  rdfs:subPropertyOf knora-base:hasValue .


### ###########################################
### beol:hasBirthDate

:hasBirthDate rdf:type owl:ObjectProperty ;

              rdfs:label "Geburtsdatum"@de ,
                         "date of birth"@en ;

              rdfs:comment """Repräsentiert ein Geburtsdatum."""@de,
                           """Represents a date of birth."""@en ;

              knora-base:objectClassConstraint knora-base:DateValue ;

              salsah-gui:guiElement salsah-gui:Date ;

              knora-base:subjectClassConstraint :person ;

              rdfs:subPropertyOf knora-base:hasValue .


### ###########################################
### beol:hasDeathDate

:hasDeathDate rdf:type owl:ObjectProperty ;

              rdfs:label "Sterbedatum"@de ,
                         "date of death"@en ;

              rdfs:comment """Repräsentiert ein Sterbedatum."""@de,
                           """Represents a date of death."""@en ;

              knora-base:objectClassConstraint knora-base:DateValue ;

              salsah-gui:guiElement salsah-gui:Date ;

              knora-base:subjectClassConstraint :person ;

              rdfs:subPropertyOf knora-base:hasValue .


### ###########################################
### beol:hasFloruitDate

:hasFloruitDate rdf:type owl:ObjectProperty ;

              rdfs:label "Floruit-Dataum"@de ,
                         "Floruit Date"@en ;

              rdfs:comment """Repräsentiert ein Floruit-Dataum."""@de,
                           """Represents a floruit date."""@en ;

              knora-base:objectClassConstraint knora-base:DateValue ;

              salsah-gui:guiElement salsah-gui:Date ;

              knora-base:subjectClassConstraint :person ;

              rdfs:subPropertyOf knora-base:hasValue .


### ###########################################
### beol:hasMarriageDate

:hasMarriageDate rdf:type owl:ObjectProperty ;

              rdfs:label "Hochzeitdataum"@de ,
                         "Marriage Date"@en ;

              rdfs:comment """Repräsentiert ein Hochzeitdatum."""@de,
                           """Represents a marriage date."""@en ;

              knora-base:objectClassConstraint knora-base:DateValue ;

              salsah-gui:guiElement salsah-gui:Date ;

              knora-base:subjectClassConstraint :person ;

              rdfs:subPropertyOf knora-base:hasValue .


### ###########################################
### beol:hasBirthPlace

:hasBirthPlace rdf:type owl:ObjectProperty ;

               rdfs:label "Geburtsort"@de ,
                         "Birth Place"@en ;

               rdfs:comment """Represents a birth place."""@en ;

               knora-base:objectClassConstraint knora-base:TextValue ;

               salsah-gui:guiElement salsah-gui:SimpleText ;

               knora-base:subjectClassConstraint :person ;

               rdfs:subPropertyOf knora-base:hasValue .


### ###########################################
### beol:hasDeathPlace

:hasDeathPlace rdf:type owl:ObjectProperty ;

               rdfs:label "Todesort"@de ,
                         "Place of death"@en ;

               rdfs:comment """Represents a place of death."""@en ;

               knora-base:objectClassConstraint knora-base:TextValue ;

               salsah-gui:guiElement salsah-gui:SimpleText ;

               knora-base:subjectClassConstraint :person ;

               rdfs:subPropertyOf knora-base:hasValue .

### ###########################################
### beol:hasFloruitPlace

:hasFloruitPlace rdf:type owl:ObjectProperty ;

              rdfs:label "Floruit-Ort"@de ,
                        "Place of Floruit"@en ;

              rdfs:comment """Represents a place a person is seen."""@en ;

              knora-base:objectClassConstraint knora-base:TextValue ;

              salsah-gui:guiElement salsah-gui:SimpleText ;

              knora-base:subjectClassConstraint :person ;

              rdfs:subPropertyOf knora-base:hasValue .


### ###########################################
### beol:hasMarriagePlace

:hasMarriagePlace rdf:type owl:ObjectProperty ;

              rdfs:label "Trauugsort"@de ,
                        "Place of Marriage"@en ;

              rdfs:comment """Represents a place a person is married in."""@en ;

              knora-base:objectClassConstraint knora-base:TextValue ;

              salsah-gui:guiElement salsah-gui:SimpleText ;

              knora-base:subjectClassConstraint :person ;

              rdfs:subPropertyOf knora-base:hasValue .


### ###########################################
### beol:hasDictionaryEntries

:hasDictionaryEntries rdf:type owl:ObjectProperty ;

             rdfs:label "Indexeinträge"@de ,
                       "Dictionary Entries"@en ;

             rdfs:comment """Represents entries in dictionaries about the person."""@en ;

             knora-base:objectClassConstraint knora-base:TextValue ;

             salsah-gui:guiElement salsah-gui:SimpleText ;

             knora-base:subjectClassConstraint :person ;

             rdfs:subPropertyOf knora-base:hasValue .


### ###########################################
### beol:standoffFontType

:standoffFontType rdf:type owl:DatatypeProperty ;

                  rdfs:subPropertyOf knora-base:objectCannotBeMarkedAsDeleted ;

                  rdfs:comment "Represents a webfont type for special character"@en ;

                  knora-base:subjectClassConstraint :StandoffFontTag ;

                  knora-base:objectDatatypeConstraint xsd:string .


### ###########################################
### beol:hasSubject

:hasSubject rdf:type owl:ObjectProperty ;

              rdfs:subPropertyOf knora-base:hasValue ;

              rdfs:label "Themen"@de ,
                         "thème"@fr ,
                         "Temi"@it ,
                         "Topics"@en ;

              rdfs:comment """Themen"""@de ,
                           """Topics"""@en ;

              knora-base:objectClassConstraint knora-base:ListValue ;

              salsah-gui:guiElement salsah-gui:List ;

              salsah-gui:guiAttribute "hlist=<http://rdfh.ch/lists/0801/subject_index>" .


### ###########################################
### beol:archiveHasAbbreviation

:archiveHasAbbreviation rdf:type owl:ObjectProperty ;

                    rdfs:label "Archive Arbbreviation"@en ;

                    rdfs:comment """Represents the abbreviation of name of archive."""@en ;

                    knora-base:objectClassConstraint knora-base:TextValue ;

                    salsah-gui:guiElement salsah-gui:SimpleText ;

                    knora-base:subjectClassConstraint :Archive ;

                    rdfs:subPropertyOf knora-base:hasValue .

### ###########################################
### beol:archiveHasLocation

:archiveHasLocation rdf:type owl:ObjectProperty ;

                    rdfs:label "Archive Location"@en ;

                    rdfs:comment """Represents location of an archive."""@en ;

                    knora-base:objectClassConstraint knora-base:TextValue ;

                    salsah-gui:guiElement salsah-gui:SimpleText ;

                    knora-base:subjectClassConstraint :Archive ;

                    rdfs:subPropertyOf knora-base:hasValue .

### ###########################################
### beol:manuscriptStartFolium

:manuscriptStartFolium rdf:type owl:ObjectProperty ;

                    rdfs:label "Start Folium"@en ;

                    rdfs:comment """Represents the start folium."""@en ;

                    knora-base:objectClassConstraint knora-base:TextValue ;

                    salsah-gui:guiElement salsah-gui:SimpleText ;

                    knora-base:subjectClassConstraint :manuscript ;

                    rdfs:subPropertyOf knora-base:hasValue .


### ###########################################
### beol:manuscriptEndFolium

:manuscriptEndFolium rdf:type owl:ObjectProperty ;

                    rdfs:label "End Folium"@en ;

                    rdfs:comment """Represents the last folium."""@en ;

                    knora-base:objectClassConstraint knora-base:TextValue ;

                    salsah-gui:guiElement salsah-gui:SimpleText ;

                    knora-base:subjectClassConstraint :manuscript ;

                    rdfs:subPropertyOf knora-base:hasValue .


### ###########################################
### beol:manuscriptAdditionalFolium

:manuscriptAdditionalFolium rdf:type owl:ObjectProperty ;

                    rdfs:label "Additional Folium"@en ;

                    rdfs:comment """Represents an additional folium."""@en ;

                    knora-base:objectClassConstraint knora-base:TextValue ;

                    salsah-gui:guiElement salsah-gui:SimpleText ;

                    knora-base:subjectClassConstraint :manuscript ;

                    rdfs:subPropertyOf knora-base:hasValue .


### ###########################################
### beol:manuscriptHasArchive

:manuscriptHasArchive rdf:type owl:ObjectProperty ;

                    rdfs:label "Archive of Manuscript"@en ;

                    rdfs:comment """Represents the archive where manuscript is stored."""@en ;

                    knora-base:objectClassConstraint :Archive ;

                    salsah-gui:guiElement salsah-gui:Searchbox ;


                    rdfs:subPropertyOf knora-base:hasLinkTo .


### ###########################################
### beol:manuscriptHasArchiveValue

:manuscriptHasArchiveValue rdf:type owl:ObjectProperty ;
                    rdfs:label "Archive of Manuscript"@en ;

                    rdfs:comment """Represents the archive where manuscript is stored."""@en ;

                    knora-base:objectClassConstraint knora-base:LinkValue ;

                    rdfs:subPropertyOf knora-base:hasLinkToValue .



### ###########################################
### beol:manuscriptHasShelfMark

:manuscriptHasShelfMark rdf:type owl:ObjectProperty ;

                    rdfs:label "Shelfmark"@en ;

                    rdfs:comment """Represents the shelf mark of manuscript in archive."""@en ;

                    knora-base:objectClassConstraint knora-base:TextValue ;

                    salsah-gui:guiElement salsah-gui:SimpleText ;

                    knora-base:subjectClassConstraint :manuscript ;

                    rdfs:subPropertyOf knora-base:hasValue .

### ###########################################
### beol:archiveHasName

:archiveHasName rdf:type owl:ObjectProperty ;

                    rdfs:label "Name"@de ,
                            "Name"@en ,
                            "nom"@fr ,
                            "nome"@it ;

                    rdfs:comment """Represents a Name."""@en ;

                    knora-base:objectClassConstraint knora-base:TextValue ;

                    salsah-gui:guiElement salsah-gui:SimpleText ;

                    rdfs:subPropertyOf knora-base:hasValue  .

### ###########################################
### beol:publishedLetterHasSeqnum

:publishedLetterHasSeqnum rdf:type owl:ObjectProperty ;

                    rdfs:label "Sequence Number in Edition"@en ;

                    rdfs:comment """Represents sequence number of letter in Edition."""@en ;

                    knora-base:objectClassConstraint knora-base:TextValue ;

                    salsah-gui:guiElement salsah-gui:SimpleText ;

                    knora-base:subjectClassConstraint :publishedLetter ;

                    rdfs:subPropertyOf knora-base:hasValue .

### ###########################################
### beol:publishedLetterStartPage

:publishedLetterStartPage rdf:type owl:ObjectProperty ;

                    rdfs:label "Start Page in Edition"@en ;

                    rdfs:comment """Represents start page of letter in Edition."""@en ;

                    knora-base:objectClassConstraint knora-base:TextValue ;

                    salsah-gui:guiElement salsah-gui:SimpleText ;

                    knora-base:subjectClassConstraint :publishedLetter ;

                    rdfs:subPropertyOf knora-base:hasValue .

### ###########################################
### beol:publishedLetterEndPage

:publishedLetterEndPage rdf:type owl:ObjectProperty ;

                    rdfs:label "End Page in Edition"@en ;

                    rdfs:comment """Represents end-page of letter in Edition."""@en ;

                    knora-base:objectClassConstraint knora-base:TextValue ;

                    salsah-gui:guiElement salsah-gui:SimpleText ;

                    knora-base:subjectClassConstraint :publishedLetter ;

                    rdfs:subPropertyOf knora-base:hasValue .


### ###########################################
### beol:letterIsPublished

:letterIsPublished rdf:type owl:ObjectProperty ;

              rdfs:subPropertyOf knora-base:hasLinkTo ;

              rdfs:label "Der Brief ist publiziert"@de ,
                         "Letter is published"@en ;

              rdfs:comment "Der Brief ist publiziert"@de ,
                           "Letter is published"@en ;

              knora-base:subjectClassConstraint :letter ;

              knora-base:objectClassConstraint :publishedLetter ;

              salsah-gui:guiElement salsah-gui:Searchbox .


### ###########################################
### beol:letterIsPublishedValue

:letterIsPublishedValue rdf:type owl:ObjectProperty ;

                   knora-base:objectClassConstraint knora-base:LinkValue ;

                   knora-base:subjectClassConstraint :letter ;

                   rdfs:subPropertyOf knora-base:hasLinkToValue ;

                   rdfs:label "Der Brief ist publiziert"@de ,
                              "Letter is published"@en ;

                   rdfs:comment """Der Brief ist publiziert"""@de ,
                              """Letter is published"""@en .

### ###########################################
### beol:isPublishedIn

:isPublishedIn rdf:type owl:ObjectProperty ;

              rdfs:subPropertyOf knora-base:hasLinkTo ;

              rdfs:label "Der Brief ist publiziert in"@de ,
                         "Letter is published in"@en ;

              rdfs:comment """Der Brief ist publiziert in"""@de ,
                         """Letter is published in"""@en ;

              knora-base:subjectClassConstraint :publishedLetter ;

              knora-base:objectClassConstraint biblio:EditedBook ;

              salsah-gui:guiElement salsah-gui:Searchbox .

### ###########################################
### beol:isPublishedInValue

:isPublishedInValue rdf:type owl:ObjectProperty ;

                   knora-base:objectClassConstraint knora-base:LinkValue ;

                   knora-base:subjectClassConstraint :publishedLetter ;

                   rdfs:subPropertyOf knora-base:hasLinkToValue ;

                   rdfs:label "Der Brief ist publiziert in"@de ,
                              "Letter is published in"@en ;

                   rdfs:comment """Der Brief ist publiziert"""@de ,
                              """Letter is published"""@en .

### ###########################################
### beol:transcriptionOf

    :transcriptionOf rdf:type owl:ObjectProperty ;

           rdfs:subPropertyOf knora-base:hasLinkTo ;

           rdfs:comment "Transkription von"@de ,
                        "Transcription of"@en ;

           rdfs:label  "Transkription von"@de ,
                       "Transcription of"@en ;

           knora-base:subjectClassConstraint :transcription ;

           knora-base:objectClassConstraint knora-base:Resource ;

           salsah-gui:guiElement salsah-gui:Searchbox .


### ###########################################
### beol:transcriptionOfValue

:transcriptionOfValue rdf:type owl:ObjectProperty ;

                knora-base:objectClassConstraint knora-base:LinkValue ;

                knora-base:subjectClassConstraint :transcription ;

                rdfs:subPropertyOf knora-base:hasLinkToValue ;

                rdfs:comment "Transkription von"@de ,
                             "Transcription of"@en ;

                rdfs:label  "Transkription von"@de ,
                            "Transcription of"@en .



##########################################################
#
# RESOURCES
#
##########################################################

### ###########################################
### beol:Archive
:Archive rdf:type owl:Class ;

                    rdfs:subClassOf knora-base:Resource ,
                        [   rdf:type owl:Restriction ;
                            owl:onProperty :archiveHasName ;
                            owl:minCardinality "1"^^xsd:nonNegativeInteger ;
                            salsah-gui:guiOrder "0"^^xsd:nonNegativeInteger
                        ] ,
                        [   rdf:type owl:Restriction ;
                            owl:onProperty :archiveHasAbbreviation ;
                            owl:minCardinality "0"^^xsd:nonNegativeInteger ;
                            salsah-gui:guiOrder "1"^^xsd:nonNegativeInteger
                        ] ,
                        [   rdf:type owl:Restriction ;
                            owl:onProperty :archiveHasLocation ;
                            owl:minCardinality "0"^^xsd:nonNegativeInteger ;
                            salsah-gui:guiOrder "2"^^xsd:nonNegativeInteger
                        ] ,
                        [   rdf:type owl:Restriction ;
                            owl:onProperty :mentionedIn ;
                            owl:minCardinality "0"^^xsd:nonNegativeInteger ;
                            salsah-gui:guiOrder "3"^^xsd:nonNegativeInteger
                        ] ,
                        [   rdf:type owl:Restriction ;
                            owl:onProperty :comment ;
                            owl:minCardinality "0"^^xsd:nonNegativeInteger ;
                            salsah-gui:guiOrder "4"^^xsd:nonNegativeInteger
                        ] ,
                        [
                            rdf:type owl:Restriction ;
                            owl:onProperty :beolIDs ;
                            owl:maxCardinality "1"^^xsd:nonNegativeInteger ;
                            salsah-gui:guiOrder "5"^^xsd:nonNegativeInteger
                        ] ;
                    rdfs:label "Archive"@de ,
                                "Archive"@en ;

                    rdfs:comment "A resource representing an Archive "@en .

### ###########################################
### beol:manuscript

:manuscript rdf:type owl:Class ;

          rdfs:subClassOf :writtenSource ,
                          [ rdf:type owl:Restriction ;
                            owl:onProperty :manuscriptHasArchive ;
                            owl:minCardinality "0"^^xsd:nonNegativeInteger ;
                            salsah-gui:guiOrder "0"^^xsd:nonNegativeInteger
                          ] ,
                          [ rdf:type owl:Restriction ;
                            owl:onProperty :manuscriptHasArchiveValue ;
                            owl:minCardinality "0"^^xsd:nonNegativeInteger ;
                            salsah-gui:guiOrder "0"^^xsd:nonNegativeInteger
                          ] ,
                          [ rdf:type owl:Restriction ;
                            owl:onProperty :manuscriptStartFolium ;
                            owl:minCardinality "0"^^xsd:nonNegativeInteger ;
                            salsah-gui:guiOrder "1"^^xsd:nonNegativeInteger
                          ] ,
                          [ rdf:type owl:Restriction ;
                            owl:onProperty :manuscriptEndFolium ;
                            owl:minCardinality "0"^^xsd:nonNegativeInteger ;
                            salsah-gui:guiOrder "2"^^xsd:nonNegativeInteger

                          ] ,
                          [   rdf:type owl:Restriction ;
                              owl:onProperty :manuscriptAdditionalFolium ;
                              owl:minCardinality "0"^^xsd:nonNegativeInteger ;
                              salsah-gui:guiOrder "3"^^xsd:nonNegativeInteger
                          ] ,
                          [ rdf:type owl:Restriction ;
                            owl:onProperty :manuscriptHasShelfMark ;
                            owl:minCardinality "0"^^xsd:nonNegativeInteger ;
                            salsah-gui:guiOrder "4"^^xsd:nonNegativeInteger
                          ] ,
                          [   rdf:type owl:Restriction ;
                              owl:onProperty :mentionedIn ;
                              owl:minCardinality "0"^^xsd:nonNegativeInteger ;
                              salsah-gui:guiOrder "5"^^xsd:nonNegativeInteger
                          ] ,
                          [
                             rdf:type owl:Restriction ;
                             owl:onProperty :comment ;
                             owl:minCardinality "0"^^xsd:nonNegativeInteger ;
                             salsah-gui:guiOrder "6"^^xsd:nonNegativeInteger
                          ] ;

          knora-base:resourceIcon "manuscript.gif" ;

          rdfs:label "Manuskript"@de ,
                     "Manuscrit"@fr ,
                     "Manoscritto"@it ,
                     "Manuscript"@en ;

          rdfs:comment """Diese Resource-Klasse beschreibt ein Manuskript"""@de .

### ###########################################
### beol:documentImage

:documentImage rdf:type owl:Class ;

               rdfs:subClassOf knora-base:StillImageRepresentation ,
                        [
                            rdf:type owl:Restriction ;
                            owl:onProperty :pagenum ;
                            owl:maxCardinality "1"^^xsd:nonNegativeInteger ;
                            salsah-gui:guiOrder "1"^^xsd:nonNegativeInteger
                        ] ,
                        [
                            rdf:type owl:Restriction ;
                            owl:onProperty :partOfValue ;
                            owl:maxCardinality "1"^^xsd:nonNegativeInteger ;
                            salsah-gui:guiOrder "2"^^xsd:nonNegativeInteger
                        ] ,
                        [
                            rdf:type owl:Restriction ;
                            owl:onProperty :partOf ;
                            owl:maxCardinality "1"^^xsd:nonNegativeInteger ;
                            salsah-gui:guiOrder "2"^^xsd:nonNegativeInteger
                        ] ,
                        [
                            rdf:type owl:Restriction ;
                            owl:onProperty :seqnum ;
                            owl:maxCardinality "1"^^xsd:nonNegativeInteger ;
                            salsah-gui:guiOrder "3"^^xsd:nonNegativeInteger
                        ] ,
                        [
                            rdf:type owl:Restriction ;
                            owl:onProperty :comment ;
                            owl:minCardinality "0"^^xsd:nonNegativeInteger ;
                            salsah-gui:guiOrder "4"^^xsd:nonNegativeInteger
                        ] ,
                        [
                              rdf:type owl:Restriction ;
                              owl:onProperty :beolIDs ;
                              owl:maxCardinality "1"^^xsd:nonNegativeInteger ;
                              salsah-gui:guiOrder "5"^^xsd:nonNegativeInteger
                        ] ;

                        knora-base:resourceIcon "page.gif" ;

                        rdfs:label "Bild von Dokument"@de ,
                                   "Document Image"@en ;

                        rdfs:comment """Ein Bild von Dokument"""@de ,
                                     """An image or scan of a document"""@en .


### ###########################################
### beol:page

:page rdf:type owl:Class ;

          rdfs:subClassOf :documentImage ;

          rdfs:label "Seite"@de ,
                     "Page"@fr ,
                     "Page"@en ;

          rdfs:comment """Eine Seite ist ein Teil eines Konvoluts"""@de ,
                       """Une page est une partie d'un convoluté"""@fr ,
                       """A page is a part of a convolute"""@en .


### ###########################################
### beol:facsimile

:facsimile rdf:type owl:Class ;

          rdfs:subClassOf :documentImage ,
                          [
                             rdf:type owl:Restriction ;
                             owl:onProperty :hasCaption ;
                             owl:maxCardinality "1"^^xsd:nonNegativeInteger ;
                             salsah-gui:guiOrder "0"^^xsd:nonNegativeInteger
                          ];

          rdfs:label "Faksimile"@de ,
                     "Fac-similé"@fr ,
                     "Facsimile"@en ;

          rdfs:comment """Ein Faksimile ist eine originalgetreue Nachbildung oder Reproduktion eines Manuskriptes"""@de ,
                       """Un fac-similé est une copie ou reproduction d'un vieux livre ou manuscrit"""@fr ,
                       """A facsimile is a copy or reproduction of a letter or manuscript"""@en .


### ###########################################
### beol:letter

:letter rdf:type owl:Class ;

        rdfs:subClassOf :writtenSource ,
                        [
                            rdf:type owl:Restriction ;
                            owl:onProperty :hasRecipient ;
                            owl:minCardinality "0"^^xsd:nonNegativeInteger ;
                            salsah-gui:guiOrder "0"^^xsd:nonNegativeInteger
                        ] ,
                        [
                            rdf:type owl:Restriction ;
                            owl:onProperty :hasRecipientValue ;
                            owl:minCardinality "0"^^xsd:nonNegativeInteger ;
                            salsah-gui:guiOrder "0"^^xsd:nonNegativeInteger
                        ] ,
                        [
                            rdf:type owl:Restriction ;
                            owl:onProperty :letterHasNumber ;
                            owl:minCardinality "0"^^xsd:nonNegativeInteger ;
                            salsah-gui:guiOrder "1"^^xsd:nonNegativeInteger
                        ] ,
                        [
                            rdf:type owl:Restriction ;
                            owl:onProperty :hasSubject ;
                            owl:minCardinality "0"^^xsd:nonNegativeInteger ;
                            salsah-gui:guiOrder "2"^^xsd:nonNegativeInteger
                        ] ,
                        [
                            rdf:type owl:Restriction ;
                            owl:onProperty :hasFigure ;
                            owl:minCardinality "0"^^xsd:nonNegativeInteger ;
                            salsah-gui:guiOrder "3"^^xsd:nonNegativeInteger
                        ] ,
                        [
                            rdf:type owl:Restriction ;
                            owl:onProperty :hasFigureValue ;
                            owl:minCardinality "0"^^xsd:nonNegativeInteger ;
                            salsah-gui:guiOrder "3"^^xsd:nonNegativeInteger
                        ] ,
                        [
                            rdf:type owl:Restriction ;
                            owl:onProperty :letterHasOriginal ;
                            owl:minCardinality "0"^^xsd:nonNegativeInteger ;
                            salsah-gui:guiOrder "4"^^xsd:nonNegativeInteger
                        ] ,
                        [
                            rdf:type owl:Restriction ;
                            owl:onProperty :letterHasOriginalValue ;
                            owl:minCardinality "0"^^xsd:nonNegativeInteger ;
                            salsah-gui:guiOrder "4"^^xsd:nonNegativeInteger
                        ] ,
                        [
                            rdf:type owl:Restriction ;
                            owl:onProperty :letterHasTranslation ;
                            owl:minCardinality "0"^^xsd:nonNegativeInteger ;
                            salsah-gui:guiOrder "5"^^xsd:nonNegativeInteger
                        ] ,
                        [
                            rdf:type owl:Restriction ;
                            owl:onProperty :letterHasTranslationValue ;
                            owl:minCardinality "0"^^xsd:nonNegativeInteger ;
                            salsah-gui:guiOrder "5"^^xsd:nonNegativeInteger
                        ] ,
                        [
                            rdf:type owl:Restriction ;
                            owl:onProperty :letterIsReplyTo ;
                            owl:minCardinality "0"^^xsd:nonNegativeInteger ;
                            salsah-gui:guiOrder "6"^^xsd:nonNegativeInteger
                        ] ,
                        [
                            rdf:type owl:Restriction ;
                            owl:onProperty :letterIsReplyToValue ;
                            owl:minCardinality "0"^^xsd:nonNegativeInteger ;
                            salsah-gui:guiOrder "6"^^xsd:nonNegativeInteger
                        ] ,
                        [
                           rdf:type owl:Restriction ;
                           owl:onProperty :letterIsPublished ;
                           owl:minCardinality "0"^^xsd:nonNegativeInteger ;
                           salsah-gui:guiOrder "7"^^xsd:nonNegativeInteger
                        ] ,
                        [
                             rdf:type owl:Restriction ;
                             owl:onProperty :letterIsPublishedValue ;
                             owl:minCardinality "0"^^xsd:nonNegativeInteger ;
                             salsah-gui:guiOrder "7"^^xsd:nonNegativeInteger
                        ] ,

                        [
                            rdf:type owl:Restriction ;
                            owl:onProperty :letterHasRepertoriumNumber ;
                            owl:minCardinality "0"^^xsd:nonNegativeInteger ;
                            salsah-gui:guiOrder "8"^^xsd:nonNegativeInteger
                        ] ,
                        [
                            rdf:type owl:Restriction ;
                            owl:onProperty :letterHasLanguage ;
                            owl:minCardinality "0"^^xsd:nonNegativeInteger ;
                            salsah-gui:guiOrder "9"^^xsd:nonNegativeInteger
                        ] ,
                        [
                            rdf:type owl:Restriction ;
                            owl:onProperty :mentionsPerson ;
                            owl:minCardinality "0"^^xsd:nonNegativeInteger ;
                            salsah-gui:guiOrder "10"^^xsd:nonNegativeInteger
                        ] ,
                        [
                            rdf:type owl:Restriction ;
                            owl:onProperty :mentionsPersonValue ;
                            owl:minCardinality "0"^^xsd:nonNegativeInteger ;
                            salsah-gui:guiOrder "10"^^xsd:nonNegativeInteger
                        ] ;

        knora-base:resourceIcon "letter.png" ;

        rdfs:label "Brief"@de ,
                   "Lettre"@fr ,
                   "Letter"@en ;

        rdfs:comment "A resource representing a letter"@en .


### ###########################################
### beol:figure
:figure rdf:type owl:Class ;

        rdfs:subClassOf knora-base:StillImageRepresentation ,
                        [
                            rdf:type owl:Restriction ;
                            owl:onProperty :hasCaption ;
                            owl:maxCardinality "1"^^xsd:nonNegativeInteger ;
                            salsah-gui:guiOrder "0"^^xsd:nonNegativeInteger
                        ] ,
                        [
                            rdf:type owl:Restriction ;
                            owl:onProperty :beolIDs ;
                            owl:maxCardinality "1"^^xsd:nonNegativeInteger ;
                            salsah-gui:guiOrder "1"^^xsd:nonNegativeInteger
                        ] ;

        rdfs:label "Figur"@de ,
                   "figure"@fr ,
                   "Figure"@en ;

        rdfs:comment "A resource representing a figure"@en .


### ###########################################
### beol:endnote
:endnote rdf:type owl:Class ;

        rdfs:subClassOf knora-base:Resource ,
                        [
                            rdf:type owl:Restriction ;
                            owl:onProperty :endnoteHasNumber ;
                            owl:maxCardinality "1"^^xsd:nonNegativeInteger ;
                            salsah-gui:guiOrder "0"^^xsd:nonNegativeInteger
                        ] ,
                        [
                            rdf:type owl:Restriction ;
                            owl:onProperty :hasFigure ;
                            owl:minCardinality "0"^^xsd:nonNegativeInteger ;
                            salsah-gui:guiOrder "1"^^xsd:nonNegativeInteger
                        ] ,
                        [
                            rdf:type owl:Restriction ;
                            owl:onProperty :hasFigureValue ;
                            owl:minCardinality "0"^^xsd:nonNegativeInteger ;
                            salsah-gui:guiOrder "1"^^xsd:nonNegativeInteger
                        ] ,
                        [
                            rdf:type owl:Restriction ;
                            owl:onProperty :hasText ;
                            owl:maxCardinality "1"^^xsd:nonNegativeInteger ;
                            salsah-gui:guiOrder "2"^^xsd:nonNegativeInteger
                        ] ,
                        [
                             rdf:type owl:Restriction ;
                             owl:onProperty :beolIDs ;
                             owl:maxCardinality "1"^^xsd:nonNegativeInteger ;
                             salsah-gui:guiOrder "3"^^xsd:nonNegativeInteger
                        ] ;

        rdfs:label "Endnote"@de ,
                   "Endnote"@en ;

        rdfs:comment "A resource representing an endnote"@en .


### ###########################################
### beol:introduction
:introduction rdf:type owl:Class ;

        rdfs:subClassOf knora-base:Resource ,
                        [
                            rdf:type owl:Restriction ;
                            owl:onProperty :hasSection ;
                            owl:minCardinality "0"^^xsd:nonNegativeInteger
                        ] ,
                        [
                            rdf:type owl:Restriction ;
                            owl:onProperty :hasSectionValue ;
                            owl:minCardinality "0"^^xsd:nonNegativeInteger
                        ] ,
                        [
                            rdf:type owl:Restriction ;
                            owl:onProperty :hasText ;
                            owl:maxCardinality "1"^^xsd:nonNegativeInteger
                        ] ,
                        [
                            rdf:type owl:Restriction ;
                            owl:onProperty :beolIDs ;
                            owl:maxCardinality "1"^^xsd:nonNegativeInteger ;
                            salsah-gui:guiOrder "2"^^xsd:nonNegativeInteger
                        ] ;

        rdfs:label "Einleitung"@de ,
                   "Introduction"@en ;

        rdfs:comment "A resource representing an introduction"@en .


### ###########################################
### beol:section
:section rdf:type owl:Class ;

        rdfs:subClassOf knora-base:Resource ,
                        [
                            rdf:type owl:Restriction ;
                            owl:onProperty :hasSubject ;
                            owl:minCardinality "0"^^xsd:nonNegativeInteger ;
                            salsah-gui:guiOrder "0"^^xsd:nonNegativeInteger
                        ] ,
                        [
                            rdf:type owl:Restriction ;
                            owl:onProperty :sectionHasTitle ;
                            owl:minCardinality "1"^^xsd:nonNegativeInteger ;
                            salsah-gui:guiOrder "1"^^xsd:nonNegativeInteger
                        ] ,
                        [
                            rdf:type owl:Restriction ;
                            owl:onProperty :hasText ;
                            owl:maxCardinality "1"^^xsd:nonNegativeInteger ;
                            salsah-gui:guiOrder "2"^^xsd:nonNegativeInteger
                        ] ,
                        [
                            rdf:type owl:Restriction ;
                            owl:onProperty :hasSection ;
                            owl:minCardinality "0"^^xsd:nonNegativeInteger ;
                            salsah-gui:guiOrder "3"^^xsd:nonNegativeInteger
                        ] ,
                        [
                            rdf:type owl:Restriction ;
                            owl:onProperty :hasSectionValue ;
                            owl:minCardinality "0"^^xsd:nonNegativeInteger ;
                            salsah-gui:guiOrder "3"^^xsd:nonNegativeInteger
                        ] ,
                        [
                             rdf:type owl:Restriction ;
                             owl:onProperty :beolIDs ;
                             owl:maxCardinality "1"^^xsd:nonNegativeInteger ;
                             salsah-gui:guiOrder "4"^^xsd:nonNegativeInteger
                        ] ;

        rdfs:label "Sektion"@de ,
                   "Section"@en ;

        rdfs:comment "A resource representing a section"@en .

### ###########################################
### beol:writtenSource

:writtenSource rdf:type owl:Class ;

             rdfs:subClassOf knora-base:Resource ,
             [
                rdf:type owl:Restriction ;
                owl:onProperty :title ;
                owl:minCardinality "1"^^xsd:nonNegativeInteger ;
                salsah-gui:guiOrder "0"^^xsd:nonNegativeInteger
             ] ,
             [
                rdf:type owl:Restriction ;
                owl:onProperty :hasAuthorValue ;
                owl:minCardinality "0"^^xsd:nonNegativeInteger ;
                salsah-gui:guiOrder "1"^^xsd:nonNegativeInteger
             ] ,
             [
                rdf:type owl:Restriction ;
                owl:onProperty :hasAuthor ;
                owl:minCardinality "0"^^xsd:nonNegativeInteger ;
                salsah-gui:guiOrder "1"^^xsd:nonNegativeInteger
             ] ,
             [
                rdf:type owl:Restriction ;
                owl:onProperty :creationDate ;
                owl:maxCardinality "1"^^xsd:nonNegativeInteger ;
                salsah-gui:guiOrder "2"^^xsd:nonNegativeInteger
             ] ,
             [
                rdf:type owl:Restriction ;
                owl:onProperty :location ;
                owl:maxCardinality "1"^^xsd:nonNegativeInteger ;
                salsah-gui:guiOrder "3"^^xsd:nonNegativeInteger
             ] ,
             [
                rdf:type owl:Restriction ;
                owl:onProperty :hasText ;
                owl:maxCardinality "1"^^xsd:nonNegativeInteger ;
                salsah-gui:guiOrder "4"^^xsd:nonNegativeInteger
             ] ,
             [
               rdf:type owl:Restriction ;
               owl:onProperty :beolIDs ;
               owl:maxCardinality "1"^^xsd:nonNegativeInteger ;
               salsah-gui:guiOrder "5"^^xsd:nonNegativeInteger
             ] ;

    rdfs:comment "schriftliche Quelle"@de ,
                 "Written source"@en ;

    rdfs:label "schriftliche Quelle"@de ,
                "Written source"@en .

### ###########################################
### beol:transcription

:transcription rdf:type owl:Class ;

               rdfs:subClassOf knora-base:Resource ,

               [
                 rdf:type owl:Restriction ;
                 owl:onProperty :hasText ;
                 owl:maxCardinality "1"^^xsd:nonNegativeInteger ;
                 salsah-gui:guiOrder "2"^^xsd:nonNegativeInteger
               ],
               [
                rdf:type owl:Restriction ;
                owl:onProperty :transcriptionOf ;
                owl:cardinality "1"^^xsd:nonNegativeInteger ;
                salsah-gui:guiOrder "1"^^xsd:nonNegativeInteger
               ],
               [
                rdf:type owl:Restriction ;
                owl:onProperty :transcriptionOfValue ;
                owl:cardinality "1"^^xsd:nonNegativeInteger ;
                salsah-gui:guiOrder "1"^^xsd:nonNegativeInteger
               ];

               rdfs:comment "Transkription"@de ,
                            "Transcription"@en ;

               rdfs:label "Transkription"@de ,
                          "Transcription"@en ; .

### ###########################################
### beol:person

:person rdf:type owl:Class ;

    rdfs:subClassOf knora-base:Resource, foaf:Person ,

    				[
    				    rdf:type owl:Restriction ;
                        owl:onProperty :hasFamilyName ;
                        owl:minCardinality "0"^^xsd:nonNegativeInteger ;
                        salsah-gui:guiOrder "0"^^xsd:nonNegativeInteger
                    ] ,
                    [
                        rdf:type owl:Restriction ;
                        owl:onProperty :hasGivenName ;
                        owl:minCardinality "0"^^xsd:nonNegativeInteger ;
                        salsah-gui:guiOrder "1"^^xsd:nonNegativeInteger
                    ] ,
                    [
                        rdf:type owl:Restriction ;
                        owl:onProperty :personHasTitle ;
                        owl:minCardinality "0"^^xsd:nonNegativeInteger ;
                        salsah-gui:guiOrder "2"^^xsd:nonNegativeInteger
                    ] ,
                    [
                        rdf:type owl:Restriction ;
                        owl:onProperty :hasAlternativeName ;
                        owl:minCardinality "0"^^xsd:nonNegativeInteger ;
                        salsah-gui:guiOrder "3"^^xsd:nonNegativeInteger
                    ] ,
                    [
                        rdf:type owl:Restriction ;
                        owl:onProperty :beolIDs ;
                        owl:maxCardinality "1"^^xsd:nonNegativeInteger ;
                        salsah-gui:guiOrder "4"^^xsd:nonNegativeInteger
                    ] ,
                    [
                        rdf:type owl:Restriction ;
                        owl:onProperty :hasIAFIdentifier ;
                        owl:maxCardinality "1"^^xsd:nonNegativeInteger ;
                        salsah-gui:guiOrder "5"^^xsd:nonNegativeInteger
                    ] ,
                    [
                        rdf:type owl:Restriction ;
                        owl:onProperty :hasBirthDate ;
                        owl:maxCardinality "1"^^xsd:nonNegativeInteger ;
                        salsah-gui:guiOrder "6"^^xsd:nonNegativeInteger
                    ] ,
                    [
                        rdf:type owl:Restriction ;
                        owl:onProperty :hasDeathDate ;
                        owl:maxCardinality "1"^^xsd:nonNegativeInteger ;
                        salsah-gui:guiOrder "7"^^xsd:nonNegativeInteger
                    ] ,
                    [
                        rdf:type owl:Restriction ;
                        owl:onProperty :hasFloruitDate;
                        owl:maxCardinality "1"^^xsd:nonNegativeInteger ;
                        salsah-gui:guiOrder "8"^^xsd:nonNegativeInteger
                    ] ,
                    [
                        rdf:type owl:Restriction ;
                        owl:onProperty :hasMarriageDate;
                        owl:maxCardinality "1"^^xsd:nonNegativeInteger ;
                        salsah-gui:guiOrder "9"^^xsd:nonNegativeInteger
                    ] ,
                    [
                        rdf:type owl:Restriction ;
                        owl:onProperty :hasBirthPlace ;
                        owl:minCardinality "0"^^xsd:nonNegativeInteger ;
                        salsah-gui:guiOrder "10"^^xsd:nonNegativeInteger
                    ] ,
                    [
                        rdf:type owl:Restriction ;
                        owl:onProperty :hasDeathPlace ;
                        owl:minCardinality "0"^^xsd:nonNegativeInteger ;
                        salsah-gui:guiOrder "11"^^xsd:nonNegativeInteger
                    ] ,
                    [
                        rdf:type owl:Restriction ;
                        owl:onProperty :hasFloruitPlace ;
                        owl:minCardinality "0"^^xsd:nonNegativeInteger ;
                        salsah-gui:guiOrder "12"^^xsd:nonNegativeInteger
                    ] ,
                    [
                        rdf:type owl:Restriction ;
                        owl:onProperty :hasMarriagePlace ;
                        owl:minCardinality "0"^^xsd:nonNegativeInteger ;
                        salsah-gui:guiOrder "13"^^xsd:nonNegativeInteger
                    ] ,
                    [
                        rdf:type owl:Restriction ;
                        owl:onProperty :hasSonValue ;
                        owl:minCardinality "0"^^xsd:nonNegativeInteger ;
                        salsah-gui:guiOrder "14"^^xsd:nonNegativeInteger
                    ] ,
                    [
                        rdf:type owl:Restriction ;
                        owl:onProperty :hasSon ;
                        owl:minCardinality "0"^^xsd:nonNegativeInteger ;
                        salsah-gui:guiOrder "15"^^xsd:nonNegativeInteger
                    ] ,
                    [
                        rdf:type owl:Restriction ;
                        owl:onProperty :hasDictionaryEntries ;
                        owl:minCardinality "0"^^xsd:nonNegativeInteger ;
                        salsah-gui:guiOrder "16"^^xsd:nonNegativeInteger
                    ] ,
                    [
                        rdf:type owl:Restriction ;
                        owl:onProperty :comment ;
                        owl:minCardinality "0"^^xsd:nonNegativeInteger ;
                        salsah-gui:guiOrder "17"^^xsd:nonNegativeInteger
                    ] ,
                    [
                        rdf:type owl:Restriction ;
                        owl:onProperty :mentionedIn ;
                        owl:minCardinality "0"^^xsd:nonNegativeInteger ;
                        salsah-gui:guiOrder "18"^^xsd:nonNegativeInteger
                    ] ;

    knora-base:resourceIcon "person.png" ;

    rdfs:label "Person"@de ,
               "Personne"@fr ,
               "Person"@en ;

    rdfs:comment "A resource representing a person"@en .

### ###########################################
### beol:publishedLetter

:publishedLetter rdf:type owl:Class ;

        rdfs:subClassOf knora-base:Resource ,
                        [
                            rdf:type owl:Restriction ;
                            owl:onProperty :isPublishedIn ;
                            owl:minCardinality "1"^^xsd:nonNegativeInteger ;
                            salsah-gui:guiOrder "0"^^xsd:nonNegativeInteger
                        ] ,
                        [
                            rdf:type owl:Restriction ;
                            owl:onProperty :isPublishedInValue ;
                            owl:minCardinality "1"^^xsd:nonNegativeInteger ;
                            salsah-gui:guiOrder "0"^^xsd:nonNegativeInteger
                        ] ,
                        [
                            rdf:type owl:Restriction ;
                            owl:onProperty :publishedLetterHasSeqnum ;
                            owl:minCardinality "0"^^xsd:nonNegativeInteger ;
                            salsah-gui:guiOrder "1"^^xsd:nonNegativeInteger
                        ] ,
                        [
                            rdf:type owl:Restriction ;
                            owl:onProperty :publishedLetterStartPage ;
                            owl:minCardinality "0"^^xsd:nonNegativeInteger ;
                            salsah-gui:guiOrder "2"^^xsd:nonNegativeInteger
                        ] ,
                        [
                            rdf:type owl:Restriction ;
                            owl:onProperty :publishedLetterEndPage ;
                            owl:minCardinality "0"^^xsd:nonNegativeInteger ;
                            salsah-gui:guiOrder "3"^^xsd:nonNegativeInteger
                        ] ,
                        [
                            rdf:type owl:Restriction ;
                            owl:onProperty :beolIDs ;
                            owl:maxCardinality "1"^^xsd:nonNegativeInteger ;
                            salsah-gui:guiOrder "4"^^xsd:nonNegativeInteger
                        ] ;

        knora-base:resourceIcon "letter.png" ;

        rdfs:label "Publizierte Brief"@de ,
                   "Published Letter"@en ;

        rdfs:comment "A resource representing a published letter"@en .


##########################################################
#
# Standoff Tags
#
##########################################################

###  http://www.knora.org/ontology/0801/beol#StandoffFacsimileTag

:StandoffFacsimileTag rdf:type owl:Class ;

                      rdfs:subClassOf knora-base:StandoffLinkTag ;

                      rdfs:comment "a URI referring to a facsimile"@en .


###  http://www.knora.org/ontology/0801/beol#StandoffMathTag

:StandoffMathTag rdf:type owl:Class ;

                 rdfs:subClassOf knora-base:StandoffTag ;

                 rdfs:comment "mathematical notation encoded in LaTeX"@en .

###  http://www.knora.org/ontology/0801/beol#StandoffMarginalTag

:StandoffMarginalTag rdf:type owl:Class ;

                 rdfs:subClassOf knora-base:StandoffTag ;

                 rdfs:comment "text in margins of the page"@en .



###  http://www.knora.org/ontology/0801/beol#StandoffNoWikiTag

:StandoffNoWikiTag rdf:type owl:Class ;

                 rdfs:subClassOf knora-base:StandoffTag ;

                 rdfs:comment "escapes a special character in the MediaWiki syntax"@en .


###  http://www.knora.org/ontology/0801/beol#StandoffHrTag

:StandoffHrTag rdf:type owl:Class ;

                 rdfs:subClassOf knora-base:StandoffTag ;

                 rdfs:comment "represents a horizontal line"@en .


###  http://www.knora.org/ontology/0801/beol#StandoffNbspTag

:StandoffNbspTag rdf:type owl:Class ;

                 rdfs:subClassOf knora-base:StandoffTag ;

                 rdfs:comment "represents a non breaking space"@en .


###  http://www.knora.org/ontology/0801/beol#StandoffBrTag

:StandoffBrTag rdf:type owl:Class ;

              rdfs:subClassOf knora-base:StandoffTag ;

              rdfs:comment "represents a break"@en .

              ###  http://www.knora.org/ontology/0801/beol#StandoffBrTag


###  http://www.knora.org/ontology/0801/beol#StandoffPbTag

:StandoffPbTag rdf:type owl:Class ;

              rdfs:subClassOf knora-base:StandoffTag ;

              rdfs:comment "represents a page break"@en .

###  http://www.knora.org/ontology/0801/beol#StandoffHtmlTag
:StandoffHtmlTag rdf:type owl:Class ;

            rdfs:subClassOf knora-base:StandoffTag ;

            rdfs:comment "represents a HTML tag in MediaWiki"@en .


###  http://www.knora.org/ontology/0801/beol#StandoffReferenceTag
:StandoffReferenceTag  rdf:type owl:Class ;

             rdfs:subClassOf knora-base:StandoffTag ;

             rdfs:comment "represents a footnote (<ref>) tag in MediaWiki"@en .


###  http://www.knora.org/ontology/0801/beol#standoffTableTagHasBorder
:standoffTableTagHasBorder rdf:type owl:DatatypeProperty ;

             rdfs:subPropertyOf knora-base:objectCannotBeMarkedAsDeleted ;

             rdfs:comment "border settings of a table"@en ;

             knora-base:subjectClassConstraint :StandoffTableTag ;

             knora-base:objectDatatypeConstraint xsd:string .


###  http://www.knora.org/ontology/0801/beol#standoffTableTagHasCellPadding
:standoffTableTagHasCellPadding rdf:type owl:DatatypeProperty ;

             rdfs:subPropertyOf knora-base:objectCannotBeMarkedAsDeleted ;

             rdfs:comment "table cell padding"@en ;

             knora-base:subjectClassConstraint :StandoffTableTag ;

             knora-base:objectDatatypeConstraint xsd:string .


###  http://www.knora.org/ontology/0801/beol#standoffTableCellTagHasWidth
:standoffTableCellTagHasWidth rdf:type owl:DatatypeProperty ;

                 rdfs:subPropertyOf knora-base:objectCannotBeMarkedAsDeleted ;

                 rdfs:comment "settings for the width of a table cell"@en ;

                 knora-base:subjectClassConstraint :StandoffTableCellTag ;

                 knora-base:objectDatatypeConstraint xsd:string .


###  http://www.knora.org/ontology/0801/beol#standoffTableCellTagHasStyle
:standoffTableCellTagHasStyle rdf:type owl:DatatypeProperty ;

                 rdfs:subPropertyOf knora-base:objectCannotBeMarkedAsDeleted ;

                 rdfs:comment "settings for the style of a table cell"@en ;

                 knora-base:subjectClassConstraint :StandoffTableCellTag ;

                 knora-base:objectDatatypeConstraint xsd:string .


###  http://www.knora.org/ontology/0801/beol#standoffTableCellTagHasAlignment
:standoffTableCellTagHasAlignment rdf:type owl:DatatypeProperty ;

                 rdfs:subPropertyOf knora-base:objectCannotBeMarkedAsDeleted ;

                 rdfs:comment "settings for the alignment of a table cell"@en ;

                 knora-base:subjectClassConstraint :StandoffTableCellTag ;

                 knora-base:objectDatatypeConstraint xsd:string .


###  http://www.knora.org/ontology/0801/beol#standoffTableCellTagHasVerticalAlignment
:standoffTableCellTagHasVerticalAlignment rdf:type owl:DatatypeProperty ;

                 rdfs:subPropertyOf knora-base:objectCannotBeMarkedAsDeleted ;

                 rdfs:comment "settings for the vertical alignment of a table cell"@en ;

                 knora-base:subjectClassConstraint :StandoffTableCellTag ;

                 knora-base:objectDatatypeConstraint xsd:string .


###  http://www.knora.org/ontology/0801/beol#standoffTableCellTagHasRowSpan
:standoffTableCellTagHasRowSpan rdf:type owl:DatatypeProperty ;

                 rdfs:subPropertyOf knora-base:objectCannotBeMarkedAsDeleted ;

                 rdfs:comment "settings for row span of a table cell"@en ;

                 knora-base:subjectClassConstraint :StandoffTableCellTag ;

                 knora-base:objectDatatypeConstraint xsd:string .

###  http://www.knora.org/ontology/0801/beol#standoffTableCellTagHasColumnSpan
:standoffTableCellTagHasColumnSpan rdf:type owl:DatatypeProperty ;

                 rdfs:subPropertyOf knora-base:objectCannotBeMarkedAsDeleted ;

                 rdfs:comment "settings for column span of a table cell"@en ;

                 knora-base:subjectClassConstraint :StandoffTableCellTag ;

                 knora-base:objectDatatypeConstraint xsd:string .


###  http://www.knora.org/ontology/0801/beol#StandoffTableTag
:StandoffTableTag rdf:type owl:Class;

             rdfs:subClassOf standoff:StandoffTableTag ,
             [ rdf:type owl:Restriction ;
               owl:onProperty :standoffTableTagHasBorder ;
               owl:maxCardinality "1"^^xsd:nonNegativeInteger
             ] ,
             [ rdf:type owl:Restriction ;
               owl:onProperty :standoffTableTagHasCellPadding ;
               owl:maxCardinality "1"^^xsd:nonNegativeInteger
             ] .


###  http://www.knora.org/ontology/0801/beol#StandoffTableCellTag
:StandoffTableCellTag rdf:type owl:Class ;

             rdfs:subClassOf standoff:StandoffTableCellTag ,
             [ rdf:type owl:Restriction ;
               owl:onProperty :standoffTableCellTagHasWidth ;
               owl:maxCardinality "1"^^xsd:nonNegativeInteger
             ] ,
             [ rdf:type owl:Restriction ;
                owl:onProperty :standoffTableCellTagHasStyle ;
                owl:maxCardinality "1"^^xsd:nonNegativeInteger
             ] ,
             [ rdf:type owl:Restriction ;
               owl:onProperty :standoffTableCellTagHasAlignment ;
               owl:maxCardinality "1"^^xsd:nonNegativeInteger
             ],
             [ rdf:type owl:Restriction ;
               owl:onProperty :standoffTableCellTagHasVerticalAlignment ;
               owl:maxCardinality "1"^^xsd:nonNegativeInteger
             ] ,
             [ rdf:type owl:Restriction ;
               owl:onProperty :standoffTableCellTagHasRowSpan ;
               owl:maxCardinality "1"^^xsd:nonNegativeInteger
             ] ,
             [ rdf:type owl:Restriction ;
               owl:onProperty :standoffTableCellTagHasColumnSpan ;
               owl:maxCardinality "1"^^xsd:nonNegativeInteger
             ] .


###  http://www.knora.org/ontology/0801/beol#StandoffSmallcapsTag
:StandoffSmallTag rdf:type owl:Class ;

                rdfs:subClassOf standoff:StandoffVisualTag ;

                rdfs:comment "Represents text in small letters format in a TextValue"@en .


###  http://www.knora.org/ontology/0801/beol#standoffEntityType
:standoffEntityType rdf:type owl:DatatypeProperty ;

                 rdfs:subPropertyOf knora-base:objectCannotBeMarkedAsDeleted ;

                 rdfs:comment "settings type of an entity"@en ;

                 knora-base:subjectClassConstraint :StandoffEntityTag ;

                 knora-base:objectDatatypeConstraint xsd:string .



###  http://www.knora.org/ontology/0801/beol#StandoffEntityTag
:StandoffEntityTag  rdf:type owl:Class ;

             rdfs:subClassOf knora-base:StandoffLinkTag ,
             [ rdf:type owl:Restriction ;
               owl:onProperty :standoffEntityType ;
               owl:maxCardinality "1"^^xsd:nonNegativeInteger
             ] ;

             rdfs:comment "represents an entity (<entity>) tag in text"@en .


###  http://www.knora.org/ontology/0801/beol#StandoffFigureTag
:StandoffFigureTag  rdf:type owl:Class ;

             rdfs:subClassOf knora-base:StandoffLinkTag ;

             rdfs:comment "represents a figure in text"@en .


###  http://www.knora.org/ontology/0801/beol#StandoffFontTag
:StandoffFontTag rdf:type owl:Class ;

              rdfs:subClassOf knora-base:StandoffTag ,
              [ rdf:type owl:Restriction ;
                owl:onProperty :standoffFontType ;
                owl:minCardinality "1"^^xsd:nonNegativeInteger
              ] ;

              rdfs:comment "Represents font for special character"@en .


###  http://www.knora.org/ontology/0801/beol#StandoffFigTag
:StandoffFigTag rdf:type owl:Class ;

            rdfs:subClassOf knora-base:StandoffTag ;

            rdfs:comment "represents a html figure tag"@en .


###  http://www.knora.org/ontology/0801/beol#StandoffFigCaptionTag
:StandoffFigCaptionTag rdf:type owl:Class ;

            rdfs:subClassOf knora-base:StandoffTag ;

<<<<<<< HEAD
            rdfs:comment "represents a caption tag"@en .


### http://www.knora.org/ontology/0801/beol#StandoffCenterTag
:StandoffCenterTag rdf:type owl:Class ;

            rdfs:subClassOf knora-base:StandoffTag ;

            rdfs:comment "represents text that is to be centered"@en .


### http://www.knora.org/ontology/0801/beol#StandoffExpansionTag
:StandoffExpansionTag rdf:type owl:Class ;

            rdfs:subClassOf knora-base:StandoffTag ;

            rdfs:comment "represents an abbreviation in a text that can be expanded"@en .


### http://www.knora.org/ontology/0801/beol#StandoffAbbreviationMarkerTag
:StandoffAbbreviationMarkerTag rdf:type owl:Class ;

            rdfs:subClassOf knora-base:StandoffTag ;

            rdfs:comment "represents an abbreviation marker in a text"@en .


### http://www.knora.org/ontology/0801/beol#StandoffExpansionMarkerTag
:StandoffExpansionMarkerTag rdf:type owl:Class ;

            rdfs:subClassOf knora-base:StandoffTag ;

            rdfs:comment "identifies an expansion marker in a text"@en .

### http://www.knora.org/ontology/0801/beol#StandoffCorrectionTag
:StandoffCorrectionTag rdf:type owl:Class ;

            rdfs:subClassOf knora-base:StandoffTag ;

            rdfs:comment "represents an editorial corrrection in a text"@en .


### http://www.knora.org/ontology/0801/beol#StandoffOriginalMarkerTag
:StandoffOriginalMarkerTag rdf:type owl:Class ;

            rdfs:subClassOf knora-base:StandoffTag ;

            rdfs:comment "represents an original reading in a  text"@en .


### http://www.knora.org/ontology/0801/beol#StandoffInterventionMarkerTag
:StandoffInterventionMarkerTag rdf:type owl:Class ;

            rdfs:subClassOf knora-base:StandoffTag ;

            rdfs:comment "represents an editorial intervention in a text"@en .


### http://www.knora.org/ontology/0801/beol#StandoffAdditionTag
:StandoffAdditionTag rdf:type owl:Class ;

            rdfs:subClassOf knora-base:StandoffTag ;

            rdfs:comment "represents text that was added"@en .


### http://www.knora.org/ontology/0801/beol#StandoffDeletionTag
:StandoffDeletionTag rdf:type owl:Class ;

            rdfs:subClassOf knora-base:StandoffTag ;

            rdfs:comment "represents text that was deleted"@en .
=======
            rdfs:comment "represents a html figcaption tag"@en .
>>>>>>> 22d746e8
<|MERGE_RESOLUTION|>--- conflicted
+++ resolved
@@ -2374,9 +2374,7 @@
 
             rdfs:subClassOf knora-base:StandoffTag ;
 
-<<<<<<< HEAD
-            rdfs:comment "represents a caption tag"@en .
-
+            rdfs:comment "represents a html figcaption tag"@en .
 
 ### http://www.knora.org/ontology/0801/beol#StandoffCenterTag
 :StandoffCenterTag rdf:type owl:Class ;
@@ -2447,6 +2445,3 @@
             rdfs:subClassOf knora-base:StandoffTag ;
 
             rdfs:comment "represents text that was deleted"@en .
-=======
-            rdfs:comment "represents a html figcaption tag"@en .
->>>>>>> 22d746e8
