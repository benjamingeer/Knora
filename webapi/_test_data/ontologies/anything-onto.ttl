@prefix xml: <http://www.w3.org/XML/1998/namespace> .
@prefix xsd: <http://www.w3.org/2001/XMLSchema#> .
@prefix rdf: <http://www.w3.org/1999/02/22-rdf-syntax-ns#> .
@prefix rdfs: <http://www.w3.org/2000/01/rdf-schema#> .
@prefix owl: <http://www.w3.org/2002/07/owl#> .
@prefix foaf: <http://xmlns.com/foaf/0.1/> .
@prefix knora-base: <http://www.knora.org/ontology/knora-base#> .
@prefix salsah-gui: <http://www.knora.org/ontology/salsah-gui#> .


# A trivial ontology, used only for testing Knora.

@prefix : <http://www.knora.org/ontology/anything#> .
<http://www.knora.org/ontology/anything> rdf:type owl:Ontology .


:hasListItem rdf:type owl:ObjectProperty ;

       rdfs:subPropertyOf knora-base:hasValue ;

       rdfs:label "Listenelement"@de ,
                  "Elément de liste"@fr ,
                  "Elemento di lista"@it ,
                  "List element"@en ;

       knora-base:subjectClassConstraint :Thing ;

       knora-base:objectClassConstraint knora-base:ListValue ;

       salsah-gui:guiOrder "0"^^xsd:integer ;

       salsah-gui:guiElement salsah-gui:List ;

       salsah-gui:guiAttribute "hlist=<http://data.knora.org/anything/treeList>" .



:hasOtherThing rdf:type owl:ObjectProperty ;

               rdfs:subPropertyOf knora-base:hasLinkTo ;

               rdfs:label "Ein anderes Ding"@de ,
                          "Une autre chose"@fr ,
                          "Un'altra cosa"@it ,
                          "Another thing"@en ;

               knora-base:subjectClassConstraint :Thing ;

               knora-base:objectClassConstraint :Thing ;

               salsah-gui:guiOrder "1"^^xsd:integer ;

               salsah-gui:guiElement salsah-gui:Searchbox .




:hasOtherThingValue rdf:type owl:ObjectProperty ;

               rdfs:subPropertyOf knora-base:hasLinkToValue ;

               rdfs:label "Ein anderes Ding"@de ,
                          "Une autre chose"@fr ,
                          "Un'altra cosa"@it ,
                          "Another thing"@en ;

               knora-base:subjectClassConstraint :Thing ;

               knora-base:objectClassConstraint knora-base:LinkValue ;

               salsah-gui:guiOrder "1"^^xsd:integer ;

               salsah-gui:guiElement salsah-gui:Searchbox .


:hasText rdf:type owl:ObjectProperty ;

       rdfs:subPropertyOf knora-base:hasValue ;

       rdfs:label "Text"@de ,
                  "Texte"@fr ,
                  "Testo"@it ,
                  "Text"@en ;

       knora-base:subjectClassConstraint :Thing ;

       knora-base:objectClassConstraint knora-base:TextValue ;

       salsah-gui:guiOrder "2"^^xsd:integer ;

       salsah-gui:guiElement salsah-gui:SimpleText ;

       salsah-gui:guiAttribute "size=80" ,
                               "maxlength=255" .



:hasDate rdf:type owl:ObjectProperty ;

       rdfs:subPropertyOf knora-base:hasValue ;

       rdfs:label "Datum"@de ,
                  "Date"@fr ,
                  "Data"@it ,
                  "Date"@en ;

       knora-base:subjectClassConstraint :Thing ;

       knora-base:objectClassConstraint knora-base:DateValue ;

       salsah-gui:guiOrder "3"^^xsd:integer ;

       salsah-gui:guiElement salsah-gui:Date ;

       salsah-gui:guiAttribute "size=16" ,
                               "maxlength=32" .



:hasInteger rdf:type owl:ObjectProperty ;

       rdfs:subPropertyOf knora-base:hasValue ;

       rdfs:label "Ganzzahl"@de ,
                  "Nombre entier"@fr ,
                  "Intero"@it ,
                  "Integer"@en ;

       knora-base:subjectClassConstraint :Thing ;

       knora-base:objectClassConstraint knora-base:IntValue ;

       salsah-gui:guiOrder "4"^^xsd:integer ;

       salsah-gui:guiElement salsah-gui:Spinbox ;

       salsah-gui:guiAttribute "min=0" ,
                                "max=-1" .



:hasDecimal rdf:type owl:ObjectProperty ;

       rdfs:subPropertyOf knora-base:hasValue ;

       rdfs:label "Dezimalzahl"@de ,
                  "Nombre décimal"@fr ,
                  "Numero decimale"@it ,
                  "Decimal number"@en ;

       knora-base:subjectClassConstraint :Thing ;

       knora-base:objectClassConstraint knora-base:DecimalValue ;

       salsah-gui:guiOrder "5"^^xsd:integer ;

       salsah-gui:guiElement salsah-gui:SimpleText ;

       salsah-gui:guiAttribute "size=80" ,
                               "maxlength=255" .



:hasBoolean rdf:type owl:ObjectProperty ;

       rdfs:subPropertyOf knora-base:hasValue ;

       rdfs:label "Boolescher Wert"@de ,
                  "Valeur booléenne"@fr ,
                  "Valore booleano"@it ,
                  "Boolean value"@en ;

       knora-base:subjectClassConstraint :Thing ;

       knora-base:objectClassConstraint knora-base:BooleanValue ;

       salsah-gui:guiOrder "6"^^xsd:integer ;

       salsah-gui:guiElement salsah-gui:Checkbox .



:hasUri rdf:type owl:ObjectProperty ;

       rdfs:subPropertyOf knora-base:hasValue ;

       rdfs:label "URI"@de ,
                  "URI"@fr ,
                  "URI"@it ,
                  "URI"@en ;

       knora-base:subjectClassConstraint :Thing ;

       knora-base:objectClassConstraint knora-base:UriValue ;

       salsah-gui:guiOrder "7"^^xsd:integer ;

       salsah-gui:guiElement salsah-gui:SimpleText ;

       salsah-gui:guiAttribute "size=80" ,
                               "maxlength=255" .


:hasInterval rdf:type owl:ObjectProperty ;

       rdfs:subPropertyOf knora-base:hasValue ;

       rdfs:label "Sequenz"@de ,
                  "Séquence"@fr ,
                  "Sequenza"@it ,
                  "Time interval"@en ;

       knora-base:subjectClassConstraint :Thing ;

       knora-base:objectClassConstraint knora-base:IntervalValue ;

       salsah-gui:guiOrder "9"^^xsd:integer ;

       salsah-gui:guiElement salsah-gui:Interval .



:hasColor rdf:type owl:ObjectProperty ;

       rdfs:subPropertyOf knora-base:hasValue ;

       rdfs:label "Farbe"@de ,
                  "Couleur"@fr ,
                  "Colore"@it ,
                  "Color"@en ;

       knora-base:subjectClassConstraint :Thing ;

       knora-base:objectClassConstraint knora-base:ColorValue ;

       salsah-gui:guiOrder "10"^^xsd:integer ;

       salsah-gui:guiElement salsah-gui:Colorpicker .



:hasGeometry rdf:type owl:ObjectProperty ;

       rdfs:subPropertyOf knora-base:hasValue ;

       rdfs:label "Geometrie"@de ,
                  "Géométrie"@fr ,
                  "Geometria"@it ,
                  "Geometry"@en ;

       knora-base:subjectClassConstraint :Thing ;

       knora-base:objectClassConstraint knora-base:GeomValue ;

       salsah-gui:guiOrder "11"^^xsd:integer ;

       salsah-gui:guiElement salsah-gui:Geometry .



:hasGeoname rdf:type owl:ObjectProperty ;

       rdfs:subPropertyOf knora-base:hasValue ;

       rdfs:label "Geometrie"@de ,
                  "Géométrie"@fr ,
                  "Geometria"@it ,
                  "Geometry"@en ;

       knora-base:subjectClassConstraint :Thing ;

       knora-base:objectClassConstraint knora-base:GeonameValue ;

       salsah-gui:guiOrder "12"^^xsd:integer ;

       salsah-gui:guiElement salsah-gui:Geonames .



:hasThingPicture rdf:type owl:ObjectProperty ;

    rdfs:subPropertyOf knora-base:hasRepresentation ;

    rdfs:label "Dingbild"@de ,
               "Image d'une chose"@fr ,
               "Immagine di una cosa"@it ,
               "Picture of a thing"@en ;

    knora-base:subjectClassConstraint :Thing ;

    knora-base:objectClassConstraint :ThingPicture ;

    salsah-gui:guiOrder "13"^^xsd:integer ;

    salsah-gui:guiElement salsah-gui:Searchbox .



:hasThingPictureValue rdf:type owl:ObjectProperty ;

    rdfs:subPropertyOf knora-base:hasRepresentationValue ;

    rdfs:label "Dingbild"@de ,
               "Image d'une chose"@fr ,
               "Immagine di una cosa"@it ,
               "Picture of a thing"@en ;

    knora-base:subjectClassConstraint :Thing ;

    knora-base:objectClassConstraint :LinkValue ;

    salsah-gui:guiOrder "14"^^xsd:integer ;

    salsah-gui:guiElement salsah-gui:Searchbox .



:isPartOfOtherThing rdf:type owl:ObjectProperty ;

               rdfs:subPropertyOf knora-base:isPartOf ;

               rdfs:label "ist ein Teil von"@de ,
                          "fait partie de"@fr ,
                          "fa parte da"@it ,
                          "is part of"@en ;

               knora-base:subjectClassConstraint :Thing ;

               knora-base:objectClassConstraint :Thing ;

               salsah-gui:guiOrder "15"^^xsd:integer ;

               salsah-gui:guiElement salsah-gui:Searchbox .



:isPartOfOtherThingValue rdf:type owl:ObjectProperty ;

               rdfs:subPropertyOf knora-base:isPartOfValue ;

               rdfs:label "ist ein Teil von"@de ,
                          "fait partie de"@fr ,
                          "fa parte da"@it ,
                          "is part of"@en ;

               knora-base:subjectClassConstraint :Thing ;

               knora-base:objectClassConstraint knora-base:LinkValue ;

               salsah-gui:guiOrder "15"^^xsd:integer ;

               salsah-gui:guiElement salsah-gui:Searchbox .





:hasBlueThing rdf:type owl:ObjectProperty ;

               rdfs:subPropertyOf :hasOtherThing ;

               rdfs:label "Ein blaues Ding"@de ,
                          "Une chose bleue"@fr ,
                          "Una cosa azzurra"@it ,
                          "A blue thing"@en ;

               knora-base:subjectClassConstraint :Thing ;

               knora-base:objectClassConstraint :BlueThing ;

               salsah-gui:guiElement salsah-gui:Searchbox ;

               salsah-gui:guiOrder "16"^^xsd:integer .


:hasBlueThingValue rdf:type owl:ObjectProperty ;

               rdfs:subPropertyOf :hasOtherThingValue ;

               knora-base:subjectClassConstraint :Thing ;

               knora-base:objectClassConstraint knora-base:LinkValue ;

               salsah-gui:guiOrder "16"^^xsd:integer .

#################################################################
#
#    Standoff Properties
#
#################################################################


###  http://www.knora.org/ontology/anything#standoffEventTagHasDescription

:standoffEventTagHasDescription rdf:type owl:DatatypeProperty ;

                  rdfs:subPropertyOf knora-base:objectCannotBeMarkedAsDeleted ;

                  knora-base:subjectClassConstraint :StandoffEventTag ;

                  knora-base:objectDatatypeConstraint xsd:string .

:Thing rdf:type owl:Class ;

      rdfs:subClassOf knora-base:Resource ,
                      [
                         rdf:type owl:Restriction ;
                         owl:onProperty :hasListItem ;
                         owl:minCardinality "0"^^xsd:nonNegativeInteger
                      ] ,
                      [
                         rdf:type owl:Restriction ;
                         owl:onProperty :hasOtherThing ;
                         owl:minCardinality "0"^^xsd:nonNegativeInteger
                      ] ,
                      [
                         rdf:type owl:Restriction ;
                         owl:onProperty :hasOtherThingValue ;
                         owl:minCardinality "0"^^xsd:nonNegativeInteger
                      ] ,
                      [
                         rdf:type owl:Restriction ;
                         owl:onProperty :isPartOfOtherThing ;
                         owl:minCardinality "0"^^xsd:nonNegativeInteger
                      ] ,
                      [
                         rdf:type owl:Restriction ;
                         owl:onProperty :isPartOfOtherThingValue ;
                         owl:minCardinality "0"^^xsd:nonNegativeInteger
                      ] ,                      [
                         rdf:type owl:Restriction ;
                         owl:onProperty :hasThingPicture ;
                         owl:minCardinality "0"^^xsd:nonNegativeInteger
                      ] ,
                      [
                         rdf:type owl:Restriction ;
                         owl:onProperty :hasThingPictureValue ;
                         owl:minCardinality "0"^^xsd:nonNegativeInteger
                      ] ,
                      [
                         rdf:type owl:Restriction ;
                         owl:onProperty :hasText ;
                         owl:minCardinality "0"^^xsd:nonNegativeInteger
                      ] ,
                      [
                         rdf:type owl:Restriction ;
                         owl:onProperty :hasDate ;
                         owl:minCardinality "0"^^xsd:nonNegativeInteger
                      ] ,
                      [
                         rdf:type owl:Restriction ;
                         owl:onProperty :hasInteger ;
                         owl:minCardinality "0"^^xsd:nonNegativeInteger
                      ] ,
                      [
                         rdf:type owl:Restriction ;
                         owl:onProperty :hasBoolean ;
                         owl:maxCardinality "1"^^xsd:nonNegativeInteger
                      ] ,
                      [
                         rdf:type owl:Restriction ;
                         owl:onProperty :hasUri ;
                         owl:minCardinality "0"^^xsd:nonNegativeInteger
                      ] ,
                      [
                         rdf:type owl:Restriction ;
                         owl:onProperty :hasDecimal ;
                         owl:minCardinality "0"^^xsd:nonNegativeInteger
                      ] ,
                      [
                         rdf:type owl:Restriction ;
                         owl:onProperty :hasInterval ;
                         owl:minCardinality "0"^^xsd:nonNegativeInteger
                      ] ,
                      [
                         rdf:type owl:Restriction ;
                         owl:onProperty :hasColor ;
                         owl:minCardinality "0"^^xsd:nonNegativeInteger
                      ] ,
                      [
                         rdf:type owl:Restriction ;
                         owl:onProperty :hasBlueThing ;
                         owl:minCardinality "0"^^xsd:nonNegativeInteger
                      ] ,
                      [
                         rdf:type owl:Restriction ;
                         owl:onProperty :hasBlueThingValue ;
                         owl:minCardinality "0"^^xsd:nonNegativeInteger
                      ] ;
                      #[
                      #   rdf:type owl:Restriction ;
                      #   owl:onProperty :hasGeometry ;
                      #   owl:minCardinality "0"^^xsd:nonNegativeInteger
                      #] ,
                      #[
                      #   rdf:type owl:Restriction ;
                      #   owl:onProperty :hasGeoname ;
                      #   owl:minCardinality "0"^^xsd:nonNegativeInteger
                      #] ;

      knora-base:resourceIcon "thing.png" ;

      rdfs:label "Ding"@de ,
                 "Chose"@fr ,
                 "Cosa"@it ,
                 "Thing"@en ;

      rdfs:comment """'The whole world is full of things, which means there's a real need for someone to go searching for them. And that's exactly what a thing-searcher does.' --Pippi Longstocking"""@de .




:BlueThing rdf:type owl:Class ;

      rdfs:subClassOf :Thing ;

      rdfs:comment """Diese Resource-Klasse beschreibt ein blaues Ding"""@de ;

      rdfs:label "Blaues Ding"@de ,
                 "Chose bleue"@fr ,
                 "Cosa azzurra"@it ,
                 "Blue thing"@en .


:hasPictureTitle rdf:type owl:ObjectProperty ;

       rdfs:subPropertyOf knora-base:hasValue ;

       rdfs:label "Titel"@de ,
                  "Titre"@fr ,
                  "Titolo"@it ,
                  "Title"@en ;

       knora-base:subjectClassConstraint :ThingPicture ;

       knora-base:objectClassConstraint knora-base:TextValue ;

       salsah-gui:guiElement salsah-gui:SimpleText ;

       salsah-gui:guiAttribute "size=80" ,
                               "maxlength=255" .



:ThingPicture rdf:type owl:Class ;

    rdfs:subClassOf knora-base:StillImageRepresentation ,
                    [
                       rdf:type owl:Restriction ;
                       owl:onProperty :hasPictureTitle ;
                       owl:minCardinality "0"^^xsd:nonNegativeInteger
                    ] ;

    knora-base:resourceIcon "thing.png" ;

    rdfs:label "Dingbild"@de ,
               "Image d'une chose"@fr ,
               "Immagine di una cosa"@it ,
               "Picture of a thing"@en ;

<<<<<<< HEAD
    rdfs:comment """Diese Resource-Klasse beschreibt ein Bild eines Dinges"""@de ;

    knora-base:hasDefaultViewPermission knora-base:UnknownUser ;

    knora-base:hasDefaultModifyPermission knora-base:ProjectMember .


#################################################################
#
#    Standoff Classes
#
#################################################################

:StandoffEventTag rdf:type owl:Class ;

    rdfs:subClassOf knora-base:StandoffDateTag,
                   [
                      rdf:type owl:Restriction ;
                      owl:onProperty :standoffEventTagHasDescription ;
                      owl:cardinality "1"^^xsd:nonNegativeInteger
                   ] ;

    rdfs:label "Represents an event in a TextValue"@en ;

    rdfs:comment """Represents an event in a TextValue"""@en .
=======
    rdfs:comment """Diese Resource-Klasse beschreibt ein Bild eines Dinges"""@de .
>>>>>>> 5eacd0c2
<|MERGE_RESOLUTION|>--- conflicted
+++ resolved
@@ -558,12 +558,7 @@
                "Immagine di una cosa"@it ,
                "Picture of a thing"@en ;
 
-<<<<<<< HEAD
-    rdfs:comment """Diese Resource-Klasse beschreibt ein Bild eines Dinges"""@de ;
-
-    knora-base:hasDefaultViewPermission knora-base:UnknownUser ;
-
-    knora-base:hasDefaultModifyPermission knora-base:ProjectMember .
+    rdfs:comment """Diese Resource-Klasse beschreibt ein Bild eines Dinges"""@de .
 
 
 #################################################################
@@ -583,7 +578,4 @@
 
     rdfs:label "Represents an event in a TextValue"@en ;
 
-    rdfs:comment """Represents an event in a TextValue"""@en .
-=======
-    rdfs:comment """Diese Resource-Klasse beschreibt ein Bild eines Dinges"""@de .
->>>>>>> 5eacd0c2
+    rdfs:comment """Represents an event in a TextValue"""@en .