--- conflicted
+++ resolved
@@ -8,385 +8,6 @@
 @prefix knora-base: <http://www.knora.org/ontology/knora-base#> .
 @prefix salsah-gui: <http://www.knora.org/ontology/salsah-gui#> .
 @prefix incunabula: <http://www.knora.org/ontology/incunabula#> .
-<<<<<<< HEAD
-@prefix : <http://www.knora.org/ontology/incunabula#> .
-
-@base <http://www.knora.org/ontology/dokubib> .
-
-
-##########################################################
-#
-# RESOURCES
-#
-##########################################################
-
-
-### ###########################################
-### <http://data.knora.org/c5058f3a>
-
-<http://data.knora.org/c5058f3a> rdf:type incunabula:book ;
-
-                                 knora-base:isDeleted "false"^^xsd:boolean ; knora-base:attachedToUser <http://data.knora.org/users/91e19f1e01> ;
-
-                                 knora-base:attachedToProject <http://data.knora.org/projects/77275339> ;
-
-                                 knora-base:hasRestrictedViewPermission knora-base:UnknownUser ;
-
-                                 knora-base:hasViewPermission knora-base:KnownUser ;
-
-                                 knora-base:hasModifyPermission knora-base:ProjectMember ,
-                                                                knora-base:Creator ;
-
-                                 incunabula:title <http://data.knora.org/c5058f3a/values/c3295339> ;
-
-                                 incunabula:hasAuthor <http://data.knora.org/c5058f3a/values/8653a672> ;
-
-                                 incunabula:publisher <http://data.knora.org/c5058f3a/values/497df9ab> ;
-
-                                 incunabula:publoc <http://data.knora.org/c5058f3a/values/0ca74ce5> ;
-
-                                 incunabula:pubdate <http://data.knora.org/c5058f3a/values/cfd09f1e01> ;
-
-                                 incunabula:location <http://data.knora.org/c5058f3a/values/92faf25701> ;
-
-                                 incunabula:url <http://data.knora.org/c5058f3a/values/10e00c7acc2704> ;
-
-                                 incunabula:physical_desc <http://data.knora.org/c5058f3a/values/5524469101> ;
-
-                                 incunabula:citation <http://data.knora.org/c5058f3a/values/184e99ca01> ,
-                                                     <http://data.knora.org/c5058f3a/values/db77ec0302> ,
-                                                     <http://data.knora.org/c5058f3a/values/9ea13f3d02> ;
-
-                                 rdfs:label """Zeitglöcklein des Lebens und Leidens Christi""" ;
-
-                                 knora-base:creationDate "2015-06-30T14:50:35"^^xsd:dateTimeStamp .
-
-
-### ###########################################
-### <http://data.knora.org/c5058f3a/values/c3295339>
-
-<http://data.knora.org/c5058f3a/values/c3295339> knora-base:isDeleted "false"^^xsd:boolean ; knora-base:attachedToUser <http://data.knora.org/users/91e19f1e01> ;
-
-                                                 knora-base:valueHasString """Zeitglöcklein des Lebens und Leidens Christi""" ;
-
-                                                 knora-base:valueHasOrder "0"^^xsd:integer ;
-
-                                                 rdf:type knora-base:TextValue ;
-
-                                                 knora-base:valueCreationDate "2011-04-14T11:15:27"^^xsd:dateTimeStamp ;
-
-                                                 knora-base:hasDeletePermission knora-base:Creator ;
-
-                                                 knora-base:hasModifyPermission knora-base:ProjectMember ;
-
-                                                 knora-base:hasViewPermission knora-base:KnownUser ,
-                                                                              knora-base:UnknownUser .
-
-
-### ###########################################
-### <http://data.knora.org/c5058f3a/values/8653a672>
-
-<http://data.knora.org/c5058f3a/values/8653a672> knora-base:isDeleted "false"^^xsd:boolean ; knora-base:attachedToUser <http://data.knora.org/users/91e19f1e01> ;
-
-                                                 knora-base:valueHasString """Berthold, der Bruder""" ;
-
-                                                 knora-base:valueHasOrder "0"^^xsd:integer ;
-
-                                                 rdf:type knora-base:TextValue ;
-
-                                                 knora-base:valueCreationDate "2011-04-14T11:15:27"^^xsd:dateTimeStamp ;
-
-                                                 knora-base:hasDeletePermission knora-base:Creator ;
-
-                                                 knora-base:hasModifyPermission knora-base:ProjectMember ;
-
-                                                 knora-base:hasViewPermission knora-base:KnownUser .
-
-
-### ###########################################
-### <http://data.knora.org/c5058f3a/values/497df9ab>
-
-<http://data.knora.org/c5058f3a/values/497df9ab> knora-base:isDeleted "false"^^xsd:boolean ; knora-base:attachedToUser <http://data.knora.org/users/91e19f1e01> ;
-
-                                                 knora-base:valueHasString """Johann Amerbach""" ;
-
-                                                 knora-base:valueHasOrder "0"^^xsd:integer ;
-
-                                                 rdf:type knora-base:TextValue ;
-
-                                                 knora-base:valueCreationDate "2011-04-14T11:15:27"^^xsd:dateTimeStamp ;
-
-                                                 knora-base:hasDeletePermission knora-base:Creator ;
-
-                                                 knora-base:hasModifyPermission knora-base:ProjectMember ;
-
-                                                 knora-base:hasViewPermission knora-base:KnownUser ,
-                                                                              knora-base:UnknownUser .
-
-
-### ###########################################
-### <http://data.knora.org/c5058f3a/values/0ca74ce5>
-
-<http://data.knora.org/c5058f3a/values/0ca74ce5> knora-base:isDeleted "false"^^xsd:boolean ; knora-base:attachedToUser <http://data.knora.org/users/91e19f1e01> ;
-
-                                                 knora-base:valueHasString """Basel""" ;
-
-                                                 knora-base:valueHasOrder "0"^^xsd:integer ;
-
-                                                 rdf:type knora-base:TextValue ;
-
-                                                 knora-base:valueCreationDate "2011-04-14T11:15:27"^^xsd:dateTimeStamp ;
-
-                                                 knora-base:hasDeletePermission knora-base:Creator ;
-
-                                                 knora-base:hasViewPermission knora-base:ProjectMember ,
-                                                                              knora-base:KnownUser ,
-                                                                              knora-base:UnknownUser .
-
-
-### ###########################################
-### <http://data.knora.org/c5058f3a/values/cfd09f1e01>
-
-<http://data.knora.org/c5058f3a/values/cfd09f1e01> knora-base:isDeleted "false"^^xsd:boolean ; knora-base:attachedToUser <http://data.knora.org/users/91e19f1e01> ;
-
-                                                   knora-base:valueHasString """1492-01-01 - 1492-12-31""" ;
-
-                                                   knora-base:valueHasOrder "0"^^xsd:integer ;
-
-                                                   rdf:type knora-base:DateValue ;
-
-                                                   knora-base:valueHasCalendar "JULIAN" ;
-
-                                                   knora-base:valueHasStartJDC "2266011"^^xsd:integer ;
-
-                                                   knora-base:valueHasStartPrecision "YEAR" ;
-
-                                                   knora-base:valueHasEndJDC "2266376"^^xsd:integer ;
-
-                                                   knora-base:valueHasEndPrecision "YEAR" ;
-
-                                                   knora-base:valueCreationDate "2011-04-14T11:15:27"^^xsd:dateTimeStamp ;
-
-                                                   knora-base:hasDeletePermission knora-base:Creator ;
-
-                                                   knora-base:hasModifyPermission knora-base:ProjectMember ;
-
-                                                   knora-base:hasViewPermission knora-base:KnownUser ,
-                                                                                knora-base:UnknownUser .
-
-
-### ###########################################
-### <http://data.knora.org/c5058f3a/values/92faf25701>
-
-<http://data.knora.org/c5058f3a/values/92faf25701> knora-base:isDeleted "false"^^xsd:boolean ; knora-base:attachedToUser <http://data.knora.org/users/91e19f1e01> ;
-
-                                                   knora-base:valueHasString """Universitäts- und Stadtbibliothek Köln, Sign: AD+S167""" ;
-
-                                                   knora-base:valueHasOrder "0"^^xsd:integer ;
-
-                                                   rdf:type knora-base:TextValue ;
-
-                                                   knora-base:valueCreationDate "2011-04-14T11:15:27"^^xsd:dateTimeStamp ;
-
-                                                   knora-base:hasDeletePermission knora-base:Creator ,
-                                                                                 knora-base:ProjectMember ;
-
-                                                   knora-base:hasViewPermission knora-base:KnownUser ,
-                                                                                knora-base:UnknownUser .
-
-
-### ###########################################
-### <http://data.knora.org/c5058f3a/values/10e00c7acc2704>
-
-<http://data.knora.org/c5058f3a/values/10e00c7acc2704> knora-base:isDeleted "false"^^xsd:boolean ; knora-base:attachedToUser <http://data.knora.org/users/91e19f1e01> ;
-
-                                                       knora-base:valueHasString """http://www.ub.uni-koeln.de/cdm/compoundobject/collection/inkunabeln/id/1878/rec/1""" ;
-
-                                                       knora-base:valueHasOrder "0"^^xsd:integer ;
-
-                                                       rdf:type knora-base:TextValue ;
-
-                                                       knora-base:valueCreationDate "2014-05-18T02:08:23"^^xsd:dateTimeStamp ;
-
-                                                       knora-base:hasDeletePermission knora-base:Creator ,
-                                                                                     knora-base:ProjectMember ;
-
-                                                       knora-base:hasViewPermission knora-base:KnownUser ,
-                                                                                    knora-base:UnknownUser .
-
-
-### ###########################################
-### <http://data.knora.org/c5058f3a/values/5524469101>
-
-<http://data.knora.org/c5058f3a/values/5524469101> knora-base:isDeleted "false"^^xsd:boolean ; knora-base:attachedToUser <http://data.knora.org/users/91e19f1e01> ;
-
-                                                   knora-base:valueHasString """Dimension: 8°""" ;
-
-                                                   knora-base:valueHasOrder "0"^^xsd:integer ;
-
-                                                   rdf:type knora-base:TextValue ;
-
-                                                   knora-base:valueCreationDate "2011-04-14T11:15:27"^^xsd:dateTimeStamp ;
-
-                                                   knora-base:hasDeletePermission knora-base:Creator ;
-
-                                                   knora-base:hasModifyPermission knora-base:ProjectMember ;
-
-                                                   knora-base:hasViewPermission knora-base:KnownUser ,
-                                                                                knora-base:UnknownUser .
-
-
-### ###########################################
-### <http://data.knora.org/c5058f3a/values/184e99ca01>
-
-<http://data.knora.org/c5058f3a/values/184e99ca01> knora-base:isDeleted "false"^^xsd:boolean ; knora-base:attachedToUser <http://data.knora.org/users/91e19f1e01> ;
-
-                                                   knora-base:valueHasString """Schramm Bd. XXI, S. 27""" ;
-
-                                                   knora-base:valueHasOrder "0"^^xsd:integer ;
-
-                                                   rdf:type knora-base:TextValue ;
-
-                                                   knora-base:valueCreationDate "2011-04-14T11:15:27"^^xsd:dateTimeStamp ;
-
-                                                   knora-base:hasDeletePermission knora-base:Creator ;
-
-                                                   knora-base:hasModifyPermission knora-base:ProjectMember ;
-
-                                                   knora-base:hasViewPermission knora-base:KnownUser ,
-                                                                                knora-base:UnknownUser .
-
-
-### ###########################################
-### <http://data.knora.org/c5058f3a/values/db77ec0302>
-
-<http://data.knora.org/c5058f3a/values/db77ec0302> knora-base:isDeleted "false"^^xsd:boolean ; knora-base:attachedToUser <http://data.knora.org/users/91e19f1e01> ;
-
-                                                   knora-base:valueHasString """GW 4168""" ;
-
-                                                   knora-base:valueHasOrder "1"^^xsd:integer ;
-
-                                                   rdf:type knora-base:TextValue ;
-
-                                                   knora-base:valueCreationDate "2011-04-14T11:15:27"^^xsd:dateTimeStamp ;
-
-                                                   knora-base:hasDeletePermission knora-base:Creator ;
-
-                                                   knora-base:hasModifyPermission knora-base:ProjectMember ;
-
-                                                   knora-base:hasViewPermission knora-base:KnownUser ,
-                                                                                knora-base:UnknownUser .
-
-
-### ###########################################
-### <http://data.knora.org/c5058f3a/values/9ea13f3d02>
-
-<http://data.knora.org/c5058f3a/values/9ea13f3d02> knora-base:isDeleted "false"^^xsd:boolean ; knora-base:attachedToUser <http://data.knora.org/users/91e19f1e01> ;
-
-                                                   knora-base:valueHasString """ISTC ib00512000""" ;
-
-                                                   knora-base:valueHasOrder "2"^^xsd:integer ;
-
-                                                   rdf:type knora-base:TextValue ;
-
-                                                   knora-base:valueCreationDate "2011-04-14T11:15:27"^^xsd:dateTimeStamp ;
-
-                                                   knora-base:hasDeletePermission knora-base:Creator ;
-
-                                                   knora-base:hasModifyPermission knora-base:ProjectMember ;
-
-                                                   knora-base:hasViewPermission knora-base:KnownUser ,
-                                                                                knora-base:UnknownUser .
-
-
-### ###########################################
-### <http://data.knora.org/8a0b1e75>
-
-<http://data.knora.org/8a0b1e75> rdf:type incunabula:page ;
-
-                                 knora-base:isDeleted "false"^^xsd:boolean ; knora-base:attachedToUser <http://data.knora.org/users/91e19f1e01> ;
-
-                                 knora-base:attachedToProject <http://data.knora.org/projects/77275339> ;
-
-                                 knora-base:hasRestrictedViewPermission knora-base:UnknownUser ;
-
-                                 knora-base:hasViewPermission knora-base:KnownUser ;
-
-                                 knora-base:hasModifyPermission knora-base:ProjectMember ,
-                                                                knora-base:Creator ;
-
-                                 incunabula:pagenum <http://data.knora.org/8a0b1e75/values/61cb927602> ;
-
-                                 incunabula:partOf <http://data.knora.org/c5058f3a> ;
-
-                                 incunabula:partOfValue <http://data.knora.org/8a0b1e75/values/09caf895-37cb-4c21-8a40-814f88278fb6> ;
-
-                                 incunabula:seqnum <http://data.knora.org/8a0b1e75/values/e71e39e902> ;
-
-                                 incunabula:description <http://data.knora.org/8a0b1e75/values/3e3d4dc0e922> ;
-
-                                 incunabula:page_comment <http://data.knora.org/8a0b1e75/values/e80b2d895f23> ;
-
-                                 incunabula:origname <http://data.knora.org/8a0b1e75/values/aa488c2203> ;
-
-                                 rdfs:label """a1r, Titelblatt""" ;
-
-                                 knora-base:hasStillImageFileValue <http://data.knora.org/8a0b1e75/reps/bf255339> ,
-                                                         <http://data.knora.org/8a0b1e75/reps/7e4ba672> ;
-
-                                 knora-base:creationDate "0000-00-00T00:00:00"^^xsd:dateTimeStamp .
-
-
-### ###########################################
-### <http://data.knora.org/8a0b1e75/values/61cb927602>
-
-<http://data.knora.org/8a0b1e75/values/61cb927602> knora-base:isDeleted "false"^^xsd:boolean ; knora-base:attachedToUser <http://data.knora.org/users/91e19f1e01> ;
-
-                                                   knora-base:valueHasString """a1r, Titelblatt""" ;
-
-                                                   knora-base:valueHasOrder "0"^^xsd:integer ;
-
-                                                   rdf:type knora-base:TextValue ;
-
-                                                   knora-base:valueCreationDate "2011-04-14T11:15:28"^^xsd:dateTimeStamp ;
-
-                                                   knora-base:hasViewPermission knora-base:UnknownUser ,
-                                                                                knora-base:KnownUser ;
-
-                                                   knora-base:hasModifyPermission knora-base:ProjectMember ;
-
-                                                   knora-base:hasDeletePermission knora-base:Creator .
-
-
-### ###########################################
-### <http://data.knora.org/8a0b1e75/values/e71e39e902>
-
-<http://data.knora.org/8a0b1e75/values/e71e39e902> knora-base:isDeleted "false"^^xsd:boolean ; knora-base:attachedToUser <http://data.knora.org/users/91e19f1e01> ;
-
-                                                   knora-base:valueHasString """1""" ;
-
-                                                   knora-base:valueHasOrder "0"^^xsd:integer ;
-
-                                                   rdf:type knora-base:IntValue ;
-
-                                                   knora-base:valueHasInteger "1"^^xsd:integer ;
-
-                                                   knora-base:valueCreationDate "2011-04-14T11:15:28"^^xsd:dateTimeStamp ;
-
-                                                   knora-base:hasViewPermission knora-base:UnknownUser ,
-                                                                                knora-base:KnownUser ,
-                                                                                knora-base:ProjectMember ;
-
-                                                   knora-base:hasModifyPermission knora-base:Creator .
-
-
-### ###########################################
-### <http://data.knora.org/8a0b1e75/values/3e3d4dc0e922>
-
-<http://data.knora.org/8a0b1e75/values/3e3d4dc0e922> knora-base:isDeleted "false"^^xsd:boolean ; knora-base:attachedToUser <http://data.knora.org/users/b83acc5f05> ;
-
-                                                     knora-base:valueHasString """Titel: \"Das andechtig zitglo(e)gglyn | des lebens vnd lide(n)s christi nach | den xxiiij stunden vßgeteilt.\"
-=======
 @prefix dokubib: <http://www.knora.org/ontology/dokubib#> .
 # ## ###########################################
 # ## <http://data.knora.org/projects/77275339>
@@ -599,169 +220,10 @@
 <http://data.knora.org/8a0b1e75/values/3e3d4dc0e922> knora-base:isDeleted false ;
 	knora-base:attachedToUser <http://data.knora.org/users/b83acc5f05> ;
 	knora-base:valueHasString """Titel: \"Das andechtig zitglo(e)gglyn | des lebens vnd lide(n)s christi nach | den xxiiij stunden vßgeteilt.\"
->>>>>>> 7153fbaa
 Holzschnitt: Schlaguhr mit Zifferblatt für 24 Stunden, auf deren oberem Rand zu beiden Seiten einer Glocke die Verkündigungsszene mit Maria (links) und dem Engel (rechts) zu sehen ist.
 Bordüre: Ranken mit Fabelwesen, Holzschnitt.
 Kolorierung: Rot, Blau, Grün, Gelb, Braun.
 Beschriftung oben Mitte (Graphitstift) \"B 1\".""" ;
-<<<<<<< HEAD
-
-                                                     knora-base:valueHasOrder "0"^^xsd:integer ;
-
-                                                     rdf:type knora-base:TextValue ;
-
-                                                     knora-base:valueCreationDate "2012-01-22T12:05:57"^^xsd:dateTimeStamp ;
-
-                                                     knora-base:hasViewPermission knora-base:UnknownUser ,
-                                                                                  knora-base:KnownUser ;
-
-                                                     knora-base:hasModifyPermission knora-base:ProjectMember ;
-
-                                                     knora-base:hasDeletePermission knora-base:Creator .
-
-
-### ###########################################
-### <http://data.knora.org/8a0b1e75/values/e80b2d895f23>
-
-<http://data.knora.org/8a0b1e75/values/e80b2d895f23> knora-base:isDeleted "false"^^xsd:boolean ; knora-base:attachedToUser <http://data.knora.org/users/b83acc5f05> ;
-
-                                                     knora-base:valueHasString """Schramm, Bd. 21, Abb. 601.""" ;
-
-                                                     knora-base:valueHasOrder "0"^^xsd:integer ;
-
-                                                     rdf:type knora-base:TextValue ;
-
-                                                     knora-base:valueCreationDate "2012-01-24T18:07:40"^^xsd:dateTimeStamp ;
-
-                                                     knora-base:hasViewPermission knora-base:UnknownUser ,
-                                                                                  knora-base:KnownUser ;
-
-                                                     knora-base:hasDeletePermission knora-base:ProjectMember ,
-                                                                                   knora-base:Creator .
-
-
-### ###########################################
-### <http://data.knora.org/8a0b1e75/values/aa488c2203>
-
-<http://data.knora.org/8a0b1e75/values/aa488c2203> knora-base:isDeleted "false"^^xsd:boolean ; knora-base:attachedToUser <http://data.knora.org/users/91e19f1e01> ;
-
-                                                   knora-base:valueHasString """ad+s167_druck1=0001.tif""" ;
-
-                                                   knora-base:valueHasOrder "0"^^xsd:integer ;
-
-                                                   rdf:type knora-base:TextValue ;
-
-                                                   knora-base:valueCreationDate "2011-04-14T11:15:28"^^xsd:dateTimeStamp ;
-
-                                                   knora-base:hasViewPermission knora-base:UnknownUser ,
-                                                                                knora-base:KnownUser ,
-                                                                                knora-base:ProjectMember ,
-                                                                                knora-base:Creator .
-
-
-### ###########################################
-### <http://data.knora.org/8a0b1e75/reps/bf255339>
-
-<http://data.knora.org/8a0b1e75/reps/bf255339> knora-base:valueHasString "ad+s167_druck1=0001.tif" ;
-
-                                               knora-base:originalFilename "ad+s167_druck1=0001.tif" ;
-
-                                               knora-base:originalMimeType "image/tiff" ;
-
-                                               knora-base:internalFilename "incunabula_0000000002.jpg" ;
-
-                                               knora-base:internalMimeType "image/jpeg" ;
-
-                                               knora-base:valueCreationDate "2012-11-21T16:49:35"^^xsd:dateTimeStamp ;
-
-                                               rdf:type knora-base:StillImageFileValue ;
-
-                                               knora-base:dimX "95"^^xsd:integer ;
-
-                                               knora-base:dimY "128"^^xsd:integer ;
-
-                                               knora-base:qualityLevel "10"^^xsd:integer ;
-
-                                               knora-base:valueHasQname "thumbnail" ;
-
-                                               knora-base:valueIsPreview "true"^^xsd:boolean ;
-
-                                               knora-base:isDeleted "false"^^xsd:boolean ; knora-base:attachedToUser <http://data.knora.org/users/91e19f1e01> ;
-
-                                               knora-base:hasRestrictedViewPermission knora-base:UnknownUser ;
-
-                                               knora-base:hasViewPermission knora-base:KnownUser ;
-
-					       knora-base:attachedToProject <http://data.knora.org/projects/666> ;
-
-                                               knora-base:hasModifyPermission knora-base:ProjectMember ,
-                                                                              knora-base:Creator .
-
-
-### ###########################################
-### <http://data.knora.org/8a0b1e75/reps/7e4ba672>
-
-<http://data.knora.org/8a0b1e75/reps/7e4ba672> knora-base:valueHasString "ad+s167_druck1=0001.tif" ;
-
-                                               knora-base:originalFilename "ad+s167_druck1=0001.tif" ;
-
-                                               knora-base:originalMimeType "image/tiff" ;
-
-                                               knora-base:internalFilename "incunabula_0000000002.jp2" ;
-
-                                               knora-base:internalMimeType "image/jp2" ;
-
-                                               knora-base:valueCreationDate "2012-11-21T16:49:36"^^xsd:dateTimeStamp ;
-
-                                               rdf:type knora-base:StillImageFileValue ;
-
-                                               knora-base:dimX "2613"^^xsd:integer ;
-
-                                               knora-base:dimY "3505"^^xsd:integer ;
-
-                                               knora-base:qualityLevel "100"^^xsd:integer ;
-
-                                               knora-base:valueHasQname "full" ;
-
-                                               knora-base:isDeleted "false"^^xsd:boolean ; knora-base:attachedToUser <http://data.knora.org/users/91e19f1e01> ;
-
-                                               knora-base:hasRestrictedViewPermission knora-base:UnknownUser ;
-
-                                               knora-base:hasViewPermission knora-base:KnownUser ;
-
-                                               knora-base:hasModifyPermission knora-base:ProjectMember ,
-   					       				      knora-base:Creator .
-
-
-### ###########################################
-### <http://data.knora.org/8a0b1e75/values/09caf895-37cb-4c21-8a40-814f88278fb6>
-
-<http://data.knora.org/8a0b1e75/values/09caf895-37cb-4c21-8a40-814f88278fb6> rdf:type knora-base:LinkValue ;
-
-                                                                             rdf:subject <http://data.knora.org/8a0b1e75> ;
-
-                                                                             rdf:predicate incunabula:partOf ;
-
-                                                                             rdf:object <http://data.knora.org/c5058f3a> ;
-
-                                                                             knora-base:valueHasRefCount "1"^^xsd:integer ;
-
-                                                                             knora-base:valueCreationDate "2011-04-14T11:15:28"^^xsd:dateTimeStamp ;
-
-                                                                             knora-base:hasViewPermission knora-base:UnknownUser ,
-                                                                                                          knora-base:KnownUser ,
-                                                                                                          knora-base:ProjectMember ;
-
-                                                                             knora-base:hasDeletePermission knora-base:Creator ;
-
-                                                                             knora-base:isDeleted "false"^^xsd:boolean ; knora-base:attachedToUser <http://data.knora.org/users/91e19f1e01> ;
-
-                                                                             knora-base:valueHasString """1""" .
-
-
-
-
-=======
 	knora-base:valueHasOrder 0 ;
 	a knora-base:TextValue ;
 	knora-base:valueCreationDate "2012-01-22T12:05:57"^^xsd:dateTimeStamp ;
@@ -857,5 +319,4 @@
 	knora-base:password "a94a8fe5ccb19ba61c4c0873d391e987982fbbd3" ;
 	knora-base:email "test@test.ch" ;
 	knora-base:preferredLanguage "de" ;
-	knora-base:isInProject <http://data.knora.org/projects/77275339> .
->>>>>>> 7153fbaa
+	knora-base:isInProject <http://data.knora.org/projects/77275339> .