--- conflicted
+++ resolved
@@ -7,14 +7,6 @@
    - dokubib: `00FE`
    - images: `00FF`
 
-<<<<<<< HEAD
-#### Basel range
-
-   - beol: `0801`
-   - webern: `08AE`
-
-=======
->>>>>>> 0528c86a
    
 #### Lausanne range - `0100` to `07FF`
 
@@ -22,5 +14,5 @@
 
 
 #### Basel range - `0800` to `08FF`
-
+   - beol: `0801`
    - webern: `08AE`