include "application"

<<<<<<< HEAD
app.print-extended-config = false
=======
akka {
    log-config-on-start = false
    //loggers = ["akka.testkit.TestEventListener"]
    loggers = ["akka.event.slf4j.Slf4jLogger"]
    logging-filter = "akka.event.slf4j.Slf4jLoggingFilter"
    loglevel = "ERROR"
    stdout-loglevel = "ERROR"
    log-dead-letters = off
    log-dead-letters-during-shutdown = off

    actor {
        default-dispatcher {
            executor = "fork-join-executor"
            fork-join-executor {
                parallelism-min = 8
                parallelism-factor = 2.0
                parallelism-max = 8
            }
        }
    }
}

app.print-short-config = false
app.triplestore.auto-init = true
>>>>>>> e4fd02c9
<|MERGE_RESOLUTION|>--- conflicted
+++ resolved
@@ -1,8 +1,5 @@
 include "application"
 
-<<<<<<< HEAD
-app.print-extended-config = false
-=======
 akka {
     log-config-on-start = false
     //loggers = ["akka.testkit.TestEventListener"]
@@ -26,5 +23,4 @@
 }
 
 app.print-short-config = false
-app.triplestore.auto-init = true
->>>>>>> e4fd02c9
+app.triplestore.auto-init = true