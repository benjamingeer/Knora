{
  "knora-api:hasOntologies" : {
    "@id" : "http://api.knora.org/ontology/knora-api/v2",
    "@type" : "owl:Ontology",
    "knora-api:attachedToProject" : {
      "@id" : "http://www.knora.org/ontology/knora-base#SystemProject"
    },
    "knora-api:hasClasses" : {
      "knora-api:Annotation" : {
        "@id" : "knora-api:Annotation",
        "@type" : "owl:Class",
        "knora-api:canBeInstantiated" : true,
        "knora-api:isResourceClass" : true,
        "rdfs:comment" : "A generic class for representing annotations",
        "rdfs:label" : "Annotation",
        "rdfs:subClassOf" : [ {
          "@id" : "knora-api:Resource"
        }, {
          "@type" : "owl:Restriction",
          "knora-api:isInherited" : true,
          "owl:cardinality" : 1,
          "owl:onProperty" : {
            "@id" : "knora-api:attachedToProject"
          }
        }, {
          "@type" : "owl:Restriction",
          "knora-api:isInherited" : true,
          "owl:cardinality" : 1,
          "owl:onProperty" : {
            "@id" : "knora-api:attachedToUser"
          }
        }, {
          "@type" : "owl:Restriction",
          "knora-api:isInherited" : true,
          "owl:cardinality" : 1,
          "owl:onProperty" : {
            "@id" : "knora-api:creationDate"
          }
        }, {
          "@type" : "owl:Restriction",
          "owl:minCardinality" : 1,
          "owl:onProperty" : {
            "@id" : "knora-api:hasComment"
          }
        }, {
          "@type" : "owl:Restriction",
          "knora-api:isInherited" : true,
          "owl:minCardinality" : 0,
          "owl:onProperty" : {
            "@id" : "knora-api:hasIncomingLink"
          }
        }, {
          "@type" : "owl:Restriction",
          "knora-api:isInherited" : true,
          "owl:cardinality" : 1,
          "owl:onProperty" : {
            "@id" : "knora-api:hasPermissions"
          }
        }, {
          "@type" : "owl:Restriction",
          "knora-api:isInherited" : true,
          "owl:minCardinality" : 0,
          "owl:onProperty" : {
            "@id" : "knora-api:hasStandoffLinkTo"
          }
        }, {
          "@type" : "owl:Restriction",
          "knora-api:isInherited" : true,
          "owl:minCardinality" : 0,
          "owl:onProperty" : {
            "@id" : "knora-api:hasStandoffLinkToValue"
          }
        }, {
          "@type" : "owl:Restriction",
          "owl:minCardinality" : 1,
          "owl:onProperty" : {
            "@id" : "knora-api:isAnnotationOf"
          }
        }, {
          "@type" : "owl:Restriction",
          "owl:minCardinality" : 1,
          "owl:onProperty" : {
            "@id" : "knora-api:isAnnotationOfValue"
          }
        }, {
          "@type" : "owl:Restriction",
          "knora-api:isInherited" : true,
          "owl:maxCardinality" : 1,
          "owl:onProperty" : {
            "@id" : "knora-api:lastModificationDate"
          }
        }, {
          "@type" : "owl:Restriction",
          "knora-api:isInherited" : true,
          "owl:cardinality" : 1,
          "owl:onProperty" : {
            "@id" : "rdfs:label"
          }
        } ]
      },
      "knora-api:AudioFileValue" : {
        "@id" : "knora-api:AudioFileValue",
        "@type" : "owl:Class",
        "knora-api:isValueClass" : true,
        "rdfs:comment" : "Represents an audio file",
        "rdfs:subClassOf" : [ {
          "@id" : "knora-api:FileValue"
        }, {
          "@type" : "owl:Restriction",
          "knora-api:isInherited" : true,
          "owl:cardinality" : 1,
          "owl:onProperty" : {
            "@id" : "knora-api:attachedToUser"
          }
        }, {
          "@type" : "owl:Restriction",
          "owl:cardinality" : 1,
          "owl:onProperty" : {
            "@id" : "knora-api:audioFileValueHasDuration"
          }
        }, {
          "@type" : "owl:Restriction",
          "knora-api:isInherited" : true,
          "owl:cardinality" : 1,
          "owl:onProperty" : {
            "@id" : "knora-api:fileValueAsUrl"
          }
        }, {
          "@type" : "owl:Restriction",
          "knora-api:isInherited" : true,
          "owl:cardinality" : 1,
          "owl:onProperty" : {
            "@id" : "knora-api:fileValueHasFilename"
          }
        }, {
          "@type" : "owl:Restriction",
          "knora-api:isInherited" : true,
          "owl:cardinality" : 1,
          "owl:onProperty" : {
            "@id" : "knora-api:fileValueIsPreview"
          }
        }, {
          "@type" : "owl:Restriction",
          "knora-api:isInherited" : true,
          "owl:cardinality" : 1,
          "owl:onProperty" : {
            "@id" : "knora-api:hasPermissions"
          }
        }, {
          "@type" : "owl:Restriction",
          "knora-api:isInherited" : true,
          "owl:maxCardinality" : 1,
          "owl:onProperty" : {
            "@id" : "knora-api:valueAsString"
          }
        }, {
          "@type" : "owl:Restriction",
          "knora-api:isInherited" : true,
          "owl:cardinality" : 1,
          "owl:onProperty" : {
            "@id" : "knora-api:valueCreationDate"
          }
        }, {
          "@type" : "owl:Restriction",
          "knora-api:isInherited" : true,
          "owl:maxCardinality" : 1,
          "owl:onProperty" : {
            "@id" : "knora-api:valueHasComment"
          }
        } ]
      },
      "knora-api:AudioRepresentation" : {
        "@id" : "knora-api:AudioRepresentation",
        "@type" : "owl:Class",
        "knora-api:isResourceClass" : true,
        "rdfs:comment" : "Represents a file containing audio data",
        "rdfs:label" : "Representation (Audio)",
        "rdfs:subClassOf" : [ {
          "@id" : "knora-api:Representation"
        }, {
          "@type" : "owl:Restriction",
          "knora-api:isInherited" : true,
          "owl:cardinality" : 1,
          "owl:onProperty" : {
            "@id" : "knora-api:attachedToProject"
          }
        }, {
          "@type" : "owl:Restriction",
          "knora-api:isInherited" : true,
          "owl:cardinality" : 1,
          "owl:onProperty" : {
            "@id" : "knora-api:attachedToUser"
          }
        }, {
          "@type" : "owl:Restriction",
          "knora-api:isInherited" : true,
          "owl:cardinality" : 1,
          "owl:onProperty" : {
            "@id" : "knora-api:creationDate"
          }
        }, {
          "@type" : "owl:Restriction",
          "owl:minCardinality" : 1,
          "owl:onProperty" : {
            "@id" : "knora-api:hasAudioFileValue"
          }
        }, {
          "@type" : "owl:Restriction",
          "knora-api:isInherited" : true,
          "owl:minCardinality" : 0,
          "owl:onProperty" : {
            "@id" : "knora-api:hasIncomingLink"
          }
        }, {
          "@type" : "owl:Restriction",
          "knora-api:isInherited" : true,
          "owl:cardinality" : 1,
          "owl:onProperty" : {
            "@id" : "knora-api:hasPermissions"
          }
        }, {
          "@type" : "owl:Restriction",
          "knora-api:isInherited" : true,
          "owl:minCardinality" : 0,
          "owl:onProperty" : {
            "@id" : "knora-api:hasStandoffLinkTo"
          }
        }, {
          "@type" : "owl:Restriction",
          "knora-api:isInherited" : true,
          "owl:minCardinality" : 0,
          "owl:onProperty" : {
            "@id" : "knora-api:hasStandoffLinkToValue"
          }
        }, {
          "@type" : "owl:Restriction",
          "knora-api:isInherited" : true,
          "owl:maxCardinality" : 1,
          "owl:onProperty" : {
            "@id" : "knora-api:lastModificationDate"
          }
        }, {
          "@type" : "owl:Restriction",
          "knora-api:isInherited" : true,
          "owl:cardinality" : 1,
          "owl:onProperty" : {
            "@id" : "rdfs:label"
          }
        } ]
      },
      "knora-api:BooleanBase" : {
        "@id" : "knora-api:BooleanBase",
        "@type" : "owl:Class",
        "rdfs:subClassOf" : [ {
          "@id" : "knora-api:ValueBase"
        }, {
          "@type" : "owl:Restriction",
          "owl:cardinality" : 1,
          "owl:onProperty" : {
            "@id" : "knora-api:booleanValueAsBoolean"
          }
        } ]
      },
      "knora-api:BooleanValue" : {
        "@id" : "knora-api:BooleanValue",
        "@type" : "owl:Class",
        "knora-api:isValueClass" : true,
        "rdfs:comment" : "Represents a boolean value",
        "rdfs:subClassOf" : [ {
          "@id" : "knora-api:BooleanBase"
        }, {
          "@id" : "knora-api:Value"
        }, {
          "@type" : "owl:Restriction",
          "knora-api:isInherited" : true,
          "owl:cardinality" : 1,
          "owl:onProperty" : {
            "@id" : "knora-api:attachedToUser"
          }
        }, {
          "@type" : "owl:Restriction",
          "knora-api:isInherited" : true,
          "owl:cardinality" : 1,
          "owl:onProperty" : {
            "@id" : "knora-api:booleanValueAsBoolean"
          }
        }, {
          "@type" : "owl:Restriction",
          "knora-api:isInherited" : true,
          "owl:cardinality" : 1,
          "owl:onProperty" : {
            "@id" : "knora-api:hasPermissions"
          }
        }, {
          "@type" : "owl:Restriction",
          "knora-api:isInherited" : true,
          "owl:maxCardinality" : 1,
          "owl:onProperty" : {
            "@id" : "knora-api:valueAsString"
          }
        }, {
          "@type" : "owl:Restriction",
          "knora-api:isInherited" : true,
          "owl:cardinality" : 1,
          "owl:onProperty" : {
            "@id" : "knora-api:valueCreationDate"
          }
        }, {
          "@type" : "owl:Restriction",
          "knora-api:isInherited" : true,
          "owl:maxCardinality" : 1,
          "owl:onProperty" : {
            "@id" : "knora-api:valueHasComment"
          }
        } ]
      },
      "knora-api:ColorBase" : {
        "@id" : "knora-api:ColorBase",
        "@type" : "owl:Class",
        "rdfs:subClassOf" : [ {
          "@id" : "knora-api:ValueBase"
        }, {
          "@type" : "owl:Restriction",
          "owl:cardinality" : 1,
          "owl:onProperty" : {
            "@id" : "knora-api:colorValueAsColor"
          }
        } ]
      },
      "knora-api:ColorValue" : {
        "@id" : "knora-api:ColorValue",
        "@type" : "owl:Class",
        "knora-api:isValueClass" : true,
        "rdfs:comment" : "Represents a color in HTML format, e.g. \"#33eeff\"",
        "rdfs:subClassOf" : [ {
          "@id" : "knora-api:ColorBase"
        }, {
          "@id" : "knora-api:Value"
        }, {
          "@type" : "owl:Restriction",
          "knora-api:isInherited" : true,
          "owl:cardinality" : 1,
          "owl:onProperty" : {
            "@id" : "knora-api:attachedToUser"
          }
        }, {
          "@type" : "owl:Restriction",
          "knora-api:isInherited" : true,
          "owl:cardinality" : 1,
          "owl:onProperty" : {
            "@id" : "knora-api:colorValueAsColor"
          }
        }, {
          "@type" : "owl:Restriction",
          "knora-api:isInherited" : true,
          "owl:cardinality" : 1,
          "owl:onProperty" : {
            "@id" : "knora-api:hasPermissions"
          }
        }, {
          "@type" : "owl:Restriction",
          "knora-api:isInherited" : true,
          "owl:maxCardinality" : 1,
          "owl:onProperty" : {
            "@id" : "knora-api:valueAsString"
          }
        }, {
          "@type" : "owl:Restriction",
          "knora-api:isInherited" : true,
          "owl:cardinality" : 1,
          "owl:onProperty" : {
            "@id" : "knora-api:valueCreationDate"
          }
        }, {
          "@type" : "owl:Restriction",
          "knora-api:isInherited" : true,
          "owl:maxCardinality" : 1,
          "owl:onProperty" : {
            "@id" : "knora-api:valueHasComment"
          }
        } ]
      },
      "knora-api:DDDFileValue" : {
        "@id" : "knora-api:DDDFileValue",
        "@type" : "owl:Class",
        "knora-api:isValueClass" : true,
        "rdfs:comment" : "This represents some 3D-object with mesh data, point cloud, etc.",
        "rdfs:subClassOf" : [ {
          "@id" : "knora-api:FileValue"
        }, {
          "@type" : "owl:Restriction",
          "knora-api:isInherited" : true,
          "owl:cardinality" : 1,
          "owl:onProperty" : {
            "@id" : "knora-api:attachedToUser"
          }
        }, {
          "@type" : "owl:Restriction",
          "knora-api:isInherited" : true,
          "owl:cardinality" : 1,
          "owl:onProperty" : {
            "@id" : "knora-api:fileValueAsUrl"
          }
        }, {
          "@type" : "owl:Restriction",
          "knora-api:isInherited" : true,
          "owl:cardinality" : 1,
          "owl:onProperty" : {
            "@id" : "knora-api:fileValueHasFilename"
          }
        }, {
          "@type" : "owl:Restriction",
          "knora-api:isInherited" : true,
          "owl:cardinality" : 1,
          "owl:onProperty" : {
            "@id" : "knora-api:fileValueIsPreview"
          }
        }, {
          "@type" : "owl:Restriction",
          "knora-api:isInherited" : true,
          "owl:cardinality" : 1,
          "owl:onProperty" : {
            "@id" : "knora-api:hasPermissions"
          }
        }, {
          "@type" : "owl:Restriction",
          "knora-api:isInherited" : true,
          "owl:maxCardinality" : 1,
          "owl:onProperty" : {
            "@id" : "knora-api:valueAsString"
          }
        }, {
          "@type" : "owl:Restriction",
          "knora-api:isInherited" : true,
          "owl:cardinality" : 1,
          "owl:onProperty" : {
            "@id" : "knora-api:valueCreationDate"
          }
        }, {
          "@type" : "owl:Restriction",
          "knora-api:isInherited" : true,
          "owl:maxCardinality" : 1,
          "owl:onProperty" : {
            "@id" : "knora-api:valueHasComment"
          }
        } ]
      },
      "knora-api:DDDRepresentation" : {
        "@id" : "knora-api:DDDRepresentation",
        "@type" : "owl:Class",
        "knora-api:isResourceClass" : true,
        "rdfs:comment" : "Represents a file containg 3D data",
        "rdfs:label" : "Representation (3D)",
        "rdfs:subClassOf" : [ {
          "@id" : "knora-api:Representation"
        }, {
          "@type" : "owl:Restriction",
          "knora-api:isInherited" : true,
          "owl:cardinality" : 1,
          "owl:onProperty" : {
            "@id" : "knora-api:attachedToProject"
          }
        }, {
          "@type" : "owl:Restriction",
          "knora-api:isInherited" : true,
          "owl:cardinality" : 1,
          "owl:onProperty" : {
            "@id" : "knora-api:attachedToUser"
          }
        }, {
          "@type" : "owl:Restriction",
          "knora-api:isInherited" : true,
          "owl:cardinality" : 1,
          "owl:onProperty" : {
            "@id" : "knora-api:creationDate"
          }
        }, {
          "@type" : "owl:Restriction",
          "owl:minCardinality" : 1,
          "owl:onProperty" : {
            "@id" : "knora-api:hasDDDFileValue"
          }
        }, {
          "@type" : "owl:Restriction",
          "knora-api:isInherited" : true,
          "owl:minCardinality" : 0,
          "owl:onProperty" : {
            "@id" : "knora-api:hasIncomingLink"
          }
        }, {
          "@type" : "owl:Restriction",
          "knora-api:isInherited" : true,
          "owl:cardinality" : 1,
          "owl:onProperty" : {
            "@id" : "knora-api:hasPermissions"
          }
        }, {
          "@type" : "owl:Restriction",
          "knora-api:isInherited" : true,
          "owl:minCardinality" : 0,
          "owl:onProperty" : {
            "@id" : "knora-api:hasStandoffLinkTo"
          }
        }, {
          "@type" : "owl:Restriction",
          "knora-api:isInherited" : true,
          "owl:minCardinality" : 0,
          "owl:onProperty" : {
            "@id" : "knora-api:hasStandoffLinkToValue"
          }
        }, {
          "@type" : "owl:Restriction",
          "knora-api:isInherited" : true,
          "owl:maxCardinality" : 1,
          "owl:onProperty" : {
            "@id" : "knora-api:lastModificationDate"
          }
        }, {
          "@type" : "owl:Restriction",
          "knora-api:isInherited" : true,
          "owl:cardinality" : 1,
          "owl:onProperty" : {
            "@id" : "rdfs:label"
          }
        } ]
      },
      "knora-api:DateBase" : {
        "@id" : "knora-api:DateBase",
        "@type" : "owl:Class",
        "rdfs:subClassOf" : [ {
          "@id" : "knora-api:ValueBase"
        }, {
          "@type" : "owl:Restriction",
          "owl:maxCardinality" : 1,
          "owl:onProperty" : {
            "@id" : "knora-api:dateValueHasCalendar"
          }
        }, {
          "@type" : "owl:Restriction",
          "owl:maxCardinality" : 1,
          "owl:onProperty" : {
            "@id" : "knora-api:dateValueHasEndDay"
          }
        }, {
          "@type" : "owl:Restriction",
          "owl:cardinality" : 1,
          "owl:onProperty" : {
            "@id" : "knora-api:dateValueHasEndEra"
          }
        }, {
          "@type" : "owl:Restriction",
          "owl:maxCardinality" : 1,
          "owl:onProperty" : {
            "@id" : "knora-api:dateValueHasEndMonth"
          }
        }, {
          "@type" : "owl:Restriction",
          "owl:cardinality" : 1,
          "owl:onProperty" : {
            "@id" : "knora-api:dateValueHasEndYear"
          }
        }, {
          "@type" : "owl:Restriction",
          "owl:maxCardinality" : 1,
          "owl:onProperty" : {
            "@id" : "knora-api:dateValueHasStartDay"
          }
        }, {
          "@type" : "owl:Restriction",
          "owl:cardinality" : 1,
          "owl:onProperty" : {
            "@id" : "knora-api:dateValueHasStartEra"
          }
        }, {
          "@type" : "owl:Restriction",
          "owl:maxCardinality" : 1,
          "owl:onProperty" : {
            "@id" : "knora-api:dateValueHasStartMonth"
          }
        }, {
          "@type" : "owl:Restriction",
          "owl:cardinality" : 1,
          "owl:onProperty" : {
            "@id" : "knora-api:dateValueHasStartYear"
          }
        } ]
      },
      "knora-api:DateValue" : {
        "@id" : "knora-api:DateValue",
        "@type" : "owl:Class",
        "knora-api:isValueClass" : true,
        "rdfs:comment" : "Represents a Knora date value",
        "rdfs:subClassOf" : [ {
          "@id" : "knora-api:DateBase"
        }, {
          "@id" : "knora-api:Value"
        }, {
          "@type" : "owl:Restriction",
          "knora-api:isInherited" : true,
          "owl:cardinality" : 1,
          "owl:onProperty" : {
            "@id" : "knora-api:attachedToUser"
          }
        }, {
          "@type" : "owl:Restriction",
          "knora-api:isInherited" : true,
          "owl:maxCardinality" : 1,
          "owl:onProperty" : {
            "@id" : "knora-api:dateValueHasCalendar"
          }
        }, {
          "@type" : "owl:Restriction",
          "knora-api:isInherited" : true,
          "owl:maxCardinality" : 1,
          "owl:onProperty" : {
            "@id" : "knora-api:dateValueHasEndDay"
          }
        }, {
          "@type" : "owl:Restriction",
          "knora-api:isInherited" : true,
          "owl:cardinality" : 1,
          "owl:onProperty" : {
            "@id" : "knora-api:dateValueHasEndEra"
          }
        }, {
          "@type" : "owl:Restriction",
          "knora-api:isInherited" : true,
          "owl:maxCardinality" : 1,
          "owl:onProperty" : {
            "@id" : "knora-api:dateValueHasEndMonth"
          }
        }, {
          "@type" : "owl:Restriction",
          "knora-api:isInherited" : true,
          "owl:cardinality" : 1,
          "owl:onProperty" : {
            "@id" : "knora-api:dateValueHasEndYear"
          }
        }, {
          "@type" : "owl:Restriction",
          "knora-api:isInherited" : true,
          "owl:maxCardinality" : 1,
          "owl:onProperty" : {
            "@id" : "knora-api:dateValueHasStartDay"
          }
        }, {
          "@type" : "owl:Restriction",
          "knora-api:isInherited" : true,
          "owl:cardinality" : 1,
          "owl:onProperty" : {
            "@id" : "knora-api:dateValueHasStartEra"
          }
        }, {
          "@type" : "owl:Restriction",
          "knora-api:isInherited" : true,
          "owl:maxCardinality" : 1,
          "owl:onProperty" : {
            "@id" : "knora-api:dateValueHasStartMonth"
          }
        }, {
          "@type" : "owl:Restriction",
          "knora-api:isInherited" : true,
          "owl:cardinality" : 1,
          "owl:onProperty" : {
            "@id" : "knora-api:dateValueHasStartYear"
          }
        }, {
          "@type" : "owl:Restriction",
          "knora-api:isInherited" : true,
          "owl:cardinality" : 1,
          "owl:onProperty" : {
            "@id" : "knora-api:hasPermissions"
          }
        }, {
          "@type" : "owl:Restriction",
          "knora-api:isInherited" : true,
          "owl:maxCardinality" : 1,
          "owl:onProperty" : {
            "@id" : "knora-api:valueAsString"
          }
        }, {
          "@type" : "owl:Restriction",
          "knora-api:isInherited" : true,
          "owl:cardinality" : 1,
          "owl:onProperty" : {
            "@id" : "knora-api:valueCreationDate"
          }
        }, {
          "@type" : "owl:Restriction",
          "knora-api:isInherited" : true,
          "owl:maxCardinality" : 1,
          "owl:onProperty" : {
            "@id" : "knora-api:valueHasComment"
          }
        } ]
      },
      "knora-api:DecimalBase" : {
        "@id" : "knora-api:DecimalBase",
        "@type" : "owl:Class",
        "rdfs:subClassOf" : [ {
          "@id" : "knora-api:ValueBase"
        }, {
          "@type" : "owl:Restriction",
          "owl:cardinality" : 1,
          "owl:onProperty" : {
            "@id" : "knora-api:decimalValueAsDecimal"
          }
        } ]
      },
      "knora-api:DecimalValue" : {
        "@id" : "knora-api:DecimalValue",
        "@type" : "owl:Class",
        "knora-api:isValueClass" : true,
        "rdfs:comment" : "Represents an arbitrary-precision decimal value",
        "rdfs:subClassOf" : [ {
          "@id" : "knora-api:DecimalBase"
        }, {
          "@id" : "knora-api:Value"
        }, {
          "@type" : "owl:Restriction",
          "knora-api:isInherited" : true,
          "owl:cardinality" : 1,
          "owl:onProperty" : {
            "@id" : "knora-api:attachedToUser"
          }
        }, {
          "@type" : "owl:Restriction",
          "knora-api:isInherited" : true,
          "owl:cardinality" : 1,
          "owl:onProperty" : {
            "@id" : "knora-api:decimalValueAsDecimal"
          }
        }, {
          "@type" : "owl:Restriction",
          "knora-api:isInherited" : true,
          "owl:cardinality" : 1,
          "owl:onProperty" : {
            "@id" : "knora-api:hasPermissions"
          }
        }, {
          "@type" : "owl:Restriction",
          "knora-api:isInherited" : true,
          "owl:maxCardinality" : 1,
          "owl:onProperty" : {
            "@id" : "knora-api:valueAsString"
          }
        }, {
          "@type" : "owl:Restriction",
          "knora-api:isInherited" : true,
          "owl:cardinality" : 1,
          "owl:onProperty" : {
            "@id" : "knora-api:valueCreationDate"
          }
        }, {
          "@type" : "owl:Restriction",
          "knora-api:isInherited" : true,
          "owl:maxCardinality" : 1,
          "owl:onProperty" : {
            "@id" : "knora-api:valueHasComment"
          }
        } ]
      },
      "knora-api:DocumentFileValue" : {
        "@id" : "knora-api:DocumentFileValue",
        "@type" : "owl:Class",
        "knora-api:isValueClass" : true,
        "rdfs:subClassOf" : [ {
          "@id" : "knora-api:FileValue"
        }, {
          "@type" : "owl:Restriction",
          "knora-api:isInherited" : true,
          "owl:cardinality" : 1,
          "owl:onProperty" : {
            "@id" : "knora-api:attachedToUser"
          }
        }, {
          "@type" : "owl:Restriction",
          "knora-api:isInherited" : true,
          "owl:cardinality" : 1,
          "owl:onProperty" : {
            "@id" : "knora-api:fileValueAsUrl"
          }
        }, {
          "@type" : "owl:Restriction",
          "knora-api:isInherited" : true,
          "owl:cardinality" : 1,
          "owl:onProperty" : {
            "@id" : "knora-api:fileValueHasFilename"
          }
        }, {
          "@type" : "owl:Restriction",
          "knora-api:isInherited" : true,
          "owl:cardinality" : 1,
          "owl:onProperty" : {
            "@id" : "knora-api:fileValueIsPreview"
          }
        }, {
          "@type" : "owl:Restriction",
          "knora-api:isInherited" : true,
          "owl:cardinality" : 1,
          "owl:onProperty" : {
            "@id" : "knora-api:hasPermissions"
          }
        }, {
          "@type" : "owl:Restriction",
          "knora-api:isInherited" : true,
          "owl:maxCardinality" : 1,
          "owl:onProperty" : {
            "@id" : "knora-api:valueAsString"
          }
        }, {
          "@type" : "owl:Restriction",
          "knora-api:isInherited" : true,
          "owl:cardinality" : 1,
          "owl:onProperty" : {
            "@id" : "knora-api:valueCreationDate"
          }
        }, {
          "@type" : "owl:Restriction",
          "knora-api:isInherited" : true,
          "owl:maxCardinality" : 1,
          "owl:onProperty" : {
            "@id" : "knora-api:valueHasComment"
          }
        } ]
      },
      "knora-api:DocumentRepresentation" : {
        "@id" : "knora-api:DocumentRepresentation",
        "@type" : "owl:Class",
        "knora-api:isResourceClass" : true,
        "rdfs:label" : "Representation (Document)",
        "rdfs:subClassOf" : [ {
          "@id" : "knora-api:Representation"
        }, {
          "@type" : "owl:Restriction",
          "knora-api:isInherited" : true,
          "owl:cardinality" : 1,
          "owl:onProperty" : {
            "@id" : "knora-api:attachedToProject"
          }
        }, {
          "@type" : "owl:Restriction",
          "knora-api:isInherited" : true,
          "owl:cardinality" : 1,
          "owl:onProperty" : {
            "@id" : "knora-api:attachedToUser"
          }
        }, {
          "@type" : "owl:Restriction",
          "knora-api:isInherited" : true,
          "owl:cardinality" : 1,
          "owl:onProperty" : {
            "@id" : "knora-api:creationDate"
          }
        }, {
          "@type" : "owl:Restriction",
          "owl:minCardinality" : 1,
          "owl:onProperty" : {
            "@id" : "knora-api:hasDocumentFileValue"
          }
        }, {
          "@type" : "owl:Restriction",
          "knora-api:isInherited" : true,
          "owl:minCardinality" : 0,
          "owl:onProperty" : {
            "@id" : "knora-api:hasIncomingLink"
          }
        }, {
          "@type" : "owl:Restriction",
          "knora-api:isInherited" : true,
          "owl:cardinality" : 1,
          "owl:onProperty" : {
            "@id" : "knora-api:hasPermissions"
          }
        }, {
          "@type" : "owl:Restriction",
          "knora-api:isInherited" : true,
          "owl:minCardinality" : 0,
          "owl:onProperty" : {
            "@id" : "knora-api:hasStandoffLinkTo"
          }
        }, {
          "@type" : "owl:Restriction",
          "knora-api:isInherited" : true,
          "owl:minCardinality" : 0,
          "owl:onProperty" : {
            "@id" : "knora-api:hasStandoffLinkToValue"
          }
        }, {
          "@type" : "owl:Restriction",
          "knora-api:isInherited" : true,
          "owl:maxCardinality" : 1,
          "owl:onProperty" : {
            "@id" : "knora-api:lastModificationDate"
          }
        }, {
          "@type" : "owl:Restriction",
          "knora-api:isInherited" : true,
          "owl:cardinality" : 1,
          "owl:onProperty" : {
            "@id" : "rdfs:label"
          }
        } ]
      },
      "knora-api:FileValue" : {
        "@id" : "knora-api:FileValue",
        "@type" : "owl:Class",
        "knora-api:isValueClass" : true,
        "rdfs:subClassOf" : [ {
          "@id" : "knora-api:Value"
        }, {
          "@type" : "owl:Restriction",
          "knora-api:isInherited" : true,
          "owl:cardinality" : 1,
          "owl:onProperty" : {
            "@id" : "knora-api:attachedToUser"
          }
        }, {
          "@type" : "owl:Restriction",
          "owl:cardinality" : 1,
          "owl:onProperty" : {
            "@id" : "knora-api:fileValueAsUrl"
          }
        }, {
          "@type" : "owl:Restriction",
          "owl:cardinality" : 1,
          "owl:onProperty" : {
            "@id" : "knora-api:fileValueHasFilename"
          }
        }, {
          "@type" : "owl:Restriction",
          "owl:cardinality" : 1,
          "owl:onProperty" : {
            "@id" : "knora-api:fileValueIsPreview"
          }
        }, {
          "@type" : "owl:Restriction",
          "knora-api:isInherited" : true,
          "owl:cardinality" : 1,
          "owl:onProperty" : {
            "@id" : "knora-api:hasPermissions"
          }
        }, {
          "@type" : "owl:Restriction",
          "knora-api:isInherited" : true,
          "owl:maxCardinality" : 1,
          "owl:onProperty" : {
            "@id" : "knora-api:valueAsString"
          }
        }, {
          "@type" : "owl:Restriction",
          "knora-api:isInherited" : true,
          "owl:cardinality" : 1,
          "owl:onProperty" : {
            "@id" : "knora-api:valueCreationDate"
          }
        }, {
          "@type" : "owl:Restriction",
          "knora-api:isInherited" : true,
          "owl:maxCardinality" : 1,
          "owl:onProperty" : {
            "@id" : "knora-api:valueHasComment"
          }
        } ]
      },
      "knora-api:ForbiddenResource" : {
        "@id" : "knora-api:ForbiddenResource",
        "@type" : "owl:Class",
        "knora-api:isResourceClass" : true,
        "rdfs:comment" : "A ForbiddenResource is a proxy for a resource that the client has insufficient permissions to see.",
        "rdfs:label" : "A ForbiddenResource is a proxy for a resource that the client has insufficient permissions to see.",
        "rdfs:subClassOf" : [ {
          "@id" : "knora-api:Resource"
        }, {
          "@type" : "owl:Restriction",
          "knora-api:isInherited" : true,
          "owl:cardinality" : 1,
          "owl:onProperty" : {
            "@id" : "knora-api:attachedToProject"
          }
        }, {
          "@type" : "owl:Restriction",
          "knora-api:isInherited" : true,
          "owl:cardinality" : 1,
          "owl:onProperty" : {
            "@id" : "knora-api:attachedToUser"
          }
        }, {
          "@type" : "owl:Restriction",
          "knora-api:isInherited" : true,
          "owl:cardinality" : 1,
          "owl:onProperty" : {
            "@id" : "knora-api:creationDate"
          }
        }, {
          "@type" : "owl:Restriction",
          "owl:minCardinality" : 0,
          "owl:onProperty" : {
            "@id" : "knora-api:hasComment"
          }
        }, {
          "@type" : "owl:Restriction",
          "knora-api:isInherited" : true,
          "owl:minCardinality" : 0,
          "owl:onProperty" : {
            "@id" : "knora-api:hasIncomingLink"
          }
        }, {
          "@type" : "owl:Restriction",
          "knora-api:isInherited" : true,
          "owl:cardinality" : 1,
          "owl:onProperty" : {
            "@id" : "knora-api:hasPermissions"
          }
        }, {
          "@type" : "owl:Restriction",
          "knora-api:isInherited" : true,
          "owl:minCardinality" : 0,
          "owl:onProperty" : {
            "@id" : "knora-api:hasStandoffLinkTo"
          }
        }, {
          "@type" : "owl:Restriction",
          "knora-api:isInherited" : true,
          "owl:minCardinality" : 0,
          "owl:onProperty" : {
            "@id" : "knora-api:hasStandoffLinkToValue"
          }
        }, {
          "@type" : "owl:Restriction",
          "knora-api:isInherited" : true,
          "owl:maxCardinality" : 1,
          "owl:onProperty" : {
            "@id" : "knora-api:lastModificationDate"
          }
        }, {
          "@type" : "owl:Restriction",
          "knora-api:isInherited" : true,
          "owl:cardinality" : 1,
          "owl:onProperty" : {
            "@id" : "rdfs:label"
          }
        } ]
      },
      "knora-api:GeomValue" : {
        "@id" : "knora-api:GeomValue",
        "@type" : "owl:Class",
        "knora-api:isValueClass" : true,
        "rdfs:comment" : "Represents a geometrical objects as JSON string",
        "rdfs:subClassOf" : [ {
          "@id" : "knora-api:Value"
        }, {
          "@type" : "owl:Restriction",
          "knora-api:isInherited" : true,
          "owl:cardinality" : 1,
          "owl:onProperty" : {
            "@id" : "knora-api:attachedToUser"
          }
        }, {
          "@type" : "owl:Restriction",
          "owl:cardinality" : 1,
          "owl:onProperty" : {
            "@id" : "knora-api:geometryValueAsGeometry"
          }
        }, {
          "@type" : "owl:Restriction",
          "knora-api:isInherited" : true,
          "owl:cardinality" : 1,
          "owl:onProperty" : {
            "@id" : "knora-api:hasPermissions"
          }
        }, {
          "@type" : "owl:Restriction",
          "knora-api:isInherited" : true,
          "owl:maxCardinality" : 1,
          "owl:onProperty" : {
            "@id" : "knora-api:valueAsString"
          }
        }, {
          "@type" : "owl:Restriction",
          "knora-api:isInherited" : true,
          "owl:cardinality" : 1,
          "owl:onProperty" : {
            "@id" : "knora-api:valueCreationDate"
          }
        }, {
          "@type" : "owl:Restriction",
          "knora-api:isInherited" : true,
          "owl:maxCardinality" : 1,
          "owl:onProperty" : {
            "@id" : "knora-api:valueHasComment"
          }
        } ]
      },
      "knora-api:GeonameValue" : {
        "@id" : "knora-api:GeonameValue",
        "@type" : "owl:Class",
        "knora-api:isValueClass" : true,
        "rdfs:subClassOf" : [ {
          "@id" : "knora-api:Value"
        }, {
          "@type" : "owl:Restriction",
          "knora-api:isInherited" : true,
          "owl:cardinality" : 1,
          "owl:onProperty" : {
            "@id" : "knora-api:attachedToUser"
          }
        }, {
          "@type" : "owl:Restriction",
          "owl:cardinality" : 1,
          "owl:onProperty" : {
            "@id" : "knora-api:geonameValueAsGeonameCode"
          }
        }, {
          "@type" : "owl:Restriction",
          "knora-api:isInherited" : true,
          "owl:cardinality" : 1,
          "owl:onProperty" : {
            "@id" : "knora-api:hasPermissions"
          }
        }, {
          "@type" : "owl:Restriction",
          "knora-api:isInherited" : true,
          "owl:maxCardinality" : 1,
          "owl:onProperty" : {
            "@id" : "knora-api:valueAsString"
          }
        }, {
          "@type" : "owl:Restriction",
          "knora-api:isInherited" : true,
          "owl:cardinality" : 1,
          "owl:onProperty" : {
            "@id" : "knora-api:valueCreationDate"
          }
        }, {
          "@type" : "owl:Restriction",
          "knora-api:isInherited" : true,
          "owl:maxCardinality" : 1,
          "owl:onProperty" : {
            "@id" : "knora-api:valueHasComment"
          }
        } ]
      },
      "knora-api:IntBase" : {
        "@id" : "knora-api:IntBase",
        "@type" : "owl:Class",
        "rdfs:subClassOf" : [ {
          "@id" : "knora-api:ValueBase"
        }, {
          "@type" : "owl:Restriction",
          "owl:cardinality" : 1,
          "owl:onProperty" : {
            "@id" : "knora-api:intValueAsInt"
          }
        } ]
      },
      "knora-api:IntValue" : {
        "@id" : "knora-api:IntValue",
        "@type" : "owl:Class",
        "knora-api:isValueClass" : true,
        "rdfs:comment" : "Represents an integer value",
        "rdfs:subClassOf" : [ {
          "@id" : "knora-api:IntBase"
        }, {
          "@id" : "knora-api:Value"
        }, {
          "@type" : "owl:Restriction",
          "knora-api:isInherited" : true,
          "owl:cardinality" : 1,
          "owl:onProperty" : {
            "@id" : "knora-api:attachedToUser"
          }
        }, {
          "@type" : "owl:Restriction",
          "knora-api:isInherited" : true,
          "owl:cardinality" : 1,
          "owl:onProperty" : {
            "@id" : "knora-api:hasPermissions"
          }
        }, {
          "@type" : "owl:Restriction",
          "knora-api:isInherited" : true,
          "owl:cardinality" : 1,
          "owl:onProperty" : {
            "@id" : "knora-api:intValueAsInt"
          }
        }, {
          "@type" : "owl:Restriction",
          "knora-api:isInherited" : true,
          "owl:maxCardinality" : 1,
          "owl:onProperty" : {
            "@id" : "knora-api:valueAsString"
          }
        }, {
          "@type" : "owl:Restriction",
          "knora-api:isInherited" : true,
          "owl:cardinality" : 1,
          "owl:onProperty" : {
            "@id" : "knora-api:valueCreationDate"
          }
        }, {
          "@type" : "owl:Restriction",
          "knora-api:isInherited" : true,
          "owl:maxCardinality" : 1,
          "owl:onProperty" : {
            "@id" : "knora-api:valueHasComment"
          }
        } ]
      },
      "knora-api:IntervalBase" : {
        "@id" : "knora-api:IntervalBase",
        "@type" : "owl:Class",
        "rdfs:subClassOf" : [ {
          "@id" : "knora-api:ValueBase"
        }, {
          "@type" : "owl:Restriction",
          "owl:cardinality" : 1,
          "owl:onProperty" : {
            "@id" : "knora-api:intervalValueHasEnd"
          }
        }, {
          "@type" : "owl:Restriction",
          "owl:cardinality" : 1,
          "owl:onProperty" : {
            "@id" : "knora-api:intervalValueHasStart"
          }
        } ]
      },
      "knora-api:IntervalValue" : {
        "@id" : "knora-api:IntervalValue",
        "@type" : "owl:Class",
        "knora-api:isValueClass" : true,
        "rdfs:comment" : "Represents a time interval, e.g. in an audio recording",
        "rdfs:subClassOf" : [ {
          "@id" : "knora-api:IntervalBase"
        }, {
          "@id" : "knora-api:Value"
        }, {
          "@type" : "owl:Restriction",
          "knora-api:isInherited" : true,
          "owl:cardinality" : 1,
          "owl:onProperty" : {
            "@id" : "knora-api:attachedToUser"
          }
        }, {
          "@type" : "owl:Restriction",
          "knora-api:isInherited" : true,
          "owl:cardinality" : 1,
          "owl:onProperty" : {
            "@id" : "knora-api:hasPermissions"
          }
        }, {
          "@type" : "owl:Restriction",
          "knora-api:isInherited" : true,
          "owl:cardinality" : 1,
          "owl:onProperty" : {
            "@id" : "knora-api:intervalValueHasEnd"
          }
        }, {
          "@type" : "owl:Restriction",
          "knora-api:isInherited" : true,
          "owl:cardinality" : 1,
          "owl:onProperty" : {
            "@id" : "knora-api:intervalValueHasStart"
          }
        }, {
          "@type" : "owl:Restriction",
          "knora-api:isInherited" : true,
          "owl:maxCardinality" : 1,
          "owl:onProperty" : {
            "@id" : "knora-api:valueAsString"
          }
        }, {
          "@type" : "owl:Restriction",
          "knora-api:isInherited" : true,
          "owl:cardinality" : 1,
          "owl:onProperty" : {
            "@id" : "knora-api:valueCreationDate"
          }
        }, {
          "@type" : "owl:Restriction",
          "knora-api:isInherited" : true,
          "owl:maxCardinality" : 1,
          "owl:onProperty" : {
            "@id" : "knora-api:valueHasComment"
          }
        } ]
      },
      "knora-api:LinkObj" : {
        "@id" : "knora-api:LinkObj",
        "@type" : "owl:Class",
        "knora-api:canBeInstantiated" : true,
        "knora-api:isResourceClass" : true,
        "knora-api:resourceIcon" : "link.gif",
        "rdfs:comment" : "Represents a generic link object",
        "rdfs:label" : "Link Object",
        "rdfs:subClassOf" : [ {
          "@id" : "knora-api:Resource"
        }, {
          "@type" : "owl:Restriction",
          "knora-api:isInherited" : true,
          "owl:cardinality" : 1,
          "owl:onProperty" : {
            "@id" : "knora-api:attachedToProject"
          }
        }, {
          "@type" : "owl:Restriction",
          "knora-api:isInherited" : true,
          "owl:cardinality" : 1,
          "owl:onProperty" : {
            "@id" : "knora-api:attachedToUser"
          }
        }, {
          "@type" : "owl:Restriction",
          "knora-api:isInherited" : true,
          "owl:cardinality" : 1,
          "owl:onProperty" : {
            "@id" : "knora-api:creationDate"
          }
        }, {
          "@type" : "owl:Restriction",
          "owl:minCardinality" : 0,
          "owl:onProperty" : {
            "@id" : "knora-api:hasComment"
          }
        }, {
          "@type" : "owl:Restriction",
          "knora-api:isInherited" : true,
          "owl:minCardinality" : 0,
          "owl:onProperty" : {
            "@id" : "knora-api:hasIncomingLink"
          }
        }, {
          "@type" : "owl:Restriction",
          "owl:minCardinality" : 1,
          "owl:onProperty" : {
            "@id" : "knora-api:hasLinkTo"
          }
        }, {
          "@type" : "owl:Restriction",
          "owl:minCardinality" : 1,
          "owl:onProperty" : {
            "@id" : "knora-api:hasLinkToValue"
          }
        }, {
          "@type" : "owl:Restriction",
          "knora-api:isInherited" : true,
          "owl:cardinality" : 1,
          "owl:onProperty" : {
            "@id" : "knora-api:hasPermissions"
          }
        }, {
          "@type" : "owl:Restriction",
          "knora-api:isInherited" : true,
          "owl:minCardinality" : 0,
          "owl:onProperty" : {
            "@id" : "knora-api:hasStandoffLinkTo"
          }
        }, {
          "@type" : "owl:Restriction",
          "knora-api:isInherited" : true,
          "owl:minCardinality" : 0,
          "owl:onProperty" : {
            "@id" : "knora-api:hasStandoffLinkToValue"
          }
        }, {
          "@type" : "owl:Restriction",
          "knora-api:isInherited" : true,
          "owl:maxCardinality" : 1,
          "owl:onProperty" : {
            "@id" : "knora-api:lastModificationDate"
          }
        }, {
          "@type" : "owl:Restriction",
          "knora-api:isInherited" : true,
          "owl:cardinality" : 1,
          "owl:onProperty" : {
            "@id" : "rdfs:label"
          }
        } ]
      },
      "knora-api:LinkValue" : {
        "@id" : "knora-api:LinkValue",
        "@type" : "owl:Class",
        "knora-api:isValueClass" : true,
        "rdfs:comment" : "A reification node that describes direct links between resources",
        "rdfs:subClassOf" : [ {
          "@id" : "knora-api:Value"
        }, {
          "@id" : "rdf:Statement"
        }, {
          "@type" : "owl:Restriction",
          "knora-api:isInherited" : true,
          "owl:cardinality" : 1,
          "owl:onProperty" : {
            "@id" : "knora-api:attachedToUser"
          }
        }, {
          "@type" : "owl:Restriction",
          "knora-api:isInherited" : true,
          "owl:cardinality" : 1,
          "owl:onProperty" : {
            "@id" : "knora-api:hasPermissions"
          }
        }, {
          "@type" : "owl:Restriction",
          "knora-api:isInherited" : true,
          "owl:maxCardinality" : 1,
          "owl:onProperty" : {
            "@id" : "knora-api:valueAsString"
          }
        }, {
          "@type" : "owl:Restriction",
          "knora-api:isInherited" : true,
          "owl:cardinality" : 1,
          "owl:onProperty" : {
            "@id" : "knora-api:valueCreationDate"
          }
        }, {
          "@type" : "owl:Restriction",
          "knora-api:isInherited" : true,
          "owl:maxCardinality" : 1,
          "owl:onProperty" : {
            "@id" : "knora-api:valueHasComment"
          }
        }, {
          "@type" : "owl:Restriction",
          "owl:cardinality" : 1,
          "owl:onProperty" : {
            "@id" : "rdf:object"
          }
        }, {
          "@type" : "owl:Restriction",
          "owl:cardinality" : 1,
          "owl:onProperty" : {
            "@id" : "rdf:predicate"
          }
        }, {
          "@type" : "owl:Restriction",
          "owl:cardinality" : 1,
          "owl:onProperty" : {
            "@id" : "rdf:subject"
          }
        } ]
      },
      "knora-api:ListNode" : {
        "@id" : "knora-api:ListNode",
        "@type" : "owl:Class",
        "rdfs:comment" : "Represents a flat or hierarchical list",
        "rdfs:subClassOf" : {
          "@type" : "owl:Restriction",
          "owl:maxCardinality" : 1,
          "owl:onProperty" : {
            "@id" : "knora-api:attachedToProject"
          }
        }
      },
      "knora-api:ListValue" : {
        "@id" : "knora-api:ListValue",
        "@type" : "owl:Class",
        "knora-api:isValueClass" : true,
        "rdfs:subClassOf" : [ {
          "@id" : "knora-api:Value"
        }, {
          "@type" : "owl:Restriction",
          "knora-api:isInherited" : true,
          "owl:cardinality" : 1,
          "owl:onProperty" : {
            "@id" : "knora-api:attachedToUser"
          }
        }, {
          "@type" : "owl:Restriction",
          "knora-api:isInherited" : true,
          "owl:cardinality" : 1,
          "owl:onProperty" : {
            "@id" : "knora-api:hasPermissions"
          }
        }, {
          "@type" : "owl:Restriction",
          "owl:cardinality" : 1,
          "owl:onProperty" : {
            "@id" : "knora-api:listValueAsListNode"
          }
        }, {
          "@type" : "owl:Restriction",
          "owl:cardinality" : 1,
          "owl:onProperty" : {
            "@id" : "knora-api:listValueAsListNodeLabel"
          }
        }, {
          "@type" : "owl:Restriction",
          "knora-api:isInherited" : true,
          "owl:maxCardinality" : 1,
          "owl:onProperty" : {
            "@id" : "knora-api:valueAsString"
          }
        }, {
          "@type" : "owl:Restriction",
          "knora-api:isInherited" : true,
          "owl:cardinality" : 1,
          "owl:onProperty" : {
            "@id" : "knora-api:valueCreationDate"
          }
        }, {
          "@type" : "owl:Restriction",
          "knora-api:isInherited" : true,
          "owl:maxCardinality" : 1,
          "owl:onProperty" : {
            "@id" : "knora-api:valueHasComment"
          }
        } ]
      },
      "knora-api:MovingImageFileValue" : {
        "@id" : "knora-api:MovingImageFileValue",
        "@type" : "owl:Class",
        "knora-api:isValueClass" : true,
        "rdfs:comment" : "Represents a moving image file",
        "rdfs:subClassOf" : [ {
          "@id" : "knora-api:FileValue"
        }, {
          "@type" : "owl:Restriction",
          "knora-api:isInherited" : true,
          "owl:cardinality" : 1,
          "owl:onProperty" : {
            "@id" : "knora-api:attachedToUser"
          }
        }, {
          "@type" : "owl:Restriction",
          "knora-api:isInherited" : true,
          "owl:cardinality" : 1,
          "owl:onProperty" : {
            "@id" : "knora-api:fileValueAsUrl"
          }
        }, {
          "@type" : "owl:Restriction",
          "knora-api:isInherited" : true,
          "owl:cardinality" : 1,
          "owl:onProperty" : {
            "@id" : "knora-api:fileValueHasFilename"
          }
        }, {
          "@type" : "owl:Restriction",
          "knora-api:isInherited" : true,
          "owl:cardinality" : 1,
          "owl:onProperty" : {
            "@id" : "knora-api:fileValueIsPreview"
          }
        }, {
          "@type" : "owl:Restriction",
          "knora-api:isInherited" : true,
          "owl:cardinality" : 1,
          "owl:onProperty" : {
            "@id" : "knora-api:hasPermissions"
          }
        }, {
          "@type" : "owl:Restriction",
          "owl:cardinality" : 1,
          "owl:onProperty" : {
            "@id" : "knora-api:movingImageFileValueHasDimX"
          }
        }, {
          "@type" : "owl:Restriction",
          "owl:cardinality" : 1,
          "owl:onProperty" : {
            "@id" : "knora-api:movingImageFileValueHasDimY"
          }
        }, {
          "@type" : "owl:Restriction",
          "owl:cardinality" : 1,
          "owl:onProperty" : {
            "@id" : "knora-api:movingImageFileValueHasDuration"
          }
        }, {
          "@type" : "owl:Restriction",
          "owl:cardinality" : 1,
          "owl:onProperty" : {
            "@id" : "knora-api:movingImageFileValueHasFps"
          }
        }, {
          "@type" : "owl:Restriction",
          "owl:cardinality" : 1,
          "owl:onProperty" : {
            "@id" : "knora-api:movingImageFileValueHasQualityLevel"
          }
        }, {
          "@type" : "owl:Restriction",
          "knora-api:isInherited" : true,
          "owl:maxCardinality" : 1,
          "owl:onProperty" : {
            "@id" : "knora-api:valueAsString"
          }
        }, {
          "@type" : "owl:Restriction",
          "knora-api:isInherited" : true,
          "owl:cardinality" : 1,
          "owl:onProperty" : {
            "@id" : "knora-api:valueCreationDate"
          }
        }, {
          "@type" : "owl:Restriction",
          "knora-api:isInherited" : true,
          "owl:maxCardinality" : 1,
          "owl:onProperty" : {
            "@id" : "knora-api:valueHasComment"
          }
        } ]
      },
      "knora-api:MovingImageRepresentation" : {
        "@id" : "knora-api:MovingImageRepresentation",
        "@type" : "owl:Class",
        "knora-api:isResourceClass" : true,
        "rdfs:comment" : "A resource containing moving image data",
        "rdfs:label" : "Representation (Movie)",
        "rdfs:subClassOf" : [ {
          "@id" : "knora-api:Representation"
        }, {
          "@type" : "owl:Restriction",
          "knora-api:isInherited" : true,
          "owl:cardinality" : 1,
          "owl:onProperty" : {
            "@id" : "knora-api:attachedToProject"
          }
        }, {
          "@type" : "owl:Restriction",
          "knora-api:isInherited" : true,
          "owl:cardinality" : 1,
          "owl:onProperty" : {
            "@id" : "knora-api:attachedToUser"
          }
        }, {
          "@type" : "owl:Restriction",
          "knora-api:isInherited" : true,
          "owl:cardinality" : 1,
          "owl:onProperty" : {
            "@id" : "knora-api:creationDate"
          }
        }, {
          "@type" : "owl:Restriction",
          "knora-api:isInherited" : true,
          "owl:minCardinality" : 0,
          "owl:onProperty" : {
            "@id" : "knora-api:hasIncomingLink"
          }
        }, {
          "@type" : "owl:Restriction",
          "owl:minCardinality" : 1,
          "owl:onProperty" : {
            "@id" : "knora-api:hasMovingImageFileValue"
          }
        }, {
          "@type" : "owl:Restriction",
          "knora-api:isInherited" : true,
          "owl:cardinality" : 1,
          "owl:onProperty" : {
            "@id" : "knora-api:hasPermissions"
          }
        }, {
          "@type" : "owl:Restriction",
          "knora-api:isInherited" : true,
          "owl:minCardinality" : 0,
          "owl:onProperty" : {
            "@id" : "knora-api:hasStandoffLinkTo"
          }
        }, {
          "@type" : "owl:Restriction",
          "knora-api:isInherited" : true,
          "owl:minCardinality" : 0,
          "owl:onProperty" : {
            "@id" : "knora-api:hasStandoffLinkToValue"
          }
        }, {
          "@type" : "owl:Restriction",
          "knora-api:isInherited" : true,
          "owl:maxCardinality" : 1,
          "owl:onProperty" : {
            "@id" : "knora-api:lastModificationDate"
          }
        }, {
          "@type" : "owl:Restriction",
          "knora-api:isInherited" : true,
          "owl:cardinality" : 1,
          "owl:onProperty" : {
            "@id" : "rdfs:label"
          }
        } ]
      },
      "knora-api:Region" : {
        "@id" : "knora-api:Region",
        "@type" : "owl:Class",
        "knora-api:canBeInstantiated" : true,
        "knora-api:isResourceClass" : true,
        "knora-api:resourceIcon" : "region.gif",
        "rdfs:comment" : "Represents a geometric region of a resource. The geometry is represented currently as JSON string.",
        "rdfs:label" : "Region",
        "rdfs:subClassOf" : [ {
          "@id" : "knora-api:Resource"
        }, {
          "@type" : "owl:Restriction",
          "knora-api:isInherited" : true,
          "owl:cardinality" : 1,
          "owl:onProperty" : {
            "@id" : "knora-api:attachedToProject"
          }
        }, {
          "@type" : "owl:Restriction",
          "knora-api:isInherited" : true,
          "owl:cardinality" : 1,
          "owl:onProperty" : {
            "@id" : "knora-api:attachedToUser"
          }
        }, {
          "@type" : "owl:Restriction",
          "knora-api:isInherited" : true,
          "owl:cardinality" : 1,
          "owl:onProperty" : {
            "@id" : "knora-api:creationDate"
          }
        }, {
          "@type" : "owl:Restriction",
          "owl:cardinality" : 1,
          "owl:onProperty" : {
            "@id" : "knora-api:hasColor"
          }
        }, {
          "@type" : "owl:Restriction",
          "owl:minCardinality" : 1,
          "owl:onProperty" : {
            "@id" : "knora-api:hasComment"
          }
        }, {
          "@type" : "owl:Restriction",
          "owl:minCardinality" : 1,
          "owl:onProperty" : {
            "@id" : "knora-api:hasGeometry"
          }
        }, {
          "@type" : "owl:Restriction",
          "knora-api:isInherited" : true,
          "owl:minCardinality" : 0,
          "owl:onProperty" : {
            "@id" : "knora-api:hasIncomingLink"
          }
        }, {
          "@type" : "owl:Restriction",
          "knora-api:isInherited" : true,
          "owl:cardinality" : 1,
          "owl:onProperty" : {
            "@id" : "knora-api:hasPermissions"
          }
        }, {
          "@type" : "owl:Restriction",
          "knora-api:isInherited" : true,
          "owl:minCardinality" : 0,
          "owl:onProperty" : {
            "@id" : "knora-api:hasStandoffLinkTo"
          }
        }, {
          "@type" : "owl:Restriction",
          "knora-api:isInherited" : true,
          "owl:minCardinality" : 0,
          "owl:onProperty" : {
            "@id" : "knora-api:hasStandoffLinkToValue"
          }
        }, {
          "@type" : "owl:Restriction",
          "owl:cardinality" : 1,
          "owl:onProperty" : {
            "@id" : "knora-api:isRegionOf"
          }
        }, {
          "@type" : "owl:Restriction",
          "owl:cardinality" : 1,
          "owl:onProperty" : {
            "@id" : "knora-api:isRegionOfValue"
          }
        }, {
          "@type" : "owl:Restriction",
          "knora-api:isInherited" : true,
          "owl:maxCardinality" : 1,
          "owl:onProperty" : {
            "@id" : "knora-api:lastModificationDate"
          }
        }, {
          "@type" : "owl:Restriction",
          "knora-api:isInherited" : true,
          "owl:cardinality" : 1,
          "owl:onProperty" : {
            "@id" : "rdfs:label"
          }
        } ]
      },
      "knora-api:Representation" : {
        "@id" : "knora-api:Representation",
        "@type" : "owl:Class",
        "knora-api:isResourceClass" : true,
        "rdfs:comment" : "A resource that can store one or more files",
        "rdfs:label" : "Representation",
        "rdfs:subClassOf" : [ {
          "@id" : "knora-api:Resource"
        }, {
          "@type" : "owl:Restriction",
          "knora-api:isInherited" : true,
          "owl:cardinality" : 1,
          "owl:onProperty" : {
            "@id" : "knora-api:attachedToProject"
          }
        }, {
          "@type" : "owl:Restriction",
          "knora-api:isInherited" : true,
          "owl:cardinality" : 1,
          "owl:onProperty" : {
            "@id" : "knora-api:attachedToUser"
          }
        }, {
          "@type" : "owl:Restriction",
          "knora-api:isInherited" : true,
          "owl:cardinality" : 1,
          "owl:onProperty" : {
            "@id" : "knora-api:creationDate"
          }
        }, {
          "@type" : "owl:Restriction",
          "owl:minCardinality" : 1,
          "owl:onProperty" : {
            "@id" : "knora-api:hasFileValue"
          }
        }, {
          "@type" : "owl:Restriction",
          "knora-api:isInherited" : true,
          "owl:minCardinality" : 0,
          "owl:onProperty" : {
            "@id" : "knora-api:hasIncomingLink"
          }
        }, {
          "@type" : "owl:Restriction",
          "knora-api:isInherited" : true,
          "owl:cardinality" : 1,
          "owl:onProperty" : {
            "@id" : "knora-api:hasPermissions"
          }
        }, {
          "@type" : "owl:Restriction",
          "knora-api:isInherited" : true,
          "owl:minCardinality" : 0,
          "owl:onProperty" : {
            "@id" : "knora-api:hasStandoffLinkTo"
          }
        }, {
          "@type" : "owl:Restriction",
          "knora-api:isInherited" : true,
          "owl:minCardinality" : 0,
          "owl:onProperty" : {
            "@id" : "knora-api:hasStandoffLinkToValue"
          }
        }, {
          "@type" : "owl:Restriction",
          "knora-api:isInherited" : true,
          "owl:maxCardinality" : 1,
          "owl:onProperty" : {
            "@id" : "knora-api:lastModificationDate"
          }
        }, {
          "@type" : "owl:Restriction",
          "knora-api:isInherited" : true,
          "owl:cardinality" : 1,
          "owl:onProperty" : {
            "@id" : "rdfs:label"
          }
        } ]
      },
      "knora-api:Resource" : {
        "@id" : "knora-api:Resource",
        "@type" : "owl:Class",
        "knora-api:isResourceClass" : true,
        "rdfs:comment" : "Represents something in the world, or an abstract thing",
        "rdfs:label" : "Resource",
        "rdfs:subClassOf" : [ {
          "@type" : "owl:Restriction",
          "owl:cardinality" : 1,
          "owl:onProperty" : {
            "@id" : "knora-api:attachedToProject"
          }
        }, {
          "@type" : "owl:Restriction",
          "owl:cardinality" : 1,
          "owl:onProperty" : {
            "@id" : "knora-api:attachedToUser"
          }
        }, {
          "@type" : "owl:Restriction",
          "owl:cardinality" : 1,
          "owl:onProperty" : {
            "@id" : "knora-api:creationDate"
          }
        }, {
          "@type" : "owl:Restriction",
          "owl:minCardinality" : 0,
          "owl:onProperty" : {
            "@id" : "knora-api:hasIncomingLink"
          }
        }, {
          "@type" : "owl:Restriction",
          "owl:cardinality" : 1,
          "owl:onProperty" : {
            "@id" : "knora-api:hasPermissions"
          }
        }, {
          "@type" : "owl:Restriction",
          "owl:minCardinality" : 0,
          "owl:onProperty" : {
            "@id" : "knora-api:hasStandoffLinkTo"
          }
        }, {
          "@type" : "owl:Restriction",
          "owl:minCardinality" : 0,
          "owl:onProperty" : {
            "@id" : "knora-api:hasStandoffLinkToValue"
          }
        }, {
          "@type" : "owl:Restriction",
          "owl:maxCardinality" : 1,
          "owl:onProperty" : {
            "@id" : "knora-api:lastModificationDate"
          }
        }, {
          "@type" : "owl:Restriction",
          "owl:cardinality" : 1,
          "owl:onProperty" : {
            "@id" : "rdfs:label"
          }
        } ]
      },
      "knora-api:StandoffBooleanTag" : {
        "@id" : "knora-api:StandoffBooleanTag",
        "@type" : "owl:Class",
        "knora-api:isStandoffClass" : true,
        "rdfs:comment" : "Represents a boolean in a TextValue",
        "rdfs:subClassOf" : [ {
          "@id" : "knora-api:BooleanBase"
        }, {
          "@id" : "knora-api:StandoffDataTypeTag"
        }, {
          "@type" : "owl:Restriction",
          "knora-api:isInherited" : true,
          "owl:cardinality" : 1,
          "owl:onProperty" : {
            "@id" : "knora-api:booleanValueAsBoolean"
          }
        }, {
          "@type" : "owl:Restriction",
          "knora-api:isInherited" : true,
          "owl:cardinality" : 1,
          "owl:onProperty" : {
            "@id" : "knora-api:standoffTagHasEnd"
          }
        }, {
          "@type" : "owl:Restriction",
          "knora-api:isInherited" : true,
          "owl:maxCardinality" : 1,
          "owl:onProperty" : {
            "@id" : "knora-api:standoffTagHasEndIndex"
          }
        }, {
          "@type" : "owl:Restriction",
          "knora-api:isInherited" : true,
          "owl:maxCardinality" : 1,
          "owl:onProperty" : {
            "@id" : "knora-api:standoffTagHasEndParent"
          }
        }, {
          "@type" : "owl:Restriction",
          "knora-api:isInherited" : true,
          "owl:maxCardinality" : 1,
          "owl:onProperty" : {
            "@id" : "knora-api:standoffTagHasOriginalXMLID"
          }
        }, {
          "@type" : "owl:Restriction",
          "knora-api:isInherited" : true,
          "owl:cardinality" : 1,
          "owl:onProperty" : {
            "@id" : "knora-api:standoffTagHasStart"
          }
        }, {
          "@type" : "owl:Restriction",
          "knora-api:isInherited" : true,
          "owl:cardinality" : 1,
          "owl:onProperty" : {
            "@id" : "knora-api:standoffTagHasStartIndex"
          }
        }, {
          "@type" : "owl:Restriction",
          "knora-api:isInherited" : true,
          "owl:maxCardinality" : 1,
          "owl:onProperty" : {
            "@id" : "knora-api:standoffTagHasStartParent"
          }
        }, {
          "@type" : "owl:Restriction",
          "knora-api:isInherited" : true,
          "owl:cardinality" : 1,
          "owl:onProperty" : {
            "@id" : "knora-api:standoffTagHasUUID"
          }
        } ]
      },
      "knora-api:StandoffColorTag" : {
        "@id" : "knora-api:StandoffColorTag",
        "@type" : "owl:Class",
        "knora-api:isStandoffClass" : true,
        "rdfs:comment" : "Represents a color in a TextValue",
        "rdfs:subClassOf" : [ {
          "@id" : "knora-api:ColorBase"
        }, {
          "@id" : "knora-api:StandoffDataTypeTag"
        }, {
          "@type" : "owl:Restriction",
          "knora-api:isInherited" : true,
          "owl:cardinality" : 1,
          "owl:onProperty" : {
            "@id" : "knora-api:colorValueAsColor"
          }
        }, {
          "@type" : "owl:Restriction",
          "knora-api:isInherited" : true,
          "owl:cardinality" : 1,
          "owl:onProperty" : {
            "@id" : "knora-api:standoffTagHasEnd"
          }
        }, {
          "@type" : "owl:Restriction",
          "knora-api:isInherited" : true,
          "owl:maxCardinality" : 1,
          "owl:onProperty" : {
            "@id" : "knora-api:standoffTagHasEndIndex"
          }
        }, {
          "@type" : "owl:Restriction",
          "knora-api:isInherited" : true,
          "owl:maxCardinality" : 1,
          "owl:onProperty" : {
            "@id" : "knora-api:standoffTagHasEndParent"
          }
        }, {
          "@type" : "owl:Restriction",
          "knora-api:isInherited" : true,
          "owl:maxCardinality" : 1,
          "owl:onProperty" : {
            "@id" : "knora-api:standoffTagHasOriginalXMLID"
          }
        }, {
          "@type" : "owl:Restriction",
          "knora-api:isInherited" : true,
          "owl:cardinality" : 1,
          "owl:onProperty" : {
            "@id" : "knora-api:standoffTagHasStart"
          }
        }, {
          "@type" : "owl:Restriction",
          "knora-api:isInherited" : true,
          "owl:cardinality" : 1,
          "owl:onProperty" : {
            "@id" : "knora-api:standoffTagHasStartIndex"
          }
        }, {
          "@type" : "owl:Restriction",
          "knora-api:isInherited" : true,
          "owl:maxCardinality" : 1,
          "owl:onProperty" : {
            "@id" : "knora-api:standoffTagHasStartParent"
          }
        }, {
          "@type" : "owl:Restriction",
          "knora-api:isInherited" : true,
          "owl:cardinality" : 1,
          "owl:onProperty" : {
            "@id" : "knora-api:standoffTagHasUUID"
          }
        } ]
      },
      "knora-api:StandoffDataTypeTag" : {
        "@id" : "knora-api:StandoffDataTypeTag",
        "@type" : "owl:Class",
        "knora-api:isStandoffClass" : true,
        "rdfs:comment" : "Represents a knora-base value type in a TextValue",
        "rdfs:subClassOf" : [ {
          "@id" : "knora-api:StandoffTag"
        }, {
          "@type" : "owl:Restriction",
          "knora-api:isInherited" : true,
          "owl:cardinality" : 1,
          "owl:onProperty" : {
            "@id" : "knora-api:standoffTagHasEnd"
          }
        }, {
          "@type" : "owl:Restriction",
          "knora-api:isInherited" : true,
          "owl:maxCardinality" : 1,
          "owl:onProperty" : {
            "@id" : "knora-api:standoffTagHasEndIndex"
          }
        }, {
          "@type" : "owl:Restriction",
          "knora-api:isInherited" : true,
          "owl:maxCardinality" : 1,
          "owl:onProperty" : {
            "@id" : "knora-api:standoffTagHasEndParent"
          }
        }, {
          "@type" : "owl:Restriction",
          "knora-api:isInherited" : true,
          "owl:maxCardinality" : 1,
          "owl:onProperty" : {
            "@id" : "knora-api:standoffTagHasOriginalXMLID"
          }
        }, {
          "@type" : "owl:Restriction",
          "knora-api:isInherited" : true,
          "owl:cardinality" : 1,
          "owl:onProperty" : {
            "@id" : "knora-api:standoffTagHasStart"
          }
        }, {
          "@type" : "owl:Restriction",
          "knora-api:isInherited" : true,
          "owl:cardinality" : 1,
          "owl:onProperty" : {
            "@id" : "knora-api:standoffTagHasStartIndex"
          }
        }, {
          "@type" : "owl:Restriction",
          "knora-api:isInherited" : true,
          "owl:maxCardinality" : 1,
          "owl:onProperty" : {
            "@id" : "knora-api:standoffTagHasStartParent"
          }
        }, {
          "@type" : "owl:Restriction",
          "knora-api:isInherited" : true,
          "owl:cardinality" : 1,
          "owl:onProperty" : {
            "@id" : "knora-api:standoffTagHasUUID"
          }
        } ]
      },
      "knora-api:StandoffDateTag" : {
        "@id" : "knora-api:StandoffDateTag",
        "@type" : "owl:Class",
        "knora-api:isStandoffClass" : true,
        "rdfs:comment" : "Represents a date in a TextValue",
        "rdfs:subClassOf" : [ {
          "@id" : "knora-api:DateBase"
        }, {
          "@id" : "knora-api:StandoffDataTypeTag"
        }, {
          "@type" : "owl:Restriction",
          "knora-api:isInherited" : true,
          "owl:maxCardinality" : 1,
          "owl:onProperty" : {
            "@id" : "knora-api:dateValueHasCalendar"
          }
        }, {
          "@type" : "owl:Restriction",
          "knora-api:isInherited" : true,
          "owl:maxCardinality" : 1,
          "owl:onProperty" : {
            "@id" : "knora-api:dateValueHasEndDay"
          }
        }, {
          "@type" : "owl:Restriction",
          "knora-api:isInherited" : true,
          "owl:cardinality" : 1,
          "owl:onProperty" : {
            "@id" : "knora-api:dateValueHasEndEra"
          }
        }, {
          "@type" : "owl:Restriction",
          "knora-api:isInherited" : true,
          "owl:maxCardinality" : 1,
          "owl:onProperty" : {
            "@id" : "knora-api:dateValueHasEndMonth"
          }
        }, {
          "@type" : "owl:Restriction",
          "knora-api:isInherited" : true,
          "owl:cardinality" : 1,
          "owl:onProperty" : {
            "@id" : "knora-api:dateValueHasEndYear"
          }
        }, {
          "@type" : "owl:Restriction",
          "knora-api:isInherited" : true,
          "owl:maxCardinality" : 1,
          "owl:onProperty" : {
            "@id" : "knora-api:dateValueHasStartDay"
          }
        }, {
          "@type" : "owl:Restriction",
          "knora-api:isInherited" : true,
          "owl:cardinality" : 1,
          "owl:onProperty" : {
            "@id" : "knora-api:dateValueHasStartEra"
          }
        }, {
          "@type" : "owl:Restriction",
          "knora-api:isInherited" : true,
          "owl:maxCardinality" : 1,
          "owl:onProperty" : {
            "@id" : "knora-api:dateValueHasStartMonth"
          }
        }, {
          "@type" : "owl:Restriction",
          "knora-api:isInherited" : true,
          "owl:cardinality" : 1,
          "owl:onProperty" : {
            "@id" : "knora-api:dateValueHasStartYear"
          }
        }, {
          "@type" : "owl:Restriction",
          "knora-api:isInherited" : true,
          "owl:cardinality" : 1,
          "owl:onProperty" : {
            "@id" : "knora-api:standoffTagHasEnd"
          }
        }, {
          "@type" : "owl:Restriction",
          "knora-api:isInherited" : true,
          "owl:maxCardinality" : 1,
          "owl:onProperty" : {
            "@id" : "knora-api:standoffTagHasEndIndex"
          }
        }, {
          "@type" : "owl:Restriction",
          "knora-api:isInherited" : true,
          "owl:maxCardinality" : 1,
          "owl:onProperty" : {
            "@id" : "knora-api:standoffTagHasEndParent"
          }
        }, {
          "@type" : "owl:Restriction",
          "knora-api:isInherited" : true,
          "owl:maxCardinality" : 1,
          "owl:onProperty" : {
            "@id" : "knora-api:standoffTagHasOriginalXMLID"
          }
        }, {
          "@type" : "owl:Restriction",
          "knora-api:isInherited" : true,
          "owl:cardinality" : 1,
          "owl:onProperty" : {
            "@id" : "knora-api:standoffTagHasStart"
          }
        }, {
          "@type" : "owl:Restriction",
          "knora-api:isInherited" : true,
          "owl:cardinality" : 1,
          "owl:onProperty" : {
            "@id" : "knora-api:standoffTagHasStartIndex"
          }
        }, {
          "@type" : "owl:Restriction",
          "knora-api:isInherited" : true,
          "owl:maxCardinality" : 1,
          "owl:onProperty" : {
            "@id" : "knora-api:standoffTagHasStartParent"
          }
        }, {
          "@type" : "owl:Restriction",
          "knora-api:isInherited" : true,
          "owl:cardinality" : 1,
          "owl:onProperty" : {
            "@id" : "knora-api:standoffTagHasUUID"
          }
        } ]
      },
      "knora-api:StandoffDecimalTag" : {
        "@id" : "knora-api:StandoffDecimalTag",
        "@type" : "owl:Class",
        "knora-api:isStandoffClass" : true,
        "rdfs:comment" : "Represents a decimal (floating point) value in a TextValue",
        "rdfs:subClassOf" : [ {
          "@id" : "knora-api:DecimalBase"
        }, {
          "@id" : "knora-api:StandoffDataTypeTag"
        }, {
          "@type" : "owl:Restriction",
          "knora-api:isInherited" : true,
          "owl:cardinality" : 1,
          "owl:onProperty" : {
            "@id" : "knora-api:decimalValueAsDecimal"
          }
        }, {
          "@type" : "owl:Restriction",
          "knora-api:isInherited" : true,
          "owl:cardinality" : 1,
          "owl:onProperty" : {
            "@id" : "knora-api:standoffTagHasEnd"
          }
        }, {
          "@type" : "owl:Restriction",
          "knora-api:isInherited" : true,
          "owl:maxCardinality" : 1,
          "owl:onProperty" : {
            "@id" : "knora-api:standoffTagHasEndIndex"
          }
        }, {
          "@type" : "owl:Restriction",
          "knora-api:isInherited" : true,
          "owl:maxCardinality" : 1,
          "owl:onProperty" : {
            "@id" : "knora-api:standoffTagHasEndParent"
          }
        }, {
          "@type" : "owl:Restriction",
          "knora-api:isInherited" : true,
          "owl:maxCardinality" : 1,
          "owl:onProperty" : {
            "@id" : "knora-api:standoffTagHasOriginalXMLID"
          }
        }, {
          "@type" : "owl:Restriction",
          "knora-api:isInherited" : true,
          "owl:cardinality" : 1,
          "owl:onProperty" : {
            "@id" : "knora-api:standoffTagHasStart"
          }
        }, {
          "@type" : "owl:Restriction",
          "knora-api:isInherited" : true,
          "owl:cardinality" : 1,
          "owl:onProperty" : {
            "@id" : "knora-api:standoffTagHasStartIndex"
          }
        }, {
          "@type" : "owl:Restriction",
          "knora-api:isInherited" : true,
          "owl:maxCardinality" : 1,
          "owl:onProperty" : {
            "@id" : "knora-api:standoffTagHasStartParent"
          }
        }, {
          "@type" : "owl:Restriction",
          "knora-api:isInherited" : true,
          "owl:cardinality" : 1,
          "owl:onProperty" : {
            "@id" : "knora-api:standoffTagHasUUID"
          }
        } ]
      },
      "knora-api:StandoffIntegerTag" : {
        "@id" : "knora-api:StandoffIntegerTag",
        "@type" : "owl:Class",
        "knora-api:isStandoffClass" : true,
        "rdfs:comment" : "Represents an integer value in a TextValue",
        "rdfs:subClassOf" : [ {
          "@id" : "knora-api:IntBase"
        }, {
          "@id" : "knora-api:StandoffDataTypeTag"
        }, {
          "@type" : "owl:Restriction",
          "knora-api:isInherited" : true,
          "owl:cardinality" : 1,
          "owl:onProperty" : {
            "@id" : "knora-api:intValueAsInt"
          }
        }, {
          "@type" : "owl:Restriction",
          "knora-api:isInherited" : true,
          "owl:cardinality" : 1,
          "owl:onProperty" : {
            "@id" : "knora-api:standoffTagHasEnd"
          }
        }, {
          "@type" : "owl:Restriction",
          "knora-api:isInherited" : true,
          "owl:maxCardinality" : 1,
          "owl:onProperty" : {
            "@id" : "knora-api:standoffTagHasEndIndex"
          }
        }, {
          "@type" : "owl:Restriction",
          "knora-api:isInherited" : true,
          "owl:maxCardinality" : 1,
          "owl:onProperty" : {
            "@id" : "knora-api:standoffTagHasEndParent"
          }
        }, {
          "@type" : "owl:Restriction",
          "knora-api:isInherited" : true,
          "owl:maxCardinality" : 1,
          "owl:onProperty" : {
            "@id" : "knora-api:standoffTagHasOriginalXMLID"
          }
        }, {
          "@type" : "owl:Restriction",
          "knora-api:isInherited" : true,
          "owl:cardinality" : 1,
          "owl:onProperty" : {
            "@id" : "knora-api:standoffTagHasStart"
          }
        }, {
          "@type" : "owl:Restriction",
          "knora-api:isInherited" : true,
          "owl:cardinality" : 1,
          "owl:onProperty" : {
            "@id" : "knora-api:standoffTagHasStartIndex"
          }
        }, {
          "@type" : "owl:Restriction",
          "knora-api:isInherited" : true,
          "owl:maxCardinality" : 1,
          "owl:onProperty" : {
            "@id" : "knora-api:standoffTagHasStartParent"
          }
        }, {
          "@type" : "owl:Restriction",
          "knora-api:isInherited" : true,
          "owl:cardinality" : 1,
          "owl:onProperty" : {
            "@id" : "knora-api:standoffTagHasUUID"
          }
        } ]
      },
      "knora-api:StandoffInternalReferenceTag" : {
        "@id" : "knora-api:StandoffInternalReferenceTag",
        "@type" : "owl:Class",
        "knora-api:isStandoffClass" : true,
        "rdfs:comment" : "Represents an internal reference in a TextValue",
        "rdfs:subClassOf" : [ {
          "@id" : "knora-api:StandoffDataTypeTag"
        }, {
          "@id" : "knora-api:ValueBase"
        }, {
          "@type" : "owl:Restriction",
          "knora-api:isInherited" : true,
          "owl:cardinality" : 1,
          "owl:onProperty" : {
            "@id" : "knora-api:standoffTagHasEnd"
          }
        }, {
          "@type" : "owl:Restriction",
          "knora-api:isInherited" : true,
          "owl:maxCardinality" : 1,
          "owl:onProperty" : {
            "@id" : "knora-api:standoffTagHasEndIndex"
          }
        }, {
          "@type" : "owl:Restriction",
          "knora-api:isInherited" : true,
          "owl:maxCardinality" : 1,
          "owl:onProperty" : {
            "@id" : "knora-api:standoffTagHasEndParent"
          }
        }, {
          "@type" : "owl:Restriction",
          "owl:cardinality" : 1,
          "owl:onProperty" : {
            "@id" : "knora-api:standoffTagHasInternalReference"
          }
        }, {
          "@type" : "owl:Restriction",
          "knora-api:isInherited" : true,
          "owl:maxCardinality" : 1,
          "owl:onProperty" : {
            "@id" : "knora-api:standoffTagHasOriginalXMLID"
          }
        }, {
          "@type" : "owl:Restriction",
          "knora-api:isInherited" : true,
          "owl:cardinality" : 1,
          "owl:onProperty" : {
            "@id" : "knora-api:standoffTagHasStart"
          }
        }, {
          "@type" : "owl:Restriction",
          "knora-api:isInherited" : true,
          "owl:cardinality" : 1,
          "owl:onProperty" : {
            "@id" : "knora-api:standoffTagHasStartIndex"
          }
        }, {
          "@type" : "owl:Restriction",
          "knora-api:isInherited" : true,
          "owl:maxCardinality" : 1,
          "owl:onProperty" : {
            "@id" : "knora-api:standoffTagHasStartParent"
          }
        }, {
          "@type" : "owl:Restriction",
          "knora-api:isInherited" : true,
          "owl:cardinality" : 1,
          "owl:onProperty" : {
            "@id" : "knora-api:standoffTagHasUUID"
          }
        } ]
      },
      "knora-api:StandoffIntervalTag" : {
        "@id" : "knora-api:StandoffIntervalTag",
        "@type" : "owl:Class",
        "knora-api:isStandoffClass" : true,
        "rdfs:comment" : "Represents an interval in a TextValue",
        "rdfs:subClassOf" : [ {
          "@id" : "knora-api:IntervalBase"
        }, {
          "@id" : "knora-api:StandoffDataTypeTag"
        }, {
          "@type" : "owl:Restriction",
          "knora-api:isInherited" : true,
          "owl:cardinality" : 1,
          "owl:onProperty" : {
            "@id" : "knora-api:intervalValueHasEnd"
          }
        }, {
          "@type" : "owl:Restriction",
          "knora-api:isInherited" : true,
          "owl:cardinality" : 1,
          "owl:onProperty" : {
            "@id" : "knora-api:intervalValueHasStart"
          }
        }, {
          "@type" : "owl:Restriction",
          "knora-api:isInherited" : true,
          "owl:cardinality" : 1,
          "owl:onProperty" : {
            "@id" : "knora-api:standoffTagHasEnd"
          }
        }, {
          "@type" : "owl:Restriction",
          "knora-api:isInherited" : true,
          "owl:maxCardinality" : 1,
          "owl:onProperty" : {
            "@id" : "knora-api:standoffTagHasEndIndex"
          }
        }, {
          "@type" : "owl:Restriction",
          "knora-api:isInherited" : true,
          "owl:maxCardinality" : 1,
          "owl:onProperty" : {
            "@id" : "knora-api:standoffTagHasEndParent"
          }
        }, {
          "@type" : "owl:Restriction",
          "knora-api:isInherited" : true,
          "owl:maxCardinality" : 1,
          "owl:onProperty" : {
            "@id" : "knora-api:standoffTagHasOriginalXMLID"
          }
        }, {
          "@type" : "owl:Restriction",
          "knora-api:isInherited" : true,
          "owl:cardinality" : 1,
          "owl:onProperty" : {
            "@id" : "knora-api:standoffTagHasStart"
          }
        }, {
          "@type" : "owl:Restriction",
          "knora-api:isInherited" : true,
          "owl:cardinality" : 1,
          "owl:onProperty" : {
            "@id" : "knora-api:standoffTagHasStartIndex"
          }
        }, {
          "@type" : "owl:Restriction",
          "knora-api:isInherited" : true,
          "owl:maxCardinality" : 1,
          "owl:onProperty" : {
            "@id" : "knora-api:standoffTagHasStartParent"
          }
        }, {
          "@type" : "owl:Restriction",
          "knora-api:isInherited" : true,
          "owl:cardinality" : 1,
          "owl:onProperty" : {
            "@id" : "knora-api:standoffTagHasUUID"
          }
        } ]
      },
      "knora-api:StandoffLinkTag" : {
        "@id" : "knora-api:StandoffLinkTag",
        "@type" : "owl:Class",
        "knora-api:isStandoffClass" : true,
        "rdfs:comment" : "Represents a reference to a Knora resource in a TextValue",
        "rdfs:subClassOf" : [ {
          "@id" : "knora-api:StandoffTag"
        }, {
          "@type" : "owl:Restriction",
          "knora-api:isInherited" : true,
          "owl:cardinality" : 1,
          "owl:onProperty" : {
            "@id" : "knora-api:standoffTagHasEnd"
          }
        }, {
          "@type" : "owl:Restriction",
          "knora-api:isInherited" : true,
          "owl:maxCardinality" : 1,
          "owl:onProperty" : {
            "@id" : "knora-api:standoffTagHasEndIndex"
          }
        }, {
          "@type" : "owl:Restriction",
          "knora-api:isInherited" : true,
          "owl:maxCardinality" : 1,
          "owl:onProperty" : {
            "@id" : "knora-api:standoffTagHasEndParent"
          }
        }, {
          "@type" : "owl:Restriction",
          "owl:cardinality" : 1,
          "owl:onProperty" : {
            "@id" : "knora-api:standoffTagHasLink"
          }
        }, {
          "@type" : "owl:Restriction",
          "knora-api:isInherited" : true,
          "owl:maxCardinality" : 1,
          "owl:onProperty" : {
            "@id" : "knora-api:standoffTagHasOriginalXMLID"
          }
        }, {
          "@type" : "owl:Restriction",
          "knora-api:isInherited" : true,
          "owl:cardinality" : 1,
          "owl:onProperty" : {
            "@id" : "knora-api:standoffTagHasStart"
          }
        }, {
          "@type" : "owl:Restriction",
          "knora-api:isInherited" : true,
          "owl:cardinality" : 1,
          "owl:onProperty" : {
            "@id" : "knora-api:standoffTagHasStartIndex"
          }
        }, {
          "@type" : "owl:Restriction",
          "knora-api:isInherited" : true,
          "owl:maxCardinality" : 1,
          "owl:onProperty" : {
            "@id" : "knora-api:standoffTagHasStartParent"
          }
        }, {
          "@type" : "owl:Restriction",
          "knora-api:isInherited" : true,
          "owl:cardinality" : 1,
          "owl:onProperty" : {
            "@id" : "knora-api:standoffTagHasUUID"
          }
        } ]
      },
      "knora-api:StandoffTag" : {
        "@id" : "knora-api:StandoffTag",
        "@type" : "owl:Class",
        "knora-api:isStandoffClass" : true,
        "rdfs:comment" : "Represents a standoff markup tag",
        "rdfs:subClassOf" : [ {
          "@type" : "owl:Restriction",
          "owl:cardinality" : 1,
          "owl:onProperty" : {
            "@id" : "knora-api:standoffTagHasEnd"
          }
        }, {
          "@type" : "owl:Restriction",
          "owl:maxCardinality" : 1,
          "owl:onProperty" : {
            "@id" : "knora-api:standoffTagHasEndIndex"
          }
        }, {
          "@type" : "owl:Restriction",
          "owl:maxCardinality" : 1,
          "owl:onProperty" : {
            "@id" : "knora-api:standoffTagHasEndParent"
          }
        }, {
          "@type" : "owl:Restriction",
          "owl:maxCardinality" : 1,
          "owl:onProperty" : {
            "@id" : "knora-api:standoffTagHasOriginalXMLID"
          }
        }, {
          "@type" : "owl:Restriction",
          "owl:cardinality" : 1,
          "owl:onProperty" : {
            "@id" : "knora-api:standoffTagHasStart"
          }
        }, {
          "@type" : "owl:Restriction",
          "owl:cardinality" : 1,
          "owl:onProperty" : {
            "@id" : "knora-api:standoffTagHasStartIndex"
          }
        }, {
          "@type" : "owl:Restriction",
          "owl:maxCardinality" : 1,
          "owl:onProperty" : {
            "@id" : "knora-api:standoffTagHasStartParent"
          }
        }, {
          "@type" : "owl:Restriction",
          "owl:cardinality" : 1,
          "owl:onProperty" : {
            "@id" : "knora-api:standoffTagHasUUID"
          }
        } ]
      },
      "knora-api:StandoffUriTag" : {
        "@id" : "knora-api:StandoffUriTag",
        "@type" : "owl:Class",
        "knora-api:isStandoffClass" : true,
        "rdfs:comment" : "Represents an arbitrary URI in a TextValue",
        "rdfs:subClassOf" : [ {
          "@id" : "knora-api:StandoffDataTypeTag"
        }, {
          "@id" : "knora-api:UriBase"
        }, {
          "@type" : "owl:Restriction",
          "knora-api:isInherited" : true,
          "owl:cardinality" : 1,
          "owl:onProperty" : {
            "@id" : "knora-api:standoffTagHasEnd"
          }
        }, {
          "@type" : "owl:Restriction",
          "knora-api:isInherited" : true,
          "owl:maxCardinality" : 1,
          "owl:onProperty" : {
            "@id" : "knora-api:standoffTagHasEndIndex"
          }
        }, {
          "@type" : "owl:Restriction",
          "knora-api:isInherited" : true,
          "owl:maxCardinality" : 1,
          "owl:onProperty" : {
            "@id" : "knora-api:standoffTagHasEndParent"
          }
        }, {
          "@type" : "owl:Restriction",
          "knora-api:isInherited" : true,
          "owl:maxCardinality" : 1,
          "owl:onProperty" : {
            "@id" : "knora-api:standoffTagHasOriginalXMLID"
          }
        }, {
          "@type" : "owl:Restriction",
          "knora-api:isInherited" : true,
          "owl:cardinality" : 1,
          "owl:onProperty" : {
            "@id" : "knora-api:standoffTagHasStart"
          }
        }, {
          "@type" : "owl:Restriction",
          "knora-api:isInherited" : true,
          "owl:cardinality" : 1,
          "owl:onProperty" : {
            "@id" : "knora-api:standoffTagHasStartIndex"
          }
        }, {
          "@type" : "owl:Restriction",
          "knora-api:isInherited" : true,
          "owl:maxCardinality" : 1,
          "owl:onProperty" : {
            "@id" : "knora-api:standoffTagHasStartParent"
          }
        }, {
          "@type" : "owl:Restriction",
          "knora-api:isInherited" : true,
          "owl:cardinality" : 1,
          "owl:onProperty" : {
            "@id" : "knora-api:standoffTagHasUUID"
          }
        }, {
          "@type" : "owl:Restriction",
          "knora-api:isInherited" : true,
          "owl:cardinality" : 1,
          "owl:onProperty" : {
            "@id" : "knora-api:uriValueAsUri"
          }
        } ]
      },
      "knora-api:StillImageFileValue" : {
        "@id" : "knora-api:StillImageFileValue",
        "@type" : "owl:Class",
        "knora-api:isValueClass" : true,
        "rdfs:comment" : "A file containing a two-dimensional still image",
        "rdfs:subClassOf" : [ {
          "@id" : "knora-api:FileValue"
        }, {
          "@type" : "owl:Restriction",
          "knora-api:isInherited" : true,
          "owl:cardinality" : 1,
          "owl:onProperty" : {
            "@id" : "knora-api:attachedToUser"
          }
        }, {
          "@type" : "owl:Restriction",
          "knora-api:isInherited" : true,
          "owl:cardinality" : 1,
          "owl:onProperty" : {
            "@id" : "knora-api:fileValueAsUrl"
          }
        }, {
          "@type" : "owl:Restriction",
          "knora-api:isInherited" : true,
          "owl:cardinality" : 1,
          "owl:onProperty" : {
            "@id" : "knora-api:fileValueHasFilename"
          }
        }, {
          "@type" : "owl:Restriction",
          "knora-api:isInherited" : true,
          "owl:cardinality" : 1,
          "owl:onProperty" : {
            "@id" : "knora-api:fileValueIsPreview"
          }
        }, {
          "@type" : "owl:Restriction",
          "knora-api:isInherited" : true,
          "owl:cardinality" : 1,
          "owl:onProperty" : {
            "@id" : "knora-api:hasPermissions"
          }
        }, {
          "@type" : "owl:Restriction",
          "owl:cardinality" : 1,
          "owl:onProperty" : {
            "@id" : "knora-api:stillImageFileValueHasDimX"
          }
        }, {
          "@type" : "owl:Restriction",
          "owl:cardinality" : 1,
          "owl:onProperty" : {
            "@id" : "knora-api:stillImageFileValueHasDimY"
          }
        }, {
          "@type" : "owl:Restriction",
          "owl:cardinality" : 1,
          "owl:onProperty" : {
            "@id" : "knora-api:stillImageFileValueHasIIIFBaseUrl"
          }
        }, {
          "@type" : "owl:Restriction",
          "knora-api:isInherited" : true,
          "owl:maxCardinality" : 1,
          "owl:onProperty" : {
            "@id" : "knora-api:valueAsString"
          }
        }, {
          "@type" : "owl:Restriction",
          "knora-api:isInherited" : true,
          "owl:cardinality" : 1,
          "owl:onProperty" : {
            "@id" : "knora-api:valueCreationDate"
          }
        }, {
          "@type" : "owl:Restriction",
          "knora-api:isInherited" : true,
          "owl:maxCardinality" : 1,
          "owl:onProperty" : {
            "@id" : "knora-api:valueHasComment"
          }
        } ]
      },
      "knora-api:StillImageRepresentation" : {
        "@id" : "knora-api:StillImageRepresentation",
        "@type" : "owl:Class",
        "knora-api:isResourceClass" : true,
        "rdfs:comment" : "A resource that can contain two-dimensional still image files",
        "rdfs:label" : "Representation (Image)",
        "rdfs:subClassOf" : [ {
          "@id" : "knora-api:Representation"
        }, {
          "@type" : "owl:Restriction",
          "knora-api:isInherited" : true,
          "owl:cardinality" : 1,
          "owl:onProperty" : {
            "@id" : "knora-api:attachedToProject"
          }
        }, {
          "@type" : "owl:Restriction",
          "knora-api:isInherited" : true,
          "owl:cardinality" : 1,
          "owl:onProperty" : {
            "@id" : "knora-api:attachedToUser"
          }
        }, {
          "@type" : "owl:Restriction",
          "knora-api:isInherited" : true,
          "owl:cardinality" : 1,
          "owl:onProperty" : {
            "@id" : "knora-api:creationDate"
          }
        }, {
          "@type" : "owl:Restriction",
          "knora-api:isInherited" : true,
          "owl:minCardinality" : 0,
          "owl:onProperty" : {
            "@id" : "knora-api:hasIncomingLink"
          }
        }, {
          "@type" : "owl:Restriction",
          "knora-api:isInherited" : true,
          "owl:cardinality" : 1,
          "owl:onProperty" : {
            "@id" : "knora-api:hasPermissions"
          }
        }, {
          "@type" : "owl:Restriction",
          "knora-api:isInherited" : true,
          "owl:minCardinality" : 0,
          "owl:onProperty" : {
            "@id" : "knora-api:hasStandoffLinkTo"
          }
        }, {
          "@type" : "owl:Restriction",
          "knora-api:isInherited" : true,
          "owl:minCardinality" : 0,
          "owl:onProperty" : {
            "@id" : "knora-api:hasStandoffLinkToValue"
          }
        }, {
          "@type" : "owl:Restriction",
          "owl:minCardinality" : 1,
          "owl:onProperty" : {
            "@id" : "knora-api:hasStillImageFileValue"
          }
        }, {
          "@type" : "owl:Restriction",
          "knora-api:isInherited" : true,
          "owl:maxCardinality" : 1,
          "owl:onProperty" : {
            "@id" : "knora-api:lastModificationDate"
          }
        }, {
          "@type" : "owl:Restriction",
          "knora-api:isInherited" : true,
          "owl:cardinality" : 1,
          "owl:onProperty" : {
            "@id" : "rdfs:label"
          }
        } ]
      },
      "knora-api:TextFileValue" : {
        "@id" : "knora-api:TextFileValue",
        "@type" : "owl:Class",
        "knora-api:isValueClass" : true,
        "rdfs:comment" : "A text file such as plain Unicode text, LaTeX, TEI/XML, etc.",
        "rdfs:subClassOf" : [ {
          "@id" : "knora-api:FileValue"
        }, {
          "@type" : "owl:Restriction",
          "knora-api:isInherited" : true,
          "owl:cardinality" : 1,
          "owl:onProperty" : {
            "@id" : "knora-api:attachedToUser"
          }
        }, {
          "@type" : "owl:Restriction",
          "knora-api:isInherited" : true,
          "owl:cardinality" : 1,
          "owl:onProperty" : {
            "@id" : "knora-api:fileValueAsUrl"
          }
        }, {
          "@type" : "owl:Restriction",
          "knora-api:isInherited" : true,
          "owl:cardinality" : 1,
          "owl:onProperty" : {
            "@id" : "knora-api:fileValueHasFilename"
          }
        }, {
          "@type" : "owl:Restriction",
          "knora-api:isInherited" : true,
          "owl:cardinality" : 1,
          "owl:onProperty" : {
            "@id" : "knora-api:fileValueIsPreview"
          }
        }, {
          "@type" : "owl:Restriction",
          "knora-api:isInherited" : true,
          "owl:cardinality" : 1,
          "owl:onProperty" : {
            "@id" : "knora-api:hasPermissions"
          }
        }, {
          "@type" : "owl:Restriction",
          "knora-api:isInherited" : true,
          "owl:maxCardinality" : 1,
          "owl:onProperty" : {
            "@id" : "knora-api:valueAsString"
          }
        }, {
          "@type" : "owl:Restriction",
          "knora-api:isInherited" : true,
          "owl:cardinality" : 1,
          "owl:onProperty" : {
            "@id" : "knora-api:valueCreationDate"
          }
        }, {
          "@type" : "owl:Restriction",
          "knora-api:isInherited" : true,
          "owl:maxCardinality" : 1,
          "owl:onProperty" : {
            "@id" : "knora-api:valueHasComment"
          }
        } ]
      },
      "knora-api:TextRepresentation" : {
        "@id" : "knora-api:TextRepresentation",
        "@type" : "owl:Class",
        "knora-api:isResourceClass" : true,
        "rdfs:comment" : "A resource containing text files",
        "rdfs:label" : "Representation (Text)",
        "rdfs:subClassOf" : [ {
          "@id" : "knora-api:Representation"
        }, {
          "@type" : "owl:Restriction",
          "knora-api:isInherited" : true,
          "owl:cardinality" : 1,
          "owl:onProperty" : {
            "@id" : "knora-api:attachedToProject"
          }
        }, {
          "@type" : "owl:Restriction",
          "knora-api:isInherited" : true,
          "owl:cardinality" : 1,
          "owl:onProperty" : {
            "@id" : "knora-api:attachedToUser"
          }
        }, {
          "@type" : "owl:Restriction",
          "knora-api:isInherited" : true,
          "owl:cardinality" : 1,
          "owl:onProperty" : {
            "@id" : "knora-api:creationDate"
          }
        }, {
          "@type" : "owl:Restriction",
          "knora-api:isInherited" : true,
          "owl:minCardinality" : 0,
          "owl:onProperty" : {
            "@id" : "knora-api:hasIncomingLink"
          }
        }, {
          "@type" : "owl:Restriction",
          "knora-api:isInherited" : true,
          "owl:cardinality" : 1,
          "owl:onProperty" : {
            "@id" : "knora-api:hasPermissions"
          }
        }, {
          "@type" : "owl:Restriction",
          "knora-api:isInherited" : true,
          "owl:minCardinality" : 0,
          "owl:onProperty" : {
            "@id" : "knora-api:hasStandoffLinkTo"
          }
        }, {
          "@type" : "owl:Restriction",
          "knora-api:isInherited" : true,
          "owl:minCardinality" : 0,
          "owl:onProperty" : {
            "@id" : "knora-api:hasStandoffLinkToValue"
          }
        }, {
          "@type" : "owl:Restriction",
          "owl:minCardinality" : 1,
          "owl:onProperty" : {
            "@id" : "knora-api:hasTextFileValue"
          }
        }, {
          "@type" : "owl:Restriction",
          "knora-api:isInherited" : true,
          "owl:maxCardinality" : 1,
          "owl:onProperty" : {
            "@id" : "knora-api:lastModificationDate"
          }
        }, {
          "@type" : "owl:Restriction",
          "knora-api:isInherited" : true,
          "owl:cardinality" : 1,
          "owl:onProperty" : {
            "@id" : "rdfs:label"
          }
        } ]
      },
      "knora-api:TextValue" : {
        "@id" : "knora-api:TextValue",
        "@type" : "owl:Class",
        "knora-api:isValueClass" : true,
        "rdfs:subClassOf" : [ {
          "@id" : "knora-api:Value"
        }, {
          "@type" : "owl:Restriction",
          "knora-api:isInherited" : true,
          "owl:cardinality" : 1,
          "owl:onProperty" : {
            "@id" : "knora-api:attachedToUser"
          }
        }, {
          "@type" : "owl:Restriction",
          "knora-api:isInherited" : true,
          "owl:cardinality" : 1,
          "owl:onProperty" : {
            "@id" : "knora-api:hasPermissions"
          }
        }, {
          "@type" : "owl:Restriction",
          "owl:maxCardinality" : 1,
          "owl:onProperty" : {
            "@id" : "knora-api:textValueAsHtml"
          }
        }, {
          "@type" : "owl:Restriction",
          "owl:maxCardinality" : 1,
          "owl:onProperty" : {
            "@id" : "knora-api:textValueAsXml"
          }
        }, {
          "@type" : "owl:Restriction",
          "owl:minCardinality" : 0,
          "owl:onProperty" : {
            "@id" : "knora-api:textValueHasStandoff"
          }
        }, {
          "@type" : "owl:Restriction",
          "knora-api:isInherited" : true,
          "owl:maxCardinality" : 1,
          "owl:onProperty" : {
            "@id" : "knora-api:valueAsString"
          }
        }, {
          "@type" : "owl:Restriction",
          "knora-api:isInherited" : true,
          "owl:cardinality" : 1,
          "owl:onProperty" : {
            "@id" : "knora-api:valueCreationDate"
          }
        }, {
          "@type" : "owl:Restriction",
          "knora-api:isInherited" : true,
          "owl:maxCardinality" : 1,
<<<<<<< HEAD
          "owl:onProperty" : "http://api.knora.org/ontology/knora-api/v2#valueHasComment"
        },
        {
          "@type": "owl:Restriction",
          "owl:minCardinality": 0,
          "owl:onProperty": "http://api.knora.org/ontology/knora-api/v2#valueHasLanguage"
=======
          "owl:onProperty" : {
            "@id" : "knora-api:valueHasComment"
          }
>>>>>>> f618eaec
        } ]
      },
      "knora-api:UriBase" : {
        "@id" : "knora-api:UriBase",
        "@type" : "owl:Class",
        "rdfs:subClassOf" : [ {
          "@id" : "knora-api:ValueBase"
        }, {
          "@type" : "owl:Restriction",
          "owl:cardinality" : 1,
          "owl:onProperty" : {
            "@id" : "knora-api:uriValueAsUri"
          }
        } ]
      },
      "knora-api:UriValue" : {
        "@id" : "knora-api:UriValue",
        "@type" : "owl:Class",
        "knora-api:isValueClass" : true,
        "rdfs:comment" : "Represents a URI",
        "rdfs:subClassOf" : [ {
          "@id" : "knora-api:UriBase"
        }, {
          "@id" : "knora-api:Value"
        }, {
          "@type" : "owl:Restriction",
          "knora-api:isInherited" : true,
          "owl:cardinality" : 1,
          "owl:onProperty" : {
            "@id" : "knora-api:attachedToUser"
          }
        }, {
          "@type" : "owl:Restriction",
          "knora-api:isInherited" : true,
          "owl:cardinality" : 1,
          "owl:onProperty" : {
            "@id" : "knora-api:hasPermissions"
          }
        }, {
          "@type" : "owl:Restriction",
          "knora-api:isInherited" : true,
          "owl:cardinality" : 1,
          "owl:onProperty" : {
            "@id" : "knora-api:uriValueAsUri"
          }
        }, {
          "@type" : "owl:Restriction",
          "knora-api:isInherited" : true,
          "owl:maxCardinality" : 1,
          "owl:onProperty" : {
            "@id" : "knora-api:valueAsString"
          }
        }, {
          "@type" : "owl:Restriction",
          "knora-api:isInherited" : true,
          "owl:cardinality" : 1,
          "owl:onProperty" : {
            "@id" : "knora-api:valueCreationDate"
          }
        }, {
          "@type" : "owl:Restriction",
          "knora-api:isInherited" : true,
          "owl:maxCardinality" : 1,
          "owl:onProperty" : {
            "@id" : "knora-api:valueHasComment"
          }
        } ]
      },
      "knora-api:User" : {
        "@id" : "knora-api:User",
        "@type" : "owl:Class",
        "rdfs:comment" : "Represents a Knora user",
        "rdfs:subClassOf" : {
          "@id" : "http://xmlns.com/foaf/0.1/Person"
        }
      },
      "knora-api:Value" : {
        "@id" : "knora-api:Value",
        "@type" : "owl:Class",
        "knora-api:isValueClass" : true,
        "rdfs:comment" : "The base class of classes representing Knora values",
        "rdfs:subClassOf" : [ {
          "@id" : "knora-api:ValueBase"
        }, {
          "@type" : "owl:Restriction",
          "owl:cardinality" : 1,
          "owl:onProperty" : {
            "@id" : "knora-api:attachedToUser"
          }
        }, {
          "@type" : "owl:Restriction",
          "owl:cardinality" : 1,
          "owl:onProperty" : {
            "@id" : "knora-api:hasPermissions"
          }
        }, {
          "@type" : "owl:Restriction",
          "owl:maxCardinality" : 1,
          "owl:onProperty" : {
            "@id" : "knora-api:valueAsString"
          }
        }, {
          "@type" : "owl:Restriction",
          "owl:cardinality" : 1,
          "owl:onProperty" : {
            "@id" : "knora-api:valueCreationDate"
          }
        }, {
          "@type" : "owl:Restriction",
          "owl:maxCardinality" : 1,
          "owl:onProperty" : {
            "@id" : "knora-api:valueHasComment"
          }
        } ]
      },
      "knora-api:ValueBase" : {
        "@id" : "knora-api:ValueBase",
        "@type" : "owl:Class"
      },
      "knora-api:XSLTransformation" : {
        "@id" : "knora-api:XSLTransformation",
        "@type" : "owl:Class",
        "knora-api:isResourceClass" : true,
        "rdfs:comment" : "a TextRepresentation representing an XSL transformation that can be applied to an XML created from standoff.  The transformation's result is ecptected to be HTML.",
        "rdfs:label" : "a TextRepresentation representing an XSL transformation that can be applied to an XML created from standoff. The transformation's result is ecptected to be HTML.",
        "rdfs:subClassOf" : [ {
          "@id" : "knora-api:TextRepresentation"
        }, {
          "@type" : "owl:Restriction",
          "knora-api:isInherited" : true,
          "owl:cardinality" : 1,
          "owl:onProperty" : {
            "@id" : "knora-api:attachedToProject"
          }
        }, {
          "@type" : "owl:Restriction",
          "knora-api:isInherited" : true,
          "owl:cardinality" : 1,
          "owl:onProperty" : {
            "@id" : "knora-api:attachedToUser"
          }
        }, {
          "@type" : "owl:Restriction",
          "knora-api:isInherited" : true,
          "owl:cardinality" : 1,
          "owl:onProperty" : {
            "@id" : "knora-api:creationDate"
          }
        }, {
          "@type" : "owl:Restriction",
          "knora-api:isInherited" : true,
          "owl:minCardinality" : 0,
          "owl:onProperty" : {
            "@id" : "knora-api:hasIncomingLink"
          }
        }, {
          "@type" : "owl:Restriction",
          "knora-api:isInherited" : true,
          "owl:cardinality" : 1,
          "owl:onProperty" : {
            "@id" : "knora-api:hasPermissions"
          }
        }, {
          "@type" : "owl:Restriction",
          "knora-api:isInherited" : true,
          "owl:minCardinality" : 0,
          "owl:onProperty" : {
            "@id" : "knora-api:hasStandoffLinkTo"
          }
        }, {
          "@type" : "owl:Restriction",
          "knora-api:isInherited" : true,
          "owl:minCardinality" : 0,
          "owl:onProperty" : {
            "@id" : "knora-api:hasStandoffLinkToValue"
          }
        }, {
          "@type" : "owl:Restriction",
          "owl:cardinality" : 1,
          "owl:onProperty" : {
            "@id" : "knora-api:hasTextFileValue"
          }
        }, {
          "@type" : "owl:Restriction",
          "knora-api:isInherited" : true,
          "owl:maxCardinality" : 1,
          "owl:onProperty" : {
            "@id" : "knora-api:lastModificationDate"
          }
        }, {
          "@type" : "owl:Restriction",
          "knora-api:isInherited" : true,
          "owl:cardinality" : 1,
          "owl:onProperty" : {
            "@id" : "rdfs:label"
          }
        } ]
      },
      "knora-api:knoraProject" : {
        "@id" : "knora-api:knoraProject",
        "@type" : "owl:Class",
        "rdfs:comment" : "Represents a project that uses Knora",
        "rdfs:subClassOf" : {
          "@id" : "http://xmlns.com/foaf/0.1/Project"
        }
      }
    },
    "knora-api:hasProperties" : {
      "knora-api:attachedToProject" : {
        "@id" : "knora-api:attachedToProject",
        "@type" : "owl:ObjectProperty",
        "knora-api:objectType" : {
          "@id" : "knora-api:knoraProject"
        },
        "rdfs:comment" : "Connects something to a project",
        "rdfs:label" : "attached to project"
      },
      "knora-api:attachedToUser" : {
        "@id" : "knora-api:attachedToUser",
        "@type" : "owl:ObjectProperty",
        "knora-api:objectType" : {
          "@id" : "knora-api:User"
        },
        "rdfs:comment" : "Connects something to a user",
        "rdfs:label" : "attached to user"
      },
      "knora-api:audioFileValueHasDuration" : {
        "@id" : "knora-api:audioFileValueHasDuration",
        "@type" : "owl:DatatypeProperty",
        "knora-api:objectType" : {
          "@id" : "xsd:decimal"
        },
        "knora-api:subjectType" : {
          "@id" : "knora-api:AudioFileValue"
        },
        "rdfs:comment" : "The duration of an audio file value.",
        "rdfs:label" : "Audio file value has duration",
        "rdfs:subPropertyOf" : {
          "@id" : "knora-api:valueHas"
        }
      },
      "knora-api:booleanValueAsBoolean" : {
        "@id" : "knora-api:booleanValueAsBoolean",
        "@type" : "owl:DatatypeProperty",
        "knora-api:objectType" : {
          "@id" : "xsd:boolean"
        },
        "knora-api:subjectType" : {
          "@id" : "knora-api:BooleanValue"
        },
        "rdfs:comment" : "Represents the literal boolean value of a BooleanValue.",
        "rdfs:label" : "Boolean value as decimal",
        "rdfs:subPropertyOf" : {
          "@id" : "knora-api:valueHas"
        }
      },
      "knora-api:canBeInstantiated" : {
        "@id" : "knora-api:canBeInstantiated",
        "@type" : "owl:AnnotationProperty",
        "knora-api:objectType" : {
          "@id" : "xsd:boolean"
        },
        "knora-api:subjectType" : {
          "@id" : "owl:Class"
        },
        "rdfs:comment" : "Indicates whether a resource class can be instantiated via the Knora API.",
        "rdfs:label" : "can be instantiated"
      },
      "knora-api:colorValueAsColor" : {
        "@id" : "knora-api:colorValueAsColor",
        "@type" : "owl:DatatypeProperty",
        "knora-api:objectType" : {
          "@id" : "xsd:string"
        },
        "knora-api:subjectType" : {
          "@id" : "knora-api:ColorValue"
        },
        "rdfs:comment" : "Represents the literal RGB value of a ColorValue.",
        "rdfs:label" : "Color value as color",
        "rdfs:subPropertyOf" : {
          "@id" : "knora-api:valueHas"
        }
      },
      "knora-api:creationDate" : {
        "@id" : "knora-api:creationDate",
        "@type" : "owl:DatatypeProperty",
        "knora-api:objectType" : {
          "@id" : "xsd:dateTimeStamp"
        },
        "knora-api:subjectType" : {
          "@id" : "knora-api:Resource"
        },
        "rdfs:comment" : "Indicates when a resource was created"
      },
      "knora-api:dateValueHasCalendar" : {
        "@id" : "knora-api:dateValueHasCalendar",
        "@type" : "owl:DatatypeProperty",
        "knora-api:objectType" : {
          "@id" : "xsd:string"
        },
        "knora-api:subjectType" : {
          "@id" : "knora-api:DateValue"
        },
        "rdfs:comment" : "Represents the calendar of a date value.",
        "rdfs:label" : "Date value has calendar",
        "rdfs:subPropertyOf" : {
          "@id" : "knora-api:valueHas"
        }
      },
      "knora-api:dateValueHasEndDay" : {
        "@id" : "knora-api:dateValueHasEndDay",
        "@type" : "owl:DatatypeProperty",
        "knora-api:objectType" : {
          "@id" : "xsd:integer"
        },
        "knora-api:subjectType" : {
          "@id" : "knora-api:DateValue"
        },
        "rdfs:comment" : "Represents the end day of a date value.",
        "rdfs:label" : "Date value has end day",
        "rdfs:subPropertyOf" : {
          "@id" : "knora-api:valueHas"
        }
      },
      "knora-api:dateValueHasEndEra" : {
        "@id" : "knora-api:dateValueHasEndEra",
        "@type" : "owl:DatatypeProperty",
        "knora-api:objectType" : {
          "@id" : "xsd:string"
        },
        "knora-api:subjectType" : {
          "@id" : "knora-api:DateValue"
        },
        "rdfs:comment" : "Represents the end era of a date value.",
        "rdfs:label" : "Date value has end era",
        "rdfs:subPropertyOf" : {
          "@id" : "knora-api:valueHas"
        }
      },
      "knora-api:dateValueHasEndMonth" : {
        "@id" : "knora-api:dateValueHasEndMonth",
        "@type" : "owl:DatatypeProperty",
        "knora-api:objectType" : {
          "@id" : "xsd:integer"
        },
        "knora-api:subjectType" : {
          "@id" : "knora-api:DateValue"
        },
        "rdfs:comment" : "Represents the end month of a date value.",
        "rdfs:label" : "Date value has end month",
        "rdfs:subPropertyOf" : {
          "@id" : "knora-api:valueHas"
        }
      },
      "knora-api:dateValueHasEndYear" : {
        "@id" : "knora-api:dateValueHasEndYear",
        "@type" : "owl:DatatypeProperty",
        "knora-api:objectType" : {
          "@id" : "xsd:integer"
        },
        "knora-api:subjectType" : {
          "@id" : "knora-api:DateValue"
        },
        "rdfs:comment" : "Represents the end year of a date value.",
        "rdfs:label" : "Date value has end year",
        "rdfs:subPropertyOf" : {
          "@id" : "knora-api:valueHas"
        }
      },
      "knora-api:dateValueHasStartDay" : {
        "@id" : "knora-api:dateValueHasStartDay",
        "@type" : "owl:DatatypeProperty",
        "knora-api:objectType" : {
          "@id" : "xsd:integer"
        },
        "knora-api:subjectType" : {
          "@id" : "knora-api:DateValue"
        },
        "rdfs:comment" : "Represents the start day of a date value.",
        "rdfs:label" : "Date value has start day",
        "rdfs:subPropertyOf" : {
          "@id" : "knora-api:valueHas"
        }
      },
      "knora-api:dateValueHasStartEra" : {
        "@id" : "knora-api:dateValueHasStartEra",
        "@type" : "owl:DatatypeProperty",
        "knora-api:objectType" : {
          "@id" : "xsd:string"
        },
        "knora-api:subjectType" : {
          "@id" : "knora-api:DateValue"
        },
        "rdfs:comment" : "Represents the start era of a date value.",
        "rdfs:label" : "Date value has start era",
        "rdfs:subPropertyOf" : {
          "@id" : "knora-api:valueHas"
        }
      },
      "knora-api:dateValueHasStartMonth" : {
        "@id" : "knora-api:dateValueHasStartMonth",
        "@type" : "owl:DatatypeProperty",
        "knora-api:objectType" : {
          "@id" : "xsd:integer"
        },
        "knora-api:subjectType" : {
          "@id" : "knora-api:DateValue"
        },
        "rdfs:comment" : "Represents the start month of a date value.",
        "rdfs:label" : "Date value has start month",
        "rdfs:subPropertyOf" : {
          "@id" : "knora-api:valueHas"
        }
      },
      "knora-api:dateValueHasStartYear" : {
        "@id" : "knora-api:dateValueHasStartYear",
        "@type" : "owl:DatatypeProperty",
        "knora-api:objectType" : {
          "@id" : "xsd:integer"
        },
        "knora-api:subjectType" : {
          "@id" : "knora-api:DateValue"
        },
        "rdfs:comment" : "Represents the start year of a date value.",
        "rdfs:label" : "Date value has start year",
        "rdfs:subPropertyOf" : {
          "@id" : "knora-api:valueHas"
        }
      },
      "knora-api:decimalValueAsDecimal" : {
        "@id" : "knora-api:decimalValueAsDecimal",
        "@type" : "owl:DatatypeProperty",
        "knora-api:objectType" : {
          "@id" : "xsd:decimal"
        },
        "knora-api:subjectType" : {
          "@id" : "knora-api:DecimalValue"
        },
        "rdfs:comment" : "Represents the literal decimal value of a DecimalValue.",
        "rdfs:label" : "Decimal value as decimal",
        "rdfs:subPropertyOf" : {
          "@id" : "knora-api:valueHas"
        }
      },
      "knora-api:fileValueAsUrl" : {
        "@id" : "knora-api:fileValueAsUrl",
        "@type" : "owl:DatatypeProperty",
        "knora-api:objectType" : {
          "@id" : "xsd:anyURI"
        },
        "knora-api:subjectType" : {
          "@id" : "knora-api:FileValue"
        },
        "rdfs:comment" : "The URL at which the file can be accessed.",
        "rdfs:label" : "File value as URL",
        "rdfs:subPropertyOf" : {
          "@id" : "knora-api:valueHas"
        }
      },
      "knora-api:fileValueHasFilename" : {
        "@id" : "knora-api:fileValueHasFilename",
        "@type" : "owl:DatatypeProperty",
        "knora-api:objectType" : {
          "@id" : "xsd:string"
        },
        "knora-api:subjectType" : {
          "@id" : "knora-api:FileValue"
        },
        "rdfs:comment" : "The name of the file that a file value represents.",
        "rdfs:label" : "File value has filename",
        "rdfs:subPropertyOf" : {
          "@id" : "knora-api:valueHas"
        }
      },
      "knora-api:fileValueIsPreview" : {
        "@id" : "knora-api:fileValueIsPreview",
        "@type" : "owl:DatatypeProperty",
        "knora-api:objectType" : {
          "@id" : "xsd:boolean"
        },
        "knora-api:subjectType" : {
          "@id" : "knora-api:FileValue"
        },
        "rdfs:comment" : "Indicates whether this is file value is a preview.",
        "rdfs:label" : "File value is preview",
        "rdfs:subPropertyOf" : {
          "@id" : "knora-api:valueHas"
        }
      },
      "knora-api:geometryValueAsGeometry" : {
        "@id" : "knora-api:geometryValueAsGeometry",
        "@type" : "owl:DatatypeProperty",
        "knora-api:objectType" : {
          "@id" : "xsd:string"
        },
        "knora-api:subjectType" : {
          "@id" : "knora-api:GeomValue"
        },
        "rdfs:comment" : "Represents a 2D geometry value as JSON.",
        "rdfs:label" : "Geometry value as JSON",
        "rdfs:subPropertyOf" : {
          "@id" : "knora-api:valueHas"
        }
      },
      "knora-api:geonameValueAsGeonameCode" : {
        "@id" : "knora-api:geonameValueAsGeonameCode",
        "@type" : "owl:DatatypeProperty",
        "knora-api:objectType" : {
          "@id" : "xsd:string"
        },
        "knora-api:subjectType" : {
          "@id" : "knora-api:GeonameValue"
        },
        "rdfs:comment" : "Represents the literal Geoname code of a GeonameValue.",
        "rdfs:label" : "Geoname value as Geoname code",
        "rdfs:subPropertyOf" : {
          "@id" : "knora-api:valueHas"
        }
      },
      "knora-api:hasAudioFileValue" : {
        "@id" : "knora-api:hasAudioFileValue",
        "@type" : "owl:ObjectProperty",
        "knora-api:isEditable" : true,
        "knora-api:isResourceProperty" : true,
        "knora-api:objectType" : {
          "@id" : "knora-api:AudioFileValue"
        },
        "knora-api:subjectType" : {
          "@id" : "knora-api:AudioRepresentation"
        },
        "salsah-gui:guiElement" : {
          "@id" : "salsah-gui:Fileupload"
        },
        "rdfs:comment" : "Connects a Representation to an audio file",
        "rdfs:label" : "has audio file",
        "rdfs:subPropertyOf" : {
          "@id" : "knora-api:hasFileValue"
        }
      },
      "knora-api:hasClasses" : {
        "@id" : "knora-api:hasClasses",
        "@type" : "owl:ObjectProperty",
        "knora-api:objectType" : {
          "@id" : "owl:Class"
        },
        "rdfs:comment" : "Points to information about one or more classes",
        "rdfs:label" : "has classes"
      },
      "knora-api:hasColor" : {
        "@id" : "knora-api:hasColor",
        "@type" : "owl:ObjectProperty",
        "knora-api:isEditable" : true,
        "knora-api:isResourceProperty" : true,
        "knora-api:objectType" : {
          "@id" : "knora-api:ColorValue"
        },
        "knora-api:subjectType" : {
          "@id" : "knora-api:Region"
        },
        "salsah-gui:guiAttribute" : "ncolors=8",
        "salsah-gui:guiElement" : {
          "@id" : "salsah-gui:Colorpicker"
        },
        "rdfs:comment" : "Specifies the color of a region.",
        "rdfs:label" : "Color",
        "rdfs:subPropertyOf" : {
          "@id" : "knora-api:hasValue"
        }
      },
      "knora-api:hasComment" : {
        "@id" : "knora-api:hasComment",
        "@type" : "owl:ObjectProperty",
        "knora-api:isEditable" : true,
        "knora-api:isResourceProperty" : true,
        "knora-api:objectType" : {
          "@id" : "knora-api:TextValue"
        },
        "knora-api:subjectType" : {
          "@id" : "knora-api:Resource"
        },
        "salsah-gui:guiElement" : {
          "@id" : "salsah-gui:Richtext"
        },
        "rdfs:comment" : "Represents a comment on a resource as a knora-base:TextValue",
        "rdfs:label" : "Comment",
        "rdfs:subPropertyOf" : {
          "@id" : "knora-api:hasValue"
        }
      },
      "knora-api:hasDDDFileValue" : {
        "@id" : "knora-api:hasDDDFileValue",
        "@type" : "owl:ObjectProperty",
        "knora-api:isEditable" : true,
        "knora-api:isResourceProperty" : true,
        "knora-api:objectType" : {
          "@id" : "knora-api:DDDFileValue"
        },
        "knora-api:subjectType" : {
          "@id" : "knora-api:DDDRepresentation"
        },
        "salsah-gui:guiElement" : {
          "@id" : "salsah-gui:Fileupload"
        },
        "rdfs:comment" : "Connects a Representation to a 3D-file",
        "rdfs:label" : "has 3D-file",
        "rdfs:subPropertyOf" : {
          "@id" : "knora-api:hasFileValue"
        }
      },
      "knora-api:hasDocumentFileValue" : {
        "@id" : "knora-api:hasDocumentFileValue",
        "@type" : "owl:ObjectProperty",
        "knora-api:isEditable" : true,
        "knora-api:isResourceProperty" : true,
        "knora-api:objectType" : {
          "@id" : "knora-api:DocumentFileValue"
        },
        "knora-api:subjectType" : {
          "@id" : "knora-api:DocumentRepresentation"
        },
        "salsah-gui:guiElement" : {
          "@id" : "salsah-gui:Fileupload"
        },
        "rdfs:comment" : "Connects a Representation to a document",
        "rdfs:label" : "has document",
        "rdfs:subPropertyOf" : {
          "@id" : "knora-api:hasFileValue"
        }
      },
      "knora-api:hasFileValue" : {
        "@id" : "knora-api:hasFileValue",
        "@type" : "owl:ObjectProperty",
        "knora-api:isResourceProperty" : true,
        "knora-api:objectType" : {
          "@id" : "knora-api:FileValue"
        },
        "knora-api:subjectType" : {
          "@id" : "knora-api:Representation"
        },
        "salsah-gui:guiElement" : {
          "@id" : "salsah-gui:Fileupload"
        },
        "rdfs:comment" : "Connects a Representation to a file",
        "rdfs:label" : "has file",
        "rdfs:subPropertyOf" : {
          "@id" : "knora-api:hasValue"
        }
      },
      "knora-api:hasGeometry" : {
        "@id" : "knora-api:hasGeometry",
        "@type" : "owl:ObjectProperty",
        "knora-api:isEditable" : true,
        "knora-api:isResourceProperty" : true,
        "knora-api:objectType" : {
          "@id" : "knora-api:GeomValue"
        },
        "knora-api:subjectType" : {
          "@id" : "knora-api:Region"
        },
        "salsah-gui:guiElement" : {
          "@id" : "salsah-gui:Geometry"
        },
        "rdfs:comment" : "Represents a geometrical shape.",
        "rdfs:label" : "Geometry",
        "rdfs:subPropertyOf" : {
          "@id" : "knora-api:hasValue"
        }
      },
      "knora-api:hasIncomingLink" : {
        "@id" : "knora-api:hasIncomingLink",
        "@type" : "owl:ObjectProperty",
        "knora-api:isLinkValueProperty" : true,
        "knora-api:isResourceProperty" : true,
        "knora-api:objectType" : {
          "@id" : "knora-api:LinkValue"
        },
        "knora-api:subjectType" : {
          "@id" : "knora-api:Resource"
        },
        "rdfs:comment" : "Indicates that this resource referred to by another resource",
        "rdfs:label" : "has incoming links",
        "rdfs:subPropertyOf" : {
          "@id" : "knora-api:hasLinkToValue"
        }
      },
      "knora-api:hasIndividuals" : {
        "@id" : "knora-api:hasIndividuals",
        "@type" : "owl:ObjectProperty",
        "knora-api:objectType" : {
          "@id" : "owl:NamedIndividual"
        },
        "rdfs:comment" : "Points to information about one or more OWL named individuals",
        "rdfs:label" : "has individuals"
      },
      "knora-api:hasLinkTo" : {
        "@id" : "knora-api:hasLinkTo",
        "@type" : "owl:ObjectProperty",
        "knora-api:isEditable" : true,
        "knora-api:isLinkProperty" : true,
        "knora-api:isResourceProperty" : true,
        "knora-api:objectType" : {
          "@id" : "knora-api:Resource"
        },
        "knora-api:subjectType" : {
          "@id" : "knora-api:Resource"
        },
        "rdfs:comment" : "Represents a direct connection between two resources",
        "rdfs:label" : "has Link to",
        "rdfs:subPropertyOf" : {
          "@id" : "knora-api:resourceProperty"
        }
      },
      "knora-api:hasLinkToValue" : {
        "@id" : "knora-api:hasLinkToValue",
        "@type" : "owl:ObjectProperty",
        "knora-api:isEditable" : true,
        "knora-api:isLinkValueProperty" : true,
        "knora-api:isResourceProperty" : true,
        "knora-api:objectType" : {
          "@id" : "knora-api:LinkValue"
        },
        "knora-api:subjectType" : {
          "@id" : "knora-api:Resource"
        },
        "rdfs:comment" : "Points to a LinkValue reification describing a link between two resources",
        "rdfs:label" : "has Link to",
        "rdfs:subPropertyOf" : {
          "@id" : "knora-api:hasValue"
        }
      },
      "knora-api:hasMovingImageFileValue" : {
        "@id" : "knora-api:hasMovingImageFileValue",
        "@type" : "owl:ObjectProperty",
        "knora-api:isEditable" : true,
        "knora-api:isResourceProperty" : true,
        "knora-api:objectType" : {
          "@id" : "knora-api:MovingImageFileValue"
        },
        "knora-api:subjectType" : {
          "@id" : "knora-api:MovingImageRepresentation"
        },
        "salsah-gui:guiElement" : {
          "@id" : "salsah-gui:Fileupload"
        },
        "rdfs:comment" : "Connects a Representation to a movie file",
        "rdfs:label" : "has movie file",
        "rdfs:subPropertyOf" : {
          "@id" : "knora-api:hasFileValue"
        }
      },
      "knora-api:hasOntologies" : {
        "@id" : "knora-api:hasOntologies",
        "@type" : "owl:ObjectProperty",
        "rdfs:comment" : "Points to information about one or more ontologies",
        "rdfs:label" : "has ontologies"
      },
      "knora-api:hasPermissions" : {
        "@id" : "knora-api:hasPermissions",
        "@type" : "owl:DatatypeProperty",
        "knora-api:objectType" : {
          "@id" : "xsd:string"
        }
      },
      "knora-api:hasProperties" : {
        "@id" : "knora-api:hasProperties",
        "@type" : "owl:ObjectProperty",
        "knora-api:objectType" : {
          "@id" : "rdf:Property"
        },
        "rdfs:comment" : "Points to information about one or more properties",
        "rdfs:label" : "has properties"
      },
      "knora-api:hasRepresentation" : {
        "@id" : "knora-api:hasRepresentation",
        "@type" : "owl:ObjectProperty",
        "knora-api:isEditable" : true,
        "knora-api:isLinkProperty" : true,
        "knora-api:isResourceProperty" : true,
        "knora-api:objectType" : {
          "@id" : "knora-api:Representation"
        },
        "knora-api:subjectType" : {
          "@id" : "knora-api:Resource"
        },
        "rdfs:comment" : "References an instance of a Representation. A Representation contains the metadata of a digital object (= file) which represents some physical entity such as an image, a sound, an encoded text etc.",
        "rdfs:label" : "has Representation",
        "rdfs:subPropertyOf" : {
          "@id" : "knora-api:hasLinkTo"
        }
      },
      "knora-api:hasRepresentationValue" : {
        "@id" : "knora-api:hasRepresentationValue",
        "@type" : "owl:ObjectProperty",
        "knora-api:isEditable" : true,
        "knora-api:isLinkValueProperty" : true,
        "knora-api:isResourceProperty" : true,
        "knora-api:objectType" : {
          "@id" : "knora-api:LinkValue"
        },
        "knora-api:subjectType" : {
          "@id" : "knora-api:Resource"
        },
        "rdfs:subPropertyOf" : {
          "@id" : "knora-api:hasLinkToValue"
        }
      },
      "knora-api:hasStandoffLinkTo" : {
        "@id" : "knora-api:hasStandoffLinkTo",
        "@type" : "owl:ObjectProperty",
        "knora-api:isLinkProperty" : true,
        "knora-api:isResourceProperty" : true,
        "knora-api:objectType" : {
          "@id" : "knora-api:Resource"
        },
        "knora-api:subjectType" : {
          "@id" : "knora-api:Resource"
        },
        "rdfs:comment" : "Represents a link in standoff markup from one resource to another.",
        "rdfs:label" : "has Standoff Link to",
        "rdfs:subPropertyOf" : {
          "@id" : "knora-api:hasLinkTo"
        }
      },
      "knora-api:hasStandoffLinkToValue" : {
        "@id" : "knora-api:hasStandoffLinkToValue",
        "@type" : "owl:ObjectProperty",
        "knora-api:isLinkValueProperty" : true,
        "knora-api:isResourceProperty" : true,
        "knora-api:objectType" : {
          "@id" : "knora-api:LinkValue"
        },
        "knora-api:subjectType" : {
          "@id" : "knora-api:Resource"
        },
        "rdfs:comment" : "Represents a link in standoff markup from one resource to another.",
        "rdfs:label" : "has Standoff Link to",
        "rdfs:subPropertyOf" : {
          "@id" : "knora-api:hasLinkToValue"
        }
      },
      "knora-api:hasStillImageFileValue" : {
        "@id" : "knora-api:hasStillImageFileValue",
        "@type" : "owl:ObjectProperty",
        "knora-api:isEditable" : true,
        "knora-api:isResourceProperty" : true,
        "knora-api:objectType" : {
          "@id" : "knora-api:StillImageFileValue"
        },
        "knora-api:subjectType" : {
          "@id" : "knora-api:StillImageRepresentation"
        },
        "salsah-gui:guiElement" : {
          "@id" : "salsah-gui:Fileupload"
        },
        "rdfs:comment" : "Connects a Representation to an image file",
        "rdfs:label" : "has image file",
        "rdfs:subPropertyOf" : {
          "@id" : "knora-api:hasFileValue"
        }
      },
      "knora-api:hasTextFileValue" : {
        "@id" : "knora-api:hasTextFileValue",
        "@type" : "owl:ObjectProperty",
        "knora-api:isEditable" : true,
        "knora-api:isResourceProperty" : true,
        "knora-api:objectType" : {
          "@id" : "knora-api:TextFileValue"
        },
        "knora-api:subjectType" : {
          "@id" : "knora-api:TextRepresentation"
        },
        "salsah-gui:guiElement" : {
          "@id" : "salsah-gui:Fileupload"
        },
        "rdfs:comment" : "Connects a Representation to a text file",
        "rdfs:label" : "has text file",
        "rdfs:subPropertyOf" : {
          "@id" : "knora-api:hasFileValue"
        }
      },
      "knora-api:hasValue" : {
        "@id" : "knora-api:hasValue",
        "@type" : "owl:ObjectProperty",
        "knora-api:isResourceProperty" : true,
        "knora-api:objectType" : {
          "@id" : "knora-api:Value"
        },
        "knora-api:subjectType" : {
          "@id" : "knora-api:Resource"
        },
        "rdfs:subPropertyOf" : {
          "@id" : "knora-api:resourceProperty"
        }
      },
      "knora-api:intValueAsInt" : {
        "@id" : "knora-api:intValueAsInt",
        "@type" : "owl:DatatypeProperty",
        "knora-api:objectType" : {
          "@id" : "xsd:integer"
        },
        "knora-api:subjectType" : {
          "@id" : "knora-api:IntValue"
        },
        "rdfs:comment" : "Represents the literal integer value of an IntValue.",
        "rdfs:label" : "Integer value as integer",
        "rdfs:subPropertyOf" : {
          "@id" : "knora-api:valueHas"
        }
      },
      "knora-api:isAnnotationOf" : {
        "@id" : "knora-api:isAnnotationOf",
        "@type" : "owl:ObjectProperty",
        "knora-api:isEditable" : true,
        "knora-api:isLinkProperty" : true,
        "knora-api:isResourceProperty" : true,
        "knora-api:objectType" : {
          "@id" : "knora-api:Resource"
        },
        "knora-api:subjectType" : {
          "@id" : "knora-api:Annotation"
        },
        "rdfs:label" : "is Annotation of",
        "rdfs:subPropertyOf" : {
          "@id" : "knora-api:hasLinkTo"
        }
      },
      "knora-api:isAnnotationOfValue" : {
        "@id" : "knora-api:isAnnotationOfValue",
        "@type" : "owl:ObjectProperty",
        "knora-api:isEditable" : true,
        "knora-api:isLinkValueProperty" : true,
        "knora-api:isResourceProperty" : true,
        "knora-api:objectType" : {
          "@id" : "knora-api:LinkValue"
        },
        "knora-api:subjectType" : {
          "@id" : "knora-api:Annotation"
        },
        "rdfs:subPropertyOf" : {
          "@id" : "knora-api:hasLinkToValue"
        }
      },
      "knora-api:isEditable" : {
        "@id" : "knora-api:isEditable",
        "@type" : "owl:AnnotationProperty",
        "knora-api:objectType" : {
          "@id" : "xsd:boolean"
        },
        "knora-api:subjectType" : {
          "@id" : "rdf:Property"
        },
        "rdfs:comment" : "Indicates whether a property's values can be updated via the Knora API.",
        "rdfs:label" : "is editable"
      },
      "knora-api:isInherited" : {
        "@id" : "knora-api:isInherited",
        "@type" : "owl:AnnotationProperty",
        "knora-api:objectType" : {
          "@id" : "xsd:boolean"
        },
        "knora-api:subjectType" : {
          "@id" : "owl:Restriction"
        },
        "rdfs:comment" : "Indicates whether a cardinality has been inherited from a base class",
        "rdfs:label" : "is inherited"
      },
      "knora-api:isLinkProperty" : {
        "@id" : "knora-api:isLinkProperty",
        "@type" : "owl:AnnotationProperty",
        "knora-api:objectType" : {
          "@id" : "xsd:boolean"
        },
        "knora-api:subjectType" : {
          "@id" : "owl:ObjectProperty"
        },
        "rdfs:comment" : "Indicates whether a property points to a resource",
        "rdfs:label" : "is link property"
      },
      "knora-api:isLinkValueProperty" : {
        "@id" : "knora-api:isLinkValueProperty",
        "@type" : "owl:AnnotationProperty",
        "knora-api:objectType" : {
          "@id" : "xsd:boolean"
        },
        "knora-api:subjectType" : {
          "@id" : "owl:ObjectProperty"
        },
        "rdfs:comment" : "Indicates whether a property points to a link value (reification)",
        "rdfs:label" : "is link value property"
      },
      "knora-api:isMainResource" : {
        "@id" : "knora-api:isMainResource",
        "@type" : "owl:DatatypeProperty",
        "knora-api:objectType" : {
          "@id" : "xsd:boolean"
        },
        "knora-api:subjectType" : {
          "@id" : "knora-api:Resource"
        },
        "rdfs:comment" : "Indicates if the given resource is the main resource of a request or a resource referred to by a link property."
      },
      "knora-api:isPartOf" : {
        "@id" : "knora-api:isPartOf",
        "@type" : "owl:ObjectProperty",
        "knora-api:isLinkProperty" : true,
        "knora-api:isResourceProperty" : true,
        "knora-api:objectType" : {
          "@id" : "knora-api:Resource"
        },
        "knora-api:subjectType" : {
          "@id" : "knora-api:Resource"
        },
        "rdfs:comment" : "Indicates that this resource is part of another resource",
        "rdfs:label" : "is part of",
        "rdfs:subPropertyOf" : {
          "@id" : "knora-api:hasLinkTo"
        }
      },
      "knora-api:isPartOfValue" : {
        "@id" : "knora-api:isPartOfValue",
        "@type" : "owl:ObjectProperty",
        "knora-api:isLinkValueProperty" : true,
        "knora-api:isResourceProperty" : true,
        "knora-api:objectType" : {
          "@id" : "knora-api:LinkValue"
        },
        "knora-api:subjectType" : {
          "@id" : "knora-api:Resource"
        },
        "rdfs:subPropertyOf" : {
          "@id" : "knora-api:hasLinkToValue"
        }
      },
      "knora-api:isRegionOf" : {
        "@id" : "knora-api:isRegionOf",
        "@type" : "owl:ObjectProperty",
        "knora-api:isEditable" : true,
        "knora-api:isLinkProperty" : true,
        "knora-api:isResourceProperty" : true,
        "knora-api:objectType" : {
          "@id" : "knora-api:Representation"
        },
        "knora-api:subjectType" : {
          "@id" : "knora-api:Region"
        },
        "rdfs:comment" : "Region of interest within a digital object (e.g. an image)",
        "rdfs:label" : "is region of",
        "rdfs:subPropertyOf" : {
          "@id" : "knora-api:hasLinkTo"
        }
      },
      "knora-api:isRegionOfValue" : {
        "@id" : "knora-api:isRegionOfValue",
        "@type" : "owl:ObjectProperty",
        "knora-api:isEditable" : true,
        "knora-api:isLinkValueProperty" : true,
        "knora-api:isResourceProperty" : true,
        "knora-api:objectType" : {
          "@id" : "knora-api:LinkValue"
        },
        "knora-api:subjectType" : {
          "@id" : "knora-api:Region"
        },
        "rdfs:comment" : "Region of interest within a digital object (e.g. an image)",
        "rdfs:label" : "is region of",
        "rdfs:subPropertyOf" : {
          "@id" : "knora-api:hasLinkToValue"
        }
      },
      "knora-api:lastModificationDate" : {
        "@id" : "knora-api:lastModificationDate",
        "@type" : "owl:DatatypeProperty",
        "knora-api:objectType" : {
          "@id" : "xsd:dateTimeStamp"
        }
      },
      "knora-api:linkValueHasTarget" : {
        "@id" : "knora-api:linkValueHasTarget",
        "@type" : "owl:ObjectProperty",
        "knora-api:objectType" : {
          "@id" : "knora-api:Resource"
        },
        "knora-api:subjectType" : {
          "@id" : "knora-api:LinkValue"
        },
        "rdfs:comment" : "Represents the target resource of a link value.",
        "rdfs:label" : "Link value has target",
        "rdfs:subPropertyOf" : {
          "@id" : "knora-api:valueHas"
        }
      },
      "knora-api:linkValueHasTargetIri" : {
        "@id" : "knora-api:linkValueHasTargetIri",
        "@type" : "owl:DatatypeProperty",
        "knora-api:objectType" : {
          "@id" : "xsd:anyURI"
        },
        "knora-api:subjectType" : {
          "@id" : "knora-api:LinkValue"
        },
        "rdfs:comment" : "Represents the IRI of the target resource of a link value.",
        "rdfs:label" : "Link value has target IRI",
        "rdfs:subPropertyOf" : {
          "@id" : "knora-api:valueHas"
        }
      },
      "knora-api:listValueAsListNode" : {
        "@id" : "knora-api:listValueAsListNode",
        "@type" : "owl:ObjectProperty",
        "knora-api:objectType" : {
          "@id" : "knora-api:ListNode"
        },
        "knora-api:subjectType" : {
          "@id" : "knora-api:ListValue"
        },
        "rdfs:comment" : "Represents a reference to a hierarchical list node.",
        "rdfs:label" : "Hierarchical list value as list node",
        "rdfs:subPropertyOf" : {
          "@id" : "knora-api:valueHas"
        }
      },
      "knora-api:listValueAsListNodeLabel" : {
        "@id" : "knora-api:listValueAsListNodeLabel",
        "@type" : "owl:ObjectProperty",
        "knora-api:objectType" : {
          "@id" : "xsd:string"
        },
        "knora-api:subjectType" : {
          "@id" : "knora-api:ListValue"
        },
        "rdfs:comment" : "Represents the name of the list node pointed to.",
        "rdfs:label" : "Hierarchical list value as list node name",
        "rdfs:subPropertyOf" : {
          "@id" : "knora-api:valueHas"
        }
      },
      "knora-api:mappingHasName" : {
        "@id" : "knora-api:mappingHasName",
        "@type" : "owl:DatatypeProperty",
        "knora-api:objectType" : {
          "@id" : "xsd:string"
        },
        "rdfs:comment" : "Represents the name of a mapping",
        "rdfs:label" : "Name of a mapping (will be part of the mapping's Iri)"
      },
      "knora-api:movingImageFileValueHasDimX" : {
        "@id" : "knora-api:movingImageFileValueHasDimX",
        "@type" : "owl:DatatypeProperty",
        "knora-api:objectType" : {
          "@id" : "xsd:integer"
        },
        "knora-api:subjectType" : {
          "@id" : "knora-api:MovingImageFileValue"
        },
        "rdfs:comment" : "The horizontal dimension of a moving image file value.",
        "rdfs:label" : "Moving image file value has X dimension",
        "rdfs:subPropertyOf" : {
          "@id" : "knora-api:valueHas"
        }
      },
      "knora-api:movingImageFileValueHasDimY" : {
        "@id" : "knora-api:movingImageFileValueHasDimY",
        "@type" : "owl:DatatypeProperty",
        "knora-api:objectType" : {
          "@id" : "xsd:integer"
        },
        "knora-api:subjectType" : {
          "@id" : "knora-api:MovingImageFileValue"
        },
        "rdfs:comment" : "The vertical dimension of a moving image file value.",
        "rdfs:label" : "Moving image file value has Y dimension",
        "rdfs:subPropertyOf" : {
          "@id" : "knora-api:valueHas"
        }
      },
      "knora-api:movingImageFileValueHasDuration" : {
        "@id" : "knora-api:movingImageFileValueHasDuration",
        "@type" : "owl:DatatypeProperty",
        "knora-api:objectType" : {
          "@id" : "xsd:decimal"
        },
        "knora-api:subjectType" : {
          "@id" : "knora-api:MovingImageFileValue"
        },
        "rdfs:comment" : "The duration of a moving image file value.",
        "rdfs:label" : "Moving image file value has duration",
        "rdfs:subPropertyOf" : {
          "@id" : "knora-api:valueHas"
        }
      },
      "knora-api:movingImageFileValueHasFps" : {
        "@id" : "knora-api:movingImageFileValueHasFps",
        "@type" : "owl:DatatypeProperty",
        "knora-api:objectType" : {
          "@id" : "xsd:integer"
        },
        "knora-api:subjectType" : {
          "@id" : "knora-api:MovingImageFileValue"
        },
        "rdfs:comment" : "The number of frames per second in a moving image file value.",
        "rdfs:label" : "Moving image file value has frames per second",
        "rdfs:subPropertyOf" : {
          "@id" : "knora-api:valueHas"
        }
      },
      "knora-api:movingImageFileValueHasQualityLevel" : {
        "@id" : "knora-api:movingImageFileValueHasQualityLevel",
        "@type" : "owl:DatatypeProperty",
        "knora-api:objectType" : {
          "@id" : "xsd:integer"
        },
        "knora-api:subjectType" : {
          "@id" : "knora-api:MovingImageFileValue"
        },
        "rdfs:comment" : "The quality level of a moving image file value.",
        "rdfs:label" : "Moving image file value has quality level",
        "rdfs:subPropertyOf" : {
          "@id" : "knora-api:valueHas"
        }
      },
      "knora-api:objectType" : {
        "@id" : "knora-api:objectType",
        "@type" : "rdf:Property",
        "rdfs:comment" : "Specifies the required type of the objects of a property",
        "rdfs:label" : "Object type"
      },
      "knora-api:ontologyName" : {
        "@id" : "knora-api:ontologyName",
        "@type" : "owl:DatatypeProperty",
        "knora-api:objectType" : {
          "@id" : "xsd:string"
        },
        "rdfs:comment" : "Represents the short name of an ontology",
        "rdfs:label" : "ontology name"
      },
      "knora-api:resourceIcon" : {
        "@id" : "knora-api:resourceIcon",
        "@type" : "owl:DatatypeProperty",
        "knora-api:objectType" : {
          "@id" : "xsd:string"
        },
        "knora-api:subjectType" : {
          "@id" : "owl:Class"
        }
      },
      "knora-api:resourceProperty" : {
        "@id" : "knora-api:resourceProperty",
        "@type" : "owl:ObjectProperty",
        "knora-api:isResourceProperty" : true,
        "knora-api:subjectType" : {
          "@id" : "knora-api:Resource"
        },
        "rdfs:comment" : "The base property of properties that point from Knora resources to Knora resources or values. These properties are required to have cardinalities in the resource classes in which they are used."
      },
      "knora-api:result" : {
        "@id" : "knora-api:result",
        "@type" : "owl:DatatypeProperty",
        "knora-api:objectType" : {
          "@id" : "xsd:string"
        },
        "rdfs:comment" : "Provides a message indicating that an operation was successful",
        "rdfs:label" : "result"
      },
      "knora-api:seqnum" : {
        "@id" : "knora-api:seqnum",
        "@type" : "owl:ObjectProperty",
        "knora-api:isResourceProperty" : true,
        "knora-api:objectType" : {
          "@id" : "knora-api:IntValue"
        },
        "rdfs:comment" : "Indicates the position of a resource within a sequence",
        "rdfs:label" : "Sequence number",
        "rdfs:subPropertyOf" : {
          "@id" : "knora-api:hasValue"
        }
      },
      "knora-api:standoffTagHasEnd" : {
        "@id" : "knora-api:standoffTagHasEnd",
        "@type" : "owl:DatatypeProperty",
        "knora-api:objectType" : {
          "@id" : "xsd:integer"
        },
        "knora-api:subjectType" : {
          "@id" : "knora-api:StandoffTag"
        }
      },
      "knora-api:standoffTagHasEndIndex" : {
        "@id" : "knora-api:standoffTagHasEndIndex",
        "@type" : "owl:DatatypeProperty",
        "knora-api:objectType" : {
          "@id" : "xsd:integer"
        },
        "knora-api:subjectType" : {
          "@id" : "knora-api:StandoffTag"
        }
      },
      "knora-api:standoffTagHasEndParent" : {
        "@id" : "knora-api:standoffTagHasEndParent",
        "@type" : "owl:ObjectProperty",
        "knora-api:objectType" : {
          "@id" : "knora-api:StandoffTag"
        },
        "knora-api:subjectType" : {
          "@id" : "knora-api:StandoffTag"
        }
      },
      "knora-api:standoffTagHasInternalReference" : {
        "@id" : "knora-api:standoffTagHasInternalReference",
        "@type" : "owl:ObjectProperty",
        "knora-api:objectType" : {
          "@id" : "knora-api:StandoffTag"
        },
        "knora-api:subjectType" : {
          "@id" : "knora-api:StandoffInternalReferenceTag"
        }
      },
      "knora-api:standoffTagHasLink" : {
        "@id" : "knora-api:standoffTagHasLink",
        "@type" : "owl:ObjectProperty",
        "knora-api:objectType" : {
          "@id" : "knora-api:Resource"
        },
        "knora-api:subjectType" : {
          "@id" : "knora-api:StandoffLinkTag"
        }
      },
      "knora-api:standoffTagHasOriginalXMLID" : {
        "@id" : "knora-api:standoffTagHasOriginalXMLID",
        "@type" : "owl:DatatypeProperty",
        "knora-api:objectType" : {
          "@id" : "xsd:string"
        },
        "knora-api:subjectType" : {
          "@id" : "knora-api:StandoffTag"
        }
      },
      "knora-api:standoffTagHasStart" : {
        "@id" : "knora-api:standoffTagHasStart",
        "@type" : "owl:DatatypeProperty",
        "knora-api:objectType" : {
          "@id" : "xsd:integer"
        },
        "knora-api:subjectType" : {
          "@id" : "knora-api:StandoffTag"
        }
      },
      "knora-api:standoffTagHasStartIndex" : {
        "@id" : "knora-api:standoffTagHasStartIndex",
        "@type" : "owl:DatatypeProperty",
        "knora-api:objectType" : {
          "@id" : "xsd:integer"
        },
        "knora-api:subjectType" : {
          "@id" : "knora-api:StandoffTag"
        }
      },
      "knora-api:standoffTagHasStartParent" : {
        "@id" : "knora-api:standoffTagHasStartParent",
        "@type" : "owl:ObjectProperty",
        "knora-api:objectType" : {
          "@id" : "knora-api:StandoffTag"
        },
        "knora-api:subjectType" : {
          "@id" : "knora-api:StandoffTag"
        }
      },
      "knora-api:standoffTagHasUUID" : {
        "@id" : "knora-api:standoffTagHasUUID",
        "@type" : "owl:DatatypeProperty",
        "knora-api:objectType" : {
          "@id" : "xsd:string"
        },
        "knora-api:subjectType" : {
          "@id" : "knora-api:StandoffTag"
        }
      },
      "knora-api:stillImageFileValueHasDimX" : {
        "@id" : "knora-api:stillImageFileValueHasDimX",
        "@type" : "owl:DatatypeProperty",
        "knora-api:objectType" : {
          "@id" : "xsd:integer"
        },
        "knora-api:subjectType" : {
          "@id" : "knora-api:StillImageFileValue"
        },
        "rdfs:comment" : "The horizontal dimension of a still image file value.",
        "rdfs:label" : "Still image file value has X dimension",
        "rdfs:subPropertyOf" : {
          "@id" : "knora-api:valueHas"
        }
      },
      "knora-api:stillImageFileValueHasDimY" : {
        "@id" : "knora-api:stillImageFileValueHasDimY",
        "@type" : "owl:DatatypeProperty",
        "knora-api:objectType" : {
          "@id" : "xsd:integer"
        },
        "knora-api:subjectType" : {
          "@id" : "knora-api:StillImageFileValue"
        },
        "rdfs:comment" : "The vertical dimension of a still image file value.",
        "rdfs:label" : "Still image file value has Y dimension",
        "rdfs:subPropertyOf" : {
          "@id" : "knora-api:valueHas"
        }
      },
      "knora-api:stillImageFileValueHasIIIFBaseUrl" : {
        "@id" : "knora-api:stillImageFileValueHasIIIFBaseUrl",
        "@type" : "owl:DatatypeProperty",
        "knora-api:objectType" : {
          "@id" : "xsd:anyURI"
        },
        "knora-api:subjectType" : {
          "@id" : "knora-api:StillImageFileValue"
        },
        "rdfs:comment" : "The IIIF base URL of a still image file value.",
        "rdfs:label" : "Still image file value has IIIF base URL",
        "rdfs:subPropertyOf" : {
          "@id" : "knora-api:valueHas"
        }
      },
      "knora-api:subjectType" : {
        "@id" : "knora-api:subjectType",
        "@type" : "rdf:Property",
        "rdfs:comment" : "Specifies the required type of the subjects of a property",
        "rdfs:label" : "Subject type"
      },
      "knora-api:textValueAsHtml" : {
        "@id" : "knora-api:textValueAsHtml",
        "@type" : "owl:DatatypeProperty",
        "knora-api:objectType" : {
          "@id" : "xsd:string"
        },
        "knora-api:subjectType" : {
          "@id" : "knora-api:TextValue"
        },
        "rdfs:comment" : "A text value represented in HTML.",
        "rdfs:label" : "Text value as HTML",
        "rdfs:subPropertyOf" : {
          "@id" : "knora-api:valueHas"
        }
      },
      "knora-api:textValueAsXml" : {
        "@id" : "knora-api:textValueAsXml",
        "@type" : "owl:DatatypeProperty",
        "knora-api:objectType" : {
          "@id" : "xsd:string"
        },
        "knora-api:subjectType" : {
          "@id" : "knora-api:TextValue"
        },
        "rdfs:comment" : "A Text value represented in XML.",
        "rdfs:label" : "Text value as XML",
        "rdfs:subPropertyOf" : {
          "@id" : "knora-api:valueHas"
        }
      },
      "knora-api:textValueHasStandoff" : {
        "@id" : "knora-api:textValueHasStandoff",
        "@type" : "owl:DatatypeProperty",
        "knora-api:objectType" : {
          "@id" : "knora-api:StandoffTag"
        },
        "knora-api:subjectType" : {
          "@id" : "knora-api:TextValue"
        },
        "rdfs:comment" : "Standoff markup attached to a text value.",
        "rdfs:label" : "text value has standoff",
        "rdfs:subPropertyOf" : {
          "@id" : "knora-api:valueHas"
        }
      },
      "knora-api:uriValueAsUri" : {
        "@id" : "knora-api:uriValueAsUri",
        "@type" : "owl:DatatypeProperty",
        "knora-api:objectType" : {
          "@id" : "xsd:anyURI"
        },
        "knora-api:subjectType" : {
          "@id" : "knora-api:UriValue"
        },
        "rdfs:comment" : "Represents the literal URI value of a UriValue.",
        "rdfs:label" : "URI value as URI",
        "rdfs:subPropertyOf" : {
          "@id" : "knora-api:valueHas"
        }
      },
      "knora-api:valueAsString" : {
        "@id" : "knora-api:valueAsString",
        "@type" : "owl:ObjectProperty",
        "knora-api:objectType" : {
          "@id" : "xsd:string"
        },
        "knora-api:subjectType" : {
          "@id" : "knora-api:Value"
        },
        "rdfs:comment" : "A plain string representation of a value"
      },
      "knora-api:valueCreationDate" : {
        "@id" : "knora-api:valueCreationDate",
        "@type" : "owl:DatatypeProperty",
        "knora-api:objectType" : {
          "@id" : "xsd:dateTimeStamp"
        },
        "knora-api:subjectType" : {
          "@id" : "knora-api:Value"
        },
        "rdfs:subPropertyOf" : {
          "@id" : "knora-api:valueHas"
        }
      },
      "knora-api:valueHas" : {
        "@id" : "knora-api:valueHas",
        "@type" : "rdf:Property",
        "knora-api:subjectType" : {
          "@id" : "knora-api:ValueBase"
        }
      },
      "knora-api:valueHasComment" : {
        "@id" : "knora-api:valueHasComment",
        "@type" : "owl:DatatypeProperty",
        "knora-api:objectType" : {
          "@id" : "xsd:string"
        },
        "knora-api:subjectType" : {
          "@id" : "knora-api:Value"
        },
        "rdfs:comment" : "A comment on a value",
<<<<<<< HEAD
        "rdfs:subPropertyOf" : "http://api.knora.org/ontology/knora-api/v2#valueHas"
      },
      "knora-api:valueHasLanguage": {
        "@id": "knora-api:valueHasLanguage",
        "@type" : "owl:DatatypeProperty",
        "knora-api:objectType": "http://www.w3.org/2001/XMLSchema#string",
        "knora-api:subjectType": "http://api.knora.org/ontology/knora-api/v2#TextValue"
=======
        "rdfs:subPropertyOf" : {
          "@id" : "knora-api:valueHas"
        }
>>>>>>> f618eaec
      }
    },
    "rdfs:label" : "The knora-api ontology in the complex schema"
  },
  "@context" : {
    "rdf" : "http://www.w3.org/1999/02/22-rdf-syntax-ns#",
    "knora-api" : "http://api.knora.org/ontology/knora-api/v2#",
    "owl" : "http://www.w3.org/2002/07/owl#",
    "salsah-gui" : "http://api.knora.org/ontology/salsah-gui/v2#",
    "rdfs" : "http://www.w3.org/2000/01/rdf-schema#",
    "xsd" : "http://www.w3.org/2001/XMLSchema#"
  }
}<|MERGE_RESOLUTION|>--- conflicted
+++ resolved
@@ -3115,6 +3115,12 @@
           }
         }, {
           "@type" : "owl:Restriction",
+          "owl:maxCardinality" : 1,
+          "owl:onProperty" : {
+            "@id" : "knora-api:textValueHasLanguage"
+          }
+        }, {
+          "@type" : "owl:Restriction",
           "owl:minCardinality" : 0,
           "owl:onProperty" : {
             "@id" : "knora-api:textValueHasStandoff"
@@ -3137,18 +3143,9 @@
           "@type" : "owl:Restriction",
           "knora-api:isInherited" : true,
           "owl:maxCardinality" : 1,
-<<<<<<< HEAD
-          "owl:onProperty" : "http://api.knora.org/ontology/knora-api/v2#valueHasComment"
-        },
-        {
-          "@type": "owl:Restriction",
-          "owl:minCardinality": 0,
-          "owl:onProperty": "http://api.knora.org/ontology/knora-api/v2#valueHasLanguage"
-=======
           "owl:onProperty" : {
             "@id" : "knora-api:valueHasComment"
           }
->>>>>>> f618eaec
         } ]
       },
       "knora-api:UriBase" : {
@@ -4606,9 +4603,24 @@
           "@id" : "knora-api:valueHas"
         }
       },
+      "knora-api:textValueHasLanguage" : {
+        "@id" : "knora-api:textValueHasLanguage",
+        "@type" : "owl:DatatypeProperty",
+        "knora-api:objectType" : {
+          "@id" : "xsd:string"
+        },
+        "knora-api:subjectType" : {
+          "@id" : "knora-api:TextValue"
+        },
+        "rdfs:comment" : "Language code attached to a text value.",
+        "rdfs:label" : "text value has language",
+        "rdfs:subPropertyOf" : {
+          "@id" : "knora-api:valueHas"
+        }
+      },
       "knora-api:textValueHasStandoff" : {
         "@id" : "knora-api:textValueHasStandoff",
-        "@type" : "owl:DatatypeProperty",
+        "@type" : "owl:ObjectProperty",
         "knora-api:objectType" : {
           "@id" : "knora-api:StandoffTag"
         },
@@ -4677,19 +4689,9 @@
           "@id" : "knora-api:Value"
         },
         "rdfs:comment" : "A comment on a value",
-<<<<<<< HEAD
-        "rdfs:subPropertyOf" : "http://api.knora.org/ontology/knora-api/v2#valueHas"
-      },
-      "knora-api:valueHasLanguage": {
-        "@id": "knora-api:valueHasLanguage",
-        "@type" : "owl:DatatypeProperty",
-        "knora-api:objectType": "http://www.w3.org/2001/XMLSchema#string",
-        "knora-api:subjectType": "http://api.knora.org/ontology/knora-api/v2#TextValue"
-=======
         "rdfs:subPropertyOf" : {
           "@id" : "knora-api:valueHas"
         }
->>>>>>> f618eaec
       }
     },
     "rdfs:label" : "The knora-api ontology in the complex schema"
