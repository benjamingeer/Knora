{
  "@id" : "http://rdfh.ch/0001/a-thing-with-text-valuesLanguage",
  "@type" : "anything:Thing",
  "anything:hasText" : {
    "@id" : "http://rdfh.ch/0001/a-thing-with-text-valueslanguage/values/1",
    "@type" : "knora-api:TextValue",
    "knora-api:attachedToUser" : {
      "@id" : "http://rdfh.ch/users/9XBCrDV3SRa7kS1WwynB4Q"
    },
    "knora-api:hasPermissions" : "V knora-admin:UnknownUser|M knora-admin:ProjectMember",
    "knora-api:textValueHasLanguage" : "fr",
    "knora-api:userHasPermission" : "V",
    "knora-api:valueAsString" : "Bonjour",
    "knora-api:valueCreationDate" : {
      "@type" : "xsd:dateTimeStamp",
      "@value" : "2016-03-02T15:05:54Z"
    }
  },
  "knora-api:arkUrl" : {
    "@type" : "xsd:anyURI",
    "@value" : "http://0.0.0.0:3336/ark:/72163/1/0001/a=thing=with=text=valuesLanguageB"
  },
  "knora-api:attachedToProject" : {
    "@id" : "http://rdfh.ch/projects/0001"
  },
  "knora-api:attachedToUser" : {
    "@id" : "http://rdfh.ch/users/9XBCrDV3SRa7kS1WwynB4Q"
  },
  "knora-api:creationDate" : {
    "@type" : "xsd:dateTimeStamp",
    "@value" : "2016-03-02T15:05:10Z"
  },
<<<<<<< HEAD
  "knora-api:hasPermissions" : "V knora-admin:UnknownUser|M knora-admin:ProjectMember",
=======
  "knora-api:hasPermissions" : "V knora-base:UnknownUser|M knora-base:ProjectMember",
  "knora-api:userHasPermission" : "V",
>>>>>>> 30321b80
  "knora-api:versionArkUrl" : {
    "@type" : "xsd:anyURI",
    "@value" : "http://0.0.0.0:3336/ark:/72163/1/0001/a=thing=with=text=valuesLanguageB.20160302T150510Z"
  },
  "rdfs:label" : "ein verdammtes Ding mit einer Sprache",
  "@context" : {
    "rdf" : "http://www.w3.org/1999/02/22-rdf-syntax-ns#",
    "knora-api" : "http://api.knora.org/ontology/knora-api/v2#",
    "rdfs" : "http://www.w3.org/2000/01/rdf-schema#",
    "xsd" : "http://www.w3.org/2001/XMLSchema#",
    "anything" : "http://0.0.0.0:3333/ontology/0001/anything/v2#"
  }
}<|MERGE_RESOLUTION|>--- conflicted
+++ resolved
@@ -30,12 +30,8 @@
     "@type" : "xsd:dateTimeStamp",
     "@value" : "2016-03-02T15:05:10Z"
   },
-<<<<<<< HEAD
   "knora-api:hasPermissions" : "V knora-admin:UnknownUser|M knora-admin:ProjectMember",
-=======
-  "knora-api:hasPermissions" : "V knora-base:UnknownUser|M knora-base:ProjectMember",
   "knora-api:userHasPermission" : "V",
->>>>>>> 30321b80
   "knora-api:versionArkUrl" : {
     "@type" : "xsd:anyURI",
     "@value" : "http://0.0.0.0:3336/ark:/72163/1/0001/a=thing=with=text=valuesLanguageB.20160302T150510Z"
