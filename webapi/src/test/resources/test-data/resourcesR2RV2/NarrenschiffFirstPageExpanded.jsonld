{
  "@type": "http://schema.org/ItemList",
  "http://schema.org/itemListElement": {
    "@id": "http://rdfh.ch/7bbb8e59b703",
    "@type": "http://0.0.0.0:3333/ontology/0803/incunabula/v2#page",
    "http://0.0.0.0:3333/ontology/0803/incunabula/v2#origname": {
      "@id": "http://rdfh.ch/7bbb8e59b703/values/457707ecda0e",
      "@type": "http://api.knora.org/ontology/knora-api/v2#TextValue",
      "http://api.knora.org/ontology/knora-api/v2#valueAsString": "IBB_1_002758921_0001.tif"
    },
    "http://0.0.0.0:3333/ontology/0803/incunabula/v2#pagenum": {
      "@id": "http://rdfh.ch/7bbb8e59b703/values/fcf90d40da0e",
      "@type": "http://api.knora.org/ontology/knora-api/v2#TextValue",
      "http://api.knora.org/ontology/knora-api/v2#valueAsString": "Vorsatzblatt, recto"
    },
    "http://0.0.0.0:3333/ontology/0803/incunabula/v2#partOfValue": {
      "@id": "http://rdfh.ch/7bbb8e59b703/values/448b77cc-b489-40af-83a5-7373d76b4443",
      "@type": "http://api.knora.org/ontology/knora-api/v2#LinkValue",
      "http://api.knora.org/ontology/knora-api/v2#linkValueHasTarget": {
<<<<<<< HEAD
        "@id": "http://data.knora.org/b6b5ff1eb703",
        "@type": "http://0.0.0.0:3333/ontology/incunabula/v2#book",
        "http://www.w3.org/2000/01/rdf-schema#label": "[Das] Narrenschiff (lat.)"
=======
        "@id": "http://rdfh.ch/b6b5ff1eb703",
        "@type": "http://0.0.0.0:3333/ontology/0803/incunabula/v2#book",
        "http://schema.org/name": "[Das] Narrenschiff (lat.)"
>>>>>>> 66e03b35
      }
    },
    "http://0.0.0.0:3333/ontology/0803/incunabula/v2#seqnum": {
      "@id": "http://rdfh.ch/7bbb8e59b703/values/824db4b2da0e",
      "@type": "http://api.knora.org/ontology/knora-api/v2#IntValue",
      "http://api.knora.org/ontology/knora-api/v2#intValueAsInt": 1
    },
    "http://api.knora.org/ontology/knora-api/v2#hasStillImageFileValue": [
      {
        "@id": "http://rdfh.ch/7bbb8e59b703/reps/6396ec373f07",
        "@type": "http://api.knora.org/ontology/knora-api/v2#StillImageFileValue",
        "http://api.knora.org/ontology/knora-api/v2#fileValueAsUrl": "http://localhost:1024/knora/incunabula_0000004159.jpg/full/88,128/0/default.jpg",
        "http://api.knora.org/ontology/knora-api/v2#fileValueHasFilename": "incunabula_0000004159.jpg",
        "http://api.knora.org/ontology/knora-api/v2#fileValueIsPreview": true,
        "http://api.knora.org/ontology/knora-api/v2#stillImageFileValueHasDimX": 88,
        "http://api.knora.org/ontology/knora-api/v2#stillImageFileValueHasDimY": 128,
        "http://api.knora.org/ontology/knora-api/v2#stillImageFileValueHasIIIFBaseUrl": "http://localhost:1024/knora"
      },
      {
        "@id": "http://rdfh.ch/7bbb8e59b703/reps/22bc3f713f07",
        "@type": "http://api.knora.org/ontology/knora-api/v2#StillImageFileValue",
        "http://api.knora.org/ontology/knora-api/v2#fileValueAsUrl": "http://localhost:1024/knora/incunabula_0000004159.jp2/full/3625,5251/0/default.jpg",
        "http://api.knora.org/ontology/knora-api/v2#fileValueHasFilename": "incunabula_0000004159.jp2",
        "http://api.knora.org/ontology/knora-api/v2#fileValueIsPreview": false,
        "http://api.knora.org/ontology/knora-api/v2#stillImageFileValueHasDimX": 3625,
        "http://api.knora.org/ontology/knora-api/v2#stillImageFileValueHasDimY": 5251,
        "http://api.knora.org/ontology/knora-api/v2#stillImageFileValueHasIIIFBaseUrl": "http://localhost:1024/knora"
      }
    ],
    "http://www.w3.org/2000/01/rdf-schema#label": "Vorsatzblatt, recto"
  },
  "http://schema.org/numberOfItems": 1
}<|MERGE_RESOLUTION|>--- conflicted
+++ resolved
@@ -1,61 +1,53 @@
 {
-  "@type": "http://schema.org/ItemList",
-  "http://schema.org/itemListElement": {
-    "@id": "http://rdfh.ch/7bbb8e59b703",
-    "@type": "http://0.0.0.0:3333/ontology/0803/incunabula/v2#page",
-    "http://0.0.0.0:3333/ontology/0803/incunabula/v2#origname": {
-      "@id": "http://rdfh.ch/7bbb8e59b703/values/457707ecda0e",
-      "@type": "http://api.knora.org/ontology/knora-api/v2#TextValue",
-      "http://api.knora.org/ontology/knora-api/v2#valueAsString": "IBB_1_002758921_0001.tif"
+  "@type" : "http://schema.org/ItemList",
+  "http://schema.org/itemListElement" : {
+    "@id" : "http://rdfh.ch/7bbb8e59b703",
+    "@type" : "http://0.0.0.0:3333/ontology/0803/incunabula/v2#page",
+    "http://0.0.0.0:3333/ontology/0803/incunabula/v2#origname" : {
+      "@id" : "http://rdfh.ch/7bbb8e59b703/values/457707ecda0e",
+      "@type" : "http://api.knora.org/ontology/knora-api/v2#TextValue",
+      "http://api.knora.org/ontology/knora-api/v2#valueAsString" : "IBB_1_002758921_0001.tif"
     },
-    "http://0.0.0.0:3333/ontology/0803/incunabula/v2#pagenum": {
-      "@id": "http://rdfh.ch/7bbb8e59b703/values/fcf90d40da0e",
-      "@type": "http://api.knora.org/ontology/knora-api/v2#TextValue",
-      "http://api.knora.org/ontology/knora-api/v2#valueAsString": "Vorsatzblatt, recto"
+    "http://0.0.0.0:3333/ontology/0803/incunabula/v2#pagenum" : {
+      "@id" : "http://rdfh.ch/7bbb8e59b703/values/fcf90d40da0e",
+      "@type" : "http://api.knora.org/ontology/knora-api/v2#TextValue",
+      "http://api.knora.org/ontology/knora-api/v2#valueAsString" : "Vorsatzblatt, recto"
     },
-    "http://0.0.0.0:3333/ontology/0803/incunabula/v2#partOfValue": {
-      "@id": "http://rdfh.ch/7bbb8e59b703/values/448b77cc-b489-40af-83a5-7373d76b4443",
-      "@type": "http://api.knora.org/ontology/knora-api/v2#LinkValue",
-      "http://api.knora.org/ontology/knora-api/v2#linkValueHasTarget": {
-<<<<<<< HEAD
-        "@id": "http://data.knora.org/b6b5ff1eb703",
-        "@type": "http://0.0.0.0:3333/ontology/incunabula/v2#book",
-        "http://www.w3.org/2000/01/rdf-schema#label": "[Das] Narrenschiff (lat.)"
-=======
-        "@id": "http://rdfh.ch/b6b5ff1eb703",
-        "@type": "http://0.0.0.0:3333/ontology/0803/incunabula/v2#book",
-        "http://schema.org/name": "[Das] Narrenschiff (lat.)"
->>>>>>> 66e03b35
+    "http://0.0.0.0:3333/ontology/0803/incunabula/v2#partOfValue" : {
+      "@id" : "http://rdfh.ch/7bbb8e59b703/values/448b77cc-b489-40af-83a5-7373d76b4443",
+      "@type" : "http://api.knora.org/ontology/knora-api/v2#LinkValue",
+      "http://api.knora.org/ontology/knora-api/v2#linkValueHasTarget" : {
+        "@id" : "http://rdfh.ch/b6b5ff1eb703",
+        "@type" : "http://0.0.0.0:3333/ontology/0803/incunabula/v2#book",
+        "http://api.knora.org/ontology/knora-api/v2#hasIncomingLink" : [ ],
+        "http://www.w3.org/2000/01/rdf-schema#label" : "[Das] Narrenschiff (lat.)"
       }
     },
-    "http://0.0.0.0:3333/ontology/0803/incunabula/v2#seqnum": {
-      "@id": "http://rdfh.ch/7bbb8e59b703/values/824db4b2da0e",
-      "@type": "http://api.knora.org/ontology/knora-api/v2#IntValue",
-      "http://api.knora.org/ontology/knora-api/v2#intValueAsInt": 1
+    "http://0.0.0.0:3333/ontology/0803/incunabula/v2#seqnum" : {
+      "@id" : "http://rdfh.ch/7bbb8e59b703/values/824db4b2da0e",
+      "@type" : "http://api.knora.org/ontology/knora-api/v2#IntValue",
+      "http://api.knora.org/ontology/knora-api/v2#intValueAsInt" : 1
     },
-    "http://api.knora.org/ontology/knora-api/v2#hasStillImageFileValue": [
-      {
-        "@id": "http://rdfh.ch/7bbb8e59b703/reps/6396ec373f07",
-        "@type": "http://api.knora.org/ontology/knora-api/v2#StillImageFileValue",
-        "http://api.knora.org/ontology/knora-api/v2#fileValueAsUrl": "http://localhost:1024/knora/incunabula_0000004159.jpg/full/88,128/0/default.jpg",
-        "http://api.knora.org/ontology/knora-api/v2#fileValueHasFilename": "incunabula_0000004159.jpg",
-        "http://api.knora.org/ontology/knora-api/v2#fileValueIsPreview": true,
-        "http://api.knora.org/ontology/knora-api/v2#stillImageFileValueHasDimX": 88,
-        "http://api.knora.org/ontology/knora-api/v2#stillImageFileValueHasDimY": 128,
-        "http://api.knora.org/ontology/knora-api/v2#stillImageFileValueHasIIIFBaseUrl": "http://localhost:1024/knora"
-      },
-      {
-        "@id": "http://rdfh.ch/7bbb8e59b703/reps/22bc3f713f07",
-        "@type": "http://api.knora.org/ontology/knora-api/v2#StillImageFileValue",
-        "http://api.knora.org/ontology/knora-api/v2#fileValueAsUrl": "http://localhost:1024/knora/incunabula_0000004159.jp2/full/3625,5251/0/default.jpg",
-        "http://api.knora.org/ontology/knora-api/v2#fileValueHasFilename": "incunabula_0000004159.jp2",
-        "http://api.knora.org/ontology/knora-api/v2#fileValueIsPreview": false,
-        "http://api.knora.org/ontology/knora-api/v2#stillImageFileValueHasDimX": 3625,
-        "http://api.knora.org/ontology/knora-api/v2#stillImageFileValueHasDimY": 5251,
-        "http://api.knora.org/ontology/knora-api/v2#stillImageFileValueHasIIIFBaseUrl": "http://localhost:1024/knora"
-      }
-    ],
-    "http://www.w3.org/2000/01/rdf-schema#label": "Vorsatzblatt, recto"
+    "http://api.knora.org/ontology/knora-api/v2#hasStillImageFileValue" : [ {
+      "@id" : "http://rdfh.ch/7bbb8e59b703/reps/6396ec373f07",
+      "@type" : "http://api.knora.org/ontology/knora-api/v2#StillImageFileValue",
+      "http://api.knora.org/ontology/knora-api/v2#fileValueAsUrl" : "http://localhost:1024/knora/incunabula_0000004159.jpg/full/88,128/0/default.jpg",
+      "http://api.knora.org/ontology/knora-api/v2#fileValueHasFilename" : "incunabula_0000004159.jpg",
+      "http://api.knora.org/ontology/knora-api/v2#fileValueIsPreview" : true,
+      "http://api.knora.org/ontology/knora-api/v2#stillImageFileValueHasDimX" : 88,
+      "http://api.knora.org/ontology/knora-api/v2#stillImageFileValueHasDimY" : 128,
+      "http://api.knora.org/ontology/knora-api/v2#stillImageFileValueHasIIIFBaseUrl" : "http://localhost:1024/knora"
+    }, {
+      "@id" : "http://rdfh.ch/7bbb8e59b703/reps/22bc3f713f07",
+      "@type" : "http://api.knora.org/ontology/knora-api/v2#StillImageFileValue",
+      "http://api.knora.org/ontology/knora-api/v2#fileValueAsUrl" : "http://localhost:1024/knora/incunabula_0000004159.jp2/full/3625,5251/0/default.jpg",
+      "http://api.knora.org/ontology/knora-api/v2#fileValueHasFilename" : "incunabula_0000004159.jp2",
+      "http://api.knora.org/ontology/knora-api/v2#fileValueIsPreview" : false,
+      "http://api.knora.org/ontology/knora-api/v2#stillImageFileValueHasDimX" : 3625,
+      "http://api.knora.org/ontology/knora-api/v2#stillImageFileValueHasDimY" : 5251,
+      "http://api.knora.org/ontology/knora-api/v2#stillImageFileValueHasIIIFBaseUrl" : "http://localhost:1024/knora"
+    } ],
+    "http://www.w3.org/2000/01/rdf-schema#label" : "Vorsatzblatt, recto"
   },
-  "http://schema.org/numberOfItems": 1
+  "http://schema.org/numberOfItems" : 1
 }