--- conflicted
+++ resolved
@@ -17,12 +17,8 @@
       "knora-api:dateValueHasStartEra" : "CE",
       "knora-api:dateValueHasStartMonth" : 3,
       "knora-api:dateValueHasStartYear" : 1471,
-<<<<<<< HEAD
       "knora-api:hasPermissions" : "CR knora-admin:Creator|M knora-admin:ProjectMember|V knora-admin:UnknownUser,knora-admin:KnownUser",
-=======
-      "knora-api:hasPermissions" : "CR knora-base:Creator|M knora-base:ProjectMember|V knora-base:UnknownUser,knora-base:KnownUser",
-      "knora-api:userHasPermission" : "V",
->>>>>>> 30321b80
+      "knora-api:userHasPermission" : "V",
       "knora-api:valueAsString" : "JULIAN:1471-03-21 CE",
       "knora-api:valueCreationDate" : {
         "@type" : "xsd:dateTimeStamp",
@@ -35,12 +31,8 @@
       "knora-api:attachedToUser" : {
         "@id" : "http://rdfh.ch/users/91e19f1e01"
       },
-<<<<<<< HEAD
       "knora-api:hasPermissions" : "CR knora-admin:Creator|M knora-admin:ProjectMember|V knora-admin:UnknownUser,knora-admin:KnownUser",
-=======
-      "knora-api:hasPermissions" : "CR knora-base:Creator|M knora-base:ProjectMember|V knora-base:UnknownUser,knora-base:KnownUser",
-      "knora-api:userHasPermission" : "V",
->>>>>>> 30321b80
+      "knora-api:userHasPermission" : "V",
       "knora-api:valueAsString" : "Geschichte von der schönen Melusine",
       "knora-api:valueCreationDate" : {
         "@type" : "xsd:dateTimeStamp",
@@ -61,12 +53,8 @@
       "@type" : "xsd:dateTimeStamp",
       "@value" : "2016-03-02T15:05:51Z"
     },
-<<<<<<< HEAD
-    "knora-api:hasPermissions" : "CR knora-admin:Creator|M knora-admin:ProjectMember|V knora-admin:KnownUser|RV knora-admin:UnknownUser",
-=======
-    "knora-api:hasPermissions" : "CR knora-base:Creator|M knora-base:ProjectMember|V knora-base:KnownUser|RV knora-base:UnknownUser",
-    "knora-api:userHasPermission" : "RV",
->>>>>>> 30321b80
+    "knora-api:hasPermissions" : "CR knora-admin:Creator|M knora-admin:ProjectMember|V knora-admin:KnownUser|RV knora-admin:UnknownUser",
+    "knora-api:userHasPermission" : "RV",
     "knora-api:versionArkUrl" : {
       "@type" : "xsd:anyURI",
       "@value" : "http://0.0.0.0:3336/ark:/72163/1/0803/cf0892760104a.20160302T150551Z"
@@ -86,12 +74,8 @@
       "knora-api:dateValueHasEndYear" : 1481,
       "knora-api:dateValueHasStartEra" : "CE",
       "knora-api:dateValueHasStartYear" : 1481,
-<<<<<<< HEAD
-      "knora-api:hasPermissions" : "CR knora-admin:Creator|M knora-admin:ProjectMember|V knora-admin:KnownUser,knora-admin:UnknownUser",
-=======
-      "knora-api:hasPermissions" : "CR knora-base:Creator|M knora-base:ProjectMember|V knora-base:KnownUser,knora-base:UnknownUser",
-      "knora-api:userHasPermission" : "V",
->>>>>>> 30321b80
+      "knora-api:hasPermissions" : "CR knora-admin:Creator|M knora-admin:ProjectMember|V knora-admin:KnownUser,knora-admin:UnknownUser",
+      "knora-api:userHasPermission" : "V",
       "knora-api:valueAsString" : "JULIAN:1481 CE",
       "knora-api:valueCreationDate" : {
         "@type" : "xsd:dateTimeStamp",
@@ -104,12 +88,8 @@
       "knora-api:attachedToUser" : {
         "@id" : "http://rdfh.ch/users/91e19f1e01"
       },
-<<<<<<< HEAD
-      "knora-api:hasPermissions" : "CR knora-admin:Creator|M knora-admin:ProjectMember|V knora-admin:KnownUser,knora-admin:UnknownUser",
-=======
-      "knora-api:hasPermissions" : "CR knora-base:Creator|M knora-base:ProjectMember|V knora-base:KnownUser,knora-base:UnknownUser",
-      "knora-api:userHasPermission" : "V",
->>>>>>> 30321b80
+      "knora-api:hasPermissions" : "CR knora-admin:Creator|M knora-admin:ProjectMember|V knora-admin:KnownUser,knora-admin:UnknownUser",
+      "knora-api:userHasPermission" : "V",
       "knora-api:valueAsString" : "Reise ins Heilige Land",
       "knora-api:valueCreationDate" : {
         "@type" : "xsd:dateTimeStamp",
@@ -121,12 +101,8 @@
       "knora-api:attachedToUser" : {
         "@id" : "http://rdfh.ch/users/91e19f1e01"
       },
-<<<<<<< HEAD
-      "knora-api:hasPermissions" : "CR knora-admin:Creator|M knora-admin:ProjectMember|V knora-admin:KnownUser,knora-admin:UnknownUser",
-=======
-      "knora-api:hasPermissions" : "CR knora-base:Creator|M knora-base:ProjectMember|V knora-base:KnownUser,knora-base:UnknownUser",
-      "knora-api:userHasPermission" : "V",
->>>>>>> 30321b80
+      "knora-api:hasPermissions" : "CR knora-admin:Creator|M knora-admin:ProjectMember|V knora-admin:KnownUser,knora-admin:UnknownUser",
+      "knora-api:userHasPermission" : "V",
       "knora-api:valueAsString" : "Reysen und wanderschafften durch das Gelobte Land",
       "knora-api:valueCreationDate" : {
         "@type" : "xsd:dateTimeStamp",
@@ -138,12 +114,8 @@
       "knora-api:attachedToUser" : {
         "@id" : "http://rdfh.ch/users/91e19f1e01"
       },
-<<<<<<< HEAD
-      "knora-api:hasPermissions" : "CR knora-admin:Creator|M knora-admin:ProjectMember|V knora-admin:KnownUser,knora-admin:UnknownUser",
-=======
-      "knora-api:hasPermissions" : "CR knora-base:Creator|M knora-base:ProjectMember|V knora-base:KnownUser,knora-base:UnknownUser",
-      "knora-api:userHasPermission" : "V",
->>>>>>> 30321b80
+      "knora-api:hasPermissions" : "CR knora-admin:Creator|M knora-admin:ProjectMember|V knora-admin:KnownUser,knora-admin:UnknownUser",
+      "knora-api:userHasPermission" : "V",
       "knora-api:valueAsString" : "Itinerarius",
       "knora-api:valueCreationDate" : {
         "@type" : "xsd:dateTimeStamp",
@@ -164,12 +136,8 @@
       "@type" : "xsd:dateTimeStamp",
       "@value" : "2016-03-02T15:05:21Z"
     },
-<<<<<<< HEAD
-    "knora-api:hasPermissions" : "CR knora-admin:Creator|M knora-admin:ProjectMember|V knora-admin:KnownUser|RV knora-admin:UnknownUser",
-=======
-    "knora-api:hasPermissions" : "CR knora-base:Creator|M knora-base:ProjectMember|V knora-base:KnownUser|RV knora-base:UnknownUser",
-    "knora-api:userHasPermission" : "RV",
->>>>>>> 30321b80
+    "knora-api:hasPermissions" : "CR knora-admin:Creator|M knora-admin:ProjectMember|V knora-admin:KnownUser|RV knora-admin:UnknownUser",
+    "knora-api:userHasPermission" : "RV",
     "knora-api:versionArkUrl" : {
       "@type" : "xsd:anyURI",
       "@value" : "http://0.0.0.0:3336/ark:/72163/1/0803/2a6221216701W.20160302T150521Z"
@@ -189,12 +157,8 @@
       "knora-api:dateValueHasEndYear" : 1490,
       "knora-api:dateValueHasStartEra" : "CE",
       "knora-api:dateValueHasStartYear" : 1487,
-<<<<<<< HEAD
-      "knora-api:hasPermissions" : "CR knora-admin:Creator|M knora-admin:ProjectMember|V knora-admin:KnownUser,knora-admin:UnknownUser",
-=======
-      "knora-api:hasPermissions" : "CR knora-base:Creator|M knora-base:ProjectMember|V knora-base:KnownUser,knora-base:UnknownUser",
-      "knora-api:userHasPermission" : "V",
->>>>>>> 30321b80
+      "knora-api:hasPermissions" : "CR knora-admin:Creator|M knora-admin:ProjectMember|V knora-admin:KnownUser,knora-admin:UnknownUser",
+      "knora-api:userHasPermission" : "V",
       "knora-api:valueAsString" : "JULIAN:1487 CE:1490 CE",
       "knora-api:valueCreationDate" : {
         "@type" : "xsd:dateTimeStamp",
@@ -207,12 +171,8 @@
       "knora-api:attachedToUser" : {
         "@id" : "http://rdfh.ch/users/91e19f1e01"
       },
-<<<<<<< HEAD
-      "knora-api:hasPermissions" : "CR knora-admin:Creator|M knora-admin:ProjectMember|V knora-admin:KnownUser,knora-admin:UnknownUser",
-=======
-      "knora-api:hasPermissions" : "CR knora-base:Creator|M knora-base:ProjectMember|V knora-base:KnownUser,knora-base:UnknownUser",
-      "knora-api:userHasPermission" : "V",
->>>>>>> 30321b80
+      "knora-api:hasPermissions" : "CR knora-admin:Creator|M knora-admin:ProjectMember|V knora-admin:KnownUser,knora-admin:UnknownUser",
+      "knora-api:userHasPermission" : "V",
       "knora-api:valueAsString" : "De generatione Christi",
       "knora-api:valueCreationDate" : {
         "@type" : "xsd:dateTimeStamp",
@@ -224,12 +184,8 @@
       "knora-api:attachedToUser" : {
         "@id" : "http://rdfh.ch/users/91e19f1e01"
       },
-<<<<<<< HEAD
-      "knora-api:hasPermissions" : "CR knora-admin:Creator|M knora-admin:ProjectMember|V knora-admin:KnownUser,knora-admin:UnknownUser",
-=======
-      "knora-api:hasPermissions" : "CR knora-base:Creator|M knora-base:ProjectMember|V knora-base:KnownUser,knora-base:UnknownUser",
-      "knora-api:userHasPermission" : "V",
->>>>>>> 30321b80
+      "knora-api:hasPermissions" : "CR knora-admin:Creator|M knora-admin:ProjectMember|V knora-admin:KnownUser,knora-admin:UnknownUser",
+      "knora-api:userHasPermission" : "V",
       "knora-api:valueAsString" : "Defensorium inviolate perpetueque virginitatis castissime de genitricis Mariae",
       "knora-api:valueCreationDate" : {
         "@type" : "xsd:dateTimeStamp",
@@ -250,12 +206,8 @@
       "@type" : "xsd:dateTimeStamp",
       "@value" : "2016-03-02T15:05:15Z"
     },
-<<<<<<< HEAD
-    "knora-api:hasPermissions" : "CR knora-admin:Creator|M knora-admin:ProjectMember|V knora-admin:KnownUser|RV knora-admin:UnknownUser",
-=======
-    "knora-api:hasPermissions" : "CR knora-base:Creator|M knora-base:ProjectMember|V knora-base:KnownUser|RV knora-base:UnknownUser",
-    "knora-api:userHasPermission" : "RV",
->>>>>>> 30321b80
+    "knora-api:hasPermissions" : "CR knora-admin:Creator|M knora-admin:ProjectMember|V knora-admin:KnownUser|RV knora-admin:UnknownUser",
+    "knora-api:userHasPermission" : "RV",
     "knora-api:versionArkUrl" : {
       "@type" : "xsd:anyURI",
       "@value" : "http://0.0.0.0:3336/ark:/72163/1/0803/c3f913666f0.20160302T150515Z"
@@ -275,12 +227,8 @@
       "knora-api:dateValueHasEndYear" : 1489,
       "knora-api:dateValueHasStartEra" : "CE",
       "knora-api:dateValueHasStartYear" : 1489,
-<<<<<<< HEAD
-      "knora-api:hasPermissions" : "CR knora-admin:Creator|M knora-admin:ProjectMember|V knora-admin:KnownUser,knora-admin:UnknownUser",
-=======
-      "knora-api:hasPermissions" : "CR knora-base:Creator|M knora-base:ProjectMember|V knora-base:KnownUser,knora-base:UnknownUser",
-      "knora-api:userHasPermission" : "V",
->>>>>>> 30321b80
+      "knora-api:hasPermissions" : "CR knora-admin:Creator|M knora-admin:ProjectMember|V knora-admin:KnownUser,knora-admin:UnknownUser",
+      "knora-api:userHasPermission" : "V",
       "knora-api:valueAsString" : "GREGORIAN:1489 CE",
       "knora-api:valueCreationDate" : {
         "@type" : "xsd:dateTimeStamp",
@@ -293,12 +241,8 @@
       "knora-api:attachedToUser" : {
         "@id" : "http://rdfh.ch/users/91e19f1e01"
       },
-<<<<<<< HEAD
-      "knora-api:hasPermissions" : "CR knora-admin:Creator|M knora-admin:ProjectMember|V knora-admin:KnownUser,knora-admin:UnknownUser",
-=======
-      "knora-api:hasPermissions" : "CR knora-base:Creator|M knora-base:ProjectMember|V knora-base:KnownUser,knora-base:UnknownUser",
-      "knora-api:userHasPermission" : "V",
->>>>>>> 30321b80
+      "knora-api:hasPermissions" : "CR knora-admin:Creator|M knora-admin:ProjectMember|V knora-admin:KnownUser,knora-admin:UnknownUser",
+      "knora-api:userHasPermission" : "V",
       "knora-api:valueAsString" : "Itinerarius sive peregrinarius Beatissime Virginis Marie",
       "knora-api:valueCreationDate" : {
         "@type" : "xsd:dateTimeStamp",
@@ -319,12 +263,8 @@
       "@type" : "xsd:dateTimeStamp",
       "@value" : "2016-03-02T15:05:18Z"
     },
-<<<<<<< HEAD
-    "knora-api:hasPermissions" : "CR knora-admin:Creator|M knora-admin:ProjectMember|V knora-admin:KnownUser|RV knora-admin:UnknownUser",
-=======
-    "knora-api:hasPermissions" : "CR knora-base:Creator|M knora-base:ProjectMember|V knora-base:KnownUser|RV knora-base:UnknownUser",
-    "knora-api:userHasPermission" : "RV",
->>>>>>> 30321b80
+    "knora-api:hasPermissions" : "CR knora-admin:Creator|M knora-admin:ProjectMember|V knora-admin:KnownUser|RV knora-admin:UnknownUser",
+    "knora-api:userHasPermission" : "RV",
     "knora-api:versionArkUrl" : {
       "@type" : "xsd:anyURI",
       "@value" : "http://0.0.0.0:3336/ark:/72163/1/0803/1967a9933401n.20160302T150518Z"
@@ -344,12 +284,8 @@
       "knora-api:dateValueHasEndYear" : 1489,
       "knora-api:dateValueHasStartEra" : "CE",
       "knora-api:dateValueHasStartYear" : 1489,
-<<<<<<< HEAD
-      "knora-api:hasPermissions" : "CR knora-admin:Creator|M knora-admin:ProjectMember|V knora-admin:KnownUser,knora-admin:UnknownUser",
-=======
-      "knora-api:hasPermissions" : "CR knora-base:Creator|M knora-base:ProjectMember|V knora-base:KnownUser,knora-base:UnknownUser",
-      "knora-api:userHasPermission" : "V",
->>>>>>> 30321b80
+      "knora-api:hasPermissions" : "CR knora-admin:Creator|M knora-admin:ProjectMember|V knora-admin:KnownUser,knora-admin:UnknownUser",
+      "knora-api:userHasPermission" : "V",
       "knora-api:valueAsString" : "JULIAN:1489 CE",
       "knora-api:valueCreationDate" : {
         "@type" : "xsd:dateTimeStamp",
@@ -362,12 +298,8 @@
       "knora-api:attachedToUser" : {
         "@id" : "http://rdfh.ch/users/91e19f1e01"
       },
-<<<<<<< HEAD
-      "knora-api:hasPermissions" : "CR knora-admin:Creator|M knora-admin:ProjectMember|V knora-admin:KnownUser,knora-admin:UnknownUser",
-=======
-      "knora-api:hasPermissions" : "CR knora-base:Creator|M knora-base:ProjectMember|V knora-base:KnownUser,knora-base:UnknownUser",
-      "knora-api:userHasPermission" : "V",
->>>>>>> 30321b80
+      "knora-api:hasPermissions" : "CR knora-admin:Creator|M knora-admin:ProjectMember|V knora-admin:KnownUser,knora-admin:UnknownUser",
+      "knora-api:userHasPermission" : "V",
       "knora-api:valueAsString" : "walfart oder bilgerschafft der aller seligisten Jungfrouwen Marie inhaltend alle staat jrs lebens",
       "knora-api:valueCreationDate" : {
         "@type" : "xsd:dateTimeStamp",
@@ -388,12 +320,8 @@
       "@type" : "xsd:dateTimeStamp",
       "@value" : "2016-03-02T15:05:15Z"
     },
-<<<<<<< HEAD
-    "knora-api:hasPermissions" : "CR knora-admin:Creator|M knora-admin:ProjectMember|V knora-admin:KnownUser|RV knora-admin:UnknownUser",
-=======
-    "knora-api:hasPermissions" : "CR knora-base:Creator|M knora-base:ProjectMember|V knora-base:KnownUser|RV knora-base:UnknownUser",
-    "knora-api:userHasPermission" : "RV",
->>>>>>> 30321b80
+    "knora-api:hasPermissions" : "CR knora-admin:Creator|M knora-admin:ProjectMember|V knora-admin:KnownUser|RV knora-admin:UnknownUser",
+    "knora-api:userHasPermission" : "RV",
     "knora-api:versionArkUrl" : {
       "@type" : "xsd:anyURI",
       "@value" : "http://0.0.0.0:3336/ark:/72163/1/0803/41d01bd9fb0.20160302T150515Z"
@@ -413,12 +341,8 @@
       "knora-api:dateValueHasEndYear" : 1489,
       "knora-api:dateValueHasStartEra" : "CE",
       "knora-api:dateValueHasStartYear" : 1489,
-<<<<<<< HEAD
-      "knora-api:hasPermissions" : "CR knora-admin:Creator|M knora-admin:ProjectMember|V knora-admin:KnownUser,knora-admin:UnknownUser",
-=======
-      "knora-api:hasPermissions" : "CR knora-base:Creator|M knora-base:ProjectMember|V knora-base:KnownUser,knora-base:UnknownUser",
-      "knora-api:userHasPermission" : "V",
->>>>>>> 30321b80
+      "knora-api:hasPermissions" : "CR knora-admin:Creator|M knora-admin:ProjectMember|V knora-admin:KnownUser,knora-admin:UnknownUser",
+      "knora-api:userHasPermission" : "V",
       "knora-api:valueAsString" : "JULIAN:1489 CE",
       "knora-api:valueCreationDate" : {
         "@type" : "xsd:dateTimeStamp",
@@ -431,12 +355,8 @@
       "knora-api:attachedToUser" : {
         "@id" : "http://rdfh.ch/users/91e19f1e01"
       },
-<<<<<<< HEAD
-      "knora-api:hasPermissions" : "CR knora-admin:Creator|M knora-admin:ProjectMember|V knora-admin:KnownUser,knora-admin:UnknownUser",
-=======
-      "knora-api:hasPermissions" : "CR knora-base:Creator|M knora-base:ProjectMember|V knora-base:KnownUser,knora-base:UnknownUser",
-      "knora-api:userHasPermission" : "V",
->>>>>>> 30321b80
+      "knora-api:hasPermissions" : "CR knora-admin:Creator|M knora-admin:ProjectMember|V knora-admin:KnownUser,knora-admin:UnknownUser",
+      "knora-api:userHasPermission" : "V",
       "knora-api:valueAsString" : "Bereitung zu dem Heiligen Sakrament",
       "knora-api:valueCreationDate" : {
         "@type" : "xsd:dateTimeStamp",
@@ -457,12 +377,8 @@
       "@type" : "xsd:dateTimeStamp",
       "@value" : "2016-03-02T15:05:24Z"
     },
-<<<<<<< HEAD
-    "knora-api:hasPermissions" : "CR knora-admin:Creator|M knora-admin:ProjectMember|V knora-admin:KnownUser|RV knora-admin:UnknownUser",
-=======
-    "knora-api:hasPermissions" : "CR knora-base:Creator|M knora-base:ProjectMember|V knora-base:KnownUser|RV knora-base:UnknownUser",
-    "knora-api:userHasPermission" : "RV",
->>>>>>> 30321b80
+    "knora-api:hasPermissions" : "CR knora-admin:Creator|M knora-admin:ProjectMember|V knora-admin:KnownUser|RV knora-admin:UnknownUser",
+    "knora-api:userHasPermission" : "RV",
     "knora-api:versionArkUrl" : {
       "@type" : "xsd:anyURI",
       "@value" : "http://0.0.0.0:3336/ark:/72163/1/0803/9311a421b501n.20160302T150524Z"
@@ -482,12 +398,8 @@
       "knora-api:dateValueHasEndYear" : 1490,
       "knora-api:dateValueHasStartEra" : "CE",
       "knora-api:dateValueHasStartYear" : 1490,
-<<<<<<< HEAD
-      "knora-api:hasPermissions" : "CR knora-admin:Creator|M knora-admin:ProjectMember|V knora-admin:KnownUser,knora-admin:UnknownUser",
-=======
-      "knora-api:hasPermissions" : "CR knora-base:Creator|M knora-base:ProjectMember|V knora-base:KnownUser,knora-base:UnknownUser",
-      "knora-api:userHasPermission" : "V",
->>>>>>> 30321b80
+      "knora-api:hasPermissions" : "CR knora-admin:Creator|M knora-admin:ProjectMember|V knora-admin:KnownUser,knora-admin:UnknownUser",
+      "knora-api:userHasPermission" : "V",
       "knora-api:valueAsString" : "JULIAN:1490 CE",
       "knora-api:valueCreationDate" : {
         "@type" : "xsd:dateTimeStamp",
@@ -500,12 +412,8 @@
       "knora-api:attachedToUser" : {
         "@id" : "http://rdfh.ch/users/91e19f1e01"
       },
-<<<<<<< HEAD
-      "knora-api:hasPermissions" : "CR knora-admin:Creator|M knora-admin:ProjectMember|V knora-admin:KnownUser,knora-admin:UnknownUser",
-=======
-      "knora-api:hasPermissions" : "CR knora-base:Creator|M knora-base:ProjectMember|V knora-base:KnownUser,knora-base:UnknownUser",
-      "knora-api:userHasPermission" : "V",
->>>>>>> 30321b80
+      "knora-api:hasPermissions" : "CR knora-admin:Creator|M knora-admin:ProjectMember|V knora-admin:KnownUser,knora-admin:UnknownUser",
+      "knora-api:userHasPermission" : "V",
       "knora-api:valueAsString" : "Zeitglöcklein des Lebens und Leidens Christi",
       "knora-api:valueCreationDate" : {
         "@type" : "xsd:dateTimeStamp",
@@ -517,12 +425,8 @@
       "knora-api:attachedToUser" : {
         "@id" : "http://rdfh.ch/users/91e19f1e01"
       },
-<<<<<<< HEAD
-      "knora-api:hasPermissions" : "CR knora-admin:Creator|M knora-admin:ProjectMember|V knora-admin:KnownUser,knora-admin:UnknownUser",
-=======
-      "knora-api:hasPermissions" : "CR knora-base:Creator|M knora-base:ProjectMember|V knora-base:KnownUser,knora-base:UnknownUser",
-      "knora-api:userHasPermission" : "V",
->>>>>>> 30321b80
+      "knora-api:hasPermissions" : "CR knora-admin:Creator|M knora-admin:ProjectMember|V knora-admin:KnownUser,knora-admin:UnknownUser",
+      "knora-api:userHasPermission" : "V",
       "knora-api:valueAsString" : "Horologium devotionis circa vitam Christi",
       "knora-api:valueCreationDate" : {
         "@type" : "xsd:dateTimeStamp",
@@ -543,12 +447,8 @@
       "@type" : "xsd:dateTimeStamp",
       "@value" : "2016-03-02T15:05:23Z"
     },
-<<<<<<< HEAD
-    "knora-api:hasPermissions" : "CR knora-admin:Creator|M knora-admin:ProjectMember|V knora-admin:KnownUser|RV knora-admin:UnknownUser",
-=======
-    "knora-api:hasPermissions" : "CR knora-base:Creator|M knora-base:ProjectMember|V knora-base:KnownUser|RV knora-base:UnknownUser",
-    "knora-api:userHasPermission" : "RV",
->>>>>>> 30321b80
+    "knora-api:hasPermissions" : "CR knora-admin:Creator|M knora-admin:ProjectMember|V knora-admin:KnownUser|RV knora-admin:UnknownUser",
+    "knora-api:userHasPermission" : "RV",
     "knora-api:versionArkUrl" : {
       "@type" : "xsd:anyURI",
       "@value" : "http://0.0.0.0:3336/ark:/72163/1/0803/ff17e5ef9601j.20160302T150523Z"
@@ -572,12 +472,8 @@
       "knora-api:dateValueHasStartEra" : "CE",
       "knora-api:dateValueHasStartMonth" : 2,
       "knora-api:dateValueHasStartYear" : 1491,
-<<<<<<< HEAD
-      "knora-api:hasPermissions" : "CR knora-admin:Creator|M knora-admin:ProjectMember|V knora-admin:KnownUser,knora-admin:UnknownUser",
-=======
-      "knora-api:hasPermissions" : "CR knora-base:Creator|M knora-base:ProjectMember|V knora-base:KnownUser,knora-base:UnknownUser",
-      "knora-api:userHasPermission" : "V",
->>>>>>> 30321b80
+      "knora-api:hasPermissions" : "CR knora-admin:Creator|M knora-admin:ProjectMember|V knora-admin:KnownUser,knora-admin:UnknownUser",
+      "knora-api:userHasPermission" : "V",
       "knora-api:valueAsString" : "JULIAN:1491-02-19 CE",
       "knora-api:valueCreationDate" : {
         "@type" : "xsd:dateTimeStamp",
@@ -590,12 +486,8 @@
       "knora-api:attachedToUser" : {
         "@id" : "http://rdfh.ch/users/91e19f1e01"
       },
-<<<<<<< HEAD
       "knora-api:hasPermissions" : "CR knora-admin:Creator|M knora-admin:ProjectMember|V knora-admin:UnknownUser,knora-admin:KnownUser",
-=======
-      "knora-api:hasPermissions" : "CR knora-base:Creator|M knora-base:ProjectMember|V knora-base:UnknownUser,knora-base:KnownUser",
-      "knora-api:userHasPermission" : "V",
->>>>>>> 30321b80
+      "knora-api:userHasPermission" : "V",
       "knora-api:valueAsString" : "Die wunderbare Meerfahrt des hl. Brandan",
       "knora-api:valueCreationDate" : {
         "@type" : "xsd:dateTimeStamp",
@@ -616,12 +508,8 @@
       "@type" : "xsd:dateTimeStamp",
       "@value" : "2016-03-02T15:05:53Z"
     },
-<<<<<<< HEAD
-    "knora-api:hasPermissions" : "CR knora-admin:Creator|M knora-admin:ProjectMember|V knora-admin:KnownUser|RV knora-admin:UnknownUser",
-=======
-    "knora-api:hasPermissions" : "CR knora-base:Creator|M knora-base:ProjectMember|V knora-base:KnownUser|RV knora-base:UnknownUser",
-    "knora-api:userHasPermission" : "RV",
->>>>>>> 30321b80
+    "knora-api:hasPermissions" : "CR knora-admin:Creator|M knora-admin:ProjectMember|V knora-admin:KnownUser|RV knora-admin:UnknownUser",
+    "knora-api:userHasPermission" : "RV",
     "knora-api:versionArkUrl" : {
       "@type" : "xsd:anyURI",
       "@value" : "http://0.0.0.0:3336/ark:/72163/1/0803/3341c4984004k.20160302T150553Z"
@@ -645,12 +533,8 @@
       "knora-api:dateValueHasStartEra" : "CE",
       "knora-api:dateValueHasStartMonth" : 7,
       "knora-api:dateValueHasStartYear" : 1491,
-<<<<<<< HEAD
-      "knora-api:hasPermissions" : "CR knora-admin:Creator|M knora-admin:ProjectMember|V knora-admin:KnownUser,knora-admin:UnknownUser",
-=======
-      "knora-api:hasPermissions" : "CR knora-base:Creator|M knora-base:ProjectMember|V knora-base:KnownUser,knora-base:UnknownUser",
-      "knora-api:userHasPermission" : "V",
->>>>>>> 30321b80
+      "knora-api:hasPermissions" : "CR knora-admin:Creator|M knora-admin:ProjectMember|V knora-admin:KnownUser,knora-admin:UnknownUser",
+      "knora-api:userHasPermission" : "V",
       "knora-api:valueAsString" : "JULIAN:1491-07-28 CE",
       "knora-api:valueCreationDate" : {
         "@type" : "xsd:dateTimeStamp",
@@ -663,12 +547,8 @@
       "knora-api:attachedToUser" : {
         "@id" : "http://rdfh.ch/users/91e19f1e01"
       },
-<<<<<<< HEAD
-      "knora-api:hasPermissions" : "CR knora-admin:Creator|M knora-admin:ProjectMember|V knora-admin:KnownUser,knora-admin:UnknownUser",
-=======
-      "knora-api:hasPermissions" : "CR knora-base:Creator|M knora-base:ProjectMember|V knora-base:KnownUser,knora-base:UnknownUser",
-      "knora-api:userHasPermission" : "V",
->>>>>>> 30321b80
+      "knora-api:hasPermissions" : "CR knora-admin:Creator|M knora-admin:ProjectMember|V knora-admin:KnownUser,knora-admin:UnknownUser",
+      "knora-api:userHasPermission" : "V",
       "knora-api:valueAsString" : "Postilla super epistolas et evangelia",
       "knora-api:valueCreationDate" : {
         "@type" : "xsd:dateTimeStamp",
@@ -689,12 +569,8 @@
       "@type" : "xsd:dateTimeStamp",
       "@value" : "2016-03-02T15:05:30Z"
     },
-<<<<<<< HEAD
-    "knora-api:hasPermissions" : "CR knora-admin:Creator|M knora-admin:ProjectMember|V knora-admin:KnownUser|RV knora-admin:UnknownUser",
-=======
-    "knora-api:hasPermissions" : "CR knora-base:Creator|M knora-base:ProjectMember|V knora-base:KnownUser|RV knora-base:UnknownUser",
-    "knora-api:userHasPermission" : "RV",
->>>>>>> 30321b80
+    "knora-api:hasPermissions" : "CR knora-admin:Creator|M knora-admin:ProjectMember|V knora-admin:KnownUser|RV knora-admin:UnknownUser",
+    "knora-api:userHasPermission" : "RV",
     "knora-api:versionArkUrl" : {
       "@type" : "xsd:anyURI",
       "@value" : "http://0.0.0.0:3336/ark:/72163/1/0803/939baf3f2a02L.20160302T150530Z"
@@ -714,12 +590,8 @@
       "knora-api:dateValueHasEndYear" : 1492,
       "knora-api:dateValueHasStartEra" : "CE",
       "knora-api:dateValueHasStartYear" : 1492,
-<<<<<<< HEAD
-      "knora-api:hasPermissions" : "CR knora-admin:Creator|M knora-admin:ProjectMember|V knora-admin:KnownUser,knora-admin:UnknownUser",
-=======
-      "knora-api:hasPermissions" : "CR knora-base:Creator|M knora-base:ProjectMember|V knora-base:KnownUser,knora-base:UnknownUser",
-      "knora-api:userHasPermission" : "V",
->>>>>>> 30321b80
+      "knora-api:hasPermissions" : "CR knora-admin:Creator|M knora-admin:ProjectMember|V knora-admin:KnownUser,knora-admin:UnknownUser",
+      "knora-api:userHasPermission" : "V",
       "knora-api:valueAsString" : "GREGORIAN:1492 CE",
       "knora-api:valueCreationDate" : {
         "@type" : "xsd:dateTimeStamp",
@@ -732,12 +604,8 @@
       "knora-api:attachedToUser" : {
         "@id" : "http://rdfh.ch/users/91e19f1e01"
       },
-<<<<<<< HEAD
-      "knora-api:hasPermissions" : "CR knora-admin:Creator|M knora-admin:ProjectMember|V knora-admin:KnownUser,knora-admin:UnknownUser",
-=======
-      "knora-api:hasPermissions" : "CR knora-base:Creator|M knora-base:ProjectMember|V knora-base:KnownUser,knora-base:UnknownUser",
-      "knora-api:userHasPermission" : "V",
->>>>>>> 30321b80
+      "knora-api:hasPermissions" : "CR knora-admin:Creator|M knora-admin:ProjectMember|V knora-admin:KnownUser,knora-admin:UnknownUser",
+      "knora-api:userHasPermission" : "V",
       "knora-api:valueAsString" : "Lob der Glieder Mariens",
       "knora-api:valueCreationDate" : {
         "@type" : "xsd:dateTimeStamp",
@@ -758,12 +626,8 @@
       "@type" : "xsd:dateTimeStamp",
       "@value" : "2016-03-02T15:05:14Z"
     },
-<<<<<<< HEAD
-    "knora-api:hasPermissions" : "CR knora-admin:Creator|M knora-admin:ProjectMember|V knora-admin:KnownUser|RV knora-admin:UnknownUser",
-=======
-    "knora-api:hasPermissions" : "CR knora-base:Creator|M knora-base:ProjectMember|V knora-base:KnownUser|RV knora-base:UnknownUser",
-    "knora-api:userHasPermission" : "RV",
->>>>>>> 30321b80
+    "knora-api:hasPermissions" : "CR knora-admin:Creator|M knora-admin:ProjectMember|V knora-admin:KnownUser|RV knora-admin:UnknownUser",
+    "knora-api:userHasPermission" : "RV",
     "knora-api:versionArkUrl" : {
       "@type" : "xsd:anyURI",
       "@value" : "http://0.0.0.0:3336/ark:/72163/1/0803/21abac2162A.20160302T150514Z"
@@ -783,12 +647,8 @@
       "knora-api:dateValueHasEndYear" : 1492,
       "knora-api:dateValueHasStartEra" : "CE",
       "knora-api:dateValueHasStartYear" : 1492,
-<<<<<<< HEAD
-      "knora-api:hasPermissions" : "CR knora-admin:Creator|M knora-admin:ProjectMember|V knora-admin:KnownUser,knora-admin:UnknownUser",
-=======
-      "knora-api:hasPermissions" : "CR knora-base:Creator|M knora-base:ProjectMember|V knora-base:KnownUser,knora-base:UnknownUser",
-      "knora-api:userHasPermission" : "V",
->>>>>>> 30321b80
+      "knora-api:hasPermissions" : "CR knora-admin:Creator|M knora-admin:ProjectMember|V knora-admin:KnownUser,knora-admin:UnknownUser",
+      "knora-api:userHasPermission" : "V",
       "knora-api:valueAsString" : "JULIAN:1492 CE",
       "knora-api:valueCreationDate" : {
         "@type" : "xsd:dateTimeStamp",
@@ -801,12 +661,8 @@
       "knora-api:attachedToUser" : {
         "@id" : "http://rdfh.ch/users/91e19f1e01"
       },
-<<<<<<< HEAD
-      "knora-api:hasPermissions" : "CR knora-admin:Creator|M knora-admin:ProjectMember|V knora-admin:KnownUser,knora-admin:UnknownUser",
-=======
-      "knora-api:hasPermissions" : "CR knora-base:Creator|M knora-base:ProjectMember|V knora-base:KnownUser,knora-base:UnknownUser",
-      "knora-api:userHasPermission" : "V",
->>>>>>> 30321b80
+      "knora-api:hasPermissions" : "CR knora-admin:Creator|M knora-admin:ProjectMember|V knora-admin:KnownUser,knora-admin:UnknownUser",
+      "knora-api:userHasPermission" : "V",
       "knora-api:valueAsString" : "Zeitglöcklein des Lebens und Leidens Christi",
       "knora-api:valueCreationDate" : {
         "@type" : "xsd:dateTimeStamp",
@@ -827,12 +683,8 @@
       "@type" : "xsd:dateTimeStamp",
       "@value" : "2016-03-02T15:05:10Z"
     },
-<<<<<<< HEAD
-    "knora-api:hasPermissions" : "CR knora-admin:Creator|M knora-admin:ProjectMember|V knora-admin:KnownUser|RV knora-admin:UnknownUser",
-=======
-    "knora-api:hasPermissions" : "CR knora-base:Creator|M knora-base:ProjectMember|V knora-base:KnownUser|RV knora-base:UnknownUser",
-    "knora-api:userHasPermission" : "RV",
->>>>>>> 30321b80
+    "knora-api:hasPermissions" : "CR knora-admin:Creator|M knora-admin:ProjectMember|V knora-admin:KnownUser|RV knora-admin:UnknownUser",
+    "knora-api:userHasPermission" : "RV",
     "knora-api:versionArkUrl" : {
       "@type" : "xsd:anyURI",
       "@value" : "http://0.0.0.0:3336/ark:/72163/1/0803/c5058f3a5.20160302T150510Z"
@@ -852,12 +704,8 @@
       "knora-api:dateValueHasEndYear" : 1492,
       "knora-api:dateValueHasStartEra" : "CE",
       "knora-api:dateValueHasStartYear" : 1492,
-<<<<<<< HEAD
-      "knora-api:hasPermissions" : "CR knora-admin:Creator|M knora-admin:ProjectMember|V knora-admin:KnownUser,knora-admin:UnknownUser",
-=======
-      "knora-api:hasPermissions" : "CR knora-base:Creator|M knora-base:ProjectMember|V knora-base:KnownUser,knora-base:UnknownUser",
-      "knora-api:userHasPermission" : "V",
->>>>>>> 30321b80
+      "knora-api:hasPermissions" : "CR knora-admin:Creator|M knora-admin:ProjectMember|V knora-admin:KnownUser,knora-admin:UnknownUser",
+      "knora-api:userHasPermission" : "V",
       "knora-api:valueAsString" : "JULIAN:1492 CE",
       "knora-api:valueCreationDate" : {
         "@type" : "xsd:dateTimeStamp",
@@ -870,12 +718,8 @@
       "knora-api:attachedToUser" : {
         "@id" : "http://rdfh.ch/users/91e19f1e01"
       },
-<<<<<<< HEAD
-      "knora-api:hasPermissions" : "CR knora-admin:Creator|M knora-admin:ProjectMember|V knora-admin:KnownUser,knora-admin:UnknownUser",
-=======
-      "knora-api:hasPermissions" : "CR knora-base:Creator|M knora-base:ProjectMember|V knora-base:KnownUser,knora-base:UnknownUser",
-      "knora-api:userHasPermission" : "V",
->>>>>>> 30321b80
+      "knora-api:hasPermissions" : "CR knora-admin:Creator|M knora-admin:ProjectMember|V knora-admin:KnownUser,knora-admin:UnknownUser",
+      "knora-api:userHasPermission" : "V",
       "knora-api:valueAsString" : "Orationes",
       "knora-api:valueCreationDate" : {
         "@type" : "xsd:dateTimeStamp",
@@ -887,12 +731,8 @@
       "knora-api:attachedToUser" : {
         "@id" : "http://rdfh.ch/users/91e19f1e01"
       },
-<<<<<<< HEAD
       "knora-api:hasPermissions" : "CR knora-admin:Creator|M knora-admin:ProjectMember|V knora-admin:UnknownUser,knora-admin:KnownUser",
-=======
-      "knora-api:hasPermissions" : "CR knora-base:Creator|M knora-base:ProjectMember|V knora-base:UnknownUser,knora-base:KnownUser",
-      "knora-api:userHasPermission" : "V",
->>>>>>> 30321b80
+      "knora-api:userHasPermission" : "V",
       "knora-api:valueAsString" : "Sant Brigitten gebettly",
       "knora-api:valueCreationDate" : {
         "@type" : "xsd:dateTimeStamp",
@@ -913,12 +753,8 @@
       "@type" : "xsd:dateTimeStamp",
       "@value" : "2016-03-02T15:05:14Z"
     },
-<<<<<<< HEAD
-    "knora-api:hasPermissions" : "CR knora-admin:Creator|M knora-admin:ProjectMember|V knora-admin:KnownUser|RV knora-admin:UnknownUser",
-=======
-    "knora-api:hasPermissions" : "CR knora-base:Creator|M knora-base:ProjectMember|V knora-base:KnownUser|RV knora-base:UnknownUser",
-    "knora-api:userHasPermission" : "RV",
->>>>>>> 30321b80
+    "knora-api:hasPermissions" : "CR knora-admin:Creator|M knora-admin:ProjectMember|V knora-admin:KnownUser|RV knora-admin:UnknownUser",
+    "knora-api:userHasPermission" : "RV",
     "knora-api:versionArkUrl" : {
       "@type" : "xsd:anyURI",
       "@value" : "http://0.0.0.0:3336/ark:/72163/1/0803/e41ab5695cN.20160302T150514Z"
@@ -938,12 +774,8 @@
       "knora-api:dateValueHasEndYear" : 1495,
       "knora-api:dateValueHasStartEra" : "CE",
       "knora-api:dateValueHasStartYear" : 1495,
-<<<<<<< HEAD
-      "knora-api:hasPermissions" : "CR knora-admin:Creator|M knora-admin:ProjectMember|V knora-admin:KnownUser,knora-admin:UnknownUser",
-=======
-      "knora-api:hasPermissions" : "CR knora-base:Creator|M knora-base:ProjectMember|V knora-base:KnownUser,knora-base:UnknownUser",
-      "knora-api:userHasPermission" : "V",
->>>>>>> 30321b80
+      "knora-api:hasPermissions" : "CR knora-admin:Creator|M knora-admin:ProjectMember|V knora-admin:KnownUser,knora-admin:UnknownUser",
+      "knora-api:userHasPermission" : "V",
       "knora-api:valueAsString" : "JULIAN:1495 CE",
       "knora-api:valueCreationDate" : {
         "@type" : "xsd:dateTimeStamp",
@@ -956,12 +788,8 @@
       "knora-api:attachedToUser" : {
         "@id" : "http://rdfh.ch/users/91e19f1e01"
       },
-<<<<<<< HEAD
-      "knora-api:hasPermissions" : "CR knora-admin:Creator|M knora-admin:ProjectMember|V knora-admin:KnownUser,knora-admin:UnknownUser",
-=======
-      "knora-api:hasPermissions" : "CR knora-base:Creator|M knora-base:ProjectMember|V knora-base:KnownUser,knora-base:UnknownUser",
-      "knora-api:userHasPermission" : "V",
->>>>>>> 30321b80
+      "knora-api:hasPermissions" : "CR knora-admin:Creator|M knora-admin:ProjectMember|V knora-admin:KnownUser,knora-admin:UnknownUser",
+      "knora-api:userHasPermission" : "V",
       "knora-api:valueAsString" : "Quadragesimale de filio prodigo",
       "knora-api:valueCreationDate" : {
         "@type" : "xsd:dateTimeStamp",
@@ -982,12 +810,8 @@
       "@type" : "xsd:dateTimeStamp",
       "@value" : "2016-03-02T15:05:34Z"
     },
-<<<<<<< HEAD
-    "knora-api:hasPermissions" : "CR knora-admin:Creator|M knora-admin:ProjectMember|V knora-admin:KnownUser|RV knora-admin:UnknownUser",
-=======
-    "knora-api:hasPermissions" : "CR knora-base:Creator|M knora-base:ProjectMember|V knora-base:KnownUser|RV knora-base:UnknownUser",
-    "knora-api:userHasPermission" : "RV",
->>>>>>> 30321b80
+    "knora-api:hasPermissions" : "CR knora-admin:Creator|M knora-admin:ProjectMember|V knora-admin:KnownUser|RV knora-admin:UnknownUser",
+    "knora-api:userHasPermission" : "RV",
     "knora-api:versionArkUrl" : {
       "@type" : "xsd:anyURI",
       "@value" : "http://0.0.0.0:3336/ark:/72163/1/0803/861b5644b302T.20160302T150534Z"
@@ -1011,12 +835,8 @@
       "knora-api:dateValueHasStartEra" : "CE",
       "knora-api:dateValueHasStartMonth" : 3,
       "knora-api:dateValueHasStartYear" : 1495,
-<<<<<<< HEAD
-      "knora-api:hasPermissions" : "CR knora-admin:Creator|M knora-admin:ProjectMember|V knora-admin:KnownUser,knora-admin:UnknownUser",
-=======
-      "knora-api:hasPermissions" : "CR knora-base:Creator|M knora-base:ProjectMember|V knora-base:KnownUser,knora-base:UnknownUser",
-      "knora-api:userHasPermission" : "V",
->>>>>>> 30321b80
+      "knora-api:hasPermissions" : "CR knora-admin:Creator|M knora-admin:ProjectMember|V knora-admin:KnownUser,knora-admin:UnknownUser",
+      "knora-api:userHasPermission" : "V",
       "knora-api:valueAsString" : "JULIAN:1495-03-03 CE",
       "knora-api:valueCreationDate" : {
         "@type" : "xsd:dateTimeStamp",
@@ -1029,12 +849,8 @@
       "knora-api:attachedToUser" : {
         "@id" : "http://rdfh.ch/users/91e19f1e01"
       },
-<<<<<<< HEAD
-      "knora-api:hasPermissions" : "CR knora-admin:Creator|M knora-admin:ProjectMember|V knora-admin:KnownUser,knora-admin:UnknownUser",
-=======
-      "knora-api:hasPermissions" : "CR knora-base:Creator|M knora-base:ProjectMember|V knora-base:KnownUser,knora-base:UnknownUser",
-      "knora-api:userHasPermission" : "V",
->>>>>>> 30321b80
+      "knora-api:hasPermissions" : "CR knora-admin:Creator|M knora-admin:ProjectMember|V knora-admin:KnownUser,knora-admin:UnknownUser",
+      "knora-api:userHasPermission" : "V",
       "knora-api:valueAsString" : "[Das] Narrenschiff (dt.)",
       "knora-api:valueCreationDate" : {
         "@type" : "xsd:dateTimeStamp",
@@ -1055,12 +871,8 @@
       "@type" : "xsd:dateTimeStamp",
       "@value" : "2016-03-02T15:05:39Z"
     },
-<<<<<<< HEAD
-    "knora-api:hasPermissions" : "CR knora-admin:Creator|M knora-admin:ProjectMember|V knora-admin:KnownUser|RV knora-admin:UnknownUser",
-=======
-    "knora-api:hasPermissions" : "CR knora-base:Creator|M knora-base:ProjectMember|V knora-base:KnownUser|RV knora-base:UnknownUser",
-    "knora-api:userHasPermission" : "RV",
->>>>>>> 30321b80
+    "knora-api:hasPermissions" : "CR knora-admin:Creator|M knora-admin:ProjectMember|V knora-admin:KnownUser|RV knora-admin:UnknownUser",
+    "knora-api:userHasPermission" : "RV",
     "knora-api:versionArkUrl" : {
       "@type" : "xsd:anyURI",
       "@value" : "http://0.0.0.0:3336/ark:/72163/1/0803/5e77e98d2603U.20160302T150539Z"
@@ -1084,12 +896,8 @@
       "knora-api:dateValueHasStartEra" : "CE",
       "knora-api:dateValueHasStartMonth" : 9,
       "knora-api:dateValueHasStartYear" : 1496,
-<<<<<<< HEAD
       "knora-api:hasPermissions" : "CR knora-admin:Creator|M knora-admin:ProjectMember|V knora-admin:UnknownUser,knora-admin:KnownUser",
-=======
-      "knora-api:hasPermissions" : "CR knora-base:Creator|M knora-base:ProjectMember|V knora-base:UnknownUser,knora-base:KnownUser",
-      "knora-api:userHasPermission" : "V",
->>>>>>> 30321b80
+      "knora-api:userHasPermission" : "V",
       "knora-api:valueAsString" : "JULIAN:1496-09-20 CE",
       "knora-api:valueCreationDate" : {
         "@type" : "xsd:dateTimeStamp",
@@ -1102,12 +910,8 @@
       "knora-api:attachedToUser" : {
         "@id" : "http://rdfh.ch/users/91e19f1e01"
       },
-<<<<<<< HEAD
       "knora-api:hasPermissions" : "CR knora-admin:Creator|M knora-admin:ProjectMember|V knora-admin:UnknownUser,knora-admin:KnownUser",
-=======
-      "knora-api:hasPermissions" : "CR knora-base:Creator|M knora-base:ProjectMember|V knora-base:UnknownUser,knora-base:KnownUser",
-      "knora-api:userHasPermission" : "V",
->>>>>>> 30321b80
+      "knora-api:userHasPermission" : "V",
       "knora-api:valueAsString" : "Passio sancti Meynrhadi martyris et heremite",
       "knora-api:valueCreationDate" : {
         "@type" : "xsd:dateTimeStamp",
@@ -1128,12 +932,8 @@
       "@type" : "xsd:dateTimeStamp",
       "@value" : "2016-03-02T15:05:38Z"
     },
-<<<<<<< HEAD
-    "knora-api:hasPermissions" : "CR knora-admin:Creator|M knora-admin:ProjectMember|V knora-admin:KnownUser|RV knora-admin:UnknownUser",
-=======
-    "knora-api:hasPermissions" : "CR knora-base:Creator|M knora-base:ProjectMember|V knora-base:KnownUser|RV knora-base:UnknownUser",
-    "knora-api:userHasPermission" : "RV",
->>>>>>> 30321b80
+    "knora-api:hasPermissions" : "CR knora-admin:Creator|M knora-admin:ProjectMember|V knora-admin:KnownUser|RV knora-admin:UnknownUser",
+    "knora-api:userHasPermission" : "RV",
     "knora-api:versionArkUrl" : {
       "@type" : "xsd:anyURI",
       "@value" : "http://0.0.0.0:3336/ark:/72163/1/0803/6fad5b8c1e03q.20160302T150538Z"
