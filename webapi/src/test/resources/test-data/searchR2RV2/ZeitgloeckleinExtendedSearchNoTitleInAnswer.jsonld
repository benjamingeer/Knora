--- conflicted
+++ resolved
@@ -16,12 +16,8 @@
       "@type" : "xsd:dateTimeStamp",
       "@value" : "2016-03-02T15:05:10Z"
     },
-<<<<<<< HEAD
     "knora-api:hasPermissions" : "CR knora-admin:Creator|M knora-admin:ProjectMember|V knora-admin:KnownUser|RV knora-admin:UnknownUser",
-=======
-    "knora-api:hasPermissions" : "CR knora-base:Creator|M knora-base:ProjectMember|V knora-base:KnownUser|RV knora-base:UnknownUser",
     "knora-api:userHasPermission" : "RV",
->>>>>>> 30321b80
     "knora-api:versionArkUrl" : {
       "@type" : "xsd:anyURI",
       "@value" : "http://0.0.0.0:3336/ark:/72163/1/0803/c5058f3a5.20160302T150510Z"
@@ -44,12 +40,8 @@
       "@type" : "xsd:dateTimeStamp",
       "@value" : "2016-03-02T15:05:23Z"
     },
-<<<<<<< HEAD
     "knora-api:hasPermissions" : "CR knora-admin:Creator|M knora-admin:ProjectMember|V knora-admin:KnownUser|RV knora-admin:UnknownUser",
-=======
-    "knora-api:hasPermissions" : "CR knora-base:Creator|M knora-base:ProjectMember|V knora-base:KnownUser|RV knora-base:UnknownUser",
     "knora-api:userHasPermission" : "RV",
->>>>>>> 30321b80
     "knora-api:versionArkUrl" : {
       "@type" : "xsd:anyURI",
       "@value" : "http://0.0.0.0:3336/ark:/72163/1/0803/ff17e5ef9601j.20160302T150523Z"
