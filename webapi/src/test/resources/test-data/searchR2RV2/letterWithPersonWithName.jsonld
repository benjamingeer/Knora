{
  "@id" : "http://rdfh.ch/0801/_B3lQa6tSymIq7_7SowBsA",
  "@type" : "beol:letter",
  "beol:creationDate" : {
    "@id" : "http://rdfh.ch/0801/_B3lQa6tSymIq7_7SowBsA/values/L2gv0paYSymiENk1c0fAAQ",
    "@type" : "knora-api:DateValue",
    "knora-api:attachedToUser" : {
      "@id" : "http://rdfh.ch/users/PSGbemdjZi4kQ6GHJVkLGF"
    },
    "knora-api:dateValueHasCalendar" : "GREGORIAN",
    "knora-api:dateValueHasEndDay" : 4,
    "knora-api:dateValueHasEndEra" : "CE",
    "knora-api:dateValueHasEndMonth" : 6,
    "knora-api:dateValueHasEndYear" : 2018,
    "knora-api:dateValueHasStartDay" : 4,
    "knora-api:dateValueHasStartEra" : "CE",
    "knora-api:dateValueHasStartMonth" : 6,
    "knora-api:dateValueHasStartYear" : 2018,
<<<<<<< HEAD
    "knora-api:hasPermissions" : "CR knora-admin:Creator|M knora-admin:ProjectMember|V knora-admin:KnownUser|RV knora-admin:UnknownUser",
=======
    "knora-api:hasPermissions" : "CR knora-base:Creator|M knora-base:ProjectMember|V knora-base:KnownUser|RV knora-base:UnknownUser",
    "knora-api:userHasPermission" : "V",
>>>>>>> 30321b80
    "knora-api:valueAsString" : "GREGORIAN:2018-06-04 CE",
    "knora-api:valueCreationDate" : {
      "@type" : "xsd:dateTimeStamp",
      "@value" : "2018-06-04T08:56:33.879Z"
    }
  },
  "beol:hasAuthorValue" : {
    "@id" : "http://rdfh.ch/0801/_B3lQa6tSymIq7_7SowBsA/values/Cvp07eTqQQSnYdcvqlWW_g",
    "@type" : "knora-api:LinkValue",
    "knora-api:attachedToUser" : {
      "@id" : "http://rdfh.ch/users/PSGbemdjZi4kQ6GHJVkLGF"
    },
    "knora-api:hasPermissions" : "CR knora-admin:Creator|M knora-admin:ProjectMember|V knora-admin:KnownUser|RV knora-admin:UnknownUser",
    "knora-api:linkValueHasTarget" : {
      "@id" : "http://rdfh.ch/0801/VvYVIy-FSbOJBsh2d9ZFJw",
      "@type" : "beol:person",
      "beol:hasFamilyName" : {
        "@id" : "http://rdfh.ch/0801/VvYVIy-FSbOJBsh2d9ZFJw/values/5K24YxlwQ9OXcYjB0jRR4Q",
        "@type" : "knora-api:TextValue",
        "knora-api:attachedToUser" : {
          "@id" : "http://rdfh.ch/users/PSGbemdjZi4kQ6GHJVkLGF"
        },
<<<<<<< HEAD
        "knora-api:hasPermissions" : "CR knora-admin:Creator|M knora-admin:ProjectMember|V knora-admin:KnownUser|RV knora-admin:UnknownUser",
=======
        "knora-api:hasPermissions" : "CR knora-base:Creator|M knora-base:ProjectMember|V knora-base:KnownUser|RV knora-base:UnknownUser",
        "knora-api:userHasPermission" : "V",
>>>>>>> 30321b80
        "knora-api:valueAsString" : "Meier",
        "knora-api:valueCreationDate" : {
          "@type" : "xsd:dateTimeStamp",
          "@value" : "2018-06-04T08:56:22.513Z"
        }
      },
      "knora-api:arkUrl" : {
        "@type" : "xsd:anyURI",
        "@value" : "http://0.0.0.0:3336/ark:/72163/1/0801/VvYVIy=FSbOJBsh2d9ZFJwi"
      },
      "knora-api:attachedToProject" : {
        "@id" : "http://rdfh.ch/projects/yTerZGyxjZVqFMNNKXCDPF"
      },
      "knora-api:attachedToUser" : {
        "@id" : "http://rdfh.ch/users/PSGbemdjZi4kQ6GHJVkLGF"
      },
      "knora-api:creationDate" : {
        "@type" : "xsd:dateTimeStamp",
        "@value" : "2018-06-04T08:56:22.513Z"
      },
<<<<<<< HEAD
      "knora-api:hasPermissions" : "CR knora-admin:Creator|M knora-admin:ProjectMember|V knora-admin:KnownUser|RV knora-admin:UnknownUser",
=======
      "knora-api:hasPermissions" : "CR knora-base:Creator|M knora-base:ProjectMember|V knora-base:KnownUser|RV knora-base:UnknownUser",
      "knora-api:userHasPermission" : "V",
>>>>>>> 30321b80
      "knora-api:versionArkUrl" : {
        "@type" : "xsd:anyURI",
        "@value" : "http://0.0.0.0:3336/ark:/72163/1/0801/VvYVIy=FSbOJBsh2d9ZFJwi.20180604T085622513Z"
      },
      "rdfs:label" : "Testperson2"
    },
    "knora-api:userHasPermission" : "V",
    "knora-api:valueCreationDate" : {
      "@type" : "xsd:dateTimeStamp",
      "@value" : "2018-06-04T08:56:33.879Z"
    }
  },
  "knora-api:arkUrl" : {
    "@type" : "xsd:anyURI",
    "@value" : "http://0.0.0.0:3336/ark:/72163/1/0801/_B3lQa6tSymIq7_7SowBsAD"
  },
  "knora-api:attachedToProject" : {
    "@id" : "http://rdfh.ch/projects/yTerZGyxjZVqFMNNKXCDPF"
  },
  "knora-api:attachedToUser" : {
    "@id" : "http://rdfh.ch/users/PSGbemdjZi4kQ6GHJVkLGF"
  },
  "knora-api:creationDate" : {
    "@type" : "xsd:dateTimeStamp",
    "@value" : "2018-06-04T08:56:33.879Z"
  },
<<<<<<< HEAD
  "knora-api:hasPermissions" : "CR knora-admin:Creator|M knora-admin:ProjectMember|V knora-admin:KnownUser|RV knora-admin:UnknownUser",
=======
  "knora-api:hasPermissions" : "CR knora-base:Creator|M knora-base:ProjectMember|V knora-base:KnownUser|RV knora-base:UnknownUser",
  "knora-api:userHasPermission" : "V",
>>>>>>> 30321b80
  "knora-api:versionArkUrl" : {
    "@type" : "xsd:anyURI",
    "@value" : "http://0.0.0.0:3336/ark:/72163/1/0801/_B3lQa6tSymIq7_7SowBsAD.20180604T085633879Z"
  },
  "rdfs:label" : "Testbrief1",
  "@context" : {
    "rdf" : "http://www.w3.org/1999/02/22-rdf-syntax-ns#",
    "knora-api" : "http://api.knora.org/ontology/knora-api/v2#",
    "rdfs" : "http://www.w3.org/2000/01/rdf-schema#",
    "beol" : "http://0.0.0.0:3333/ontology/0801/beol/v2#",
    "xsd" : "http://www.w3.org/2001/XMLSchema#"
  }
}<|MERGE_RESOLUTION|>--- conflicted
+++ resolved
@@ -16,12 +16,8 @@
     "knora-api:dateValueHasStartEra" : "CE",
     "knora-api:dateValueHasStartMonth" : 6,
     "knora-api:dateValueHasStartYear" : 2018,
-<<<<<<< HEAD
     "knora-api:hasPermissions" : "CR knora-admin:Creator|M knora-admin:ProjectMember|V knora-admin:KnownUser|RV knora-admin:UnknownUser",
-=======
-    "knora-api:hasPermissions" : "CR knora-base:Creator|M knora-base:ProjectMember|V knora-base:KnownUser|RV knora-base:UnknownUser",
     "knora-api:userHasPermission" : "V",
->>>>>>> 30321b80
     "knora-api:valueAsString" : "GREGORIAN:2018-06-04 CE",
     "knora-api:valueCreationDate" : {
       "@type" : "xsd:dateTimeStamp",
@@ -44,12 +40,8 @@
         "knora-api:attachedToUser" : {
           "@id" : "http://rdfh.ch/users/PSGbemdjZi4kQ6GHJVkLGF"
         },
-<<<<<<< HEAD
         "knora-api:hasPermissions" : "CR knora-admin:Creator|M knora-admin:ProjectMember|V knora-admin:KnownUser|RV knora-admin:UnknownUser",
-=======
-        "knora-api:hasPermissions" : "CR knora-base:Creator|M knora-base:ProjectMember|V knora-base:KnownUser|RV knora-base:UnknownUser",
         "knora-api:userHasPermission" : "V",
->>>>>>> 30321b80
         "knora-api:valueAsString" : "Meier",
         "knora-api:valueCreationDate" : {
           "@type" : "xsd:dateTimeStamp",
@@ -70,12 +62,8 @@
         "@type" : "xsd:dateTimeStamp",
         "@value" : "2018-06-04T08:56:22.513Z"
       },
-<<<<<<< HEAD
       "knora-api:hasPermissions" : "CR knora-admin:Creator|M knora-admin:ProjectMember|V knora-admin:KnownUser|RV knora-admin:UnknownUser",
-=======
-      "knora-api:hasPermissions" : "CR knora-base:Creator|M knora-base:ProjectMember|V knora-base:KnownUser|RV knora-base:UnknownUser",
       "knora-api:userHasPermission" : "V",
->>>>>>> 30321b80
       "knora-api:versionArkUrl" : {
         "@type" : "xsd:anyURI",
         "@value" : "http://0.0.0.0:3336/ark:/72163/1/0801/VvYVIy=FSbOJBsh2d9ZFJwi.20180604T085622513Z"
@@ -102,12 +90,8 @@
     "@type" : "xsd:dateTimeStamp",
     "@value" : "2018-06-04T08:56:33.879Z"
   },
-<<<<<<< HEAD
   "knora-api:hasPermissions" : "CR knora-admin:Creator|M knora-admin:ProjectMember|V knora-admin:KnownUser|RV knora-admin:UnknownUser",
-=======
-  "knora-api:hasPermissions" : "CR knora-base:Creator|M knora-base:ProjectMember|V knora-base:KnownUser|RV knora-base:UnknownUser",
   "knora-api:userHasPermission" : "V",
->>>>>>> 30321b80
   "knora-api:versionArkUrl" : {
     "@type" : "xsd:anyURI",
     "@value" : "http://0.0.0.0:3336/ark:/72163/1/0801/_B3lQa6tSymIq7_7SowBsAD.20180604T085633879Z"
