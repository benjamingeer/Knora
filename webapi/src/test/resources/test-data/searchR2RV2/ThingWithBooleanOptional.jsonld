{
  "@type" : "schema:ItemList",
  "schema:itemListElement" : [ {
    "@id" : "http://rdfh.ch/0001/nVh9YJ1ZStSmCHb9hIdwWw",
    "@type" : "p0001-anything:Thing",
    "schema:name" : "excluded Charlie"
  }, {
    "@id" : "http://rdfh.ch/0001/project-thing-1",
    "@type" : "p0001-anything:Thing",
    "schema:name" : "A thing that only project members can see"
  }, {
    "@id" : "http://rdfh.ch/0001/project-thing-2",
    "@type" : "p0001-anything:Thing",
    "schema:name" : "Another thing that only project members can see"
  }, {
<<<<<<< HEAD
    "@id" : "http://data.knora.org/rzRrc2G1StKUMyZVjJnxuw",
    "@type" : "anything:Thing",
=======
    "@id" : "http://rdfh.ch/0001/rzRrc2G1StKUMyZVjJnxuw",
    "@type" : "p0001-anything:Thing",
>>>>>>> 5e4acba9
    "schema:name" : "Kilo"
  }, {
    "@id" : "http://rdfh.ch/0001/sHCLAGg-R5qJ6oPZPV-zOQ",
    "@type" : "p0001-anything:Thing",
    "schema:name" : "Golf"
  }, {
    "@id" : "http://rdfh.ch/0001/start",
    "@type" : "p0001-anything:Thing",
    "schema:name" : "Romeo"
  }, {
    "@id" : "http://rdfh.ch/0001/tPfZeNMvRVujCQqbIbvO0A",
    "@type" : "p0001-anything:Thing",
    "schema:name" : "Echo"
  }, {
    "@id" : "http://rdfh.ch/0001/thing_with_BCE_date",
    "@type" : "p0001-anything:Thing",
    "schema:name" : "A thing that has a BCE date value"
  }, {
    "@id" : "http://rdfh.ch/0001/thing_with_BCE_date2",
    "@type" : "p0001-anything:Thing",
    "schema:name" : "A thing that has a BCE date value"
  }, {
    "@id" : "http://rdfh.ch/0001/thing_with_list_value",
    "@type" : "p0001-anything:Thing",
    "schema:name" : "A thing that has a list value"
  }, {
<<<<<<< HEAD
    "@id" : "http://rdfh.ch/anything/thing_with_richtext_with_markup",
    "@type" : "anything:Thing",
    "schema:name" : "test thing with markup"
  }, {
    "@id" : "http://rdfh.ch/anything/thing_with_two_list_values",
    "@type" : "anything:Thing",
=======
    "@id" : "http://rdfh.ch/0001/thing_with_two_list_values",
    "@type" : "p0001-anything:Thing",
>>>>>>> 5e4acba9
    "schema:name" : "A thing that has two list values"
  }, {
    "@id" : "http://rdfh.ch/0001/uqmMo72OQ2K2xe7mkIytlg",
    "@type" : "p0001-anything:Thing",
    "p0001-anything:hasBoolean" : {
      "@id" : "http://rdfh.ch/0001/WOPBNzp4TM-QxrEVt6U6hQ/values/azE8tXC6RFKv296GXYEg5Q",
      "@type" : "knora-api:BooleanValue",
      "knora-api:booleanValueAsBoolean" : true
    },
    "schema:name" : "Testding for extended search"
  } ],
  "schema:numberOfItems" : 13,
  "@context" : {
    "rdf" : "http://www.w3.org/1999/02/22-rdf-syntax-ns#",
    "p0001-anything" : "http://0.0.0.0:3333/ontology/0001/anything/v2#",
    "knora-api" : "http://api.knora.org/ontology/knora-api/v2#",
    "schema" : "http://schema.org/",
    "rdfs" : "http://www.w3.org/2000/01/rdf-schema#"
  }
}<|MERGE_RESOLUTION|>--- conflicted
+++ resolved
@@ -13,13 +13,8 @@
     "@type" : "p0001-anything:Thing",
     "schema:name" : "Another thing that only project members can see"
   }, {
-<<<<<<< HEAD
-    "@id" : "http://data.knora.org/rzRrc2G1StKUMyZVjJnxuw",
-    "@type" : "anything:Thing",
-=======
     "@id" : "http://rdfh.ch/0001/rzRrc2G1StKUMyZVjJnxuw",
     "@type" : "p0001-anything:Thing",
->>>>>>> 5e4acba9
     "schema:name" : "Kilo"
   }, {
     "@id" : "http://rdfh.ch/0001/sHCLAGg-R5qJ6oPZPV-zOQ",
@@ -46,17 +41,12 @@
     "@type" : "p0001-anything:Thing",
     "schema:name" : "A thing that has a list value"
   }, {
-<<<<<<< HEAD
-    "@id" : "http://rdfh.ch/anything/thing_with_richtext_with_markup",
-    "@type" : "anything:Thing",
+    "@id" : "http://rdfh.ch/0001/thing_with_richtext_with_markup",
+    "@type" : "p0001-anything:Thing",
     "schema:name" : "test thing with markup"
   }, {
-    "@id" : "http://rdfh.ch/anything/thing_with_two_list_values",
-    "@type" : "anything:Thing",
-=======
     "@id" : "http://rdfh.ch/0001/thing_with_two_list_values",
     "@type" : "p0001-anything:Thing",
->>>>>>> 5e4acba9
     "schema:name" : "A thing that has two list values"
   }, {
     "@id" : "http://rdfh.ch/0001/uqmMo72OQ2K2xe7mkIytlg",
