--- conflicted
+++ resolved
@@ -49,12 +49,8 @@
       "@type" : "xsd:dateTimeStamp",
       "@value" : "2016-03-02T15:05:10Z"
     },
-<<<<<<< HEAD
     "knora-api:hasPermissions" : "CR knora-admin:Creator|V knora-admin:ProjectMember",
-=======
-    "knora-api:hasPermissions" : "CR knora-base:Creator|V knora-base:ProjectMember",
     "knora-api:userHasPermission" : "CR",
->>>>>>> 30321b80
     "knora-api:versionArkUrl" : {
       "@type" : "xsd:anyURI",
       "@value" : "http://0.0.0.0:3336/ark:/72163/1/0001/a=thing=with=text=valuesv.20160302T150510Z"
@@ -94,12 +90,8 @@
       "@type" : "xsd:dateTimeStamp",
       "@value" : "2016-03-02T15:05:10Z"
     },
-<<<<<<< HEAD
     "knora-api:hasPermissions" : "CR knora-admin:Creator|V knora-admin:ProjectMember",
-=======
-    "knora-api:hasPermissions" : "CR knora-base:Creator|V knora-base:ProjectMember",
     "knora-api:userHasPermission" : "CR",
->>>>>>> 30321b80
     "knora-api:versionArkUrl" : {
       "@type" : "xsd:anyURI",
       "@value" : "http://0.0.0.0:3336/ark:/72163/1/0001/project=thing=1m.20160302T150510Z"
