package org.knora.webapi.util.search.gravsearch.prequery

import akka.actor.ActorSystem
import org.knora.webapi.CoreSpec
import dsp.errors.AssertionException
import org.knora.webapi.messages.IriConversions._
import org.knora.webapi.messages.StringFormatter
import org.knora.webapi.messages.admin.responder.usersmessages.UserADM
import org.knora.webapi.messages.util.ResponderData
import org.knora.webapi.messages.util.search._
import org.knora.webapi.messages.util.search.gravsearch.GravsearchParser
import org.knora.webapi.messages.util.search.gravsearch.GravsearchQueryChecker
import org.knora.webapi.messages.util.search.gravsearch.prequery.NonTriplestoreSpecificGravsearchToCountPrequeryTransformer
import org.knora.webapi.messages.util.search.gravsearch.types.GravsearchTypeInspectionRunner
import org.knora.webapi.messages.util.search.gravsearch.types.GravsearchTypeInspectionUtil
import org.knora.webapi.settings.KnoraDispatchers
import org.knora.webapi.sharedtestdata.SharedTestDataADM

import scala.collection.mutable.ArrayBuffer
import scala.concurrent.Await
import scala.concurrent.ExecutionContext
import scala.concurrent.duration._
import akka.actor.ActorRef

private object CountQueryHandler {

  private val timeout = 10.seconds

  val anythingUser: UserADM = SharedTestDataADM.anythingAdminUser

  def transformQuery(
    query: String,
<<<<<<< HEAD
    responderData: ResponderData
=======
    appActor: ActorRef,
    responderData: ResponderData,
    featureFactoryConfig: FeatureFactoryConfig
>>>>>>> 7f556979
  )(implicit executionContext: ExecutionContext): SelectQuery = {

    val constructQuery = GravsearchParser.parseQuery(query)

    val typeInspectionRunner =
      new GravsearchTypeInspectionRunner(appActor, responderData = responderData, inferTypes = true)

    val typeInspectionResultFuture = typeInspectionRunner.inspectTypes(constructQuery.whereClause, anythingUser)

    val typeInspectionResult = Await.result(typeInspectionResultFuture, timeout)

    val whereClauseWithoutAnnotations: WhereClause =
      GravsearchTypeInspectionUtil.removeTypeAnnotations(constructQuery.whereClause)

    // Validate schemas and predicates in the CONSTRUCT clause.
    GravsearchQueryChecker.checkConstructClause(
      constructClause = constructQuery.constructClause,
      typeInspectionResult = typeInspectionResult
    )

    // Create a Select prequery

    val nonTriplestoreSpecificConstructToSelectTransformer: NonTriplestoreSpecificGravsearchToCountPrequeryTransformer =
      new NonTriplestoreSpecificGravsearchToCountPrequeryTransformer(
        constructClause = constructQuery.constructClause,
        typeInspectionResult = typeInspectionResult,
        querySchema = constructQuery.querySchema.getOrElse(throw AssertionException(s"WhereClause has no querySchema"))
      )

    val nonTriplestoreSpecficPrequery: SelectQuery = QueryTraverser.transformConstructToSelect(
      inputQuery = constructQuery.copy(
        whereClause = whereClauseWithoutAnnotations,
        orderBy = Seq.empty[OrderCriterion] // count queries do not need any sorting criteria
      ),
      transformer = nonTriplestoreSpecificConstructToSelectTransformer
    )

    nonTriplestoreSpecficPrequery
  }

}

class NonTriplestoreSpecificGravsearchToCountPrequeryTransformerSpec extends CoreSpec() {

  implicit val stringFormatter: StringFormatter = StringFormatter.getGeneralInstance

  val inputQueryWithDecimalOptionalSortCriterionAndFilter: String =
    """
      |PREFIX anything: <http://0.0.0.0:3333/ontology/0001/anything/simple/v2#>
      |PREFIX knora-api: <http://api.knora.org/ontology/knora-api/simple/v2#>
      |
      |CONSTRUCT {
      |     ?thing knora-api:isMainResource true .
      |
      |     ?thing anything:hasDecimal ?decimal .
      |} WHERE {
      |
      |     ?thing a anything:Thing .
      |     ?thing a knora-api:Resource .
      |
      |     OPTIONAL {
      |        ?thing anything:hasDecimal ?decimal .
      |        anything:hasDecimal knora-api:objectType xsd:decimal .
      |
      |        ?decimal a xsd:decimal .
      |
      |        FILTER(?decimal > "2"^^xsd:decimal)
      |     }
      |} ORDER BY ASC(?decimal)
        """.stripMargin

  val transformedQueryWithDecimalOptionalSortCriterionAndFilter: SelectQuery =
    SelectQuery(
      variables = Vector(
        Count(
          inputVariable = QueryVariable(variableName = "thing"),
          distinct = true,
          outputVariableName = "count"
        )
      ),
      offset = 0,
      groupBy = Nil,
      orderBy = Nil,
      whereClause = WhereClause(
        patterns = ArrayBuffer(
          StatementPattern(
            subj = QueryVariable(variableName = "thing"),
            pred = IriRef(
              iri = "http://www.knora.org/ontology/knora-base#isDeleted".toSmartIri,
              propertyPathOperator = None
            ),
            obj = XsdLiteral(
              value = "false",
              datatype = "http://www.w3.org/2001/XMLSchema#boolean".toSmartIri
            ),
            namedGraph = Some(
              IriRef(
                iri = "http://www.knora.org/explicit".toSmartIri,
                propertyPathOperator = None
              )
            )
          ),
          StatementPattern(
            subj = QueryVariable(variableName = "thing"),
            pred = IriRef(
              iri = "http://www.w3.org/1999/02/22-rdf-syntax-ns#type".toSmartIri,
              propertyPathOperator = None
            ),
            obj = IriRef(
              iri = "http://www.knora.org/ontology/0001/anything#Thing".toSmartIri,
              propertyPathOperator = None
            ),
            namedGraph = None
          ),
          OptionalPattern(
            patterns = Vector(
              StatementPattern(
                subj = QueryVariable(variableName = "thing"),
                pred = IriRef(
                  iri = "http://www.knora.org/ontology/0001/anything#hasDecimal".toSmartIri,
                  propertyPathOperator = None
                ),
                obj = QueryVariable(variableName = "decimal"),
                namedGraph = None
              ),
              StatementPattern(
                subj = QueryVariable(variableName = "decimal"),
                pred = IriRef(
                  iri = "http://www.knora.org/ontology/knora-base#isDeleted".toSmartIri,
                  propertyPathOperator = None
                ),
                obj = XsdLiteral(
                  value = "false",
                  datatype = "http://www.w3.org/2001/XMLSchema#boolean".toSmartIri
                ),
                namedGraph = Some(
                  IriRef(
                    iri = "http://www.knora.org/explicit".toSmartIri,
                    propertyPathOperator = None
                  )
                )
              ),
              StatementPattern(
                subj = QueryVariable(variableName = "decimal"),
                pred = IriRef(
                  iri = "http://www.knora.org/ontology/knora-base#valueHasDecimal".toSmartIri,
                  propertyPathOperator = None
                ),
                obj = QueryVariable(variableName = "decimal__valueHasDecimal"),
                namedGraph = Some(
                  IriRef(
                    iri = "http://www.knora.org/explicit".toSmartIri,
                    propertyPathOperator = None
                  )
                )
              ),
              FilterPattern(expression =
                CompareExpression(
                  leftArg = QueryVariable(variableName = "decimal__valueHasDecimal"),
                  operator = CompareExpressionOperator.GREATER_THAN,
                  rightArg = XsdLiteral(
                    value = "2",
                    datatype = "http://www.w3.org/2001/XMLSchema#decimal".toSmartIri
                  )
                )
              )
            )
          )
        ).toSeq,
        positiveEntities = Set(),
        querySchema = None
      ),
      limit = Some(1),
      useDistinct = true
    )

  val inputQueryWithDecimalOptionalSortCriterionAndFilterComplex: String =
    """
      |PREFIX anything: <http://0.0.0.0:3333/ontology/0001/anything/v2#>
      |PREFIX knora-api: <http://api.knora.org/ontology/knora-api/v2#>
      |
      |CONSTRUCT {
      |     ?thing knora-api:isMainResource true .
      |
      |     ?thing anything:hasDecimal ?decimal .
      |} WHERE {
      |
      |     ?thing a anything:Thing .
      |     ?thing a knora-api:Resource .
      |
      |     OPTIONAL {
      |        ?thing anything:hasDecimal ?decimal .
      |
      |        ?decimal knora-api:decimalValueAsDecimal ?decimalVal .
      |
      |        FILTER(?decimalVal > "2"^^xsd:decimal)
      |     }
      |} ORDER BY ASC(?decimal)
        """.stripMargin

  val transformedQueryWithDecimalOptionalSortCriterionAndFilterComplex: SelectQuery =
    SelectQuery(
      fromClause = None,
      variables = Vector(
        Count(
          outputVariableName = "count",
          distinct = true,
          inputVariable = QueryVariable(variableName = "thing")
        )
      ),
      offset = 0,
      groupBy = Nil,
      orderBy = Nil,
      whereClause = WhereClause(
        patterns = Vector(
          StatementPattern(
            subj = QueryVariable(variableName = "thing"),
            pred = IriRef(
              iri = "http://www.knora.org/ontology/knora-base#isDeleted".toSmartIri,
              propertyPathOperator = None
            ),
            obj = XsdLiteral(
              value = "false",
              datatype = "http://www.w3.org/2001/XMLSchema#boolean".toSmartIri
            ),
            namedGraph = Some(
              IriRef(
                iri = "http://www.knora.org/explicit".toSmartIri,
                propertyPathOperator = None
              )
            )
          ),
          StatementPattern(
            subj = QueryVariable(variableName = "thing"),
            pred = IriRef(
              iri = "http://www.w3.org/1999/02/22-rdf-syntax-ns#type".toSmartIri,
              propertyPathOperator = None
            ),
            obj = IriRef(
              iri = "http://www.knora.org/ontology/0001/anything#Thing".toSmartIri,
              propertyPathOperator = None
            ),
            namedGraph = None
          ),
          OptionalPattern(
            patterns = Vector(
              StatementPattern(
                subj = QueryVariable(variableName = "decimal"),
                pred = IriRef(
                  iri = "http://www.knora.org/ontology/knora-base#valueHasDecimal".toSmartIri,
                  propertyPathOperator = None
                ),
                obj = QueryVariable(variableName = "decimalVal"),
                namedGraph = None
              ),
              StatementPattern(
                subj = QueryVariable(variableName = "thing"),
                pred = IriRef(
                  iri = "http://www.knora.org/ontology/0001/anything#hasDecimal".toSmartIri,
                  propertyPathOperator = None
                ),
                obj = QueryVariable(variableName = "decimal"),
                namedGraph = None
              ),
              StatementPattern(
                subj = QueryVariable(variableName = "decimal"),
                pred = IriRef(
                  iri = "http://www.knora.org/ontology/knora-base#isDeleted".toSmartIri,
                  propertyPathOperator = None
                ),
                obj = XsdLiteral(
                  value = "false",
                  datatype = "http://www.w3.org/2001/XMLSchema#boolean".toSmartIri
                ),
                namedGraph = Some(
                  IriRef(
                    iri = "http://www.knora.org/explicit".toSmartIri,
                    propertyPathOperator = None
                  )
                )
              ),
              FilterPattern(expression =
                CompareExpression(
                  leftArg = QueryVariable(variableName = "decimalVal"),
                  operator = CompareExpressionOperator.GREATER_THAN,
                  rightArg = XsdLiteral(
                    value = "2",
                    datatype = "http://www.w3.org/2001/XMLSchema#decimal".toSmartIri
                  )
                )
              )
            )
          )
        ),
        positiveEntities = Set(),
        querySchema = None
      ),
      limit = Some(1),
      useDistinct = true
    )

  "The NonTriplestoreSpecificGravsearchToCountPrequeryGenerator object" should {

    "transform an input query with a decimal as an optional sort criterion and a filter" in {

      val transformedQuery =
        CountQueryHandler.transformQuery(
          inputQueryWithDecimalOptionalSortCriterionAndFilter,
<<<<<<< HEAD
          responderData
=======
          appActor,
          responderData,
          defaultFeatureFactoryConfig
>>>>>>> 7f556979
        )

      assert(transformedQuery === transformedQueryWithDecimalOptionalSortCriterionAndFilter)

    }

    "transform an input query with a decimal as an optional sort criterion and a filter (submitted in complex schema)" in {

      val transformedQuery =
        CountQueryHandler.transformQuery(
          inputQueryWithDecimalOptionalSortCriterionAndFilterComplex,
<<<<<<< HEAD
          responderData
=======
          appActor,
          responderData,
          defaultFeatureFactoryConfig
>>>>>>> 7f556979
        )

      assert(transformedQuery === transformedQueryWithDecimalOptionalSortCriterionAndFilterComplex)

    }

  }
}<|MERGE_RESOLUTION|>--- conflicted
+++ resolved
@@ -3,6 +3,7 @@
 import akka.actor.ActorSystem
 import org.knora.webapi.CoreSpec
 import dsp.errors.AssertionException
+import org.knora.webapi.feature.FeatureFactoryConfig
 import org.knora.webapi.messages.IriConversions._
 import org.knora.webapi.messages.StringFormatter
 import org.knora.webapi.messages.admin.responder.usersmessages.UserADM
@@ -30,13 +31,9 @@
 
   def transformQuery(
     query: String,
-<<<<<<< HEAD
-    responderData: ResponderData
-=======
     appActor: ActorRef,
     responderData: ResponderData,
     featureFactoryConfig: FeatureFactoryConfig
->>>>>>> 7f556979
   )(implicit executionContext: ExecutionContext): SelectQuery = {
 
     val constructQuery = GravsearchParser.parseQuery(query)
@@ -63,7 +60,8 @@
       new NonTriplestoreSpecificGravsearchToCountPrequeryTransformer(
         constructClause = constructQuery.constructClause,
         typeInspectionResult = typeInspectionResult,
-        querySchema = constructQuery.querySchema.getOrElse(throw AssertionException(s"WhereClause has no querySchema"))
+        querySchema = constructQuery.querySchema.getOrElse(throw AssertionException(s"WhereClause has no querySchema")),
+        featureFactoryConfig = featureFactoryConfig
       )
 
     val nonTriplestoreSpecficPrequery: SelectQuery = QueryTraverser.transformConstructToSelect(
@@ -345,13 +343,9 @@
       val transformedQuery =
         CountQueryHandler.transformQuery(
           inputQueryWithDecimalOptionalSortCriterionAndFilter,
-<<<<<<< HEAD
-          responderData
-=======
           appActor,
           responderData,
           defaultFeatureFactoryConfig
->>>>>>> 7f556979
         )
 
       assert(transformedQuery === transformedQueryWithDecimalOptionalSortCriterionAndFilter)
@@ -363,13 +357,9 @@
       val transformedQuery =
         CountQueryHandler.transformQuery(
           inputQueryWithDecimalOptionalSortCriterionAndFilterComplex,
-<<<<<<< HEAD
-          responderData
-=======
           appActor,
           responderData,
           defaultFeatureFactoryConfig
->>>>>>> 7f556979
         )
 
       assert(transformedQuery === transformedQueryWithDecimalOptionalSortCriterionAndFilterComplex)
