--- conflicted
+++ resolved
@@ -21,10 +21,7 @@
 package org.knora.webapi.util
 
 import org.knora.webapi._
-<<<<<<< HEAD
 import org.knora.webapi.util.IriConversions._
-=======
->>>>>>> 59c47710
 
 /**
   * Tests [[StringFormatter]].
@@ -331,20 +328,20 @@
         }
 
         "validate project shortcode" in {
-            stringFormatter.toProjectShortcode("00FF", () => throw AssertionException("not valid")) should be ("00FF")
-            stringFormatter.toProjectShortcode("00ff", () => throw AssertionException("not valid")) should be ("00FF")
-            stringFormatter.toProjectShortcode("12aF", () => throw AssertionException("not valid")) should be ("12AF")
+            stringFormatter.validateProjectShortcode("00FF", () => throw AssertionException("not valid")) should be ("00FF")
+            stringFormatter.validateProjectShortcode("00ff", () => throw AssertionException("not valid")) should be ("00FF")
+            stringFormatter.validateProjectShortcode("12aF", () => throw AssertionException("not valid")) should be ("12AF")
 
             an [AssertionException] should be thrownBy {
-                stringFormatter.toProjectShortcode("000", () => throw AssertionException("not valid"))
+                stringFormatter.validateProjectShortcode("000", () => throw AssertionException("not valid"))
             }
 
             an [AssertionException] should be thrownBy {
-                stringFormatter.toProjectShortcode("00000", () => throw AssertionException("not valid"))
+                stringFormatter.validateProjectShortcode("00000", () => throw AssertionException("not valid"))
             }
 
             an [AssertionException] should be thrownBy {
-                stringFormatter.toProjectShortcode("wxyz", () => throw AssertionException("not valid"))
+                stringFormatter.validateProjectShortcode("wxyz", () => throw AssertionException("not valid"))
             }
         }
 
