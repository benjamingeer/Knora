/*
 * Copyright © 2015 Lukas Rosenthaler, Benjamin Geer, Ivan Subotic,
 * Tobias Schweizer, André Kilchenmann, and Sepideh Alassi.
 * This file is part of Knora.
 * Knora is free software: you can redistribute it and/or modify
 * it under the terms of the GNU Affero General Public License as published
 * by the Free Software Foundation, either version 3 of the License, or
 * (at your option) any later version.
 * Knora is distributed in the hope that it will be useful,
 * but WITHOUT ANY WARRANTY; without even the implied warranty of
 * MERCHANTABILITY or FITNESS FOR A PARTICULAR PURPOSE.  See the
 * GNU Affero General Public License for more details.
 * You should have received a copy of the GNU Affero General Public
 * License along with Knora.  If not, see <http://www.gnu.org/licenses/>.
 */

package org.knora.webapi

import org.knora.webapi.SharedOntologyTestDataADM._
import org.knora.webapi.SharedTestDataV1._
import org.knora.webapi.messages.admin.responder.permissionsmessages.{AdministrativePermissionADM, DefaultObjectAccessPermissionADM, ObjectAccessPermissionADM, PermissionADM}

/* Helper case classes */
case class ap (iri: String, p: AdministrativePermissionADM)
case class oap (iri: String, p: ObjectAccessPermissionADM)
case class doap (iri: String, p: DefaultObjectAccessPermissionADM)

/**
  * This object holds data representations for the data in '_test_data/all_data/permissions-data.ttl'.
  */
object SharedPermissionsTestData {

    /*************************************/
    /** Knora System Permissions        **/
    /*************************************/

    val perm001_d1: doap =
        doap(
            iri = "http://rdfh.ch/permissions/001-d1",
            p = DefaultObjectAccessPermissionADM(iri = "http://rdfh.ch/permissions/001-d1", forProject = OntologyConstants.KnoraBase.SystemProject, forGroup = None, forResourceClass = Some(OntologyConstants.KnoraBase.LinkObj), forProperty = None, hasPermissions = Set(
                                PermissionADM.modifyPermission(OntologyConstants.KnoraBase.ProjectMember),
                                PermissionADM.viewPermission(OntologyConstants.KnoraBase.KnownUser),
                                PermissionADM.viewPermission(OntologyConstants.KnoraBase.UnknownUser)
                            ))
        )

    val perm001_d2: doap =
        doap(
            iri = "http://rdfh.ch/permissions/001-d2",
            p = DefaultObjectAccessPermissionADM(iri = "http://rdfh.ch/permissions/001-d2", forProject = OntologyConstants.KnoraBase.SystemProject, forGroup = None, forResourceClass = Some(OntologyConstants.KnoraBase.Region), forProperty = None, hasPermissions = Set(
                                PermissionADM.modifyPermission(OntologyConstants.KnoraBase.ProjectMember),
                                PermissionADM.viewPermission(OntologyConstants.KnoraBase.KnownUser),
                                PermissionADM.viewPermission(OntologyConstants.KnoraBase.UnknownUser)
                            ))
        )

    val perm001_d3: doap =
        doap(
            iri = "http://rdfh.ch/permissions/001-d3",
            p = DefaultObjectAccessPermissionADM(iri = "http://rdfh.ch/permissions/001-d3", forProject = OntologyConstants.KnoraBase.SystemProject, forGroup = None, forResourceClass = None, forProperty = Some(OntologyConstants.KnoraBase.HasStillImageFileValue), hasPermissions = Set(
                                PermissionADM.modifyPermission(OntologyConstants.KnoraBase.Creator),
                                PermissionADM.modifyPermission(OntologyConstants.KnoraBase.ProjectMember),
                                PermissionADM.viewPermission(OntologyConstants.KnoraBase.KnownUser),
                                PermissionADM.restrictedViewPermission(OntologyConstants.KnoraBase.UnknownUser)
                            ))
        )


    /*************************************/
    /** Images Demo Project Permissions **/
    /*************************************/

    val perm002_a1: ap =
        ap(
<<<<<<< HEAD
            iri = "http://rdfh.ch/permissions/002-a1",
            p = AdministrativePermissionADM(iri = "http://rdfh.ch/permissions/002-a1", forProject = IMAGES_PROJECT_IRI, forGroup = OntologyConstants.KnoraBase.ProjectMember, hasPermissions = Set(PermissionADM.ProjectResourceCreateAllPermission))
=======
            iri = "http://rdfh.ch/permissions/00FF/a1",
            p = AdministrativePermissionV1(iri = "http://rdfh.ch/permissions/00FF/a1", forProject = IMAGES_PROJECT_IRI, forGroup = OntologyConstants.KnoraBase.ProjectMember, hasPermissions = Set(PermissionV1.ProjectResourceCreateAllPermission))
>>>>>>> e5a69b4a
        )

    val perm002_a2: ap =
        ap(
<<<<<<< HEAD
            iri = "http://rdfh.ch/permissions/002-a2",
            p = AdministrativePermissionADM(iri = "http://rdfh.ch/permissions/002-a2", forProject = IMAGES_PROJECT_IRI, forGroup = OntologyConstants.KnoraBase.ProjectAdmin, hasPermissions = Set(
                                PermissionADM.ProjectResourceCreateAllPermission,
                                PermissionADM.ProjectAdminAllPermission
=======
            iri = "http://rdfh.ch/permissions/00FF/a2",
            p = AdministrativePermissionV1(iri = "http://rdfh.ch/permissions/00FF/a2", forProject = IMAGES_PROJECT_IRI, forGroup = OntologyConstants.KnoraBase.ProjectAdmin, hasPermissions = Set(
                                PermissionV1.ProjectResourceCreateAllPermission,
                                PermissionV1.ProjectAdminAllPermission
>>>>>>> e5a69b4a
                            ))
        )

    val perm002_a3: ap =
        ap(
<<<<<<< HEAD
            iri = "http://rdfh.ch/permissions/002-a3",
            p = AdministrativePermissionADM(iri = "http://rdfh.ch/permissions/002-a3", forProject = IMAGES_PROJECT_IRI, forGroup = "http://rdfh.ch/groups/00FF/images-reviewer", hasPermissions = Set(
                PermissionADM.projectResourceCreateRestrictedPermission(s"$IMAGES_ONTOLOGY_IRI#bild"),
                PermissionADM.projectResourceCreateRestrictedPermission(s"$IMAGES_ONTOLOGY_IRI#bildformat")
=======
            iri = "http://rdfh.ch/permissions/00FF/a3",
            p = AdministrativePermissionV1(iri = "http://rdfh.ch/permissions/00FF/a3", forProject = IMAGES_PROJECT_IRI, forGroup = "http://rdfh.ch/groups/00FF/images-reviewer", hasPermissions = Set(
                PermissionV1.projectResourceCreateRestrictedPermission(s"$IMAGES_ONTOLOGY_IRI#bild"),
                PermissionV1.projectResourceCreateRestrictedPermission(s"$IMAGES_ONTOLOGY_IRI#bildformat")
>>>>>>> e5a69b4a
            ))
        )

    val perm002_d1: doap =
        doap(
<<<<<<< HEAD
            iri = "http://rdfh.ch/permissions/002-d1",
            p = DefaultObjectAccessPermissionADM(iri = "http://rdfh.ch/permissions/002-d1", forProject = IMAGES_PROJECT_IRI, forGroup = Some(OntologyConstants.KnoraBase.ProjectMember), forResourceClass = None, forProperty = None, hasPermissions = Set(
                                PermissionADM.changeRightsPermission(OntologyConstants.KnoraBase.Creator),
                                PermissionADM.modifyPermission(OntologyConstants.KnoraBase.ProjectMember),
                                PermissionADM.viewPermission(OntologyConstants.KnoraBase.KnownUser)
=======
            iri = "http://rdfh.ch/permissions/00FF/d1",
            p = DefaultObjectAccessPermissionV1(iri = "http://rdfh.ch/permissions/00FF/d1", forProject = IMAGES_PROJECT_IRI, forGroup = Some(OntologyConstants.KnoraBase.ProjectMember), forResourceClass = None, forProperty = None, hasPermissions = Set(
                                PermissionV1.changeRightsPermission(OntologyConstants.KnoraBase.Creator),
                                PermissionV1.modifyPermission(OntologyConstants.KnoraBase.ProjectMember),
                                PermissionV1.viewPermission(OntologyConstants.KnoraBase.KnownUser)
>>>>>>> e5a69b4a
                            ))
        )

    val perm002_d2: doap =
        doap(
<<<<<<< HEAD
            iri = "http://rdfh.ch/permissions/002-d2",
            p = DefaultObjectAccessPermissionADM(iri = "http://rdfh.ch/permissions/002-d2", forProject = IMAGES_PROJECT_IRI, forGroup = Some(OntologyConstants.KnoraBase.KnownUser), forResourceClass = None, forProperty = None, hasPermissions = Set(
                PermissionADM.changeRightsPermission(OntologyConstants.KnoraBase.Creator),
                PermissionADM.modifyPermission(OntologyConstants.KnoraBase.ProjectMember),
                PermissionADM.viewPermission(OntologyConstants.KnoraBase.KnownUser)
=======
            iri = "http://rdfh.ch/permissions/00FF/d2",
            p = DefaultObjectAccessPermissionV1(iri = "http://rdfh.ch/permissions/00FF/d2", forProject = IMAGES_PROJECT_IRI, forGroup = Some(OntologyConstants.KnoraBase.KnownUser), forResourceClass = None, forProperty = None, hasPermissions = Set(
                PermissionV1.changeRightsPermission(OntologyConstants.KnoraBase.Creator),
                PermissionV1.modifyPermission(OntologyConstants.KnoraBase.ProjectMember),
                PermissionV1.viewPermission(OntologyConstants.KnoraBase.KnownUser)
>>>>>>> e5a69b4a
            ))
        )

    /*************************************/
    /** Incunabula Project Permissions  **/
    /*************************************/

    val perm003_a1: ap =
        ap(
            iri = "http://rdfh.ch/permissions/003-a1",
            p = AdministrativePermissionADM(iri = "http://rdfh.ch/permissions/003-a1", forProject = SharedTestDataV1.INCUNABULA_PROJECT_IRI, forGroup = OntologyConstants.KnoraBase.ProjectMember, hasPermissions = Set(PermissionADM.ProjectResourceCreateAllPermission))
        )

    val perm003_a2: ap =
        ap(
            iri = "http://rdfh.ch/permissions/003-a2",
            p = AdministrativePermissionADM(iri = "http://rdfh.ch/permissions/003-a2", forProject = SharedTestDataV1.INCUNABULA_PROJECT_IRI, forGroup = OntologyConstants.KnoraBase.ProjectAdmin, hasPermissions = Set(
                                PermissionADM.ProjectResourceCreateAllPermission,
                                PermissionADM.ProjectAdminAllPermission
                            ))
        )

    val perm003_o1: oap =
        oap(
            iri = "http://data.knora.org/00014b43f902", // incunabula:page
            p = ObjectAccessPermissionADM(forResource = Some("http://data.knora.org/00014b43f902"), forValue = None, hasPermissions = Set(
                                PermissionADM.changeRightsPermission(OntologyConstants.KnoraBase.Creator),
                                PermissionADM.modifyPermission(OntologyConstants.KnoraBase.ProjectMember),
                                PermissionADM.viewPermission(OntologyConstants.KnoraBase.KnownUser),
                                PermissionADM.restrictedViewPermission(OntologyConstants.KnoraBase.UnknownUser)
                            ))
        )

    val perm003_o2: oap =
        oap(
            iri = "http://data.knora.org/00014b43f902/values/1ad3999ad60b", // knora-base:TextValue
            p = ObjectAccessPermissionADM(forResource = None, forValue = Some("http://data.knora.org/00014b43f902/values/1ad3999ad60b"), hasPermissions = Set(
                                    PermissionADM.viewPermission(OntologyConstants.KnoraBase.UnknownUser),
                                    PermissionADM.viewPermission(OntologyConstants.KnoraBase.KnownUser),
                                    PermissionADM.viewPermission(OntologyConstants.KnoraBase.ProjectMember),
                                    PermissionADM.changeRightsPermission(OntologyConstants.KnoraBase.Creator)
                                ))
        )

    val perm003_d1: doap =
        doap(
            iri = "http://rdfh.ch/permissions/003-d1",
            p = DefaultObjectAccessPermissionADM(
                iri = "http://rdfh.ch/permissions/003-d1",
                forProject = SharedTestDataV1.INCUNABULA_PROJECT_IRI,
                forGroup = Some(OntologyConstants.KnoraBase.ProjectMember),
                forResourceClass = None,
                forProperty = None,
                hasPermissions = Set(
                    PermissionADM.changeRightsPermission(OntologyConstants.KnoraBase.Creator),
                    PermissionADM.modifyPermission(OntologyConstants.KnoraBase.ProjectMember),
                    PermissionADM.viewPermission(OntologyConstants.KnoraBase.KnownUser),
                    PermissionADM.restrictedViewPermission(OntologyConstants.KnoraBase.UnknownUser)
                ))
        )

    val perm003_d2: doap =
        doap(
            iri = "http://rdfh.ch/permissions/003-d2",
            p = DefaultObjectAccessPermissionADM(
                iri = "http://rdfh.ch/permissions/003-d2",
                forProject = SharedTestDataV1.INCUNABULA_PROJECT_IRI,
                forGroup = None,
                forResourceClass = Some(INCUNABULA_BOOK_RESOURCE_CLASS),
                forProperty = None,
                hasPermissions = Set(
                    PermissionADM.changeRightsPermission(OntologyConstants.KnoraBase.Creator),
                    PermissionADM.modifyPermission(OntologyConstants.KnoraBase.ProjectMember),
                    PermissionADM.viewPermission(OntologyConstants.KnoraBase.KnownUser),
                    PermissionADM.restrictedViewPermission(OntologyConstants.KnoraBase.UnknownUser)
                ))
        )

    val perm003_d3: doap =
        doap(
            iri = "http://rdfh.ch/permissions/003-d3",
            p = DefaultObjectAccessPermissionADM(
                iri = "http://rdfh.ch/permissions/003-d3",
                forProject = SharedTestDataV1.INCUNABULA_PROJECT_IRI,
                forGroup = None,
                forResourceClass = Some(INCUNABULA_PAGE_RESOURCE_CLASS),
                forProperty = None,
                hasPermissions = Set(
                    PermissionADM.changeRightsPermission(OntologyConstants.KnoraBase.Creator),
                    PermissionADM.modifyPermission(OntologyConstants.KnoraBase.ProjectMember),
                    PermissionADM.viewPermission(OntologyConstants.KnoraBase.KnownUser)
                ))
        )

    /************************************/
    /** Anything Project Permissions   **/
    /************************************/

    val perm005_a1: ap =
        ap(
            iri = "http://rdfh.ch/permissions/005-a1",
            p = AdministrativePermissionADM(iri = "http://rdfh.ch/permissions/005-a1", forProject = SharedTestDataV1.ANYTHING_PROJECT_IRI, forGroup = OntologyConstants.KnoraBase.ProjectMember, hasPermissions = Set(PermissionADM.ProjectResourceCreateAllPermission))
        )

    val perm005_a2: ap =
        ap(
            iri = "http://rdfh.ch/permissions/005-a2",
            p = AdministrativePermissionADM(iri = "http://rdfh.ch/permissions/005-a2", forProject = SharedTestDataV1.ANYTHING_PROJECT_IRI, forGroup = OntologyConstants.KnoraBase.ProjectAdmin, hasPermissions = Set(
                                PermissionADM.ProjectResourceCreateAllPermission,
                                PermissionADM.ProjectAdminAllPermission
                            ))
        )

    val perm005_d1: doap =
        doap(
            iri = "http://rdfh.ch/permissions/005-d1",
            p = DefaultObjectAccessPermissionADM(iri = "http://rdfh.ch/permissions/005-d1", forProject = SharedTestDataV1.ANYTHING_PROJECT_IRI, forGroup = Some(OntologyConstants.KnoraBase.ProjectMember), forResourceClass = None, forProperty = None, hasPermissions = Set(
                                PermissionADM.changeRightsPermission(OntologyConstants.KnoraBase.Creator),
                                PermissionADM.modifyPermission(OntologyConstants.KnoraBase.ProjectMember),
                                PermissionADM.viewPermission(OntologyConstants.KnoraBase.KnownUser),
                                PermissionADM.restrictedViewPermission(OntologyConstants.KnoraBase.UnknownUser)
                            ))
        )




}<|MERGE_RESOLUTION|>--- conflicted
+++ resolved
@@ -72,80 +72,45 @@
 
     val perm002_a1: ap =
         ap(
-<<<<<<< HEAD
-            iri = "http://rdfh.ch/permissions/002-a1",
-            p = AdministrativePermissionADM(iri = "http://rdfh.ch/permissions/002-a1", forProject = IMAGES_PROJECT_IRI, forGroup = OntologyConstants.KnoraBase.ProjectMember, hasPermissions = Set(PermissionADM.ProjectResourceCreateAllPermission))
-=======
             iri = "http://rdfh.ch/permissions/00FF/a1",
-            p = AdministrativePermissionV1(iri = "http://rdfh.ch/permissions/00FF/a1", forProject = IMAGES_PROJECT_IRI, forGroup = OntologyConstants.KnoraBase.ProjectMember, hasPermissions = Set(PermissionV1.ProjectResourceCreateAllPermission))
->>>>>>> e5a69b4a
+            p = AdministrativePermissionADM(iri = "http://rdfh.ch/permissions/00FF/a1", forProject = IMAGES_PROJECT_IRI, forGroup = OntologyConstants.KnoraBase.ProjectMember, hasPermissions = Set(PermissionADM.ProjectResourceCreateAllPermission))
         )
 
     val perm002_a2: ap =
         ap(
-<<<<<<< HEAD
-            iri = "http://rdfh.ch/permissions/002-a2",
-            p = AdministrativePermissionADM(iri = "http://rdfh.ch/permissions/002-a2", forProject = IMAGES_PROJECT_IRI, forGroup = OntologyConstants.KnoraBase.ProjectAdmin, hasPermissions = Set(
+            iri = "http://rdfh.ch/permissions/00FF/a2",
+            p = AdministrativePermissionADM(iri = "http://rdfh.ch/permissions/00FF/a2", forProject = IMAGES_PROJECT_IRI, forGroup = OntologyConstants.KnoraBase.ProjectAdmin, hasPermissions = Set(
                                 PermissionADM.ProjectResourceCreateAllPermission,
                                 PermissionADM.ProjectAdminAllPermission
-=======
-            iri = "http://rdfh.ch/permissions/00FF/a2",
-            p = AdministrativePermissionV1(iri = "http://rdfh.ch/permissions/00FF/a2", forProject = IMAGES_PROJECT_IRI, forGroup = OntologyConstants.KnoraBase.ProjectAdmin, hasPermissions = Set(
-                                PermissionV1.ProjectResourceCreateAllPermission,
-                                PermissionV1.ProjectAdminAllPermission
->>>>>>> e5a69b4a
                             ))
         )
 
     val perm002_a3: ap =
         ap(
-<<<<<<< HEAD
-            iri = "http://rdfh.ch/permissions/002-a3",
-            p = AdministrativePermissionADM(iri = "http://rdfh.ch/permissions/002-a3", forProject = IMAGES_PROJECT_IRI, forGroup = "http://rdfh.ch/groups/00FF/images-reviewer", hasPermissions = Set(
+            iri = "http://rdfh.ch/permissions/00FF/a3",
+            p = AdministrativePermissionADM(iri = "http://rdfh.ch/permissions/00FF/a3", forProject = IMAGES_PROJECT_IRI, forGroup = "http://rdfh.ch/groups/00FF/images-reviewer", hasPermissions = Set(
                 PermissionADM.projectResourceCreateRestrictedPermission(s"$IMAGES_ONTOLOGY_IRI#bild"),
                 PermissionADM.projectResourceCreateRestrictedPermission(s"$IMAGES_ONTOLOGY_IRI#bildformat")
-=======
-            iri = "http://rdfh.ch/permissions/00FF/a3",
-            p = AdministrativePermissionV1(iri = "http://rdfh.ch/permissions/00FF/a3", forProject = IMAGES_PROJECT_IRI, forGroup = "http://rdfh.ch/groups/00FF/images-reviewer", hasPermissions = Set(
-                PermissionV1.projectResourceCreateRestrictedPermission(s"$IMAGES_ONTOLOGY_IRI#bild"),
-                PermissionV1.projectResourceCreateRestrictedPermission(s"$IMAGES_ONTOLOGY_IRI#bildformat")
->>>>>>> e5a69b4a
             ))
         )
 
     val perm002_d1: doap =
         doap(
-<<<<<<< HEAD
-            iri = "http://rdfh.ch/permissions/002-d1",
-            p = DefaultObjectAccessPermissionADM(iri = "http://rdfh.ch/permissions/002-d1", forProject = IMAGES_PROJECT_IRI, forGroup = Some(OntologyConstants.KnoraBase.ProjectMember), forResourceClass = None, forProperty = None, hasPermissions = Set(
+            iri = "http://rdfh.ch/permissions/00FF/d1",
+            p = DefaultObjectAccessPermissionADM(iri = "http://rdfh.ch/permissions/00FF/d1", forProject = IMAGES_PROJECT_IRI, forGroup = Some(OntologyConstants.KnoraBase.ProjectMember), forResourceClass = None, forProperty = None, hasPermissions = Set(
                                 PermissionADM.changeRightsPermission(OntologyConstants.KnoraBase.Creator),
                                 PermissionADM.modifyPermission(OntologyConstants.KnoraBase.ProjectMember),
                                 PermissionADM.viewPermission(OntologyConstants.KnoraBase.KnownUser)
-=======
-            iri = "http://rdfh.ch/permissions/00FF/d1",
-            p = DefaultObjectAccessPermissionV1(iri = "http://rdfh.ch/permissions/00FF/d1", forProject = IMAGES_PROJECT_IRI, forGroup = Some(OntologyConstants.KnoraBase.ProjectMember), forResourceClass = None, forProperty = None, hasPermissions = Set(
-                                PermissionV1.changeRightsPermission(OntologyConstants.KnoraBase.Creator),
-                                PermissionV1.modifyPermission(OntologyConstants.KnoraBase.ProjectMember),
-                                PermissionV1.viewPermission(OntologyConstants.KnoraBase.KnownUser)
->>>>>>> e5a69b4a
                             ))
         )
 
     val perm002_d2: doap =
         doap(
-<<<<<<< HEAD
-            iri = "http://rdfh.ch/permissions/002-d2",
-            p = DefaultObjectAccessPermissionADM(iri = "http://rdfh.ch/permissions/002-d2", forProject = IMAGES_PROJECT_IRI, forGroup = Some(OntologyConstants.KnoraBase.KnownUser), forResourceClass = None, forProperty = None, hasPermissions = Set(
+            iri = "http://rdfh.ch/permissions/00FF/d2",
+            p = DefaultObjectAccessPermissionADM(iri = "http://rdfh.ch/permissions/00FF/d2", forProject = IMAGES_PROJECT_IRI, forGroup = Some(OntologyConstants.KnoraBase.KnownUser), forResourceClass = None, forProperty = None, hasPermissions = Set(
                 PermissionADM.changeRightsPermission(OntologyConstants.KnoraBase.Creator),
                 PermissionADM.modifyPermission(OntologyConstants.KnoraBase.ProjectMember),
                 PermissionADM.viewPermission(OntologyConstants.KnoraBase.KnownUser)
-=======
-            iri = "http://rdfh.ch/permissions/00FF/d2",
-            p = DefaultObjectAccessPermissionV1(iri = "http://rdfh.ch/permissions/00FF/d2", forProject = IMAGES_PROJECT_IRI, forGroup = Some(OntologyConstants.KnoraBase.KnownUser), forResourceClass = None, forProperty = None, hasPermissions = Set(
-                PermissionV1.changeRightsPermission(OntologyConstants.KnoraBase.Creator),
-                PermissionV1.modifyPermission(OntologyConstants.KnoraBase.ProjectMember),
-                PermissionV1.viewPermission(OntologyConstants.KnoraBase.KnownUser)
->>>>>>> e5a69b4a
             ))
         )
 
