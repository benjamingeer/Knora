--- conflicted
+++ resolved
@@ -38,10 +38,7 @@
     Some(Logo.unsafeFrom("logo.png")),
     Status.Active,
     SelfJoin.CannotJoin,
-<<<<<<< HEAD
-=======
     RestrictedView.default
->>>>>>> b248cd09
   )
 
   private val someProjectTrig =
@@ -91,7 +88,7 @@
         for {
           projects <- findAll
         } yield assertTrue(projects.isEmpty)
-      },
+      }
     ),
     suite("findById")(
       suite("find by IRI")(
@@ -105,7 +102,7 @@
           for {
             project <- findById(ProjectIdentifierADM.IriIdentifier.unsafeFrom("http://rdfh.ch/projects/1234"))
           } yield assertTrue(project.isEmpty)
-        },
+        }
       ),
       suite("find by Shortcode")(
         test("return project if it exists") {
@@ -118,7 +115,7 @@
           for {
             project <- findById(ProjectIdentifierADM.ShortcodeIdentifier.unsafeFrom("1234"))
           } yield assertTrue(project.isEmpty)
-        },
+        }
       ),
       suite("find by Shortname")(
         test("return project if it exists") {
@@ -131,8 +128,8 @@
           for {
             project <- findById(ProjectIdentifierADM.ShortnameIdentifier.unsafeFrom("project1"))
           } yield assertTrue(project.isEmpty)
-        },
-      ),
-    ),
+        }
+      )
+    )
   ).provide(KnoraProjectRepoLive.layer, TriplestoreServiceInMemory.emptyLayer, StringFormatter.test)
 }