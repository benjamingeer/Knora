/*
 * Copyright © 2015-2018 the contributors (see Contributors.md).
 *
 * This file is part of Knora.
 *
 * Knora is free software: you can redistribute it and/or modify
 * it under the terms of the GNU Affero General Public License as published
 * by the Free Software Foundation, either version 3 of the License, or
 * (at your option) any later version.
 *
 * Knora is distributed in the hope that it will be useful,
 * but WITHOUT ANY WARRANTY; without even the implied warranty of
 * MERCHANTABILITY or FITNESS FOR A PARTICULAR PURPOSE.  See the
 * GNU Affero General Public License for more details.
 *
 * You should have received a copy of the GNU Affero General Public
 * License along with Knora.  If not, see <http://www.gnu.org/licenses/>.
 */

package org.knora.webapi.e2e.v1

import java.net.URLEncoder

import akka.actor.ActorSystem
import akka.http.scaladsl.model.headers.BasicHttpCredentials
import akka.http.scaladsl.model.{ContentTypes, HttpEntity, StatusCodes}
import akka.http.scaladsl.testkit.RouteTestTimeout
import akka.util.Timeout
import org.knora.webapi._
import org.knora.webapi.messages.store.triplestoremessages.RdfDataObject
import org.knora.webapi.messages.v1.responder.valuemessages.ApiValueV1JsonProtocol._
<<<<<<< HEAD
import org.knora.webapi.responders._
=======
>>>>>>> d0dbe6f1
import org.knora.webapi.routing.v1.ValuesRouteV1
import org.knora.webapi.util.{AkkaHttpUtils, MutableTestIri}
import spray.json._

import scala.concurrent.duration._

/**
  * Tests the values route.
  */
class ValuesV1R2RSpec extends R2RSpec {

    override def testConfigSource =
        """
         # akka.loglevel = "DEBUG"
         # akka.stdout-loglevel = "DEBUG"
        """.stripMargin

    private val valuesPath = ValuesRouteV1.knoraApiPath(system, settings, log)

    private val incunabulaUser = SharedTestDataADM.incunabulaProjectAdminUser

    implicit def default(implicit system: ActorSystem) = RouteTestTimeout(settings.defaultTimeout)

    private val integerValueIri = new MutableTestIri
    private val textValueIri = new MutableTestIri
    private val linkValueIri = new MutableTestIri
    private val textValueWithLangIri = new MutableTestIri
    private val boringComment = "This is a boring comment."

    override lazy val rdfDataObjects = List(
        RdfDataObject(path = "_test_data/all_data/anything-data.ttl", name = "http://www.knora.org/data/0001/anything")
    )

    private val anythingUser = SharedTestDataV1.anythingUser1
    private val anythingUserEmail = anythingUser.userData.email.get
    private val testPass = "test"

    private val mappingIri = "http://rdfh.ch/standoff/mappings/StandardMapping"

    "The Values Endpoint" should {
        "add an integer value to a resource" in {
            val params =
                """
                  |{
                  |    "res_id": "http://rdfh.ch/0001/a-thing",
                  |    "prop": "http://www.knora.org/ontology/0001/anything#hasInteger",
                  |    "int_value": 1234
                  |}
                """.stripMargin

            Post("/v1/values", HttpEntity(ContentTypes.`application/json`, params)) ~> addCredentials(BasicHttpCredentials(anythingUserEmail, testPass)) ~> valuesPath ~> check {
                assert(status == StatusCodes.OK, response.toString)
                val responseJson: Map[String, JsValue] = responseAs[String].parseJson.asJsObject.fields
                val valueIri: IRI = responseJson("id").asInstanceOf[JsString].value
                integerValueIri.set(valueIri)
            }
        }

        "change an integer value" in {
            val params =
                """
                  |{
                  |    "res_id": "http://rdfh.ch/0001/a-thing",
                  |    "prop": "http://www.knora.org/ontology/0001/anything#hasInteger",
                  |    "int_value": 4321
                  |}
                """.stripMargin

            Put(s"/v1/values/${URLEncoder.encode(integerValueIri.get, "UTF-8")}", HttpEntity(ContentTypes.`application/json`, params)) ~> addCredentials(BasicHttpCredentials(anythingUserEmail, testPass)) ~> valuesPath ~> check {
                assert(status == StatusCodes.OK, response.toString)
                val responseJson: Map[String, JsValue] = responseAs[String].parseJson.asJsObject.fields
                val valueIri: IRI = responseJson("id").asInstanceOf[JsString].value
                integerValueIri.set(valueIri)
            }
        }

        "mark an integer value as deleted" in {
            Delete(s"/v1/values/${URLEncoder.encode(integerValueIri.get, "UTF-8")}?deleteComment=deleted%20for%20testing") ~> addCredentials(BasicHttpCredentials(anythingUserEmail, testPass)) ~> valuesPath ~> check {
                assert(status == StatusCodes.OK, response.toString)
            }
        }


        "get a link value" in {
            Get(s"/v1/links/${URLEncoder.encode("http://rdfh.ch/0001/contained-thing-1", "UTF-8")}/${URLEncoder.encode("http://www.knora.org/ontology/0001/anything#isPartOfOtherThing", "UTF-8")}/${URLEncoder.encode("http://rdfh.ch/0001/containing-thing", "UTF-8")}") ~> addCredentials(BasicHttpCredentials(anythingUserEmail, testPass)) ~> valuesPath ~> check {
                assert(status == StatusCodes.OK, response.toString)

                val linkValue = AkkaHttpUtils.httpResponseToJson(response).fields("value").asJsObject.fields

                assert(
                    linkValue("subjectIri").asInstanceOf[JsString].value == "http://rdfh.ch/0001/contained-thing-1" &&
                        linkValue("predicateIri").asInstanceOf[JsString].value == "http://www.knora.org/ontology/0001/anything#isPartOfOtherThing" &&
                        linkValue("objectIri").asInstanceOf[JsString].value == "http://rdfh.ch/0001/containing-thing" &&
                        linkValue("referenceCount").asInstanceOf[JsNumber].value.toInt == 1
                )
            }
        }

        "not add an empty text value to a resource" in {
            val params =
                """
                  |{
                  |    "res_id": "http://rdfh.ch/0001/a-thing",
                  |    "prop": "http://www.knora.org/ontology/0001/anything#hasText",
                  |    "richtext_value": {"utf8str":""}
                  |}
                """.stripMargin

            Post("/v1/values", HttpEntity(ContentTypes.`application/json`, params)) ~> addCredentials(BasicHttpCredentials(anythingUserEmail, testPass)) ~> valuesPath ~> check {
                assert(status == StatusCodes.BadRequest, response.toString)
            }
        }

        "add a text value containing a standoff reference to another resource" in {
            val xmlStr =
                """<?xml version="1.0" encoding="UTF-8"?>
                    |<text>
                    |   This text links to another <a class="salsah-link" href="http://rdfh.ch/0001/another-thing">resource</a>.
                    |</text>
                """.stripMargin


            val params =
                s"""
                  |{
                  |    "res_id": "http://rdfh.ch/0001/a-thing",
                  |    "prop": "http://www.knora.org/ontology/0001/anything#hasText",
                  |    "richtext_value": {"xml": ${xmlStr.toJson.compactPrint}, "mapping_id": "$mappingIri"}
                  |}
                """.stripMargin

            Post("/v1/values", HttpEntity(ContentTypes.`application/json`, params)) ~> addCredentials(BasicHttpCredentials(anythingUserEmail, testPass)) ~> valuesPath ~> check {
                assert(status == StatusCodes.OK, response.toString)
                val responseJson: Map[String, JsValue] = responseAs[String].parseJson.asJsObject.fields

                // check for standoff link in value creation response
                assert(responseJson("value").asInstanceOf[JsObject].fields("xml").toString.contains("http://rdfh.ch/0001/another-thing"), "standoff link target is not contained in value creation response")

                val valueIri: IRI = responseJson("id").asInstanceOf[JsString].value
                textValueIri.set(valueIri)
            }
        }

        "change a text value containing a standoff reference to another resource" in {
            val xmlStr =
                """<?xml version="1.0" encoding="UTF-8"?>
                  |<text>
                  |   This new version of the text links to another <a class="salsah-link" href="http://rdfh.ch/0001/a-thing-with-text-values">resource</a>.
                  |</text>
                """.stripMargin

            val params =
                s"""
                  |{
                  |    "res_id": "http://rdfh.ch/0001/a-thing",
                  |    "prop": "http://www.knora.org/ontology/0001/anything#hasText",
                  |    "richtext_value": {"xml": ${xmlStr.toJson.compactPrint}, "mapping_id": "$mappingIri"}
                  |}
                """.stripMargin

            Put(s"/v1/values/${URLEncoder.encode(textValueIri.get, "UTF-8")}", HttpEntity(ContentTypes.`application/json`, params)) ~> addCredentials(BasicHttpCredentials(anythingUserEmail, testPass)) ~> valuesPath ~> check {
                assert(status == StatusCodes.OK, response.toString)
                val responseJson: Map[String, JsValue] = responseAs[String].parseJson.asJsObject.fields

                // check for standoff link in value creation response
                assert(responseJson("value").asInstanceOf[JsObject].fields("xml").toString.contains("http://rdfh.ch/0001/a-thing-with-text-values"), "standoff link target is not contained in value creation response")

                val valueIri: IRI = responseJson("id").asInstanceOf[JsString].value
                textValueIri.set(valueIri)
            }
        }

        "get the version history of a value" in {
            Get(s"/v1/values/history/${URLEncoder.encode("http://rdfh.ch/0001/a-thing", "UTF-8")}/${URLEncoder.encode("http://www.knora.org/ontology/0001/anything#hasText", "UTF-8")}/${URLEncoder.encode(textValueIri.get, "UTF-8")}") ~> addCredentials(BasicHttpCredentials(anythingUserEmail, testPass)) ~> valuesPath ~> check {
                assert(status == StatusCodes.OK, response.toString)

                val versionHistory: JsValue = AkkaHttpUtils.httpResponseToJson(response).fields("valueVersions")

                val (mostRecentVersion, originalVersion) = versionHistory match {
                    case JsArray(Vector(mostRecent, original)) => (mostRecent.asJsObject.fields, original.asJsObject.fields)
                }

                assert(mostRecentVersion("previousValue").asInstanceOf[JsString].value == originalVersion("valueObjectIri").asInstanceOf[JsString].value)
                assert(originalVersion("previousValue") == JsNull)
            }
        }

        "mark as deleted a text value containing a standoff reference to another resource" in {
            Delete(s"/v1/values/${URLEncoder.encode(textValueIri.get, "UTF-8")}?deleteComment=deleted%20for%20testing") ~> addCredentials(BasicHttpCredentials(anythingUserEmail, testPass)) ~> valuesPath ~> check {
                assert(status == StatusCodes.OK, response.toString)
            }
        }

        "add a link value to a resource" in {
            val params =
                """
                  |{
                  |    "res_id": "http://rdfh.ch/0001/a-thing",
                  |    "prop": "http://www.knora.org/ontology/0001/anything#hasOtherThing",
                  |    "link_value": "http://rdfh.ch/0001/another-thing"
                  |}
                """.stripMargin

            Post("/v1/values", HttpEntity(ContentTypes.`application/json`, params)) ~> addCredentials(BasicHttpCredentials(anythingUserEmail, testPass)) ~> valuesPath ~> check {
                assert(status == StatusCodes.OK, response.toString)
                val responseJson: Map[String, JsValue] = responseAs[String].parseJson.asJsObject.fields
                val valueIri: IRI = responseJson("id").asInstanceOf[JsString].value
                linkValueIri.set(valueIri)
            }
        }

        "mark a link value as deleted" in {
            Delete(s"/v1/values/${URLEncoder.encode(linkValueIri.get, "UTF-8")}?deleteComment=deleted%20for%20testing") ~> addCredentials(BasicHttpCredentials(anythingUserEmail, testPass)) ~> valuesPath ~> check {
                assert(status == StatusCodes.OK, response.toString)
            }
        }

        "add a link value with a comment to a resource" in {
            val params =
                s"""
                   |{
                   |    "res_id": "http://rdfh.ch/0001/a-thing",
                   |    "prop": "http://www.knora.org/ontology/0001/anything#hasOtherThing",
                   |    "link_value": "http://rdfh.ch/0001/another-thing",
                   |    "comment":"$boringComment"
                   |}
                """.stripMargin

            Post("/v1/values", HttpEntity(ContentTypes.`application/json`, params)) ~> addCredentials(BasicHttpCredentials(anythingUserEmail, testPass)) ~> valuesPath ~> check {
                assert(status == StatusCodes.OK, response.toString)
                val responseJson: Map[String, JsValue] = responseAs[String].parseJson.asJsObject.fields
                val valueIri: IRI = responseJson("id").asInstanceOf[JsString].value
                linkValueIri.set(valueIri)
            }
        }

        "get a link value with a comment" in {
            Get(s"/v1/links/${URLEncoder.encode("http://rdfh.ch/0001/a-thing", "UTF-8")}/${URLEncoder.encode("http://www.knora.org/ontology/0001/anything#hasOtherThing", "UTF-8")}/${URLEncoder.encode("http://rdfh.ch/0001/another-thing", "UTF-8")}") ~> addCredentials(BasicHttpCredentials(anythingUserEmail, testPass)) ~> valuesPath ~> check {
                assert(status == StatusCodes.OK, response.toString)

                val responseObj = AkkaHttpUtils.httpResponseToJson(response).fields
                val comment = responseObj("comment").asInstanceOf[JsString].value
                val linkValue = responseObj("value").asJsObject.fields

                assert(
                    linkValue("subjectIri").asInstanceOf[JsString].value == "http://rdfh.ch/0001/a-thing" &&
                        linkValue("predicateIri").asInstanceOf[JsString].value == "http://www.knora.org/ontology/0001/anything#hasOtherThing" &&
                        linkValue("objectIri").asInstanceOf[JsString].value == "http://rdfh.ch/0001/another-thing" &&
                        linkValue("referenceCount").asInstanceOf[JsNumber].value.toInt == 1 &&
                        comment == boringComment
                )
            }
        }
        "add a text value with language to a resource" in {
            val params =
                """
                  |{
                  |    "res_id": "http://rdfh.ch/0001/a-thing-with-text-valuesLanguage",
                  |    "prop": "http://www.knora.org/ontology/0001/anything#hasText",
                  |    "richtext_value": {"utf8str":"Guten Tag", "language": "de"}
                  |}
                """.stripMargin

            Post("/v1/values", HttpEntity(ContentTypes.`application/json`, params)) ~> addCredentials(BasicHttpCredentials(anythingUserEmail, testPass)) ~> valuesPath ~> check {
                assert(status == StatusCodes.OK, response.toString)
                val responseJson: Map[String, JsValue] = responseAs[String].parseJson.asJsObject.fields
                assert(responseJson("value").asInstanceOf[JsObject].fields("utf8str").toString.contains("Guten Tag"))
                assert(responseJson("value").asInstanceOf[JsObject].fields("language").toString.contains("de"))
                val valueIri: IRI = responseJson("id").asInstanceOf[JsString].value
                textValueWithLangIri.set(valueIri)
            }
        }

        "change the previous text value with German language to Persian" in {


            val params =
                s"""
                   |{
                   |    "res_id": "http://rdfh.ch/0001/a-thing-with-text-valuesLanguage",
                   |    "prop": "http://www.knora.org/ontology/0001/anything#hasText",
                   |    "richtext_value": {"utf8str": "Salam", "language": "fa"}
                   |}
                """.stripMargin

            Put(s"/v1/values/${URLEncoder.encode(textValueWithLangIri.get, "UTF-8")}", HttpEntity(ContentTypes.`application/json`, params)) ~> addCredentials(BasicHttpCredentials(anythingUserEmail, testPass)) ~> valuesPath ~> check {
                assert(status == StatusCodes.OK, response.toString)
                val responseJson: Map[String, JsValue] = responseAs[String].parseJson.asJsObject.fields
                assert(responseJson("value").asInstanceOf[JsObject].fields("utf8str").toString.contains("Salam"))
                assert(responseJson("value").asInstanceOf[JsObject].fields("language").toString.contains("fa"))

                val valueIri: IRI = responseJson("id").asInstanceOf[JsString].value

                textValueWithLangIri.set(valueIri)
            }
        }
    }
}<|MERGE_RESOLUTION|>--- conflicted
+++ resolved
@@ -25,26 +25,19 @@
 import akka.http.scaladsl.model.headers.BasicHttpCredentials
 import akka.http.scaladsl.model.{ContentTypes, HttpEntity, StatusCodes}
 import akka.http.scaladsl.testkit.RouteTestTimeout
-import akka.util.Timeout
 import org.knora.webapi._
 import org.knora.webapi.messages.store.triplestoremessages.RdfDataObject
 import org.knora.webapi.messages.v1.responder.valuemessages.ApiValueV1JsonProtocol._
-<<<<<<< HEAD
-import org.knora.webapi.responders._
-=======
->>>>>>> d0dbe6f1
 import org.knora.webapi.routing.v1.ValuesRouteV1
 import org.knora.webapi.util.{AkkaHttpUtils, MutableTestIri}
 import spray.json._
-
-import scala.concurrent.duration._
 
 /**
   * Tests the values route.
   */
 class ValuesV1R2RSpec extends R2RSpec {
 
-    override def testConfigSource =
+    override def testConfigSource: String =
         """
          # akka.loglevel = "DEBUG"
          # akka.stdout-loglevel = "DEBUG"
@@ -52,9 +45,7 @@
 
     private val valuesPath = ValuesRouteV1.knoraApiPath(system, settings, log)
 
-    private val incunabulaUser = SharedTestDataADM.incunabulaProjectAdminUser
-
-    implicit def default(implicit system: ActorSystem) = RouteTestTimeout(settings.defaultTimeout)
+    implicit def default(implicit system: ActorSystem): RouteTestTimeout = RouteTestTimeout(settings.defaultTimeout)
 
     private val integerValueIri = new MutableTestIri
     private val textValueIri = new MutableTestIri
