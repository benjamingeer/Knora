--- conflicted
+++ resolved
@@ -27,11 +27,6 @@
 import akka.http.scaladsl.model.MediaRange
 import akka.http.scaladsl.model.headers.Accept
 import akka.http.scaladsl.testkit.RouteTestTimeout
-<<<<<<< HEAD
-import akka.pattern._
-import akka.util.Timeout
-=======
->>>>>>> d0dbe6f1
 import org.knora.webapi._
 import org.knora.webapi.e2e.v2.ResponseCheckerR2RV2.compareJSONLDForResourcesResponse
 import org.knora.webapi.messages.store.triplestoremessages.RdfDataObject
@@ -62,7 +57,6 @@
 
     private val password = "test"
 
-<<<<<<< HEAD
     // If true, writes all API responses to test data files. If false, compares the API responses to the existing test data files.
     private val writeTestDataFiles = false
 
@@ -83,11 +77,7 @@
         }
     }
 
-    private val rdfDataObjects = List(
-=======
     override lazy val rdfDataObjects: List[RdfDataObject] = List(
->>>>>>> d0dbe6f1
-
         RdfDataObject(path = "_test_data/all_data/incunabula-data.ttl", name = "http://www.knora.org/data/0803/incunabula"),
         RdfDataObject(path = "_test_data/demo_data/images-demo-data.ttl", name = "http://www.knora.org/data/00FF/images"),
         RdfDataObject(path = "_test_data/all_data/anything-data.ttl", name = "http://www.knora.org/data/0001/anything")
