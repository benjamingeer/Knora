package org.knora.webapi.e2e.v2

import akka.actor.ActorSystem
import akka.http.scaladsl.model._
import akka.http.scaladsl.model.headers.Accept
import akka.http.scaladsl.model.headers.BasicHttpCredentials
import akka.http.scaladsl.testkit.RouteTestTimeout
import dsp.constants.SalsahGui
import dsp.errors.AssertionException
import dsp.valueobjects.LangString
import dsp.valueobjects.LanguageCode
import org.knora.webapi._
import org.knora.webapi.e2e.ClientTestDataCollector
import org.knora.webapi.e2e.TestDataFileContent
import org.knora.webapi.e2e.TestDataFilePath
import org.knora.webapi.http.directives.DSPApiDirectives
import org.knora.webapi.messages.IriConversions._
import org.knora.webapi.messages.OntologyConstants
import org.knora.webapi.messages.SmartIri
import org.knora.webapi.messages.StringFormatter
import org.knora.webapi.messages.store.triplestoremessages.RdfDataObject
import org.knora.webapi.messages.util.rdf._
import org.knora.webapi.messages.v2.responder.ontologymessages.Cardinality
import org.knora.webapi.messages.v2.responder.ontologymessages.InputOntologyV2
import org.knora.webapi.messages.v2.responder.ontologymessages.TestResponseParsingModeV2
import org.knora.webapi.models._
import org.knora.webapi.routing.v2.OntologiesRouteV2
import org.knora.webapi.routing.v2.ResourcesRouteV2
import org.knora.webapi.sharedtestdata.SharedOntologyTestDataADM
import org.knora.webapi.sharedtestdata.SharedTestDataADM
import org.knora.webapi.util._
import spray.json._

import java.net.URLEncoder
import java.nio.file.Files
import java.nio.file.Path
import java.nio.file.Paths
import java.time.Instant
import scala.concurrent.ExecutionContextExecutor

object OntologyV2R2RSpec {
  private val anythingUserProfile = SharedTestDataADM.anythingAdminUser
  private val anythingUsername    = anythingUserProfile.email

  private val superUserProfile = SharedTestDataADM.superUser
  private val superUsername    = superUserProfile.email

  private val password = SharedTestDataADM.testPass
}

/**
 * End-to-end test specification for API v2 ontology routes.
 */
class OntologyV2R2RSpec extends R2RSpec {

  import OntologyV2R2RSpec._

  override def testConfigSource: String =
    """
      |# akka.loglevel = "DEBUG"
      |# akka.stdout-loglevel = "DEBUG"
        """.stripMargin

  private implicit val stringFormatter: StringFormatter = StringFormatter.getGeneralInstance

  private val ontologiesPath = DSPApiDirectives.handleErrors(system)(new OntologiesRouteV2(routeData).knoraApiPath)
  private val resourcesPath  = DSPApiDirectives.handleErrors(system)(new ResourcesRouteV2(routeData).knoraApiPath)

  implicit def default(implicit system: ActorSystem): RouteTestTimeout = RouteTestTimeout(settings.defaultTimeout)

  implicit val ec: ExecutionContextExecutor = system.dispatcher

  // !!!!!!!!!!!!!!!!!!!!!!!!!!!!!!!!!!!!!!!!!!!!!!!!!!!!!!!!!!!!!!!!!!!!!!!!!!!!!!!!!!!!!!!!!!!!!!!!!!!!!!!!!!
  // If true, the existing expected response files are overwritten with the HTTP GET responses from the server.
  // If false, the responses from the server are compared to the contents fo the expected response files.
  // !!!!!!!!!!!!!!!!!!!!!!!!!!!!!!!!!!!!!!!!!!!!!!!!!!!!!!!!!!!!!!!!!!!!!!!!!!!!!!!!!!!!!!!!!!!!!!!!!!!!!!!!!!
  private val writeTestDataFiles = false

  override lazy val rdfDataObjects = List(
    RdfDataObject(
      path = "test_data/ontologies/example-box.ttl",
      name = "http://www.knora.org/ontology/shared/example-box"
    ),
    RdfDataObject(path = "test_data/ontologies/minimal-onto.ttl", name = "http://www.knora.org/ontology/0001/minimal"),
    RdfDataObject(
      path = "test_data/ontologies/freetest-onto.ttl",
      name = "http://www.knora.org/ontology/0001/freetest"
    ),
    RdfDataObject(path = "test_data/all_data/freetest-data.ttl", name = "http://www.knora.org/data/0001/freetest"),
    RdfDataObject(
      path = "test_data/ontologies/anything-onto.ttl",
      name = "http://www.knora.org/ontology/0001/anything"
    ),
    RdfDataObject(path = "test_data/all_data/anything-data.ttl", name = "http://www.knora.org/data/0001/anything")
  )

  // Directory path for generated client test data
  private val clientTestDataPath: Seq[String] = Seq("v2", "ontologies")

  // an instance of ClientTestDataCollector
  private val clientTestDataCollector = new ClientTestDataCollector(settings)

  // Collects client test data
  // TODO: redefine below method somewhere else if can be reused over other test files
  private def CollectClientTestData(fileName: String, fileContent: String): Unit =
    clientTestDataCollector.addFile(
      TestDataFileContent(
        filePath = TestDataFilePath(
          directoryPath = clientTestDataPath,
          filename = fileName,
          fileExtension = "json"
        ),
        text = fileContent
      )
    )

  /**
   * Represents an HTTP GET test that requests ontology information.
   *
   * @param urlPath                     the URL path to be used in the request.
   * @param fileBasename                the basename of the test data file containing the expected response.
   * @param maybeClientTestDataBasename the basename of the client test data file, if any, to be collected by
   *                                    [[org.knora.webapi.e2e.ClientTestDataCollector]].
   * @param disableWrite                if true, this [[HttpGetTest]] will not write the expected response file when `writeFile` is called.
   *                                    This is useful if two tests share the same file.
   */
  private case class HttpGetTest(
    urlPath: String,
    fileBasename: String,
    maybeClientTestDataBasename: Option[String] = None,
    disableWrite: Boolean = false
  ) {
    def makeFile(mediaType: MediaType.NonBinary): Path = {
      val fileSuffix = mediaType.fileExtensions.head
      Paths.get("..", "test_data", "ontologyR2RV2", s"$fileBasename.$fileSuffix")
    }

    /**
     * Writes the expected response file.
     *
     * @param responseStr the contents of the file to be written.
     * @param mediaType   the media type of the response.
     */
    def writeFile(responseStr: String, mediaType: MediaType.NonBinary): Unit =
      if (!disableWrite) {
        val fileSuffix    = mediaType.fileExtensions.head
        val newOutputFile = Paths.get("..", "test_data", "ontologyR2RV2", s"$fileBasename.$fileSuffix")

        Files.createDirectories(newOutputFile.getParent)
        FileUtil.writeTextFile(newOutputFile, responseStr)
      }

    /**
     * If `maybeClientTestDataBasename` is defined, stores the response string in [[org.knora.webapi.e2e.ClientTestDataCollector]].
     */
    def storeClientTestData(responseStr: String): Unit =
      maybeClientTestDataBasename match {
        case Some(clientTestDataBasename) =>
          CollectClientTestData(clientTestDataBasename, responseStr)

        case None => ()
      }

    /**
     * Reads the expected response file.
     *
     * @param mediaType the media type of the response.
     * @return the contents of the file.
     */
    def readFile(mediaType: MediaType.NonBinary): String =
      FileUtil.readTextFile(makeFile(mediaType))
  }

  // URL-encoded IRIs for use as URL segments in HTTP GET tests.
  private val anythingProjectSegment   = URLEncoder.encode(SharedTestDataADM.ANYTHING_PROJECT_IRI, "UTF-8")
  private val incunabulaProjectSegment = URLEncoder.encode(SharedTestDataADM.INCUNABULA_PROJECT_IRI, "UTF-8")
  private val beolProjectSegment       = URLEncoder.encode(SharedTestDataADM.BEOL_PROJECT_IRI, "UTF-8")
  private val knoraApiSimpleOntologySegment =
    URLEncoder.encode(OntologyConstants.KnoraApiV2Simple.KnoraApiOntologyIri, "UTF-8")
  private val knoraApiWithValueObjectsOntologySegment =
    URLEncoder.encode(OntologyConstants.KnoraApiV2Complex.KnoraApiOntologyIri, "UTF-8")
  private val incunabulaOntologySimpleSegment =
    URLEncoder.encode("http://0.0.0.0:3333/ontology/0803/incunabula/simple/v2", "UTF-8")
  private val incunabulaOntologyWithValueObjectsSegment =
    URLEncoder.encode("http://0.0.0.0:3333/ontology/0803/incunabula/v2", "UTF-8")
  private val knoraApiDateSegment = URLEncoder.encode("http://api.knora.org/ontology/knora-api/simple/v2#Date", "UTF-8")
  private val knoraApiDateValueSegment =
    URLEncoder.encode("http://api.knora.org/ontology/knora-api/v2#DateValue", "UTF-8")
  private val knoraApiSimpleHasColorSegment =
    URLEncoder.encode("http://api.knora.org/ontology/knora-api/simple/v2#hasColor", "UTF-8")
  private val knoraApiWithValueObjectsHasColorSegment =
    URLEncoder.encode("http://api.knora.org/ontology/knora-api/v2#hasColor", "UTF-8")
  private val incunabulaSimplePubdateSegment =
    URLEncoder.encode("http://0.0.0.0:3333/ontology/0803/incunabula/simple/v2#pubdate", "UTF-8")
  private val incunabulaWithValueObjectsPubDateSegment =
    URLEncoder.encode("http://0.0.0.0:3333/ontology/0803/incunabula/v2#pubdate", "UTF-8")
  private val incunabulaWithValueObjectsPageSegment =
    URLEncoder.encode("http://0.0.0.0:3333/ontology/0803/incunabula/v2#page", "UTF-8")
  private val incunabulaWithValueObjectsBookSegment =
    URLEncoder.encode("http://0.0.0.0:3333/ontology/0803/incunabula/v2#book", "UTF-8")
  private val boxOntologyWithValueObjectsSegment =
    URLEncoder.encode("http://api.knora.org/ontology/shared/example-box/v2", "UTF-8")
  private val minimalOntologyWithValueObjects =
    URLEncoder.encode("http://0.0.0.0:3333/ontology/0001/minimal/v2", "UTF-8")
  private val anythingOntologyWithValueObjects =
    URLEncoder.encode("http://0.0.0.0:3333/ontology/0001/anything/v2", "UTF-8")
  private val anythingThingWithAllLanguages =
    URLEncoder.encode(SharedOntologyTestDataADM.ANYTHING_THING_RESOURCE_CLASS_LocalHost, "UTF-8")
  private val imagesBild = URLEncoder.encode(SharedOntologyTestDataADM.IMAGES_BILD_RESOURCE_CLASS_LocalHost, "UTF-8")
  private val incunabulaBook =
    URLEncoder.encode(SharedOntologyTestDataADM.INCUNABULA_BOOK_RESOURCE_CLASS_LocalHost, "UTF-8")
  private val incunabulaPage =
    URLEncoder.encode(SharedOntologyTestDataADM.INCUNABULA_PAGE_RESOURCE_CLASS_LocalHost, "UTF-8")
  private val anythingHasListItem =
    URLEncoder.encode(SharedOntologyTestDataADM.ANYTHING_HasListItem_PROPERTY_LocalHost, "UTF-8")
  private val anythingHasDate =
    URLEncoder.encode(SharedOntologyTestDataADM.ANYTHING_HasDate_PROPERTY_LocalHost, "UTF-8")
  private val imagesTitel = URLEncoder.encode(SharedOntologyTestDataADM.IMAGES_TITEL_PROPERTY_LocalHost, "UTF-8")
  private val incunabulaPartOf =
    URLEncoder.encode(SharedOntologyTestDataADM.INCUNABULA_PartOf_Property_LocalHost, "UTF-8")

  private val anythingOntoLocalhostIri = SharedOntologyTestDataADM.ANYTHING_ONTOLOGY_IRI_LocalHost
  private val hasOtherNothingIri       = anythingOntoLocalhostIri + "#hasOtherNothing"
  private val hasOtherNothingValueIri  = anythingOntoLocalhostIri + "#hasOtherNothingValue"

  // The URLs and expected response files for each HTTP GET test.
  private val httpGetTests = Seq(
    HttpGetTest(
      urlPath = "/v2/ontologies/metadata",
      fileBasename = "allOntologyMetadata",
      maybeClientTestDataBasename = Some("all-ontology-metadata-response")
    ),
    HttpGetTest(
      urlPath = s"/v2/ontologies/metadata/$anythingProjectSegment",
      fileBasename = "anythingOntologyMetadata",
      maybeClientTestDataBasename = Some("get-ontologies-project-anything-response")
    ),
    HttpGetTest(
      urlPath = s"/v2/ontologies/metadata/$incunabulaProjectSegment",
      fileBasename = "incunabulaOntologyMetadata",
      maybeClientTestDataBasename = Some("get-ontologies-project-incunabula-response")
    ),
    HttpGetTest(
      urlPath = s"/v2/ontologies/metadata/$beolProjectSegment",
      fileBasename = "beolOntologyMetadata",
      maybeClientTestDataBasename = Some("get-ontologies-project-beol-response")
    ),
    HttpGetTest(
      urlPath = s"/v2/ontologies/allentities/$knoraApiSimpleOntologySegment",
      fileBasename = "knoraApiOntologySimple"
    ),
    HttpGetTest(
      urlPath = "/ontology/knora-api/simple/v2",
      fileBasename = "knoraApiOntologySimple",
      disableWrite = true
    ),
    HttpGetTest(
      urlPath = s"/v2/ontologies/allentities/$knoraApiWithValueObjectsOntologySegment",
      fileBasename = "knoraApiOntologyWithValueObjects",
      maybeClientTestDataBasename = Some("knora-api-ontology")
    ),
    HttpGetTest(
      urlPath = "/ontology/knora-api/v2",
      fileBasename = "knoraApiOntologyWithValueObjects",
      disableWrite = true
    ),
    HttpGetTest(urlPath = "/ontology/salsah-gui/v2", fileBasename = "salsahGuiOntology"),
    HttpGetTest(urlPath = "/ontology/standoff/v2", fileBasename = "standoffOntologyWithValueObjects"),
    HttpGetTest(
      urlPath = s"/v2/ontologies/allentities/$incunabulaOntologySimpleSegment",
      fileBasename = "incunabulaOntologySimple"
    ),
    HttpGetTest(
      urlPath = s"/v2/ontologies/allentities/$incunabulaOntologyWithValueObjectsSegment",
      fileBasename = "incunabulaOntologyWithValueObjects",
      maybeClientTestDataBasename = Some("incunabula-ontology")
    ),
    HttpGetTest(urlPath = s"/v2/ontologies/classes/$knoraApiDateSegment", fileBasename = "knoraApiDate"),
    HttpGetTest(urlPath = s"/v2/ontologies/classes/$knoraApiDateValueSegment", fileBasename = "knoraApiDateValue"),
    HttpGetTest(
      urlPath = s"/v2/ontologies/properties/$knoraApiSimpleHasColorSegment",
      fileBasename = "knoraApiSimpleHasColor"
    ),
    HttpGetTest(
      urlPath = s"/v2/ontologies/properties/$knoraApiWithValueObjectsHasColorSegment",
      fileBasename = "knoraApiWithValueObjectsHasColor"
    ),
    HttpGetTest(
      urlPath = s"/v2/ontologies/properties/$incunabulaSimplePubdateSegment",
      fileBasename = "incunabulaSimplePubDate"
    ),
    HttpGetTest(
      urlPath = s"/v2/ontologies/properties/$incunabulaWithValueObjectsPubDateSegment",
      fileBasename = "incunabulaWithValueObjectsPubDate"
    ),
    HttpGetTest(
      urlPath = s"/v2/ontologies/classes/$incunabulaWithValueObjectsPageSegment/$incunabulaWithValueObjectsBookSegment",
      fileBasename = "incunabulaPageAndBookWithValueObjects"
    ),
    HttpGetTest(
      urlPath = s"/v2/ontologies/allentities/$boxOntologyWithValueObjectsSegment",
      fileBasename = "boxOntologyWithValueObjects"
    ),
    HttpGetTest(
      urlPath = s"/v2/ontologies/allentities/$minimalOntologyWithValueObjects",
      fileBasename = "minimalOntologyWithValueObjects",
      maybeClientTestDataBasename = Some("minimal-ontology")
    ),
    HttpGetTest(
      urlPath = s"/v2/ontologies/allentities/$anythingOntologyWithValueObjects",
      fileBasename = "anythingOntologyWithValueObjects",
      maybeClientTestDataBasename = Some("anything-ontology")
    ),
    HttpGetTest(
      urlPath = s"/v2/ontologies/classes/$anythingThingWithAllLanguages?allLanguages=true",
      fileBasename = "anythingThingWithAllLanguages",
      maybeClientTestDataBasename = Some("get-class-anything-thing-with-allLanguages-response")
    ),
    HttpGetTest(
      urlPath = s"/v2/ontologies/classes/$imagesBild",
      fileBasename = "imagesBild",
      maybeClientTestDataBasename = Some("get-class-image-bild-response")
    ),
    HttpGetTest(
      urlPath = s"/v2/ontologies/classes/$incunabulaBook",
      fileBasename = "incunabulaBook",
      maybeClientTestDataBasename = Some("get-class-incunabula-book-response")
    ),
    HttpGetTest(
      urlPath = s"/v2/ontologies/classes/$incunabulaPage",
      fileBasename = "incunabulaPage",
      maybeClientTestDataBasename = Some("get-class-incunabula-page-response")
    ),
    HttpGetTest(
      urlPath = s"/v2/ontologies/properties/$anythingHasListItem",
      fileBasename = "anythingHasListItem",
      maybeClientTestDataBasename = Some("get-property-listValue-response")
    ),
    HttpGetTest(
      urlPath = s"/v2/ontologies/properties/$anythingHasDate",
      fileBasename = "anythingHasDate",
      maybeClientTestDataBasename = Some("get-property-DateValue-response")
    ),
    HttpGetTest(
      urlPath = s"/v2/ontologies/properties/$imagesTitel",
      fileBasename = "imagesTitel",
      maybeClientTestDataBasename = Some("get-property-textValue-response")
    ),
    HttpGetTest(
      urlPath = s"/v2/ontologies/properties/$incunabulaPartOf",
      fileBasename = "incunabulaPartOf",
      maybeClientTestDataBasename = Some("get-property-linkvalue-response")
    )
  )

  // The media types that will be used in HTTP Accept headers in HTTP GET tests.
  private val mediaTypesForGetTests = Seq(
    RdfMediaTypes.`application/ld+json`,
    RdfMediaTypes.`text/turtle`,
    RdfMediaTypes.`application/rdf+xml`
  )

  private val fooIri                  = new MutableTestIri
  private val barIri                  = new MutableTestIri
  private var fooLastModDate: Instant = Instant.now
  private var barLastModDate: Instant = Instant.now

  private var anythingLastModDate: Instant = Instant.parse("2017-12-19T15:23:42.166Z")
  private var freetestLastModDate: Instant = Instant.parse("2012-12-12T12:12:12.12Z")

  private val uselessIri                  = new MutableTestIri
  private var uselessLastModDate: Instant = Instant.now

  private def getPropertyIrisFromResourceClassResponse(responseJsonDoc: JsonLDDocument): Set[SmartIri] = {
    val classDef = responseJsonDoc.body.requireArray("@graph").value.head.asInstanceOf[JsonLDObject]

    classDef
      .value(OntologyConstants.Rdfs.SubClassOf)
      .asInstanceOf[JsonLDArray]
      .value
      .collect {
        case obj: JsonLDObject if !obj.isIri =>
          obj.requireIriInObject(OntologyConstants.Owl.OnProperty, stringFormatter.toSmartIriWithErr)
      }
      .toSet
  }

  "The Ontologies v2 Endpoint" should {

    "serve ontology data in different formats" in {
      // Iterate over the HTTP GET tests.
      for (httpGetTest <- httpGetTests) {

        // Do each test with each media type.
        for (mediaType <- mediaTypesForGetTests) {

          Get(httpGetTest.urlPath).addHeader(Accept(mediaType)) ~> ontologiesPath ~> check {
            val responseStr: String = responseAs[String]
            assert(response.status == StatusCodes.OK, responseStr)

            // Are we writing expected response files?
            if (writeTestDataFiles) {
              // Yes. But only write RDF/XML files if they're semantically different from the ones that we already
              // have, to avoid writing new files into Git that differ only in their blank node IDs.

              mediaType match {
                case RdfMediaTypes.`application/rdf+xml` =>
                  val existingFile: Path = httpGetTest.makeFile(mediaType)

                  if (Files.exists(existingFile)) {
                    val parsedResponse: RdfModel     = parseRdfXml(responseStr)
                    val parsedExistingFile: RdfModel = parseRdfXml(httpGetTest.readFile(mediaType))

                    if (parsedResponse != parsedExistingFile) {
                      httpGetTest.writeFile(responseStr, mediaType)
                    }
                  } else {
                    httpGetTest.writeFile(responseStr, mediaType)
                  }

                case _ =>
                  httpGetTest.writeFile(responseStr, mediaType)
              }
            } else {
              // No. Compare the received response with the expected response.
              mediaType match {
                case RdfMediaTypes.`application/ld+json` =>
                  assert(JsonParser(responseStr) == JsonParser(httpGetTest.readFile(mediaType)))

                case RdfMediaTypes.`text/turtle` =>
                  assert(parseTurtle(responseStr) == parseTurtle(httpGetTest.readFile(mediaType)))

                case RdfMediaTypes.`application/rdf+xml` =>
                  assert(parseRdfXml(responseStr) == parseRdfXml(httpGetTest.readFile(mediaType)))

                case _ => throw AssertionException(s"Unsupported media type for test: $mediaType")
              }
            }

            // If necessary, store the JSON-LD response as client test data.
            if (mediaType == RdfMediaTypes.`application/ld+json`) {
              httpGetTest.storeClientTestData(responseStr)
            }
          }
        }
      }
    }

    "not allow the user to request the knora-base ontology" in {
      Get(
        "/v2/ontologies/allentities/http%3A%2F%2Fapi.knora.org%2Fontology%2Fknora-base%2Fv2"
      ) ~> ontologiesPath ~> check {
        val responseStr: String = responseAs[String]
        assert(response.status == StatusCodes.BadRequest, responseStr)
      }
    }

    "not allow the user to request the knora-admin ontology" in {
      Get(
        "/v2/ontologies/allentities/http%3A%2F%2Fapi.knora.org%2Fontology%2Fknora-admin%2Fv2"
      ) ~> ontologiesPath ~> check {
        val responseStr: String = responseAs[String]
        assert(response.status == StatusCodes.BadRequest, responseStr)
      }
    }

    "create an empty ontology called 'foo' with a project code" in {
      val label = "The foo ontology"

      val params =
        s"""{
           |    "knora-api:ontologyName": "foo",
           |    "knora-api:attachedToProject": {
           |      "@id": "${SharedTestDataADM.ANYTHING_PROJECT_IRI}"
           |    },
           |    "rdfs:label": "$label",
           |    "@context": {
           |        "rdfs": "http://www.w3.org/2000/01/rdf-schema#",
           |        "knora-api": "http://api.knora.org/ontology/knora-api/v2#"
           |    }
           |}""".stripMargin

      CollectClientTestData("create-empty-foo-ontology-request", params)

      Post("/v2/ontologies", HttpEntity(RdfMediaTypes.`application/ld+json`, params)) ~> addCredentials(
        BasicHttpCredentials(anythingUsername, password)
      ) ~> ontologiesPath ~> check {
        val responseStr = responseAs[String]
        assert(status == StatusCodes.OK, responseStr)
        val responseJsonDoc = JsonLDUtil.parseJsonLD(responseStr)
        val metadata        = responseJsonDoc.body
        val ontologyIri     = metadata.value("@id").asInstanceOf[JsonLDString].value
        assert(ontologyIri == "http://0.0.0.0:3333/ontology/0001/foo/v2")
        fooIri.set(ontologyIri)
        assert(metadata.value(OntologyConstants.Rdfs.Label) == JsonLDString(label))

        val lastModDate = metadata.requireDatatypeValueInObject(
          key = OntologyConstants.KnoraApiV2Complex.LastModificationDate,
          expectedDatatype = OntologyConstants.Xsd.DateTimeStamp.toSmartIri,
          validationFun = stringFormatter.xsdDateTimeStampToInstant
        )

        fooLastModDate = lastModDate

        CollectClientTestData("create-empty-foo-ontology-response", responseStr)
      }
    }

    "create an empty ontology called 'bar' with a comment" in {
      val label   = "The bar ontology"
      val comment = "some comment"

      val params =
        s"""{
           |    "knora-api:ontologyName": "bar",
           |    "knora-api:attachedToProject": {
           |      "@id": "${SharedTestDataADM.ANYTHING_PROJECT_IRI}"
           |    },
           |    "rdfs:label": "$label",
           |    "rdfs:comment": "$comment",
           |    "@context": {
           |        "rdfs": "http://www.w3.org/2000/01/rdf-schema#",
           |        "knora-api": "http://api.knora.org/ontology/knora-api/v2#"
           |    }
           |}""".stripMargin

      CollectClientTestData("create-ontology-with-comment-request", params)

      Post("/v2/ontologies", HttpEntity(RdfMediaTypes.`application/ld+json`, params)) ~> addCredentials(
        BasicHttpCredentials(anythingUsername, password)
      ) ~> ontologiesPath ~> check {
        val responseStr = responseAs[String]
        assert(status == StatusCodes.OK, responseStr)
        val responseJsonDoc = JsonLDUtil.parseJsonLD(responseStr)
        val metadata        = responseJsonDoc.body
        val ontologyIri     = metadata.value("@id").asInstanceOf[JsonLDString].value
        assert(ontologyIri == "http://0.0.0.0:3333/ontology/0001/bar/v2")
        assert(
          metadata.value(OntologyConstants.Rdfs.Comment) == JsonLDString(
            stringFormatter.fromSparqlEncodedString(comment)
          )
        )
        barIri.set(ontologyIri)
        val lastModDate = metadata.requireDatatypeValueInObject(
          key = OntologyConstants.KnoraApiV2Complex.LastModificationDate,
          expectedDatatype = OntologyConstants.Xsd.DateTimeStamp.toSmartIri,
          validationFun = stringFormatter.xsdDateTimeStampToInstant
        )
        barLastModDate = lastModDate

        CollectClientTestData("create-ontology-with-comment-response", responseStr)
      }
    }

    "create an empty ontology called 'test' with a comment that has a special character" in {
      val label   = "The test ontology"
      val comment = "some \\\"test\\\" comment"

      val params =
        s"""{
           |    "knora-api:ontologyName": "test",
           |    "knora-api:attachedToProject": {
           |      "@id": "${SharedTestDataADM.ANYTHING_PROJECT_IRI}"
           |    },
           |    "rdfs:label": "$label",
           |    "rdfs:comment": "$comment",
           |    "@context": {
           |        "rdfs": "http://www.w3.org/2000/01/rdf-schema#",
           |        "knora-api": "http://api.knora.org/ontology/knora-api/v2#"
           |    }
           |}""".stripMargin

      Post("/v2/ontologies", HttpEntity(RdfMediaTypes.`application/ld+json`, params)) ~> addCredentials(
        BasicHttpCredentials(anythingUsername, password)
      ) ~> ontologiesPath ~> check {
        val responseStr = responseAs[String]
        assert(status == StatusCodes.OK, responseStr)
        val responseJsonDoc = JsonLDUtil.parseJsonLD(responseStr)
        val metadata        = responseJsonDoc.body
        val ontologyIri     = metadata.value("@id").asInstanceOf[JsonLDString].value
        assert(ontologyIri == "http://0.0.0.0:3333/ontology/0001/test/v2")
        assert(
          metadata.value(OntologyConstants.Rdfs.Comment) == JsonLDString(
            stringFormatter.fromSparqlEncodedString(comment)
          )
        )
      }
    }

    "change the metadata of 'foo'" in {
      val newLabel   = "The modified foo ontology"
      val newComment = "new comment"

      val params =
        s"""{
           |  "@id": "${fooIri.get}",
           |  "rdfs:label": "$newLabel",
           |  "rdfs:comment": "$newComment",
           |  "knora-api:lastModificationDate": {
           |    "@type" : "xsd:dateTimeStamp",
           |    "@value" : "$fooLastModDate"
           |  },
           |  "@context": {
           |    "xsd" :  "http://www.w3.org/2001/XMLSchema#",
           |    "rdfs" : "http://www.w3.org/2000/01/rdf-schema#",
           |    "knora-api" : "http://api.knora.org/ontology/knora-api/v2#"
           |  }
           |}""".stripMargin

      CollectClientTestData("update-ontology-metadata-request", params)

      Put("/v2/ontologies/metadata", HttpEntity(RdfMediaTypes.`application/ld+json`, params)) ~> addCredentials(
        BasicHttpCredentials(anythingUsername, password)
      ) ~> ontologiesPath ~> check {
        assert(status == StatusCodes.OK, response.toString)
        val responseJsonDoc = responseToJsonLDDocument(response)
        val metadata        = responseJsonDoc.body
        val ontologyIri     = metadata.value("@id").asInstanceOf[JsonLDString].value
        assert(ontologyIri == fooIri.get)
        assert(metadata.value(OntologyConstants.Rdfs.Label) == JsonLDString(newLabel))
        assert(metadata.value(OntologyConstants.Rdfs.Comment) == JsonLDString(newComment))

        val lastModDate = metadata.requireDatatypeValueInObject(
          key = OntologyConstants.KnoraApiV2Complex.LastModificationDate,
          expectedDatatype = OntologyConstants.Xsd.DateTimeStamp.toSmartIri,
          validationFun = stringFormatter.xsdDateTimeStampToInstant
        )

        assert(lastModDate.isAfter(fooLastModDate))
        fooLastModDate = lastModDate
      }
    }

    "change the metadata of 'bar' ontology giving a comment containing a special character" in {
      val newComment = "a \\\"new\\\" comment"

      val params =
        s"""{
           |  "@id": "${barIri.get}",
           |  "rdfs:comment": "$newComment",
           |  "knora-api:lastModificationDate": {
           |    "@type" : "xsd:dateTimeStamp",
           |    "@value" : "$barLastModDate"
           |  },
           |  "@context": {
           |    "xsd" :  "http://www.w3.org/2001/XMLSchema#",
           |    "rdfs" : "http://www.w3.org/2000/01/rdf-schema#",
           |    "knora-api" : "http://api.knora.org/ontology/knora-api/v2#"
           |  }
           |}""".stripMargin

      Put("/v2/ontologies/metadata", HttpEntity(RdfMediaTypes.`application/ld+json`, params)) ~> addCredentials(
        BasicHttpCredentials(anythingUsername, password)
      ) ~> ontologiesPath ~> check {
        assert(status == StatusCodes.OK, response.toString)
        val responseJsonDoc = responseToJsonLDDocument(response)
        val metadata        = responseJsonDoc.body
        val ontologyIri     = metadata.value("@id").asInstanceOf[JsonLDString].value
        assert(ontologyIri == barIri.get)
        assert(
          metadata.value(OntologyConstants.Rdfs.Comment) == JsonLDString(
            stringFormatter.fromSparqlEncodedString(newComment)
          )
        )

        val lastModDate = metadata.requireDatatypeValueInObject(
          key = OntologyConstants.KnoraApiV2Complex.LastModificationDate,
          expectedDatatype = OntologyConstants.Xsd.DateTimeStamp.toSmartIri,
          validationFun = stringFormatter.xsdDateTimeStampToInstant
        )

        assert(lastModDate.isAfter(barLastModDate))
        barLastModDate = lastModDate
      }
    }

    "delete the comment from 'foo'" in {
      val fooIriEncoded        = URLEncoder.encode(fooIri.get, "UTF-8")
      val lastModificationDate = URLEncoder.encode(fooLastModDate.toString, "UTF-8")

      Delete(s"/v2/ontologies/comment/$fooIriEncoded?lastModificationDate=$lastModificationDate") ~> addCredentials(
        BasicHttpCredentials(anythingUsername, password)
      ) ~> ontologiesPath ~> check {
        assert(status == StatusCodes.OK, response.toString)
        val responseJsonDoc = responseToJsonLDDocument(response)
        val metadata        = responseJsonDoc.body
        val ontologyIri     = metadata.value("@id").asInstanceOf[JsonLDString].value
        assert(ontologyIri == fooIri.get)
        assert(metadata.value(OntologyConstants.Rdfs.Label) == JsonLDString("The modified foo ontology"))
        assert(!metadata.value.contains(OntologyConstants.Rdfs.Comment))

        val lastModDate = metadata.requireDatatypeValueInObject(
          key = OntologyConstants.KnoraApiV2Complex.LastModificationDate,
          expectedDatatype = OntologyConstants.Xsd.DateTimeStamp.toSmartIri,
          validationFun = stringFormatter.xsdDateTimeStampToInstant
        )

        assert(lastModDate.isAfter(fooLastModDate))
        fooLastModDate = lastModDate
      }
    }

    "determine that an ontology can be deleted" in {
      val fooIriEncoded = URLEncoder.encode(fooIri.get, "UTF-8")

      Get(s"/v2/ontologies/candeleteontology/$fooIriEncoded") ~> addCredentials(
        BasicHttpCredentials(anythingUsername, password)
      ) ~> ontologiesPath ~> check {
        val responseStr = responseAs[String]

        CollectClientTestData("can-do-response", responseStr)

        assert(status == StatusCodes.OK, responseStr)
        val responseJsonDoc = JsonLDUtil.parseJsonLD(responseStr)
        assert(responseJsonDoc.body.value(OntologyConstants.KnoraApiV2Complex.CanDo).asInstanceOf[JsonLDBoolean].value)
      }
    }

    "delete the 'foo' ontology" in {
      val fooIriEncoded        = URLEncoder.encode(fooIri.get, "UTF-8")
      val lastModificationDate = URLEncoder.encode(fooLastModDate.toString, "UTF-8")

      Delete(s"/v2/ontologies/$fooIriEncoded?lastModificationDate=$lastModificationDate") ~> addCredentials(
        BasicHttpCredentials(anythingUsername, password)
      ) ~> ontologiesPath ~> check {
        val responseStr = responseAs[String]
        assert(status == StatusCodes.OK, responseStr)

        CollectClientTestData("delete-ontology-response", responseStr)
      }
    }

    "create a property anything:hasName as a subproperty of knora-api:hasValue and schema:name" in {
      val params =
        s"""{
           |  "@id" : "${SharedOntologyTestDataADM.ANYTHING_ONTOLOGY_IRI_LocalHost}",
           |  "@type" : "owl:Ontology",
           |  "knora-api:lastModificationDate" : {
           |    "@type" : "xsd:dateTimeStamp",
           |    "@value" : "$anythingLastModDate"
           |  },
           |  "@graph" : [ {
           |      "@id" : "anything:hasName",
           |      "@type" : "owl:ObjectProperty",
           |      "knora-api:subjectType" : {
           |        "@id" : "anything:Thing"
           |      },
           |      "knora-api:objectType" : {
           |        "@id" : "knora-api:TextValue"
           |      },
           |      "rdfs:comment" : [ {
           |        "@language" : "en",
           |        "@value" : "The name of a Thing"
           |      }, {
           |        "@language" : "de",
           |        "@value" : "Der Name eines Dinges"
           |      } ],
           |      "rdfs:label" : [ {
           |        "@language" : "en",
           |        "@value" : "has name"
           |      }, {
           |        "@language" : "de",
           |        "@value" : "hat Namen"
           |      } ],
           |      "rdfs:subPropertyOf" : [ {
           |        "@id" : "knora-api:hasValue"
           |      }, {
           |        "@id" : "http://schema.org/name"
           |      } ],
           |      "salsah-gui:guiElement" : {
           |        "@id" : "salsah-gui:SimpleText"
           |      },
           |      "salsah-gui:guiAttribute" : [ "size=80", "maxlength=100" ]
           |  } ],
           |  "@context" : {
           |    "rdf" : "http://www.w3.org/1999/02/22-rdf-syntax-ns#",
           |    "knora-api" : "http://api.knora.org/ontology/knora-api/v2#",
           |    "salsah-gui" : "http://api.knora.org/ontology/salsah-gui/v2#",
           |    "owl" : "http://www.w3.org/2002/07/owl#",
           |    "rdfs" : "http://www.w3.org/2000/01/rdf-schema#",
           |    "xsd" : "http://www.w3.org/2001/XMLSchema#",
           |    "anything" : "${SharedOntologyTestDataADM.ANYTHING_ONTOLOGY_IRI_LocalHost}#"
           |  }
           |}""".stripMargin

      CollectClientTestData("create-value-property-request", params)

      // Convert the submitted JSON-LD to an InputOntologyV2, without SPARQL-escaping, so we can compare it to the response.
      val paramsAsInput: InputOntologyV2 = InputOntologyV2.fromJsonLD(JsonLDUtil.parseJsonLD(params)).unescape

      Post("/v2/ontologies/properties", HttpEntity(RdfMediaTypes.`application/ld+json`, params)) ~> addCredentials(
        BasicHttpCredentials(anythingUsername, password)
      ) ~> ontologiesPath ~> check {
        val responseStr = responseAs[String]
        assert(status == StatusCodes.OK, responseStr)
        val responseJsonDoc = JsonLDUtil.parseJsonLD(responseStr)

        // Convert the response to an InputOntologyV2 and compare the relevant part of it to the request.
        val responseAsInput: InputOntologyV2 =
          InputOntologyV2.fromJsonLD(responseJsonDoc, parsingMode = TestResponseParsingModeV2).unescape
        responseAsInput.properties should ===(paramsAsInput.properties)

        // Check that the ontology's last modification date was updated.
        val newAnythingLastModDate = responseAsInput.ontologyMetadata.lastModificationDate.get
        assert(newAnythingLastModDate.isAfter(anythingLastModDate))
        anythingLastModDate = newAnythingLastModDate

        CollectClientTestData("create-value-property-response", responseStr)
      }
    }

    "change the rdfs:label of a property" in {
      val params =
        s"""{
           |  "@id" : "${SharedOntologyTestDataADM.ANYTHING_ONTOLOGY_IRI_LocalHost}",
           |  "@type" : "owl:Ontology",
           |  "knora-api:lastModificationDate" : {
           |    "@type" : "xsd:dateTimeStamp",
           |    "@value" : "$anythingLastModDate"
           |  },
           |  "@graph" : [ {
           |    "@id" : "anything:hasName",
           |    "@type" : "owl:ObjectProperty",
           |    "rdfs:label" : [ {
           |      "@language" : "en",
           |      "@value" : "has name"
           |    }, {
           |      "@language" : "fr",
           |      "@value" : "a nom"
           |    }, {
           |      "@language" : "de",
           |      "@value" : "hat Namen"
           |    } ]
           |  } ],
           |  "@context" : {
           |    "rdf" : "http://www.w3.org/1999/02/22-rdf-syntax-ns#",
           |    "knora-api" : "http://api.knora.org/ontology/knora-api/v2#",
           |    "owl" : "http://www.w3.org/2002/07/owl#",
           |    "rdfs" : "http://www.w3.org/2000/01/rdf-schema#",
           |    "xsd" : "http://www.w3.org/2001/XMLSchema#",
           |    "anything" : "${SharedOntologyTestDataADM.ANYTHING_ONTOLOGY_IRI_LocalHost}#"
           |  }
           |}""".stripMargin

      CollectClientTestData("change-property-label-request", params)

      // Convert the submitted JSON-LD to an InputOntologyV2, without SPARQL-escaping, so we can compare it to the response.
      val paramsAsInput: InputOntologyV2 = InputOntologyV2.fromJsonLD(JsonLDUtil.parseJsonLD(params)).unescape

      Put("/v2/ontologies/properties", HttpEntity(RdfMediaTypes.`application/ld+json`, params)) ~> addCredentials(
        BasicHttpCredentials(anythingUsername, password)
      ) ~> ontologiesPath ~> check {
        assert(status == StatusCodes.OK, response.toString)
        val responseJsonDoc = responseToJsonLDDocument(response)

        // Convert the response to an InputOntologyV2 and compare the relevant part of it to the request.
        val responseAsInput: InputOntologyV2 =
          InputOntologyV2.fromJsonLD(responseJsonDoc, parsingMode = TestResponseParsingModeV2).unescape
        responseAsInput.properties.head._2.predicates(OntologyConstants.Rdfs.Label.toSmartIri).objects.toSet should ===(
          paramsAsInput.properties.head._2.predicates(OntologyConstants.Rdfs.Label.toSmartIri).objects.toSet
        )

        // Check that the ontology's last modification date was updated.
        val newAnythingLastModDate = responseAsInput.ontologyMetadata.lastModificationDate.get
        assert(newAnythingLastModDate.isAfter(anythingLastModDate))
        anythingLastModDate = newAnythingLastModDate
      }
    }

    "change the rdfs:comment of a property" in {
      val params =
        s"""{
           |  "@id" : "${SharedOntologyTestDataADM.ANYTHING_ONTOLOGY_IRI_LocalHost}",
           |  "@type" : "owl:Ontology",
           |  "knora-api:lastModificationDate" : {
           |    "@type" : "xsd:dateTimeStamp",
           |    "@value" : "$anythingLastModDate"
           |  },
           |  "@graph" : [ {
           |    "@id" : "anything:hasName",
           |    "@type" : "owl:ObjectProperty",
           |    "rdfs:comment" : [ {
           |      "@language" : "en",
           |      "@value" : "The name of a Thing"
           |    }, {
           |      "@language" : "fr",
           |      "@value" : "Le nom d'une chose"
           |    }, {
           |      "@language" : "de",
           |      "@value" : "Der Name eines Dinges"
           |    } ]
           |  } ],
           |  "@context" : {
           |    "rdf" : "http://www.w3.org/1999/02/22-rdf-syntax-ns#",
           |    "knora-api" : "http://api.knora.org/ontology/knora-api/v2#",
           |    "owl" : "http://www.w3.org/2002/07/owl#",
           |    "rdfs" : "http://www.w3.org/2000/01/rdf-schema#",
           |    "xsd" : "http://www.w3.org/2001/XMLSchema#",
           |    "anything" : "${SharedOntologyTestDataADM.ANYTHING_ONTOLOGY_IRI_LocalHost}#"
           |  }
           |}""".stripMargin

      CollectClientTestData("change-property-comment-request", params)

      // Convert the submitted JSON-LD to an InputOntologyV2, without SPARQL-escaping, so we can compare it to the response.
      val paramsAsInput: InputOntologyV2 = InputOntologyV2.fromJsonLD(JsonLDUtil.parseJsonLD(params)).unescape

      Put("/v2/ontologies/properties", HttpEntity(RdfMediaTypes.`application/ld+json`, params)) ~> addCredentials(
        BasicHttpCredentials(anythingUsername, password)
      ) ~> ontologiesPath ~> check {
        assert(status == StatusCodes.OK, response.toString)
        val responseJsonDoc = responseToJsonLDDocument(response)

        // Convert the response to an InputOntologyV2 and compare the relevant part of it to the request.
        val responseAsInput: InputOntologyV2 =
          InputOntologyV2.fromJsonLD(responseJsonDoc, parsingMode = TestResponseParsingModeV2).unescape
        responseAsInput.properties.head._2
          .predicates(OntologyConstants.Rdfs.Comment.toSmartIri)
          .objects
          .toSet should ===(
          paramsAsInput.properties.head._2.predicates(OntologyConstants.Rdfs.Comment.toSmartIri).objects.toSet
        )

        // Check that the ontology's last modification date was updated.
        val newAnythingLastModDate = responseAsInput.ontologyMetadata.lastModificationDate.get
        assert(newAnythingLastModDate.isAfter(anythingLastModDate))
        anythingLastModDate = newAnythingLastModDate
      }
    }

    "add an rdfs:comment to a link property that has no rdfs:comment" in {
      val params =
        s"""{
           |    "@id": "${SharedOntologyTestDataADM.ANYTHING_ONTOLOGY_IRI_LocalHost}",
           |    "@type": "owl:Ontology",
           |    "knora-api:lastModificationDate": {
           |        "@type": "xsd:dateTimeStamp",
           |        "@value": "$anythingLastModDate"
           |    },
           |    "@graph": [
           |        {
           |            "@id": "anything:hasBlueThing",
           |            "@type": "owl:ObjectProperty",
           |            "rdfs:comment": [
           |                {
           |                    "@language": "en",
           |                    "@value": "asdas asd as dasdasdas"
           |                }
           |            ]
           |        }
           |    ],
           |    "@context": {
           |        "anything": "${SharedOntologyTestDataADM.ANYTHING_ONTOLOGY_IRI_LocalHost}#",
           |        "rdf": "http://www.w3.org/1999/02/22-rdf-syntax-ns#",
           |        "rdfs": "http://www.w3.org/2000/01/rdf-schema#",
           |        "owl": "http://www.w3.org/2002/07/owl#",
           |        "xsd": "http://www.w3.org/2001/XMLSchema#",
           |        "knora-api": "http://api.knora.org/ontology/knora-api/v2#",
           |        "salsah-gui": "http://api.knora.org/ontology/salsah-gui/v2#"
           |    }
           |}""".stripMargin

      // Convert the submitted JSON-LD to an InputOntologyV2, without SPARQL-escaping, so we can compare it to the response.
      val paramsAsInput: InputOntologyV2 = InputOntologyV2.fromJsonLD(JsonLDUtil.parseJsonLD(params)).unescape

      Put("/v2/ontologies/properties", HttpEntity(RdfMediaTypes.`application/ld+json`, params)) ~> addCredentials(
        BasicHttpCredentials(anythingUsername, password)
      ) ~> ontologiesPath ~> check {
        assert(status == StatusCodes.OK, response.toString)
        val responseJsonDoc = responseToJsonLDDocument(response)

        // Convert the response to an InputOntologyV2 and compare the relevant part of it to the request.
        val responseAsInput: InputOntologyV2 =
          InputOntologyV2.fromJsonLD(responseJsonDoc, parsingMode = TestResponseParsingModeV2).unescape
        responseAsInput.properties.head._2.predicates(OntologyConstants.Rdfs.Comment.toSmartIri).objects should ===(
          paramsAsInput.properties.head._2.predicates(OntologyConstants.Rdfs.Comment.toSmartIri).objects
        )

        // Check that the ontology's last modification date was updated.
        val newAnythingLastModDate = responseAsInput.ontologyMetadata.lastModificationDate.get
        assert(newAnythingLastModDate.isAfter(anythingLastModDate))
        anythingLastModDate = newAnythingLastModDate
      }
    }

    "delete the rdfs:comment of a property" in {
      val propertySegment =
        URLEncoder.encode("http://0.0.0.0:3333/ontology/0001/freetest/v2#hasPropertyWithComment2", "UTF-8")
      val lastModificationDate = URLEncoder.encode(freetestLastModDate.toString, "UTF-8")

      Delete(
        s"/v2/ontologies/properties/comment/$propertySegment?lastModificationDate=$lastModificationDate"
      ) ~> addCredentials(BasicHttpCredentials(anythingUsername, password)) ~> ontologiesPath ~> check {
        val responseStr = responseAs[String]
        assert(status == StatusCodes.OK, responseStr)
        val responseJsonDoc = JsonLDUtil.parseJsonLD(responseStr)
        val newFreetestLastModDate = responseJsonDoc.requireDatatypeValueInObject(
          key = OntologyConstants.KnoraApiV2Complex.LastModificationDate,
          expectedDatatype = OntologyConstants.Xsd.DateTimeStamp.toSmartIri,
          validationFun = stringFormatter.xsdDateTimeStampToInstant
        )

        assert(newFreetestLastModDate.isAfter(freetestLastModDate))
        freetestLastModDate = newFreetestLastModDate

        val expectedResponse: String =
          s"""{
             |   "knora-api:lastModificationDate": {
             |       "@value": "${newFreetestLastModDate}",
             |       "@type": "xsd:dateTimeStamp"
             |   },
             |   "rdfs:label": "freetest",
             |   "@graph": [
             |      {
             |         "rdfs:label": [
             |            {
             |               "@value": "Property mit einem Kommentar 2",
             |               "@language": "de"
             |            },
             |            {
             |               "@value": "Property with a comment 2",
             |               "@language": "en"
             |            }
             |         ],
             |         "rdfs:subPropertyOf": {
             |            "@id": "knora-api:hasValue"
             |         },
             |         "@type": "owl:ObjectProperty",
             |         "knora-api:objectType": {
             |            "@id": "knora-api:TextValue"
             |         },
             |         "salsah-gui:guiElement": {
             |            "@id": "salsah-gui:SimpleText"
             |         },
             |         "@id": "freetest:hasPropertyWithComment2"
             |      }
             |   ],
             |   "knora-api:attachedToProject": {
             |      "@id": "http://rdfh.ch/projects/0001"
             |   },
             |   "@type": "owl:Ontology",
             |   "@id": "http://0.0.0.0:3333/ontology/0001/freetest/v2",
             |   "@context": {
             |      "rdf": "http://www.w3.org/1999/02/22-rdf-syntax-ns#",
             |      "knora-api": "http://api.knora.org/ontology/knora-api/v2#",
             |      "freetest": "http://0.0.0.0:3333/ontology/0001/freetest/v2#",
             |      "owl": "http://www.w3.org/2002/07/owl#",
             |      "salsah-gui": "http://api.knora.org/ontology/salsah-gui/v2#",
             |      "rdfs": "http://www.w3.org/2000/01/rdf-schema#",
             |      "xsd": "http://www.w3.org/2001/XMLSchema#"
             |   }
             |}""".stripMargin

        val expectedResponseToCompare: InputOntologyV2 =
          InputOntologyV2.fromJsonLD(JsonLDUtil.parseJsonLD(expectedResponse)).unescape

        val responseFromJsonLD: InputOntologyV2 =
          InputOntologyV2.fromJsonLD(responseJsonDoc, parsingMode = TestResponseParsingModeV2).unescape

        responseFromJsonLD.properties.head._2.predicates.toSet should ===(
          expectedResponseToCompare.properties.head._2.predicates.toSet
        )

        CollectClientTestData("delete-property-comment-response", responseStr)
      }
    }

    "delete the rdfs:comment of a class" in {
      val classSegment: String =
        URLEncoder.encode("http://0.0.0.0:3333/ontology/0001/freetest/v2#BookWithComment2", "UTF-8")
      val lastModificationDate = URLEncoder.encode(freetestLastModDate.toString, "UTF-8")

      Delete(
        s"/v2/ontologies/classes/comment/$classSegment?lastModificationDate=$lastModificationDate"
      ) ~> addCredentials(BasicHttpCredentials(anythingUsername, password)) ~> ontologiesPath ~> check {
        val responseStr = responseAs[String]
        assert(status == StatusCodes.OK, responseStr)
        val responseJsonDoc: JsonLDDocument = JsonLDUtil.parseJsonLD(responseStr)
        val newFreetestLastModDate = responseJsonDoc.requireDatatypeValueInObject(
          key = OntologyConstants.KnoraApiV2Complex.LastModificationDate,
          expectedDatatype = OntologyConstants.Xsd.DateTimeStamp.toSmartIri,
          validationFun = stringFormatter.xsdDateTimeStampToInstant
        )

        assert(newFreetestLastModDate.isAfter(freetestLastModDate))
        freetestLastModDate = newFreetestLastModDate

        val expectedResponse: String =
          s"""{
             |   "knora-api:lastModificationDate": {
             |       "@value": "${newFreetestLastModDate}",
             |       "@type": "xsd:dateTimeStamp"
             |   },
             |   "rdfs:label": "freetest",
             |   "@graph": [
             |      {
             |         "rdfs:label": [
             |            {
             |               "@value": "Buch 2 mit Kommentar",
             |               "@language": "de"
             |            },
             |            {
             |               "@value": "Book 2 with comment",
             |               "@language": "en"
             |            }
             |         ],
             |         "rdfs:subClassOf": [
             |            {
             |               "@id": "knora-api:Resource"
             |            }
             |         ],
             |         "@type": "owl:Class",
             |         "@id": "freetest:BookWithComment2"
             |      }
             |   ],
             |   "knora-api:attachedToProject": {
             |      "@id": "http://rdfh.ch/projects/0001"
             |   },
             |   "@type": "owl:Ontology",
             |   "@id": "http://0.0.0.0:3333/ontology/0001/freetest/v2",
             |   "@context": {
             |      "rdf": "http://www.w3.org/1999/02/22-rdf-syntax-ns#",
             |      "knora-api": "http://api.knora.org/ontology/knora-api/v2#",
             |      "freetest": "http://0.0.0.0:3333/ontology/0001/freetest/v2#",
             |      "owl": "http://www.w3.org/2002/07/owl#",
             |      "salsah-gui": "http://api.knora.org/ontology/salsah-gui/v2#",
             |      "rdfs": "http://www.w3.org/2000/01/rdf-schema#",
             |      "xsd": "http://www.w3.org/2001/XMLSchema#"
             |   }
             |}""".stripMargin

        val expectedResponseToCompare: InputOntologyV2 =
          InputOntologyV2.fromJsonLD(JsonLDUtil.parseJsonLD(expectedResponse)).unescape

        val responseFromJsonLD: InputOntologyV2 =
          InputOntologyV2.fromJsonLD(responseJsonDoc, parsingMode = TestResponseParsingModeV2).unescape

        responseFromJsonLD.classes.head._2.predicates.toSet should ===(
          expectedResponseToCompare.classes.head._2.predicates.toSet
        )

        CollectClientTestData("delete-class-comment-response", responseStr)
      }
    }

    "change the salsah-gui:guiElement and salsah-gui:guiAttribute of a property" in {
      val params =
        s"""{
           |  "@id" : "${SharedOntologyTestDataADM.ANYTHING_ONTOLOGY_IRI_LocalHost}",
           |  "@type" : "owl:Ontology",
           |  "knora-api:lastModificationDate" : {
           |    "@type" : "xsd:dateTimeStamp",
           |    "@value" : "$anythingLastModDate"
           |  },
           |  "@graph" : [ {
           |    "@id" : "anything:hasName",
           |    "@type" : "owl:ObjectProperty",
           |    "salsah-gui:guiElement" : {
           |      "@id" : "salsah-gui:Textarea"
           |    },
           |    "salsah-gui:guiAttribute" : [ "cols=80", "rows=24" ]
           |  } ],
           |  "@context" : {
           |    "rdf" : "http://www.w3.org/1999/02/22-rdf-syntax-ns#",
           |    "knora-api" : "http://api.knora.org/ontology/knora-api/v2#",
           |    "salsah-gui" : "http://api.knora.org/ontology/salsah-gui/v2#",
           |    "owl" : "http://www.w3.org/2002/07/owl#",
           |    "rdfs" : "http://www.w3.org/2000/01/rdf-schema#",
           |    "xsd" : "http://www.w3.org/2001/XMLSchema#",
           |    "anything" : "${SharedOntologyTestDataADM.ANYTHING_ONTOLOGY_IRI_LocalHost}#"
           |  }
           |}""".stripMargin

      CollectClientTestData("change-property-guielement-request", params)

      // Convert the submitted JSON-LD to an InputOntologyV2, without SPARQL-escaping, so we can compare it to the response.
      val paramsAsInput: InputOntologyV2 = InputOntologyV2.fromJsonLD(JsonLDUtil.parseJsonLD(params)).unescape

      Put(
        "/v2/ontologies/properties/guielement",
        HttpEntity(RdfMediaTypes.`application/ld+json`, params)
      ) ~> addCredentials(BasicHttpCredentials(anythingUsername, password)) ~> ontologiesPath ~> check {
        val responseStr = responseAs[String]
        assert(status == StatusCodes.OK, responseStr)
        val responseJsonDoc = responseToJsonLDDocument(response)

        // Convert the response to an InputOntologyV2 and compare the relevant part of it to the request.
        val responseAsInput: InputOntologyV2 =
          InputOntologyV2.fromJsonLD(responseJsonDoc, parsingMode = TestResponseParsingModeV2).unescape

        responseAsInput.properties.head._2
          .predicates(SalsahGui.External.GuiElementProp.toSmartIri)
          .objects
          .toSet should ===(
          paramsAsInput.properties.head._2
            .predicates(SalsahGui.External.GuiElementProp.toSmartIri)
            .objects
            .toSet
        )

        responseAsInput.properties.head._2
          .predicates(SalsahGui.External.GuiAttribute.toSmartIri)
          .objects
          .toSet should ===(
          paramsAsInput.properties.head._2
            .predicates(SalsahGui.External.GuiAttribute.toSmartIri)
            .objects
            .toSet
        )

        // Check that the ontology's last modification date was updated.
        val newAnythingLastModDate = responseAsInput.ontologyMetadata.lastModificationDate.get
        assert(newAnythingLastModDate.isAfter(anythingLastModDate))
        anythingLastModDate = newAnythingLastModDate
      }
    }

    "not change the salsah-gui:guiElement and salsah-gui:guiAttribute of a property if their combination is invalid" in {
      val params =
        s"""{
           |  "@id" : "${SharedOntologyTestDataADM.ANYTHING_ONTOLOGY_IRI_LocalHost}",
           |  "@type" : "owl:Ontology",
           |  "knora-api:lastModificationDate" : {
           |    "@type" : "xsd:dateTimeStamp",
           |    "@value" : "$anythingLastModDate"
           |  },
           |  "@graph" : [ {
           |    "@id" : "anything:hasName",
           |    "@type" : "owl:ObjectProperty",
           |    "salsah-gui:guiElement" : {
           |      "@id" : "salsah-gui:List"
           |    },
           |    "salsah-gui:guiAttribute" : [ "cols=80", "rows=24" ]
           |  } ],
           |  "@context" : {
           |    "rdf" : "http://www.w3.org/1999/02/22-rdf-syntax-ns#",
           |    "knora-api" : "http://api.knora.org/ontology/knora-api/v2#",
           |    "salsah-gui" : "http://api.knora.org/ontology/salsah-gui/v2#",
           |    "owl" : "http://www.w3.org/2002/07/owl#",
           |    "rdfs" : "http://www.w3.org/2000/01/rdf-schema#",
           |    "xsd" : "http://www.w3.org/2001/XMLSchema#",
           |    "anything" : "${SharedOntologyTestDataADM.ANYTHING_ONTOLOGY_IRI_LocalHost}#"
           |  }
           |}""".stripMargin

      CollectClientTestData("not-change-property-guielement-request", params)

      // Convert the submitted JSON-LD to an InputOntologyV2, without SPARQL-escaping, so we can compare it to the response.
      val paramsAsInput: InputOntologyV2 = InputOntologyV2.fromJsonLD(JsonLDUtil.parseJsonLD(params)).unescape

      Put(
        "/v2/ontologies/properties/guielement",
        HttpEntity(RdfMediaTypes.`application/ld+json`, params)
      ) ~> addCredentials(BasicHttpCredentials(anythingUsername, password)) ~> ontologiesPath ~> check {
        val responseStr = responseAs[String]
        assert(status == StatusCodes.BadRequest, responseStr)

        CollectClientTestData("not-change-property-guielement-response", responseStr)
      }
    }

    "remove the salsah-gui:guiElement and salsah-gui:guiAttribute from a property" in {
      val params =
        s"""{
           |  "@id" : "${SharedOntologyTestDataADM.ANYTHING_ONTOLOGY_IRI_LocalHost}",
           |  "@type" : "owl:Ontology",
           |  "knora-api:lastModificationDate" : {
           |    "@type" : "xsd:dateTimeStamp",
           |    "@value" : "$anythingLastModDate"
           |  },
           |  "@graph" : [ {
           |    "@id" : "anything:hasName",
           |    "@type" : "owl:ObjectProperty"
           |  } ],
           |  "@context" : {
           |    "rdf" : "http://www.w3.org/1999/02/22-rdf-syntax-ns#",
           |    "knora-api" : "http://api.knora.org/ontology/knora-api/v2#",
           |    "salsah-gui" : "http://api.knora.org/ontology/salsah-gui/v2#",
           |    "owl" : "http://www.w3.org/2002/07/owl#",
           |    "rdfs" : "http://www.w3.org/2000/01/rdf-schema#",
           |    "xsd" : "http://www.w3.org/2001/XMLSchema#",
           |    "anything" : "${SharedOntologyTestDataADM.ANYTHING_ONTOLOGY_IRI_LocalHost}#"
           |  }
           |}""".stripMargin

      CollectClientTestData("remove-property-guielement-request", params)

      Put(
        "/v2/ontologies/properties/guielement",
        HttpEntity(RdfMediaTypes.`application/ld+json`, params)
      ) ~> addCredentials(BasicHttpCredentials(anythingUsername, password)) ~> ontologiesPath ~> check {
        val responseStr = responseAs[String]
        assert(status == StatusCodes.OK, responseStr)
        val responseJsonDoc = responseToJsonLDDocument(response)

        // Convert the response to an InputOntologyV2 and compare the relevant part of it to the request.
        val responseAsInput: InputOntologyV2 =
          InputOntologyV2.fromJsonLD(responseJsonDoc, parsingMode = TestResponseParsingModeV2).unescape

        assert(
          !responseAsInput.properties.head._2.predicates
            .contains(SalsahGui.External.GuiElementProp.toSmartIri)
        )

        assert(
          !responseAsInput.properties.head._2.predicates
            .contains(SalsahGui.External.GuiAttribute.toSmartIri)
        )

        // Check that the ontology's last modification date was updated.
        val newAnythingLastModDate = responseAsInput.ontologyMetadata.lastModificationDate.get
        assert(newAnythingLastModDate.isAfter(anythingLastModDate))
        anythingLastModDate = newAnythingLastModDate
      }
    }

    "create a class anything:WildThing that is a subclass of anything:Thing, with a direct cardinality for anything:hasName" in {

      val params =
        s"""{
           |  "@id" : "${SharedOntologyTestDataADM.ANYTHING_ONTOLOGY_IRI_LocalHost}",
           |  "@type" : "owl:Ontology",
           |  "knora-api:lastModificationDate" : {
           |    "@type" : "xsd:dateTimeStamp",
           |    "@value" : "$anythingLastModDate"
           |  },
           |  "@graph" : [ {
           |    "@id" : "anything:WildThing",
           |    "@type" : "owl:Class",
           |    "rdfs:label" : {
           |      "@language" : "en",
           |      "@value" : "wild thing"
           |    },
           |    "rdfs:comment" : {
           |      "@language" : "en",
           |      "@value" : "A thing that is wild"
           |    },
           |    "rdfs:subClassOf" : [
           |      {
           |        "@id": "anything:Thing"
           |      },
           |      {
           |        "@type": "http://www.w3.org/2002/07/owl#Restriction",
           |        "owl:maxCardinality": 1,
           |        "owl:onProperty": {
           |          "@id": "anything:hasName"
           |        },
           |        "salsah-gui:guiOrder": 1
           |      }
           |    ]
           |  } ],
           |  "@context" : {
           |    "rdf" : "http://www.w3.org/1999/02/22-rdf-syntax-ns#",
           |    "knora-api" : "http://api.knora.org/ontology/knora-api/v2#",
           |    "salsah-gui" : "http://api.knora.org/ontology/salsah-gui/v2#",
           |    "owl" : "http://www.w3.org/2002/07/owl#",
           |    "rdfs" : "http://www.w3.org/2000/01/rdf-schema#",
           |    "xsd" : "http://www.w3.org/2001/XMLSchema#",
           |    "anything" : "http://0.0.0.0:3333/ontology/0001/anything/v2#"
           |  }
           |}""".stripMargin

      CollectClientTestData("create-class-with-cardinalities-request", params)

      // Convert the submitted JSON-LD to an InputOntologyV2, without SPARQL-escaping, so we can compare it to the response.
      val paramsAsInput: InputOntologyV2 = InputOntologyV2.fromJsonLD(JsonLDUtil.parseJsonLD(params)).unescape

      Post("/v2/ontologies/classes", HttpEntity(RdfMediaTypes.`application/ld+json`, params)) ~> addCredentials(
        BasicHttpCredentials(anythingUsername, password)
      ) ~> ontologiesPath ~> check {
        assert(status == StatusCodes.OK, response.toString)
        val responseJsonDoc = responseToJsonLDDocument(response)

        // Convert the response to an InputOntologyV2 and compare the relevant part of it to the request.
        val responseAsInput: InputOntologyV2 =
          InputOntologyV2.fromJsonLD(responseJsonDoc, parsingMode = TestResponseParsingModeV2).unescape
        responseAsInput.classes should ===(paramsAsInput.classes)

        // Check that cardinalities were inherited from anything:Thing.
        getPropertyIrisFromResourceClassResponse(responseJsonDoc) should contain(
          "http://0.0.0.0:3333/ontology/0001/anything/v2#hasDecimal".toSmartIri
        )

        // Check that the ontology's last modification date was updated.
        val newAnythingLastModDate = responseAsInput.ontologyMetadata.lastModificationDate.get
        assert(newAnythingLastModDate.isAfter(anythingLastModDate))
        anythingLastModDate = newAnythingLastModDate
      }
    }

    "create a class anything:Nothing with no properties" in {
      val params =
        s"""
           |{
           |  "@id" : "${SharedOntologyTestDataADM.ANYTHING_ONTOLOGY_IRI_LocalHost}",
           |  "@type" : "owl:Ontology",
           |  "knora-api:lastModificationDate" : {
           |    "@type" : "xsd:dateTimeStamp",
           |    "@value" : "$anythingLastModDate"
           |  },
           |  "@graph" : [ {
           |    "@id" : "anything:Nothing",
           |    "@type" : "owl:Class",
           |    "rdfs:label" : {
           |      "@language" : "en",
           |      "@value" : "nothing"
           |    },
           |    "rdfs:comment" : {
           |      "@language" : "en",
           |      "@value" : "Represents nothing"
           |    },
           |    "rdfs:subClassOf" : {
           |      "@id" : "knora-api:Resource"
           |    }
           |  } ],
           |  "@context" : {
           |    "rdf" : "http://www.w3.org/1999/02/22-rdf-syntax-ns#",
           |    "knora-api" : "http://api.knora.org/ontology/knora-api/v2#",
           |    "owl" : "http://www.w3.org/2002/07/owl#",
           |    "rdfs" : "http://www.w3.org/2000/01/rdf-schema#",
           |    "xsd" : "http://www.w3.org/2001/XMLSchema#",
           |    "anything" : "${SharedOntologyTestDataADM.ANYTHING_ONTOLOGY_IRI_LocalHost}#"
           |  }
           |}
           """.stripMargin

      CollectClientTestData("create-class-without-cardinalities-request", params)

      // Convert the submitted JSON-LD to an InputOntologyV2, without SPARQL-escaping, so we can compare it to the response.
      val paramsAsInput: InputOntologyV2 = InputOntologyV2.fromJsonLD(JsonLDUtil.parseJsonLD(params)).unescape

      Post("/v2/ontologies/classes", HttpEntity(RdfMediaTypes.`application/ld+json`, params)) ~> addCredentials(
        BasicHttpCredentials(anythingUsername, password)
      ) ~> ontologiesPath ~> check {
        val responseStr = responseAs[String]
        assert(status == StatusCodes.OK, response.toString)
        val responseJsonDoc = JsonLDUtil.parseJsonLD(responseStr)

        // Convert the response to an InputOntologyV2 and compare the relevant part of it to the request.
        val responseAsInput: InputOntologyV2 =
          InputOntologyV2.fromJsonLD(responseJsonDoc, parsingMode = TestResponseParsingModeV2).unescape
        responseAsInput.classes should ===(paramsAsInput.classes)

        // Check that cardinalities were inherited from knora-api:Resource.
        getPropertyIrisFromResourceClassResponse(responseJsonDoc) should contain(
          "http://api.knora.org/ontology/knora-api/v2#attachedToUser".toSmartIri
        )

        // Check that the ontology's last modification date was updated.
        val newAnythingLastModDate = responseAsInput.ontologyMetadata.lastModificationDate.get
        assert(newAnythingLastModDate.isAfter(anythingLastModDate))
        anythingLastModDate = newAnythingLastModDate

        CollectClientTestData("create-class-without-cardinalities-response", responseStr)
      }
    }

    "change the labels of a class" in {
      val params =
        s"""{
           |  "@id" : "${SharedOntologyTestDataADM.ANYTHING_ONTOLOGY_IRI_LocalHost}",
           |  "@type" : "owl:Ontology",
           |  "knora-api:lastModificationDate" : {
           |    "@type" : "xsd:dateTimeStamp",
           |    "@value" : "$anythingLastModDate"
           |  },
           |  "@graph" : [ {
           |    "@id" : "anything:Nothing",
           |    "@type" : "owl:Class",
           |    "rdfs:label" : [ {
           |      "@language" : "en",
           |      "@value" : "nothing"
           |    }, {
           |      "@language" : "fr",
           |      "@value" : "rien"
           |    } ]
           |  } ],
           |  "@context" : {
           |    "rdf" : "http://www.w3.org/1999/02/22-rdf-syntax-ns#",
           |    "knora-api" : "http://api.knora.org/ontology/knora-api/v2#",
           |    "owl" : "http://www.w3.org/2002/07/owl#",
           |    "rdfs" : "http://www.w3.org/2000/01/rdf-schema#",
           |    "xsd" : "http://www.w3.org/2001/XMLSchema#",
           |    "anything" : "${SharedOntologyTestDataADM.ANYTHING_ONTOLOGY_IRI_LocalHost}#"
           |  }
           |}""".stripMargin

      CollectClientTestData("change-class-label-request", params)

      // Convert the submitted JSON-LD to an InputOntologyV2, without SPARQL-escaping, so we can compare it to the response.
      val paramsAsInput: InputOntologyV2 = InputOntologyV2.fromJsonLD(JsonLDUtil.parseJsonLD(params)).unescape

      Put("/v2/ontologies/classes", HttpEntity(RdfMediaTypes.`application/ld+json`, params)) ~> addCredentials(
        BasicHttpCredentials(anythingUsername, password)
      ) ~> ontologiesPath ~> check {
        assert(status == StatusCodes.OK, response.toString)
        val responseJsonDoc = responseToJsonLDDocument(response)

        // Convert the response to an InputOntologyV2 and compare the relevant part of it to the request.
        val responseAsInput: InputOntologyV2 =
          InputOntologyV2.fromJsonLD(responseJsonDoc, parsingMode = TestResponseParsingModeV2).unescape
        responseAsInput.classes.head._2.predicates(OntologyConstants.Rdfs.Label.toSmartIri).objects should ===(
          paramsAsInput.classes.head._2.predicates.head._2.objects
        )

        // Check that the ontology's last modification date was updated.
        val newAnythingLastModDate = responseAsInput.ontologyMetadata.lastModificationDate.get
        assert(newAnythingLastModDate.isAfter(anythingLastModDate))
        anythingLastModDate = newAnythingLastModDate
      }
    }

    "change the comments of a class" in {
      val params =
        s"""{
           |  "@id" : "${SharedOntologyTestDataADM.ANYTHING_ONTOLOGY_IRI_LocalHost}",
           |  "@type" : "owl:Ontology",
           |  "knora-api:lastModificationDate" : {
           |    "@type" : "xsd:dateTimeStamp",
           |    "@value" : "$anythingLastModDate"
           |  },
           |  "@graph" : [ {
           |    "@id" : "anything:Nothing",
           |    "@type" : "owl:Class",
           |    "rdfs:comment" : [ {
           |      "@language" : "en",
           |      "@value" : "Represents nothing"
           |    }, {
           |      "@language" : "fr",
           |      "@value" : "ne représente rien"
           |    } ]
           |  } ],
           |  "@context" : {
           |    "rdf" : "http://www.w3.org/1999/02/22-rdf-syntax-ns#",
           |    "knora-api" : "http://api.knora.org/ontology/knora-api/v2#",
           |    "owl" : "http://www.w3.org/2002/07/owl#",
           |    "rdfs" : "http://www.w3.org/2000/01/rdf-schema#",
           |    "xsd" : "http://www.w3.org/2001/XMLSchema#",
           |    "anything" : "${SharedOntologyTestDataADM.ANYTHING_ONTOLOGY_IRI_LocalHost}#"
           |  }
           |}""".stripMargin

      CollectClientTestData("change-class-comment-request", params)

      // Convert the submitted JSON-LD to an InputOntologyV2, without SPARQL-escaping, so we can compare it to the response.
      val paramsAsInput: InputOntologyV2 = InputOntologyV2.fromJsonLD(JsonLDUtil.parseJsonLD(params)).unescape

      Put("/v2/ontologies/classes", HttpEntity(RdfMediaTypes.`application/ld+json`, params)) ~> addCredentials(
        BasicHttpCredentials(anythingUsername, password)
      ) ~> ontologiesPath ~> check {
        assert(status == StatusCodes.OK, response.toString)
        val responseJsonDoc = responseToJsonLDDocument(response)

        // Convert the response to an InputOntologyV2 and compare the relevant part of it to the request.
        val responseAsInput: InputOntologyV2 =
          InputOntologyV2.fromJsonLD(responseJsonDoc, parsingMode = TestResponseParsingModeV2).unescape
        responseAsInput.classes.head._2.predicates(OntologyConstants.Rdfs.Comment.toSmartIri).objects should ===(
          paramsAsInput.classes.head._2.predicates.head._2.objects
        )

        // Check that the ontology's last modification date was updated.
        val newAnythingLastModDate = responseAsInput.ontologyMetadata.lastModificationDate.get
        assert(newAnythingLastModDate.isAfter(anythingLastModDate))
        anythingLastModDate = newAnythingLastModDate
      }
    }

    "create a property anything:hasOtherNothing with knora-api:objectType anything:Nothing" in {

      val params =
        s"""
           |{
           |  "@id" : "${SharedOntologyTestDataADM.ANYTHING_ONTOLOGY_IRI_LocalHost}",
           |  "@type" : "owl:Ontology",
           |  "knora-api:lastModificationDate" : {
           |    "@type" : "xsd:dateTimeStamp",
           |    "@value" : "$anythingLastModDate"
           |  },
           |  "@graph" : [ {
           |    "@id" : "anything:hasOtherNothing",
           |    "@type" : "owl:ObjectProperty",
           |    "knora-api:subjectType" : {
           |      "@id" : "anything:Nothing"
           |    },
           |    "knora-api:objectType" : {
           |      "@id" : "anything:Nothing"
           |    },
           |    "rdfs:comment" : {
           |      "@language" : "en",
           |      "@value" : "Refers to the other Nothing of a Nothing"
           |    },
           |    "rdfs:label" : {
           |      "@language" : "en",
           |      "@value" : "has nothingness"
           |    },
           |    "rdfs:subPropertyOf" : {
           |      "@id" : "knora-api:hasLinkTo"
           |    }
           |  } ],
           |  "@context" : {
           |    "rdf" : "http://www.w3.org/1999/02/22-rdf-syntax-ns#",
           |    "knora-api" : "http://api.knora.org/ontology/knora-api/v2#",
           |    "owl" : "http://www.w3.org/2002/07/owl#",
           |    "rdfs" : "http://www.w3.org/2000/01/rdf-schema#",
           |    "xsd" : "http://www.w3.org/2001/XMLSchema#",
           |    "anything" : "${SharedOntologyTestDataADM.ANYTHING_ONTOLOGY_IRI_LocalHost}#"
           |  }
           |}
                """.stripMargin

      CollectClientTestData("create-link-property-request", params)

      // Convert the submitted JSON-LD to an InputOntologyV2, without SPARQL-escaping, so we can compare it to the response.
      val paramsAsInput: InputOntologyV2 = InputOntologyV2.fromJsonLD(JsonLDUtil.parseJsonLD(params)).unescape

      Post("/v2/ontologies/properties", HttpEntity(RdfMediaTypes.`application/ld+json`, params)) ~> addCredentials(
        BasicHttpCredentials(anythingUsername, password)
      ) ~> ontologiesPath ~> check {
        val responseStr = responseAs[String]
        assert(status == StatusCodes.OK, response.toString)
        val responseJsonDoc = JsonLDUtil.parseJsonLD(responseStr)

        // Convert the response to an InputOntologyV2 and compare the relevant part of it to the request.
        val responseAsInput: InputOntologyV2 =
          InputOntologyV2.fromJsonLD(responseJsonDoc, parsingMode = TestResponseParsingModeV2).unescape
        responseAsInput.properties should ===(paramsAsInput.properties)

        // Check that the ontology's last modification date was updated.
        val newAnythingLastModDate = responseAsInput.ontologyMetadata.lastModificationDate.get
        assert(newAnythingLastModDate.isAfter(anythingLastModDate))
        anythingLastModDate = newAnythingLastModDate

        CollectClientTestData("create-link-property-response", responseStr)
      }
    }

    "add a cardinality for the property anything:hasOtherNothing to the class anything:Nothing" in {
      val params =
        s"""
           |{
           |  "@id" : "${SharedOntologyTestDataADM.ANYTHING_ONTOLOGY_IRI_LocalHost}",
           |  "@type" : "owl:Ontology",
           |  "knora-api:lastModificationDate" : {
           |    "@type" : "xsd:dateTimeStamp",
           |    "@value" : "$anythingLastModDate"
           |  },
           |  "@graph" : [ {
           |    "@id" : "anything:Nothing",
           |    "@type" : "owl:Class",
           |    "rdfs:subClassOf" : {
           |      "@type": "owl:Restriction",
           |      "owl:maxCardinality" : 1,
           |      "owl:onProperty" : {
           |        "@id" : "anything:hasOtherNothing"
           |      }
           |    }
           |  } ],
           |  "@context" : {
           |    "rdf" : "http://www.w3.org/1999/02/22-rdf-syntax-ns#",
           |    "knora-api" : "http://api.knora.org/ontology/knora-api/v2#",
           |    "owl" : "http://www.w3.org/2002/07/owl#",
           |    "rdfs" : "http://www.w3.org/2000/01/rdf-schema#",
           |    "xsd" : "http://www.w3.org/2001/XMLSchema#",
           |    "anything" : "${SharedOntologyTestDataADM.ANYTHING_ONTOLOGY_IRI_LocalHost}#"
           |  }
           |}
                """.stripMargin

      CollectClientTestData("add-cardinalities-to-class-nothing-request", params)

      // Convert the submitted JSON-LD to an InputOntologyV2, without SPARQL-escaping, so we can compare it to the response.
      val paramsAsInput: InputOntologyV2 = InputOntologyV2.fromJsonLD(JsonLDUtil.parseJsonLD(params)).unescape

      val paramsWithAddedLinkValueCardinality = paramsAsInput.copy(
        classes = paramsAsInput.classes.map { case (classIri, classDef) =>
          val hasOtherNothingValueCardinality =
            "http://0.0.0.0:3333/ontology/0001/anything/v2#hasOtherNothingValue".toSmartIri ->
              classDef.directCardinalities("http://0.0.0.0:3333/ontology/0001/anything/v2#hasOtherNothing".toSmartIri)

          classIri -> classDef.copy(
            directCardinalities = classDef.directCardinalities + hasOtherNothingValueCardinality
          )
        }
      )

      Post("/v2/ontologies/cardinalities", HttpEntity(RdfMediaTypes.`application/ld+json`, params)) ~> addCredentials(
        BasicHttpCredentials(anythingUsername, password)
      ) ~> ontologiesPath ~> check {
        val responseStr = responseAs[String]
        assert(status == StatusCodes.OK, response.toString)
        val responseJsonDoc = JsonLDUtil.parseJsonLD(responseStr)

        // Convert the response to an InputOntologyV2 and compare the relevant part of it to the request.
        val responseAsInput: InputOntologyV2 =
          InputOntologyV2.fromJsonLD(responseJsonDoc, parsingMode = TestResponseParsingModeV2).unescape
        responseAsInput.classes.head._2.directCardinalities should ===(
          paramsWithAddedLinkValueCardinality.classes.head._2.directCardinalities
        )

        // Check that cardinalities were inherited from knora-api:Resource.
        getPropertyIrisFromResourceClassResponse(responseJsonDoc) should contain(
          "http://api.knora.org/ontology/knora-api/v2#attachedToUser".toSmartIri
        )

        // Check that the ontology's last modification date was updated.
        val newAnythingLastModDate = responseAsInput.ontologyMetadata.lastModificationDate.get
        assert(newAnythingLastModDate.isAfter(anythingLastModDate))
        anythingLastModDate = newAnythingLastModDate

        CollectClientTestData("add-cardinalities-to-class-nothing-response", responseStr)
      }
    }

    "add all IRIs to newly created link value property again" in {
      val url = URLEncoder.encode(s"${SharedOntologyTestDataADM.ANYTHING_ONTOLOGY_IRI_LocalHost}", "UTF-8")
      Get(
        s"/v2/ontologies/allentities/${url}"
      ) ~> ontologiesPath ~> check {
        val responseStr: String = responseAs[String]
        assert(status == StatusCodes.OK, response.toString)
        val responseJsonDoc = JsonLDUtil.parseJsonLD(responseStr)

        val graph = responseJsonDoc.body.requireArray("@graph").value

        val hasOtherNothingValue = graph
          .filter(
            _.asInstanceOf[JsonLDObject]
              .value("@id")
              .asInstanceOf[JsonLDString]
              .value == "http://0.0.0.0:3333/ontology/0001/anything/v2#hasOtherNothingValue"
          )
          .head
          .asInstanceOf[JsonLDObject]

        val iris = hasOtherNothingValue.value.keySet

        val expectedIris = Set(
          OntologyConstants.Rdfs.Comment,
          OntologyConstants.Rdfs.Label,
          OntologyConstants.Rdfs.SubPropertyOf,
          OntologyConstants.KnoraApiV2Complex.IsEditable,
          OntologyConstants.KnoraApiV2Complex.IsResourceProperty,
          OntologyConstants.KnoraApiV2Complex.IsLinkValueProperty,
          OntologyConstants.KnoraApiV2Complex.ObjectType,
          OntologyConstants.KnoraApiV2Complex.SubjectType,
          "@id",
          "@type"
        )

        iris should equal(expectedIris)

        val isEditable = hasOtherNothingValue.requireBoolean(OntologyConstants.KnoraApiV2Complex.IsEditable)
        isEditable shouldBe (true)
      }
    }

    "update the property label and check if the property is still correctly marked as `isEditable: true`" in {
      // update label and comment of a property
      val newLabel = "updated label"
      val params =
        s"""
           |{
           |  "@id" : "$anythingOntoLocalhostIri",
           |  "@type": "owl:Ontology",
           |  "knora-api:lastModificationDate" : {
           |    "@type" : "xsd:dateTimeStamp",
           |    "@value" : "$anythingLastModDate"
           |  },
           |  "@graph": [
           |    {
           |      "@id": "$hasOtherNothingIri",
           |      "@type" : "owl:ObjectProperty",
           |      "rdfs:label": {
           |        "@language": "en",
           |        "@value": "$newLabel"
           |      }
           |    }
           |  ],
           |  "@context" : {
           |    "rdf" : "http://www.w3.org/1999/02/22-rdf-syntax-ns#",
           |    "knora-api" : "http://api.knora.org/ontology/knora-api/v2#",
           |    "owl" : "http://www.w3.org/2002/07/owl#",
           |    "xsd" : "http://www.w3.org/2001/XMLSchema#",
           |    "rdfs" : "http://www.w3.org/2000/01/rdf-schema#"
           |  }
           |}""".stripMargin

      Put("/v2/ontologies/properties", HttpEntity(RdfMediaTypes.`application/ld+json`, params)) ~> addCredentials(
        BasicHttpCredentials(anythingUsername, password)
      ) ~> ontologiesPath ~> check {
        val responseStr = responseAs[String]

        assert(status == StatusCodes.OK, response.toString)
        val responseJsonDoc    = JsonLDUtil.parseJsonLD(responseStr)
        val updatedOntologyIri = responseJsonDoc.body.value("@id").asInstanceOf[JsonLDString].value
        assert(updatedOntologyIri == anythingOntoLocalhostIri)
        val graph               = responseJsonDoc.body.requireArray("@graph").value
        val property            = graph.head.asInstanceOf[JsonLDObject]
        val returnedPropertyIri = property.requireString("@id")
        returnedPropertyIri should equal(hasOtherNothingIri)
        val returnedLabel = property.requireObject(OntologyConstants.Rdfs.Label).requireString("@value")
        returnedLabel should equal(newLabel)
        val lastModDate = responseJsonDoc.body.requireDatatypeValueInObject(
          key = OntologyConstants.KnoraApiV2Complex.LastModificationDate,
          expectedDatatype = OntologyConstants.Xsd.DateTimeStamp.toSmartIri,
          validationFun = stringFormatter.xsdDateTimeStampToInstant
        )

        assert(lastModDate.isAfter(fooLastModDate))
        anythingLastModDate = lastModDate

        // load back the ontology to verify that the updated property still is editable
        val encodedIri = URLEncoder.encode(s"${SharedOntologyTestDataADM.ANYTHING_ONTOLOGY_IRI_LocalHost}", "UTF-8")
        Get(
          s"/v2/ontologies/allentities/${encodedIri}"
        ) ~> ontologiesPath ~> check {
          val responseStr: String = responseAs[String]
          assert(status == StatusCodes.OK, response.toString)
          val responseJsonDoc = JsonLDUtil.parseJsonLD(responseStr)

          val graph           = responseJsonDoc.body.requireArray("@graph").value.map(_.asInstanceOf[JsonLDObject])
          val nothingValue    = graph.filter(_.requireString("@id") == hasOtherNothingValueIri).head
          val isEditableMaybe = nothingValue.maybeBoolean(OntologyConstants.KnoraApiV2Complex.IsEditable)
          isEditableMaybe should equal(Some(true))
        }
      }
    }

    "update the property comment and check if the property is still correctly marked as `isEditable: true`" in {
      // update label and comment of a property
      val newComment = "updated comment"

      val params =
        s"""
           |{
           |  "@id" : "$anythingOntoLocalhostIri",
           |  "@type": "owl:Ontology",
           |  "knora-api:lastModificationDate" : {
           |    "@type" : "xsd:dateTimeStamp",
           |    "@value" : "$anythingLastModDate"
           |  },
           |  "@graph": [
           |    {
           |      "@id": "$hasOtherNothingIri",
           |      "@type" : "owl:ObjectProperty",
           |      "rdfs:comment": {
           |        "@language": "en",
           |        "@value": "$newComment"
           |      }
           |    }
           |  ],
           |  "@context" : {
           |    "rdf" : "http://www.w3.org/1999/02/22-rdf-syntax-ns#",
           |    "knora-api" : "http://api.knora.org/ontology/knora-api/v2#",
           |    "owl" : "http://www.w3.org/2002/07/owl#",
           |    "xsd" : "http://www.w3.org/2001/XMLSchema#",
           |    "rdfs" : "http://www.w3.org/2000/01/rdf-schema#"
           |  }
           |}""".stripMargin

      Put("/v2/ontologies/properties", HttpEntity(RdfMediaTypes.`application/ld+json`, params)) ~> addCredentials(
        BasicHttpCredentials(anythingUsername, password)
      ) ~> ontologiesPath ~> check {
        val responseStr = responseAs[String]

        assert(status == StatusCodes.OK, response.toString)
        val responseJsonDoc    = JsonLDUtil.parseJsonLD(responseStr)
        val updatedOntologyIri = responseJsonDoc.body.value("@id").asInstanceOf[JsonLDString].value
        assert(updatedOntologyIri == anythingOntoLocalhostIri)
        val graph               = responseJsonDoc.body.requireArray("@graph").value
        val property            = graph.head.asInstanceOf[JsonLDObject]
        val returnedPropertyIri = property.requireString("@id")
        returnedPropertyIri should equal(hasOtherNothingIri)
        val returnedComment = property.requireObject(OntologyConstants.Rdfs.Comment).requireString("@value")
        returnedComment should equal(newComment)
        val lastModDate = responseJsonDoc.body.requireDatatypeValueInObject(
          key = OntologyConstants.KnoraApiV2Complex.LastModificationDate,
          expectedDatatype = OntologyConstants.Xsd.DateTimeStamp.toSmartIri,
          validationFun = stringFormatter.xsdDateTimeStampToInstant
        )

        assert(lastModDate.isAfter(fooLastModDate))
        anythingLastModDate = lastModDate

        // load back the ontology to verify that the updated property still is editable
        val encodedIri = URLEncoder.encode(s"${SharedOntologyTestDataADM.ANYTHING_ONTOLOGY_IRI_LocalHost}", "UTF-8")
        Get(
          s"/v2/ontologies/allentities/${encodedIri}"
        ) ~> ontologiesPath ~> check {
          val responseStr: String = responseAs[String]
          assert(status == StatusCodes.OK, response.toString)
          val responseJsonDoc = JsonLDUtil.parseJsonLD(responseStr)

          val graph           = responseJsonDoc.body.requireArray("@graph").value.map(_.asInstanceOf[JsonLDObject])
          val nothingValue    = graph.filter(_.requireString("@id") == hasOtherNothingValueIri).head
          val isEditableMaybe = nothingValue.maybeBoolean(OntologyConstants.KnoraApiV2Complex.IsEditable)
          isEditableMaybe should equal(Some(true))
        }
      }
    }

    "delete the property comment and check if the property is still correctly marked as `isEditable: true`" in {
      // update label and comment of a property
      val propertyIriEncoded = URLEncoder.encode(hasOtherNothingIri, "UTF-8")

      Delete(
        s"/v2/ontologies/properties/comment/$propertyIriEncoded?lastModificationDate=$anythingLastModDate"
      ) ~> addCredentials(
        BasicHttpCredentials(anythingUsername, password)
      ) ~> ontologiesPath ~> check {
        val responseStr = responseAs[String]

        assert(status == StatusCodes.OK, response.toString)
        val responseJsonDoc    = JsonLDUtil.parseJsonLD(responseStr)
        val updatedOntologyIri = responseJsonDoc.body.value("@id").asInstanceOf[JsonLDString].value
        assert(updatedOntologyIri == anythingOntoLocalhostIri)
        val graph               = responseJsonDoc.body.requireArray("@graph").value
        val property            = graph.head.asInstanceOf[JsonLDObject]
        val returnedPropertyIri = property.requireString("@id")
        returnedPropertyIri should equal(hasOtherNothingIri)
        assert(property.value.get(OntologyConstants.Rdfs.Comment) == None)
        val lastModDate = responseJsonDoc.body.requireDatatypeValueInObject(
          key = OntologyConstants.KnoraApiV2Complex.LastModificationDate,
          expectedDatatype = OntologyConstants.Xsd.DateTimeStamp.toSmartIri,
          validationFun = stringFormatter.xsdDateTimeStampToInstant
        )

        assert(lastModDate.isAfter(fooLastModDate))
        anythingLastModDate = lastModDate

        // load back the ontology to verify that the updated property still is editable
        val encodedIri = URLEncoder.encode(s"${SharedOntologyTestDataADM.ANYTHING_ONTOLOGY_IRI_LocalHost}", "UTF-8")
        Get(
          s"/v2/ontologies/allentities/${encodedIri}"
        ) ~> ontologiesPath ~> check {
          val responseStr: String = responseAs[String]
          assert(status == StatusCodes.OK, response.toString)
          val responseJsonDoc = JsonLDUtil.parseJsonLD(responseStr)

          val graph           = responseJsonDoc.body.requireArray("@graph").value.map(_.asInstanceOf[JsonLDObject])
          val nothingValue    = graph.filter(_.requireString("@id") == hasOtherNothingValueIri).head
          val isEditableMaybe = nothingValue.maybeBoolean(OntologyConstants.KnoraApiV2Complex.IsEditable)
          isEditableMaybe should equal(Some(true))
        }
      }
    }

    "update the property guiElement and check if the property is still correctly marked as `isEditable: true`" in {
      // update label and comment of a property

      val params =
        s"""
           |{
           |  "@id" : "$anythingOntoLocalhostIri",
           |  "@type": "owl:Ontology",
           |  "knora-api:lastModificationDate" : {
           |    "@type" : "xsd:dateTimeStamp",
           |    "@value" : "$anythingLastModDate"
           |  },
           |  "@graph": [
           |    {
           |      "@id": "$hasOtherNothingIri",
           |      "@type" : "owl:ObjectProperty",
           |      "salsah-gui:guiElement": {
           |        "@id": "salsah-gui:Searchbox"
           |      }
           |    }
           |  ],
           |  "@context" : {
           |    "rdf" : "http://www.w3.org/1999/02/22-rdf-syntax-ns#",
           |    "knora-api" : "http://api.knora.org/ontology/knora-api/v2#",
           |    "salsah-gui": "http://api.knora.org/ontology/salsah-gui/v2#",
           |    "owl" : "http://www.w3.org/2002/07/owl#",
           |    "xsd" : "http://www.w3.org/2001/XMLSchema#",
           |    "rdfs" : "http://www.w3.org/2000/01/rdf-schema#"
           |  }
           |}""".stripMargin

      Put(
        "/v2/ontologies/properties/guielement",
        HttpEntity(RdfMediaTypes.`application/ld+json`, params)
      ) ~> addCredentials(
        BasicHttpCredentials(anythingUsername, password)
      ) ~> ontologiesPath ~> check {
        val responseStr = responseAs[String]

        assert(status == StatusCodes.OK, response.toString)
        val responseJsonDoc    = JsonLDUtil.parseJsonLD(responseStr)
        val updatedOntologyIri = responseJsonDoc.body.value("@id").asInstanceOf[JsonLDString].value
        assert(updatedOntologyIri == anythingOntoLocalhostIri)
        val graph               = responseJsonDoc.body.requireArray("@graph").value
        val property            = graph.head.asInstanceOf[JsonLDObject]
        val returnedPropertyIri = property.requireString("@id")
        returnedPropertyIri should equal(hasOtherNothingIri)
        val lastModDate = responseJsonDoc.body.requireDatatypeValueInObject(
          key = OntologyConstants.KnoraApiV2Complex.LastModificationDate,
          expectedDatatype = OntologyConstants.Xsd.DateTimeStamp.toSmartIri,
          validationFun = stringFormatter.xsdDateTimeStampToInstant
        )

        assert(lastModDate.isAfter(fooLastModDate))
        anythingLastModDate = lastModDate

        // load back the ontology to verify that the updated property still is editable
        val encodedIri = URLEncoder.encode(s"${SharedOntologyTestDataADM.ANYTHING_ONTOLOGY_IRI_LocalHost}", "UTF-8")
        Get(
          s"/v2/ontologies/allentities/${encodedIri}"
        ) ~> ontologiesPath ~> check {
          val responseStr: String = responseAs[String]
          assert(status == StatusCodes.OK, response.toString)
          val responseJsonDoc = JsonLDUtil.parseJsonLD(responseStr)

          val graph           = responseJsonDoc.body.requireArray("@graph").value.map(_.asInstanceOf[JsonLDObject])
          val nothingValue    = graph.filter(_.requireString("@id") == hasOtherNothingValueIri).head
          val isEditableMaybe = nothingValue.maybeBoolean(OntologyConstants.KnoraApiV2Complex.IsEditable)
          isEditableMaybe should equal(Some(true))
        }
      }
    }

    "remove the cardinality for the property anything:hasOtherNothing from the class anything:Nothing" in {
      val params =
        s"""{
           |  "@id" : "${SharedOntologyTestDataADM.ANYTHING_ONTOLOGY_IRI_LocalHost}",
           |  "@type" : "owl:Ontology",
           |  "knora-api:lastModificationDate" : {
           |    "@type" : "xsd:dateTimeStamp",
           |    "@value" : "$anythingLastModDate"
           |  },
           |  "@graph" : [ {
           |    "@id" : "anything:Nothing",
           |    "@type" : "owl:Class"
           |  } ],
           |  "@context" : {
           |    "rdf" : "http://www.w3.org/1999/02/22-rdf-syntax-ns#",
           |    "knora-api" : "http://api.knora.org/ontology/knora-api/v2#",
           |    "owl" : "http://www.w3.org/2002/07/owl#",
           |    "rdfs" : "http://www.w3.org/2000/01/rdf-schema#",
           |    "xsd" : "http://www.w3.org/2001/XMLSchema#",
           |    "anything" : "${SharedOntologyTestDataADM.ANYTHING_ONTOLOGY_IRI_LocalHost}#"
           |  }
           |}""".stripMargin

      CollectClientTestData("remove-property-cardinality-request", params)

      Put("/v2/ontologies/cardinalities", HttpEntity(RdfMediaTypes.`application/ld+json`, params)) ~> addCredentials(
        BasicHttpCredentials(anythingUsername, password)
      ) ~> ontologiesPath ~> check {
        assert(status == StatusCodes.OK, response.toString)
        val responseJsonDoc = responseToJsonLDDocument(response)

        // Convert the response to an InputOntologyV2 and compare the relevant part of it to the request.
        val responseAsInput: InputOntologyV2 =
          InputOntologyV2.fromJsonLD(responseJsonDoc, parsingMode = TestResponseParsingModeV2).unescape
        responseAsInput.classes.head._2.directCardinalities.isEmpty should ===(true)

        // Check that cardinalities were inherited from knora-api:Resource.
        getPropertyIrisFromResourceClassResponse(responseJsonDoc) should contain(
          "http://api.knora.org/ontology/knora-api/v2#attachedToUser".toSmartIri
        )

        // Check that the ontology's last modification date was updated.
        val newAnythingLastModDate = responseAsInput.ontologyMetadata.lastModificationDate.get
        assert(newAnythingLastModDate.isAfter(anythingLastModDate))
        anythingLastModDate = newAnythingLastModDate
      }
    }

    "determine that a property can be deleted" in {
      val propertySegment = URLEncoder.encode("http://0.0.0.0:3333/ontology/0001/anything/v2#hasOtherNothing", "UTF-8")

      Get(s"/v2/ontologies/candeleteproperty/$propertySegment") ~> addCredentials(
        BasicHttpCredentials(anythingUsername, password)
      ) ~> ontologiesPath ~> check {
        val responseStr = responseAs[String]
        assert(status == StatusCodes.OK, responseStr)
        val responseJsonDoc = JsonLDUtil.parseJsonLD(responseStr)
        assert(responseJsonDoc.body.value(OntologyConstants.KnoraApiV2Complex.CanDo).asInstanceOf[JsonLDBoolean].value)
      }
    }

    "delete the property anything:hasOtherNothing" in {
      val propertySegment      = URLEncoder.encode("http://0.0.0.0:3333/ontology/0001/anything/v2#hasOtherNothing", "UTF-8")
      val lastModificationDate = URLEncoder.encode(anythingLastModDate.toString, "UTF-8")

      Delete(
        s"/v2/ontologies/properties/$propertySegment?lastModificationDate=$lastModificationDate"
      ) ~> addCredentials(BasicHttpCredentials(anythingUsername, password)) ~> ontologiesPath ~> check {
        assert(status == StatusCodes.OK, response.toString)
        val responseJsonDoc = responseToJsonLDDocument(response)
        responseJsonDoc.requireStringWithValidation("@id", stringFormatter.toSmartIriWithErr) should ===(
          "http://0.0.0.0:3333/ontology/0001/anything/v2".toSmartIri
        )

        val newAnythingLastModDate = responseJsonDoc.requireDatatypeValueInObject(
          key = OntologyConstants.KnoraApiV2Complex.LastModificationDate,
          expectedDatatype = OntologyConstants.Xsd.DateTimeStamp.toSmartIri,
          validationFun = stringFormatter.xsdDateTimeStampToInstant
        )

        assert(newAnythingLastModDate.isAfter(anythingLastModDate))
        anythingLastModDate = newAnythingLastModDate
      }
    }

    "create a property anything:hasNothingness with knora-api:subjectType anything:Nothing" in {
      val params =
        s"""{
           |  "@id" : "http://0.0.0.0:3333/ontology/0001/anything/v2",
           |  "@type" : "owl:Ontology",
           |  "knora-api:lastModificationDate" : {
           |    "@type" : "xsd:dateTimeStamp",
           |    "@value" : "$anythingLastModDate"
           |  },
           |  "@graph" : [ {
           |    "@id" : "anything:hasNothingness",
           |    "@type" : "owl:ObjectProperty",
           |    "knora-api:subjectType" : {
           |      "@id" : "anything:Nothing"
           |    },
           |    "knora-api:objectType" : {
           |      "@id" : "knora-api:BooleanValue"
           |    },
           |    "rdfs:comment" : {
           |      "@language" : "en",
           |      "@value" : "Indicates whether a Nothing has nothingness"
           |    },
           |    "rdfs:label" : {
           |      "@language" : "en",
           |      "@value" : "has nothingness"
           |    },
           |    "rdfs:subPropertyOf" : {
           |      "@id" : "knora-api:hasValue"
           |    }
           |  } ],
           |  "@context" : {
           |    "rdf" : "http://www.w3.org/1999/02/22-rdf-syntax-ns#",
           |    "knora-api" : "http://api.knora.org/ontology/knora-api/v2#",
           |    "owl" : "http://www.w3.org/2002/07/owl#",
           |    "rdfs" : "http://www.w3.org/2000/01/rdf-schema#",
           |    "xsd" : "http://www.w3.org/2001/XMLSchema#",
           |    "anything" : "http://0.0.0.0:3333/ontology/0001/anything/v2#"
           |  }
           |}""".stripMargin

      // Convert the submitted JSON-LD to an InputOntologyV2, without SPARQL-escaping, so we can compare it to the response.
      val paramsAsInput: InputOntologyV2 = InputOntologyV2.fromJsonLD(JsonLDUtil.parseJsonLD(params)).unescape

      Post("/v2/ontologies/properties", HttpEntity(RdfMediaTypes.`application/ld+json`, params)) ~> addCredentials(
        BasicHttpCredentials(anythingUsername, password)
      ) ~> ontologiesPath ~> check {
        assert(status == StatusCodes.OK, response.toString)
        val responseJsonDoc = responseToJsonLDDocument(response)

        // Convert the response to an InputOntologyV2 and compare the relevant part of it to the request.
        val responseAsInput: InputOntologyV2 =
          InputOntologyV2.fromJsonLD(responseJsonDoc, parsingMode = TestResponseParsingModeV2).unescape
        responseAsInput.properties should ===(paramsAsInput.properties)

        // Check that the ontology's last modification date was updated.
        val newAnythingLastModDate = responseAsInput.ontologyMetadata.lastModificationDate.get
        assert(newAnythingLastModDate.isAfter(anythingLastModDate))
        anythingLastModDate = newAnythingLastModDate
      }
    }

    "add a cardinality for the property anything:hasNothingness to the class anything:Nothing" in {
      val params =
        s"""{
           |  "@id" : "http://0.0.0.0:3333/ontology/0001/anything/v2",
           |  "@type" : "owl:Ontology",
           |  "knora-api:lastModificationDate" : {
           |    "@type" : "xsd:dateTimeStamp",
           |    "@value" : "$anythingLastModDate"
           |  },
           |  "@graph" : [ {
           |    "@id" : "anything:Nothing",
           |    "@type" : "owl:Class",
           |    "rdfs:subClassOf" : {
           |      "@type": "owl:Restriction",
           |      "owl:maxCardinality" : 1,
           |      "owl:onProperty" : {
           |        "@id" : "anything:hasNothingness"
           |      }
           |    }
           |  } ],
           |  "@context" : {
           |    "rdf" : "http://www.w3.org/1999/02/22-rdf-syntax-ns#",
           |    "knora-api" : "http://api.knora.org/ontology/knora-api/v2#",
           |    "owl" : "http://www.w3.org/2002/07/owl#",
           |    "rdfs" : "http://www.w3.org/2000/01/rdf-schema#",
           |    "xsd" : "http://www.w3.org/2001/XMLSchema#",
           |    "anything" : "http://0.0.0.0:3333/ontology/0001/anything/v2#"
           |  }
           |}""".stripMargin

      // Convert the submitted JSON-LD to an InputOntologyV2, without SPARQL-escaping, so we can compare it to the response.
      val paramsAsInput: InputOntologyV2 = InputOntologyV2.fromJsonLD(JsonLDUtil.parseJsonLD(params)).unescape

      Post("/v2/ontologies/cardinalities", HttpEntity(RdfMediaTypes.`application/ld+json`, params)) ~> addCredentials(
        BasicHttpCredentials(anythingUsername, password)
      ) ~> ontologiesPath ~> check {
        assert(status == StatusCodes.OK, response.toString)
        val responseJsonDoc = responseToJsonLDDocument(response)

        // Convert the response to an InputOntologyV2 and compare the relevant part of it to the request.
        val responseAsInput: InputOntologyV2 =
          InputOntologyV2.fromJsonLD(responseJsonDoc, parsingMode = TestResponseParsingModeV2).unescape
        responseAsInput.classes.head._2.directCardinalities should ===(
          paramsAsInput.classes.head._2.directCardinalities
        )

        // Check that cardinalities were inherited from knora-api:Resource.
        getPropertyIrisFromResourceClassResponse(responseJsonDoc) should contain(
          "http://api.knora.org/ontology/knora-api/v2#attachedToUser".toSmartIri
        )

        // Check that the ontology's last modification date was updated.
        val newAnythingLastModDate = responseAsInput.ontologyMetadata.lastModificationDate.get
        assert(newAnythingLastModDate.isAfter(anythingLastModDate))
        anythingLastModDate = newAnythingLastModDate
      }
    }

    "change the GUI order of the cardinality on anything:hasNothingness in the class anything:Nothing" in {
      val params =
        s"""{
           |  "@id" : "${SharedOntologyTestDataADM.ANYTHING_ONTOLOGY_IRI_LocalHost}",
           |  "@type" : "owl:Ontology",
           |  "knora-api:lastModificationDate" : {
           |    "@type" : "xsd:dateTimeStamp",
           |    "@value" : "$anythingLastModDate"
           |  },
           |  "@graph" : [ {
           |    "@id" : "anything:Nothing",
           |    "@type" : "owl:Class",
           |    "rdfs:subClassOf" : {
           |      "@type": "owl:Restriction",
           |      "owl:maxCardinality": 1,
           |      "owl:onProperty": {
           |        "@id" : "anything:hasNothingness"
           |      },
           |      "salsah-gui:guiOrder": 2
           |    }
           |  } ],
           |  "@context" : {
           |    "rdf" : "http://www.w3.org/1999/02/22-rdf-syntax-ns#",
           |    "knora-api" : "http://api.knora.org/ontology/knora-api/v2#",
           |    "salsah-gui" : "http://api.knora.org/ontology/salsah-gui/v2#",
           |    "owl" : "http://www.w3.org/2002/07/owl#",
           |    "rdfs" : "http://www.w3.org/2000/01/rdf-schema#",
           |    "xsd" : "http://www.w3.org/2001/XMLSchema#",
           |    "anything" : "${SharedOntologyTestDataADM.ANYTHING_ONTOLOGY_IRI_LocalHost}#"
           |  }
           |}""".stripMargin

      CollectClientTestData("change-gui-order-request", params)

      // Convert the submitted JSON-LD to an InputOntologyV2, without SPARQL-escaping, so we can compare it to the response.
      val paramsAsInput: InputOntologyV2 = InputOntologyV2.fromJsonLD(JsonLDUtil.parseJsonLD(params)).unescape

      Put("/v2/ontologies/guiorder", HttpEntity(RdfMediaTypes.`application/ld+json`, params)) ~> addCredentials(
        BasicHttpCredentials(anythingUsername, password)
      ) ~> ontologiesPath ~> check {
        assert(status == StatusCodes.OK, response.toString)
        val responseJsonDoc = responseToJsonLDDocument(response)

        // Convert the response to an InputOntologyV2 and compare the relevant part of it to the request.
        val responseAsInput: InputOntologyV2 =
          InputOntologyV2.fromJsonLD(responseJsonDoc, parsingMode = TestResponseParsingModeV2).unescape
        responseAsInput.classes.head._2.directCardinalities should ===(
          paramsAsInput.classes.head._2.directCardinalities
        )

        // Check that the ontology's last modification date was updated.
        val newAnythingLastModDate = responseAsInput.ontologyMetadata.lastModificationDate.get
        assert(newAnythingLastModDate.isAfter(anythingLastModDate))
        anythingLastModDate = newAnythingLastModDate
      }
    }

    "create a property anything:hasEmptiness with knora-api:subjectType anything:Nothing" in {
      val params =
        s"""{
           |  "@id" : "http://0.0.0.0:3333/ontology/0001/anything/v2",
           |  "@type" : "owl:Ontology",
           |  "knora-api:lastModificationDate" : {
           |    "@type" : "xsd:dateTimeStamp",
           |    "@value" : "$anythingLastModDate"
           |  },
           |  "@graph" : [ {
           |    "@id" : "anything:hasEmptiness",
           |    "@type" : "owl:ObjectProperty",
           |    "knora-api:subjectType" : {
           |      "@id" : "anything:Nothing"
           |    },
           |    "knora-api:objectType" : {
           |      "@id" : "knora-api:BooleanValue"
           |    },
           |    "rdfs:comment" : {
           |      "@language" : "en",
           |      "@value" : "Indicates whether a Nothing has emptiness"
           |    },
           |    "rdfs:label" : {
           |      "@language" : "en",
           |      "@value" : "has emptiness"
           |    },
           |    "rdfs:subPropertyOf" : {
           |      "@id" : "knora-api:hasValue"
           |    }
           |  } ],
           |  "@context" : {
           |    "rdf" : "http://www.w3.org/1999/02/22-rdf-syntax-ns#",
           |    "knora-api" : "http://api.knora.org/ontology/knora-api/v2#",
           |    "owl" : "http://www.w3.org/2002/07/owl#",
           |    "rdfs" : "http://www.w3.org/2000/01/rdf-schema#",
           |    "xsd" : "http://www.w3.org/2001/XMLSchema#",
           |    "anything" : "http://0.0.0.0:3333/ontology/0001/anything/v2#"
           |  }
           |}""".stripMargin

      // Convert the submitted JSON-LD to an InputOntologyV2, without SPARQL-escaping, so we can compare it to the response.
      val paramsAsInput: InputOntologyV2 = InputOntologyV2.fromJsonLD(JsonLDUtil.parseJsonLD(params)).unescape

      Post("/v2/ontologies/properties", HttpEntity(RdfMediaTypes.`application/ld+json`, params)) ~> addCredentials(
        BasicHttpCredentials(anythingUsername, password)
      ) ~> ontologiesPath ~> check {
        assert(status == StatusCodes.OK, response.toString)
        val responseJsonDoc = responseToJsonLDDocument(response)

        // Convert the response to an InputOntologyV2 and compare the relevant part of it to the request.
        val responseAsInput: InputOntologyV2 =
          InputOntologyV2.fromJsonLD(responseJsonDoc, parsingMode = TestResponseParsingModeV2).unescape
        responseAsInput.properties should ===(paramsAsInput.properties)

        // Check that the ontology's last modification date was updated.
        val newAnythingLastModDate = responseAsInput.ontologyMetadata.lastModificationDate.get
        assert(newAnythingLastModDate.isAfter(anythingLastModDate))
        anythingLastModDate = newAnythingLastModDate
      }
    }

    "determine that a class's cardinalities can be changed" in {
      val classSegment = URLEncoder.encode("http://0.0.0.0:3333/ontology/0001/anything/v2#Nothing", "UTF-8")

      Get(s"/v2/ontologies/canreplacecardinalities/$classSegment") ~> addCredentials(
        BasicHttpCredentials(anythingUsername, password)
      ) ~> ontologiesPath ~> check {
        val responseStr = responseAs[String]
        assert(status == StatusCodes.OK, responseStr)
        val responseJsonDoc = JsonLDUtil.parseJsonLD(responseStr)
        assert(responseJsonDoc.body.value(OntologyConstants.KnoraApiV2Complex.CanDo).asInstanceOf[JsonLDBoolean].value)
      }
    }

    "change the cardinalities of the class anything:Nothing, replacing anything:hasNothingness with anything:hasEmptiness" in {
      val params =
        s"""{
           |  "@id" : "${SharedOntologyTestDataADM.ANYTHING_ONTOLOGY_IRI_LocalHost}",
           |  "@type" : "owl:Ontology",
           |  "knora-api:lastModificationDate" : {
           |    "@type" : "xsd:dateTimeStamp",
           |    "@value" : "$anythingLastModDate"
           |  },
           |  "@graph" : [ {
           |    "@id" : "anything:Nothing",
           |    "@type" : "owl:Class",
           |    "rdfs:subClassOf" : {
           |      "@type": "owl:Restriction",
           |      "owl:maxCardinality": 1,
           |      "owl:onProperty": {
           |        "@id" : "anything:hasEmptiness"
           |      }
           |    }
           |  } ],
           |  "@context" : {
           |    "rdf" : "http://www.w3.org/1999/02/22-rdf-syntax-ns#",
           |    "knora-api" : "http://api.knora.org/ontology/knora-api/v2#",
           |    "owl" : "http://www.w3.org/2002/07/owl#",
           |    "rdfs" : "http://www.w3.org/2000/01/rdf-schema#",
           |    "xsd" : "http://www.w3.org/2001/XMLSchema#",
           |    "anything" : "${SharedOntologyTestDataADM.ANYTHING_ONTOLOGY_IRI_LocalHost}#"
           |  }
           |}""".stripMargin

      CollectClientTestData("replace-class-cardinalities-request", params)

      // Convert the submitted JSON-LD to an InputOntologyV2, without SPARQL-escaping, so we can compare it to the response.
      val paramsAsInput: InputOntologyV2 = InputOntologyV2.fromJsonLD(JsonLDUtil.parseJsonLD(params)).unescape

      Put("/v2/ontologies/cardinalities", HttpEntity(RdfMediaTypes.`application/ld+json`, params)) ~> addCredentials(
        BasicHttpCredentials(anythingUsername, password)
      ) ~> ontologiesPath ~> check {
        assert(status == StatusCodes.OK, response.toString)
        val responseJsonDoc = responseToJsonLDDocument(response)

        // Convert the response to an InputOntologyV2 and compare the relevant part of it to the request.
        val responseAsInput: InputOntologyV2 =
          InputOntologyV2.fromJsonLD(responseJsonDoc, parsingMode = TestResponseParsingModeV2).unescape
        responseAsInput.classes.head._2.directCardinalities should ===(
          paramsAsInput.classes.head._2.directCardinalities
        )

        // Check that cardinalities were inherited from knora-api:Resource.
        getPropertyIrisFromResourceClassResponse(responseJsonDoc) should contain(
          "http://api.knora.org/ontology/knora-api/v2#attachedToUser".toSmartIri
        )

        // Check that the ontology's last modification date was updated.
        val newAnythingLastModDate = responseAsInput.ontologyMetadata.lastModificationDate.get
        assert(newAnythingLastModDate.isAfter(anythingLastModDate))
        anythingLastModDate = newAnythingLastModDate
      }
    }

    "delete the property anything:hasNothingness" in {
      val propertySegment      = URLEncoder.encode("http://0.0.0.0:3333/ontology/0001/anything/v2#hasNothingness", "UTF-8")
      val lastModificationDate = URLEncoder.encode(anythingLastModDate.toString, "UTF-8")

      Delete(
        s"/v2/ontologies/properties/$propertySegment?lastModificationDate=$lastModificationDate"
      ) ~> addCredentials(BasicHttpCredentials(anythingUsername, password)) ~> ontologiesPath ~> check {
        assert(status == StatusCodes.OK, response.toString)
        val responseJsonDoc = responseToJsonLDDocument(response)
        responseJsonDoc.requireStringWithValidation("@id", stringFormatter.toSmartIriWithErr) should ===(
          "http://0.0.0.0:3333/ontology/0001/anything/v2".toSmartIri
        )

        val newAnythingLastModDate = responseJsonDoc.requireDatatypeValueInObject(
          key = OntologyConstants.KnoraApiV2Complex.LastModificationDate,
          expectedDatatype = OntologyConstants.Xsd.DateTimeStamp.toSmartIri,
          validationFun = stringFormatter.xsdDateTimeStampToInstant
        )

        assert(newAnythingLastModDate.isAfter(anythingLastModDate))
        anythingLastModDate = newAnythingLastModDate
      }
    }

    "remove all cardinalities from the class anything:Nothing" in {
      val params =
        s"""{
           |  "@id" : "${SharedOntologyTestDataADM.ANYTHING_ONTOLOGY_IRI_LocalHost}",
           |  "@type" : "owl:Ontology",
           |  "knora-api:lastModificationDate" : {
           |    "@type" : "xsd:dateTimeStamp",
           |    "@value" : "$anythingLastModDate"
           |  },
           |  "@graph" : [ {
           |    "@id" : "anything:Nothing",
           |    "@type" : "owl:Class"
           |  } ],
           |  "@context" : {
           |    "rdf" : "http://www.w3.org/1999/02/22-rdf-syntax-ns#",
           |    "knora-api" : "http://api.knora.org/ontology/knora-api/v2#",
           |    "owl" : "http://www.w3.org/2002/07/owl#",
           |    "rdfs" : "http://www.w3.org/2000/01/rdf-schema#",
           |    "xsd" : "http://www.w3.org/2001/XMLSchema#",
           |    "anything" : "${SharedOntologyTestDataADM.ANYTHING_ONTOLOGY_IRI_LocalHost}#"
           |  }
           |}""".stripMargin

      CollectClientTestData("remove-class-cardinalities-request", params)

      Put("/v2/ontologies/cardinalities", HttpEntity(RdfMediaTypes.`application/ld+json`, params)) ~> addCredentials(
        BasicHttpCredentials(anythingUsername, password)
      ) ~> ontologiesPath ~> check {
        assert(status == StatusCodes.OK, response.toString)
        val responseJsonDoc = responseToJsonLDDocument(response)

        // Convert the response to an InputOntologyV2 and compare the relevant part of it to the request.
        val responseAsInput: InputOntologyV2 =
          InputOntologyV2.fromJsonLD(responseJsonDoc, parsingMode = TestResponseParsingModeV2).unescape
        responseAsInput.classes.head._2.directCardinalities.isEmpty should ===(true)

        // Check that cardinalities were inherited from knora-api:Resource.
        getPropertyIrisFromResourceClassResponse(responseJsonDoc) should contain(
          "http://api.knora.org/ontology/knora-api/v2#attachedToUser".toSmartIri
        )

        // Check that the ontology's last modification date was updated.
        val newAnythingLastModDate = responseAsInput.ontologyMetadata.lastModificationDate.get
        assert(newAnythingLastModDate.isAfter(anythingLastModDate))
        anythingLastModDate = newAnythingLastModDate
      }
    }

    "delete the property anything:hasEmptiness" in {
      val propertySegment      = URLEncoder.encode("http://0.0.0.0:3333/ontology/0001/anything/v2#hasEmptiness", "UTF-8")
      val lastModificationDate = URLEncoder.encode(anythingLastModDate.toString, "UTF-8")

      Delete(
        s"/v2/ontologies/properties/$propertySegment?lastModificationDate=$lastModificationDate"
      ) ~> addCredentials(BasicHttpCredentials(anythingUsername, password)) ~> ontologiesPath ~> check {
        assert(status == StatusCodes.OK, response.toString)
        val responseJsonDoc = responseToJsonLDDocument(response)
        responseJsonDoc.requireStringWithValidation("@id", stringFormatter.toSmartIriWithErr) should ===(
          "http://0.0.0.0:3333/ontology/0001/anything/v2".toSmartIri
        )

        val newAnythingLastModDate = responseJsonDoc.requireDatatypeValueInObject(
          key = OntologyConstants.KnoraApiV2Complex.LastModificationDate,
          expectedDatatype = OntologyConstants.Xsd.DateTimeStamp.toSmartIri,
          validationFun = stringFormatter.xsdDateTimeStampToInstant
        )

        assert(newAnythingLastModDate.isAfter(anythingLastModDate))
        anythingLastModDate = newAnythingLastModDate
      }
    }

    "determine that a class can be deleted" in {
      val classSegment = URLEncoder.encode("http://0.0.0.0:3333/ontology/0001/anything/v2#Nothing", "UTF-8")

      Get(s"/v2/ontologies/candeleteclass/$classSegment") ~> addCredentials(
        BasicHttpCredentials(anythingUsername, password)
      ) ~> ontologiesPath ~> check {
        val responseStr = responseAs[String]
        assert(status == StatusCodes.OK, responseStr)
        val responseJsonDoc = JsonLDUtil.parseJsonLD(responseStr)
        assert(responseJsonDoc.body.value(OntologyConstants.KnoraApiV2Complex.CanDo).asInstanceOf[JsonLDBoolean].value)
      }
    }

    "delete the class anything:Nothing" in {
      val classSegment         = URLEncoder.encode("http://0.0.0.0:3333/ontology/0001/anything/v2#Nothing", "UTF-8")
      val lastModificationDate = URLEncoder.encode(anythingLastModDate.toString, "UTF-8")

      Delete(s"/v2/ontologies/classes/$classSegment?lastModificationDate=$lastModificationDate") ~> addCredentials(
        BasicHttpCredentials(anythingUsername, password)
      ) ~> ontologiesPath ~> check {
        assert(status == StatusCodes.OK, response.toString)
        val responseJsonDoc = responseToJsonLDDocument(response)
        responseJsonDoc.requireStringWithValidation("@id", stringFormatter.toSmartIriWithErr) should ===(
          "http://0.0.0.0:3333/ontology/0001/anything/v2".toSmartIri
        )

        val newAnythingLastModDate = responseJsonDoc.requireDatatypeValueInObject(
          key = OntologyConstants.KnoraApiV2Complex.LastModificationDate,
          expectedDatatype = OntologyConstants.Xsd.DateTimeStamp.toSmartIri,
          validationFun = stringFormatter.xsdDateTimeStampToInstant
        )

        assert(newAnythingLastModDate.isAfter(anythingLastModDate))
        anythingLastModDate = newAnythingLastModDate
      }
    }

    "create a shared ontology and put a property in it" in {
      val label = "The useless ontology"

      val createOntologyJson =
        s"""
           |{
           |    "knora-api:ontologyName": "useless",
           |    "knora-api:attachedToProject": {
           |      "@id": "${OntologyConstants.KnoraAdmin.DefaultSharedOntologiesProject}"
           |    },
           |    "knora-api:isShared": true,
           |    "rdfs:label": "$label",
           |    "@context": {
           |        "rdfs": "${OntologyConstants.Rdfs.RdfsPrefixExpansion}",
           |        "knora-api": "${OntologyConstants.KnoraApiV2Complex.KnoraApiV2PrefixExpansion}"
           |    }
           |}""".stripMargin

      Post("/v2/ontologies", HttpEntity(RdfMediaTypes.`application/ld+json`, createOntologyJson)) ~> addCredentials(
        BasicHttpCredentials(superUsername, password)
      ) ~> ontologiesPath ~> check {
        assert(status == StatusCodes.OK, response.toString)
        val responseJsonDoc = responseToJsonLDDocument(response)
        val metadata        = responseJsonDoc.body
        val ontologyIri     = metadata.value("@id").asInstanceOf[JsonLDString].value
        assert(ontologyIri == "http://api.knora.org/ontology/shared/useless/v2")
        uselessIri.set(ontologyIri)
        assert(metadata.value(OntologyConstants.Rdfs.Label) == JsonLDString(label))

        val lastModDate = metadata.requireDatatypeValueInObject(
          key = OntologyConstants.KnoraApiV2Complex.LastModificationDate,
          expectedDatatype = OntologyConstants.Xsd.DateTimeStamp.toSmartIri,
          validationFun = stringFormatter.xsdDateTimeStampToInstant
        )

        uselessLastModDate = lastModDate
      }

      val createPropertyJson =
        s"""
           |{
           |  "@id" : "${uselessIri.get}",
           |  "@type" : "owl:Ontology",
           |  "knora-api:lastModificationDate" : {
           |    "@type" : "xsd:dateTimeStamp",
           |    "@value" : "$uselessLastModDate"
           |  },
           |  "@graph" : [ {
           |    "@id" : "useless:hasSharedName",
           |    "@type" : "owl:ObjectProperty",
           |    "knora-api:objectType" : {
           |      "@id" : "knora-api:TextValue"
           |    },
           |    "rdfs:comment" : {
           |      "@language" : "en",
           |      "@value" : "Represents a name"
           |    },
           |    "rdfs:label" : {
           |      "@language" : "en",
           |      "@value" : "has shared name"
           |    },
           |    "rdfs:subPropertyOf" : {
           |      "@id" : "knora-api:hasValue"
           |    }
           |  } ],
           |  "@context" : {
           |    "rdf" : "http://www.w3.org/1999/02/22-rdf-syntax-ns#",
           |    "knora-api" : "http://api.knora.org/ontology/knora-api/v2#",
           |    "owl" : "http://www.w3.org/2002/07/owl#",
           |    "rdfs" : "http://www.w3.org/2000/01/rdf-schema#",
           |    "xsd" : "http://www.w3.org/2001/XMLSchema#",
           |    "useless" : "${uselessIri.get}#"
           |  }
           |}""".stripMargin

      // Convert the submitted JSON-LD to an InputOntologyV2, without SPARQL-escaping, so we can compare it to the response.
      val paramsAsInput: InputOntologyV2 =
        InputOntologyV2.fromJsonLD(JsonLDUtil.parseJsonLD(createPropertyJson)).unescape

      Post(
        "/v2/ontologies/properties",
        HttpEntity(RdfMediaTypes.`application/ld+json`, createPropertyJson)
      ) ~> addCredentials(BasicHttpCredentials(superUsername, password)) ~> ontologiesPath ~> check {
        assert(status == StatusCodes.OK, response.toString)
        val responseJsonDoc = responseToJsonLDDocument(response)

        // Convert the response to an InputOntologyV2 and compare the relevant part of it to the request.
        val responseAsInput: InputOntologyV2 =
          InputOntologyV2.fromJsonLD(responseJsonDoc, parsingMode = TestResponseParsingModeV2).unescape
        responseAsInput.properties should ===(paramsAsInput.properties)

        // Check that the ontology's last modification date was updated.
        val newLastModDate = responseAsInput.ontologyMetadata.lastModificationDate.get
        assert(newLastModDate.isAfter(uselessLastModDate))
        uselessLastModDate = newLastModDate
      }
    }

    "create a class with several cardinalities, then remove one of the cardinalities" in {
      // Create a class with no cardinalities.

      val createClassRequestJson =
        s"""{
           |  "@id" : "${SharedOntologyTestDataADM.ANYTHING_ONTOLOGY_IRI_LocalHost}",
           |  "@type" : "owl:Ontology",
           |  "knora-api:lastModificationDate" : {
           |    "@type" : "xsd:dateTimeStamp",
           |    "@value" : "$anythingLastModDate"
           |  },
           |  "@graph" : [ {
           |    "@id" : "anything:TestClass",
           |    "@type" : "owl:Class",
           |    "rdfs:label" : {
           |      "@language" : "en",
           |      "@value" : "test class"
           |    },
           |    "rdfs:comment" : {
           |      "@language" : "en",
           |      "@value" : "A test class"
           |    },
           |    "rdfs:subClassOf" : [
           |      {
           |        "@id": "knora-api:Resource"
           |      }
           |    ]
           |  } ],
           |  "@context" : {
           |    "rdf" : "http://www.w3.org/1999/02/22-rdf-syntax-ns#",
           |    "knora-api" : "http://api.knora.org/ontology/knora-api/v2#",
           |    "salsah-gui" : "http://api.knora.org/ontology/salsah-gui/v2#",
           |    "owl" : "http://www.w3.org/2002/07/owl#",
           |    "rdfs" : "http://www.w3.org/2000/01/rdf-schema#",
           |    "xsd" : "http://www.w3.org/2001/XMLSchema#",
           |    "anything" : "http://0.0.0.0:3333/ontology/0001/anything/v2#"
           |  }
           |}""".stripMargin

      Post(
        "/v2/ontologies/classes",
        HttpEntity(RdfMediaTypes.`application/ld+json`, createClassRequestJson)
      ) ~> addCredentials(BasicHttpCredentials(anythingUsername, password)) ~> ontologiesPath ~> check {
        assert(status == StatusCodes.OK, response.toString)
        val responseJsonDoc = responseToJsonLDDocument(response)

        val responseAsInput: InputOntologyV2 =
          InputOntologyV2.fromJsonLD(responseJsonDoc, parsingMode = TestResponseParsingModeV2).unescape

        anythingLastModDate = responseAsInput.ontologyMetadata.lastModificationDate.get
      }

      // Create a text property.

      val createTestTextPropRequestJson =
        s"""{
           |  "@id" : "${SharedOntologyTestDataADM.ANYTHING_ONTOLOGY_IRI_LocalHost}",
           |  "@type" : "owl:Ontology",
           |  "knora-api:lastModificationDate" : {
           |    "@type" : "xsd:dateTimeStamp",
           |    "@value" : "$anythingLastModDate"
           |  },
           |  "@graph" : [ {
           |      "@id" : "anything:testTextProp",
           |      "@type" : "owl:ObjectProperty",
           |      "knora-api:subjectType" : {
           |        "@id" : "anything:TestClass"
           |      },
           |      "knora-api:objectType" : {
           |        "@id" : "knora-api:TextValue"
           |      },
           |      "rdfs:comment" : {
           |        "@language" : "en",
           |        "@value" : "A test text property"
           |      },
           |      "rdfs:label" : {
           |        "@language" : "en",
           |        "@value" : "test text property"
           |      },
           |      "rdfs:subPropertyOf" : {
           |        "@id" : "knora-api:hasValue"
           |      }
           |  } ],
           |  "@context" : {
           |    "rdf" : "http://www.w3.org/1999/02/22-rdf-syntax-ns#",
           |    "knora-api" : "http://api.knora.org/ontology/knora-api/v2#",
           |    "salsah-gui" : "http://api.knora.org/ontology/salsah-gui/v2#",
           |    "owl" : "http://www.w3.org/2002/07/owl#",
           |    "rdfs" : "http://www.w3.org/2000/01/rdf-schema#",
           |    "xsd" : "http://www.w3.org/2001/XMLSchema#",
           |    "anything" : "${SharedOntologyTestDataADM.ANYTHING_ONTOLOGY_IRI_LocalHost}#"
           |  }
           |}""".stripMargin

      Post(
        "/v2/ontologies/properties",
        HttpEntity(RdfMediaTypes.`application/ld+json`, createTestTextPropRequestJson)
      ) ~> addCredentials(BasicHttpCredentials(anythingUsername, password)) ~> ontologiesPath ~> check {
        val responseStr = responseAs[String]
        assert(status == StatusCodes.OK, responseStr)
        val responseJsonDoc = JsonLDUtil.parseJsonLD(responseStr)

        val responseAsInput: InputOntologyV2 =
          InputOntologyV2.fromJsonLD(responseJsonDoc, parsingMode = TestResponseParsingModeV2).unescape
        anythingLastModDate = responseAsInput.ontologyMetadata.lastModificationDate.get

      }

      // Create an integer property.

      val createTestIntegerPropRequestJson =
        s"""{
           |  "@id" : "${SharedOntologyTestDataADM.ANYTHING_ONTOLOGY_IRI_LocalHost}",
           |  "@type" : "owl:Ontology",
           |  "knora-api:lastModificationDate" : {
           |    "@type" : "xsd:dateTimeStamp",
           |    "@value" : "$anythingLastModDate"
           |  },
           |  "@graph" : [ {
           |      "@id" : "anything:testIntProp",
           |      "@type" : "owl:ObjectProperty",
           |      "knora-api:subjectType" : {
           |        "@id" : "anything:TestClass"
           |      },
           |      "knora-api:objectType" : {
           |        "@id" : "knora-api:IntValue"
           |      },
           |      "rdfs:comment" : {
           |        "@language" : "en",
           |        "@value" : "A test int property"
           |      },
           |      "rdfs:label" : {
           |        "@language" : "en",
           |        "@value" : "test int property"
           |      },
           |      "rdfs:subPropertyOf" : {
           |        "@id" : "knora-api:hasValue"
           |      }
           |  } ],
           |  "@context" : {
           |    "rdf" : "http://www.w3.org/1999/02/22-rdf-syntax-ns#",
           |    "knora-api" : "http://api.knora.org/ontology/knora-api/v2#",
           |    "salsah-gui" : "http://api.knora.org/ontology/salsah-gui/v2#",
           |    "owl" : "http://www.w3.org/2002/07/owl#",
           |    "rdfs" : "http://www.w3.org/2000/01/rdf-schema#",
           |    "xsd" : "http://www.w3.org/2001/XMLSchema#",
           |    "anything" : "${SharedOntologyTestDataADM.ANYTHING_ONTOLOGY_IRI_LocalHost}#"
           |  }
           |}""".stripMargin

      Post(
        "/v2/ontologies/properties",
        HttpEntity(RdfMediaTypes.`application/ld+json`, createTestIntegerPropRequestJson)
      ) ~> addCredentials(BasicHttpCredentials(anythingUsername, password)) ~> ontologiesPath ~> check {
        val responseStr = responseAs[String]
        assert(status == StatusCodes.OK, responseStr)
        val responseJsonDoc = JsonLDUtil.parseJsonLD(responseStr)

        val responseAsInput: InputOntologyV2 =
          InputOntologyV2.fromJsonLD(responseJsonDoc, parsingMode = TestResponseParsingModeV2).unescape
        anythingLastModDate = responseAsInput.ontologyMetadata.lastModificationDate.get
      }

      // Create a link property.

      val createTestLinkPropRequestJson =
        s"""{
           |  "@id" : "${SharedOntologyTestDataADM.ANYTHING_ONTOLOGY_IRI_LocalHost}",
           |  "@type" : "owl:Ontology",
           |  "knora-api:lastModificationDate" : {
           |    "@type" : "xsd:dateTimeStamp",
           |    "@value" : "$anythingLastModDate"
           |  },
           |  "@graph" : [ {
           |      "@id" : "anything:testLinkProp",
           |      "@type" : "owl:ObjectProperty",
           |      "knora-api:subjectType" : {
           |        "@id" : "anything:TestClass"
           |      },
           |      "knora-api:objectType" : {
           |        "@id" : "anything:TestClass"
           |      },
           |      "rdfs:comment" : {
           |        "@language" : "en",
           |        "@value" : "A test link property"
           |      },
           |      "rdfs:label" : {
           |        "@language" : "en",
           |        "@value" : "test link property"
           |      },
           |      "rdfs:subPropertyOf" : {
           |        "@id" : "knora-api:hasLinkTo"
           |      }
           |  } ],
           |  "@context" : {
           |    "rdf" : "http://www.w3.org/1999/02/22-rdf-syntax-ns#",
           |    "knora-api" : "http://api.knora.org/ontology/knora-api/v2#",
           |    "salsah-gui" : "http://api.knora.org/ontology/salsah-gui/v2#",
           |    "owl" : "http://www.w3.org/2002/07/owl#",
           |    "rdfs" : "http://www.w3.org/2000/01/rdf-schema#",
           |    "xsd" : "http://www.w3.org/2001/XMLSchema#",
           |    "anything" : "${SharedOntologyTestDataADM.ANYTHING_ONTOLOGY_IRI_LocalHost}#"
           |  }
           |}""".stripMargin

      Post(
        "/v2/ontologies/properties",
        HttpEntity(RdfMediaTypes.`application/ld+json`, createTestLinkPropRequestJson)
      ) ~> addCredentials(BasicHttpCredentials(anythingUsername, password)) ~> ontologiesPath ~> check {
        val responseStr = responseAs[String]
        assert(status == StatusCodes.OK, responseStr)
        val responseJsonDoc = JsonLDUtil.parseJsonLD(responseStr)

        val responseAsInput: InputOntologyV2 =
          InputOntologyV2.fromJsonLD(responseJsonDoc, parsingMode = TestResponseParsingModeV2).unescape
        anythingLastModDate = responseAsInput.ontologyMetadata.lastModificationDate.get
      }

      // Add cardinalities to the class.

      val addCardinalitiesRequestJson =
        s"""
           |{
           |  "@id" : "${SharedOntologyTestDataADM.ANYTHING_ONTOLOGY_IRI_LocalHost}",
           |  "@type" : "owl:Ontology",
           |  "knora-api:lastModificationDate" : {
           |    "@type" : "xsd:dateTimeStamp",
           |    "@value" : "$anythingLastModDate"
           |  },
           |  "@graph" : [ {
           |    "@id" : "anything:TestClass",
           |    "@type" : "owl:Class",
           |    "rdfs:subClassOf" : [ {
           |      "@type": "owl:Restriction",
           |      "owl:maxCardinality" : 1,
           |      "owl:onProperty" : {
           |        "@id" : "anything:testTextProp"
           |      }
           |    },
           |    {
           |      "@type": "owl:Restriction",
           |      "owl:maxCardinality" : 1,
           |      "owl:onProperty" : {
           |        "@id" : "anything:testIntProp"
           |      }
           |    },
           |    {
           |      "@type": "owl:Restriction",
           |      "owl:maxCardinality" : 1,
           |      "owl:onProperty" : {
           |        "@id" : "anything:testLinkProp"
           |      }
           |    } ]
           |  } ],
           |  "@context" : {
           |    "rdf" : "http://www.w3.org/1999/02/22-rdf-syntax-ns#",
           |    "knora-api" : "http://api.knora.org/ontology/knora-api/v2#",
           |    "owl" : "http://www.w3.org/2002/07/owl#",
           |    "rdfs" : "http://www.w3.org/2000/01/rdf-schema#",
           |    "xsd" : "http://www.w3.org/2001/XMLSchema#",
           |    "anything" : "${SharedOntologyTestDataADM.ANYTHING_ONTOLOGY_IRI_LocalHost}#"
           |  }
           |}""".stripMargin

      Post(
        "/v2/ontologies/cardinalities",
        HttpEntity(RdfMediaTypes.`application/ld+json`, addCardinalitiesRequestJson)
      ) ~> addCredentials(BasicHttpCredentials(anythingUsername, password)) ~> ontologiesPath ~> check {
        val responseStr = responseAs[String]
        assert(status == StatusCodes.OK, response.toString)
        val responseJsonDoc = JsonLDUtil.parseJsonLD(responseStr)

        val responseAsInput: InputOntologyV2 =
          InputOntologyV2.fromJsonLD(responseJsonDoc, parsingMode = TestResponseParsingModeV2).unescape
        anythingLastModDate = responseAsInput.ontologyMetadata.lastModificationDate.get
      }

      // Remove the link value cardinality from to the class.
      val params =
        s"""
           |{
           |  "@id" : "${SharedOntologyTestDataADM.ANYTHING_ONTOLOGY_IRI_LocalHost}",
           |  "@type" : "owl:Ontology",
           |  "knora-api:lastModificationDate" : {
           |    "@type" : "xsd:dateTimeStamp",
           |    "@value" : "$anythingLastModDate"
           |  },
           |  "@graph" : [ {
           |    "@id" : "anything:TestClass",
           |    "@type" : "owl:Class",
           |    "rdfs:subClassOf" : [ {
           |      "@type": "owl:Restriction",
           |      "owl:maxCardinality" : 1,
           |      "owl:onProperty" : {
           |        "@id" : "anything:testTextProp"
           |      }
           |    },
           |    {
           |      "@type": "owl:Restriction",
           |      "owl:maxCardinality" : 1,
           |      "owl:onProperty" : {
           |        "@id" : "anything:testIntProp"
           |      }
           |    } ]
           |  } ],
           |  "@context" : {
           |    "rdf" : "http://www.w3.org/1999/02/22-rdf-syntax-ns#",
           |    "knora-api" : "http://api.knora.org/ontology/knora-api/v2#",
           |    "owl" : "http://www.w3.org/2002/07/owl#",
           |    "rdfs" : "http://www.w3.org/2000/01/rdf-schema#",
           |    "xsd" : "http://www.w3.org/2001/XMLSchema#",
           |    "anything" : "${SharedOntologyTestDataADM.ANYTHING_ONTOLOGY_IRI_LocalHost}#"
           |  }
           |}""".stripMargin

      Put("/v2/ontologies/cardinalities", HttpEntity(RdfMediaTypes.`application/ld+json`, params)) ~> addCredentials(
        BasicHttpCredentials(anythingUsername, password)
      ) ~> ontologiesPath ~> check {
        val responseStr = responseAs[String]
        assert(status == StatusCodes.OK, response.toString)
        val responseJsonDoc = JsonLDUtil.parseJsonLD(responseStr)

        val responseAsInput: InputOntologyV2 =
          InputOntologyV2.fromJsonLD(responseJsonDoc, parsingMode = TestResponseParsingModeV2).unescape
        anythingLastModDate = responseAsInput.ontologyMetadata.lastModificationDate.get
      }
    }
  }

  "create a class with two cardinalities, use one in data, and allow only removal of the cardinality for the property not used in data" in {
    // Create a class with no cardinalities.

    val label = LangString.make(LanguageCode.en, "A Blue Free Test class").fold(e => throw e.head, v => v)
    val comment = Some(
      LangString
        .make(LanguageCode.en, "A Blue Free Test class used for testing cardinalities")
        .fold(e => throw e.head, v => v)
    )
    val createClassRequestJson = CreateClassRequest
      .make(
        ontologyName = "freetest",
        lastModificationDate = freetestLastModDate,
        className = "BlueFreeTestClass",
        label = label,
        comment = comment
      )
      .value

    Post(
      "/v2/ontologies/classes",
      HttpEntity(RdfMediaTypes.`application/ld+json`, createClassRequestJson)
    ) ~> addCredentials(BasicHttpCredentials(anythingUsername, password)) ~> ontologiesPath ~> check {
      assert(status == StatusCodes.OK, response.toString)
      val responseJsonDoc = responseToJsonLDDocument(response)

      val responseAsInput: InputOntologyV2 =
        InputOntologyV2.fromJsonLD(responseJsonDoc, parsingMode = TestResponseParsingModeV2).unescape

      freetestLastModDate = responseAsInput.ontologyMetadata.lastModificationDate.get
    }

    // Create a text property.
    val label1 = LangString.make(LanguageCode.en, "blue test text property").fold(e => throw e.head, v => v)
    val comment1 = Some(
      LangString
        .make(LanguageCode.en, "A blue test text property")
        .fold(e => throw e.head, v => v)
    )
    val createTestTextPropRequestJson =
      CreatePropertyRequest
        .make(
          ontologyName = "freetest",
          lastModificationDate = freetestLastModDate,
          propertyName = "hasBlueTestTextProp",
          subjectClassName = Some("BlueFreeTestClass"),
          propertyType = PropertyValueType.TextValue,
          label = label1,
          comment = comment1
        )
        .value

    Post(
      "/v2/ontologies/properties",
      HttpEntity(RdfMediaTypes.`application/ld+json`, createTestTextPropRequestJson)
    ) ~> addCredentials(BasicHttpCredentials(anythingUsername, password)) ~> ontologiesPath ~> check {
      val responseStr = responseAs[String]
      assert(status == StatusCodes.OK, responseStr)
      val responseJsonDoc = JsonLDUtil.parseJsonLD(responseStr)

      val responseAsInput: InputOntologyV2 =
        InputOntologyV2.fromJsonLD(responseJsonDoc, parsingMode = TestResponseParsingModeV2).unescape
      freetestLastModDate = responseAsInput.ontologyMetadata.lastModificationDate.get

    }

    // Create an integer property.
    val label2 = LangString.make(LanguageCode.en, "blue test integer property").fold(e => throw e.head, v => v)
    val comment2 = Some(
      LangString
        .make(LanguageCode.en, "A blue test integer property")
        .fold(e => throw e.head, v => v)
    )
    val createTestIntegerPropRequestJson = CreatePropertyRequest
      .make(
        ontologyName = "freetest",
        lastModificationDate = freetestLastModDate,
        propertyName = "hasBlueTestIntProp",
        subjectClassName = Some("BlueFreeTestClass"),
        propertyType = PropertyValueType.IntValue,
        label = label2,
        comment = comment2
      )
      .value

    Post(
      "/v2/ontologies/properties",
      HttpEntity(RdfMediaTypes.`application/ld+json`, createTestIntegerPropRequestJson)
    ) ~> addCredentials(BasicHttpCredentials(anythingUsername, password)) ~> ontologiesPath ~> check {
      val responseStr = responseAs[String]
      assert(status == StatusCodes.OK, responseStr)
      val responseJsonDoc = JsonLDUtil.parseJsonLD(responseStr)

      val responseAsInput: InputOntologyV2 =
        InputOntologyV2.fromJsonLD(responseJsonDoc, parsingMode = TestResponseParsingModeV2).unescape
      freetestLastModDate = responseAsInput.ontologyMetadata.lastModificationDate.get
    }

    // Add cardinalities to the class.

    val addCardinalitiesRequestJson = AddCardinalitiesRequest
      .make(
        ontologyName = "freetest",
        lastModificationDate = freetestLastModDate,
        className = "BlueFreeTestClass",
        restrictions = List(
          Restriction(
            CardinalityRestriction.MaxCardinalityOne,
            onProperty = Property(ontology = "freetest", property = "hasBlueTestTextProp")
          ),
          Restriction(
            CardinalityRestriction.MaxCardinalityOne,
            onProperty = Property(ontology = "freetest", property = "hasBlueTestIntProp")
          )
        )
      )
      .value

    Post(
      "/v2/ontologies/cardinalities",
      HttpEntity(RdfMediaTypes.`application/ld+json`, addCardinalitiesRequestJson)
    ) ~> addCredentials(BasicHttpCredentials(anythingUsername, password)) ~> ontologiesPath ~> check {
      val responseStr = responseAs[String]
      assert(status == StatusCodes.OK, responseStr)
      val responseJsonDoc = JsonLDUtil.parseJsonLD(responseStr)

      val responseAsInput: InputOntologyV2 =
        InputOntologyV2.fromJsonLD(responseJsonDoc, parsingMode = TestResponseParsingModeV2).unescape
      freetestLastModDate = responseAsInput.ontologyMetadata.lastModificationDate.get
    }

    // Create a resource of #BlueTestClass using only #hasBlueTestIntProp

    val createResourceWithValues: String =
      s"""{
         |  "@type" : "freetest:BlueFreeTestClass",
         |  "freetest:hasBlueTestIntProp" : {
         |    "@type" : "knora-api:IntValue",
         |    "knora-api:hasPermissions" : "CR knora-admin:Creator|V http://rdfh.ch/groups/0001/thing-searcher",
         |    "knora-api:intValueAsInt" : 5,
         |    "knora-api:valueHasComment" : "this is the number five"
         |  },
         |  "knora-api:attachedToProject" : {
         |    "@id" : "http://rdfh.ch/projects/0001"
         |  },
         |  "rdfs:label" : "my blue test class thing instance",
         |  "@context" : {
         |    "rdf" : "http://www.w3.org/1999/02/22-rdf-syntax-ns#",
         |    "knora-api" : "http://api.knora.org/ontology/knora-api/v2#",
         |    "rdfs" : "http://www.w3.org/2000/01/rdf-schema#",
         |    "xsd" : "http://www.w3.org/2001/XMLSchema#",
         |    "freetest" : "${SharedOntologyTestDataADM.FREETEST_ONTOLOGY_IRI_LocalHost}#"
         |  }
         |}""".stripMargin

    Post(
      "/v2/resources",
      HttpEntity(RdfMediaTypes.`application/ld+json`, createResourceWithValues)
    ) ~> addCredentials(BasicHttpCredentials(anythingUsername, password)) ~> resourcesPath ~> check {
      val responseStr = responseAs[String]
      assert(status == StatusCodes.OK, responseStr)
      val responseJsonDoc = JsonLDUtil.parseJsonLD(responseStr)
      val resourceIri: IRI =
        responseJsonDoc.body.requireStringWithValidation(JsonLDKeywords.ID, stringFormatter.validateAndEscapeIri)
      assert(resourceIri.toSmartIri.isKnoraDataIri)
    }

    // payload to test cardinality can't be deleted
    val cardinalityCantBeDeletedPayload = AddCardinalitiesRequest.make(
      ontologyName = "freetest",
      lastModificationDate = freetestLastModDate,
      className = "FreeTest",
      restrictions = List(
        Restriction(
          CardinalityRestriction.MinCardinalityOne,
          onProperty = Property(ontology = "freetest", property = "hasText")
        )
      )
    )

    CollectClientTestData("candeletecardinalities-false-request", cardinalityCantBeDeletedPayload.value)

    // Expect cardinality can't be deleted - endpoint should return CanDo response with value false
    Post(
      "/v2/ontologies/candeletecardinalities",
      HttpEntity(RdfMediaTypes.`application/ld+json`, cardinalityCantBeDeletedPayload.value)
    ) ~>
      addCredentials(BasicHttpCredentials(anythingUsername, password)) ~> ontologiesPath ~> check {
        val responseStr = responseAs[String]
        assert(status == StatusCodes.OK, response.toString)
        val responseJsonDoc = JsonLDUtil.parseJsonLD(responseStr)
        assert(
          !responseJsonDoc.body
            .value(OntologyConstants.KnoraApiV2Complex.CanDo)
            .asInstanceOf[JsonLDBoolean]
            .value
        )

        CollectClientTestData("candeletecardinalities-false-response", responseStr)
      }

    // Prepare the JsonLD payload to check if a cardinality can be deleted and then to also actually delete it.
    val params =
      s"""
         |{
         |  "@id" : "${SharedOntologyTestDataADM.FREETEST_ONTOLOGY_IRI_LocalHost}",
         |  "@type" : "owl:Ontology",
         |  "knora-api:lastModificationDate" : {
         |    "@type" : "xsd:dateTimeStamp",
         |    "@value" : "$freetestLastModDate"
         |  },
         |  "@graph" : [ {
         |    "@id" : "freetest:BlueFreeTestClass",
         |    "@type" : "owl:Class",
         |    "rdfs:subClassOf" :  {
         |      "@type": "owl:Restriction",
         |      "owl:maxCardinality" : 1,
         |      "owl:onProperty" : {
         |        "@id" : "freetest:hasBlueTestTextProp"
         |      }
         |    }
         |  } ],
         |  "@context" : {
         |    "rdf" : "http://www.w3.org/1999/02/22-rdf-syntax-ns#",
         |    "knora-api" : "http://api.knora.org/ontology/knora-api/v2#",
         |    "owl" : "http://www.w3.org/2002/07/owl#",
         |    "rdfs" : "http://www.w3.org/2000/01/rdf-schema#",
         |    "xsd" : "http://www.w3.org/2001/XMLSchema#",
         |    "freetest" : "${SharedOntologyTestDataADM.FREETEST_ONTOLOGY_IRI_LocalHost}#"
         |  }
         |}""".stripMargin

    CollectClientTestData("candeletecardinalities-true-request", params)

    // Successfully check if the cardinality can be deleted
    Post(
      "/v2/ontologies/candeletecardinalities",
      HttpEntity(RdfMediaTypes.`application/ld+json`, params)
    ) ~> addCredentials(
      BasicHttpCredentials(anythingUsername, password)
    ) ~> ontologiesPath ~> check {
      val responseStr = responseAs[String]
      assert(status == StatusCodes.OK, response.toString)
      val responseJsonDoc = JsonLDUtil.parseJsonLD(responseStr)
      assert(responseJsonDoc.body.value(OntologyConstants.KnoraApiV2Complex.CanDo).asInstanceOf[JsonLDBoolean].value)

      CollectClientTestData("candeletecardinalities-true-response", responseStr)
    }

    // Successfully remove the (unused) text value cardinality from the class.
    Patch("/v2/ontologies/cardinalities", HttpEntity(RdfMediaTypes.`application/ld+json`, params)) ~> addCredentials(
      BasicHttpCredentials(anythingUsername, password)
    ) ~> ontologiesPath ~> check {
      val responseStr = responseAs[String]
      assert(status == StatusCodes.OK, response.toString)
      val responseJsonDoc = JsonLDUtil.parseJsonLD(responseStr)

      val responseAsInput: InputOntologyV2 =
        InputOntologyV2.fromJsonLD(responseJsonDoc, parsingMode = TestResponseParsingModeV2).unescape
      freetestLastModDate = responseAsInput.ontologyMetadata.lastModificationDate.get
    }
  }

  "create two classes with the same property, use one in data, and allow removal of the cardinality for the property not used in data" in {
    // Create TestClassOne with no cardinalities.
    val label = LangString.make(LanguageCode.en, "Test class number one").fold(e => throw e.head, v => v)
    val comment = Some(
      LangString
        .make(LanguageCode.en, "A test class used for testing cardinalities")
        .fold(e => throw e.head, v => v)
    )
    val createClassRequestJsonOne = CreateClassRequest
      .make(
        ontologyName = "freetest",
        lastModificationDate = freetestLastModDate,
        className = "TestClassOne",
        label = label,
        comment = comment
      )
      .value

    Post(
      "/v2/ontologies/classes",
      HttpEntity(RdfMediaTypes.`application/ld+json`, createClassRequestJsonOne)
    ) ~> addCredentials(BasicHttpCredentials(anythingUsername, password)) ~> ontologiesPath ~> check {
      assert(status == StatusCodes.OK, response.toString)
      val responseJsonDoc = responseToJsonLDDocument(response)

      val responseAsInput: InputOntologyV2 =
        InputOntologyV2.fromJsonLD(responseJsonDoc, parsingMode = TestResponseParsingModeV2).unescape

      freetestLastModDate = responseAsInput.ontologyMetadata.lastModificationDate.get
    }

    // Create TestClassTwo with no cardinalities
    val label1 = LangString.make(LanguageCode.en, "Test class number two").fold(e => throw e.head, v => v)
    val comment1 = Some(
      LangString
        .make(LanguageCode.en, "A test class used for testing cardinalities")
        .fold(e => throw e.head, v => v)
    )
    val createClassRequestJsonTwo = CreateClassRequest
      .make(
        ontologyName = "freetest",
        lastModificationDate = freetestLastModDate,
        className = "TestClassTwo",
        label = label1,
        comment = comment1
      )
      .value

    Post(
      "/v2/ontologies/classes",
      HttpEntity(RdfMediaTypes.`application/ld+json`, createClassRequestJsonTwo)
    ) ~> addCredentials(BasicHttpCredentials(anythingUsername, password)) ~> ontologiesPath ~> check {
      assert(status == StatusCodes.OK, response.toString)
      val responseJsonDoc = responseToJsonLDDocument(response)

      val responseAsInput: InputOntologyV2 =
        InputOntologyV2.fromJsonLD(responseJsonDoc, parsingMode = TestResponseParsingModeV2).unescape

      freetestLastModDate = responseAsInput.ontologyMetadata.lastModificationDate.get
    }

    // Create a text property hasTestTextProp.
    val label2 = LangString.make(LanguageCode.en, "Test int property").fold(e => throw e.head, v => v)
    val comment2 = Some(
      LangString
        .make(LanguageCode.en, "A test int property")
        .fold(e => throw e.head, v => v)
    )
    val createPropRequestJson = CreatePropertyRequest
      .make(
        ontologyName = "freetest",
        lastModificationDate = freetestLastModDate,
        propertyName = "hasIntProp",
        subjectClassName = None,
        propertyType = PropertyValueType.IntValue,
        label = label2,
        comment = comment2
      )
      .value

    Post(
      "/v2/ontologies/properties",
      HttpEntity(RdfMediaTypes.`application/ld+json`, createPropRequestJson)
    ) ~> addCredentials(BasicHttpCredentials(anythingUsername, password)) ~> ontologiesPath ~> check {
      val responseStr = responseAs[String]
      assert(status == StatusCodes.OK, responseStr)
      val responseJsonDoc = JsonLDUtil.parseJsonLD(responseStr)

      val responseAsInput: InputOntologyV2 =
        InputOntologyV2.fromJsonLD(responseJsonDoc, parsingMode = TestResponseParsingModeV2).unescape
      freetestLastModDate = responseAsInput.ontologyMetadata.lastModificationDate.get

    }

    // Add cardinality hasIntProp to TestClassOne.
    val addCardinalitiesRequestJsonOne = AddCardinalitiesRequest
      .make(
        ontologyName = "freetest",
        lastModificationDate = freetestLastModDate,
        className = "TestClassOne",
        restrictions = List(
          Restriction(
            CardinalityRestriction.MaxCardinalityOne,
            onProperty = Property(ontology = "freetest", property = "hasIntProp")
          )
        )
      )
      .value

    Post(
      "/v2/ontologies/cardinalities",
      HttpEntity(RdfMediaTypes.`application/ld+json`, addCardinalitiesRequestJsonOne)
    ) ~> addCredentials(BasicHttpCredentials(anythingUsername, password)) ~> ontologiesPath ~> check {
      val responseStr = responseAs[String]
      assert(status == StatusCodes.OK, responseStr)
      val responseJsonDoc = JsonLDUtil.parseJsonLD(responseStr)

      val responseAsInput: InputOntologyV2 =
        InputOntologyV2.fromJsonLD(responseJsonDoc, parsingMode = TestResponseParsingModeV2).unescape
      freetestLastModDate = responseAsInput.ontologyMetadata.lastModificationDate.get
    }

    // Add cardinality hasIntProp to TestClassTwo.
    val addCardinalitiesRequestJsonTwo = AddCardinalitiesRequest
      .make(
        ontologyName = "freetest",
        lastModificationDate = freetestLastModDate,
        className = "TestClassTwo",
        restrictions = List(
          Restriction(
            CardinalityRestriction.MaxCardinalityOne,
            onProperty = Property(ontology = "freetest", property = "hasIntProp")
          )
        )
      )
      .value

    Post(
      "/v2/ontologies/cardinalities",
      HttpEntity(RdfMediaTypes.`application/ld+json`, addCardinalitiesRequestJsonTwo)
    ) ~> addCredentials(BasicHttpCredentials(anythingUsername, password)) ~> ontologiesPath ~> check {
      val responseStr = responseAs[String]
      assert(status == StatusCodes.OK, responseStr)
      val responseJsonDoc = JsonLDUtil.parseJsonLD(responseStr)

      val responseAsInput: InputOntologyV2 =
        InputOntologyV2.fromJsonLD(responseJsonDoc, parsingMode = TestResponseParsingModeV2).unescape
      freetestLastModDate = responseAsInput.ontologyMetadata.lastModificationDate.get
    }

    // Create a resource of #TestClassOne using #hasIntProp
    val createResourceWithValues: String =
      s"""{
         |  "@type" : "freetest:TestClassOne",
         |  "freetest:hasIntProp" : {
         |    "@type" : "knora-api:IntValue",
         |    "knora-api:hasPermissions" : "CR knora-admin:Creator|V http://rdfh.ch/groups/0001/thing-searcher",
         |    "knora-api:intValueAsInt" : 5,
         |    "knora-api:valueHasComment" : "this is the number five"
         |  },
         |  "knora-api:attachedToProject" : {
         |    "@id" : "http://rdfh.ch/projects/0001"
         |  },
         |  "rdfs:label" : "test class instance",
         |  "@context" : {
         |    "rdf" : "http://www.w3.org/1999/02/22-rdf-syntax-ns#",
         |    "knora-api" : "http://api.knora.org/ontology/knora-api/v2#",
         |    "rdfs" : "http://www.w3.org/2000/01/rdf-schema#",
         |    "xsd" : "http://www.w3.org/2001/XMLSchema#",
         |    "freetest" : "${SharedOntologyTestDataADM.FREETEST_ONTOLOGY_IRI_LocalHost}#"
         |  }
         |}""".stripMargin

    Post(
      "/v2/resources",
      HttpEntity(RdfMediaTypes.`application/ld+json`, createResourceWithValues)
    ) ~> addCredentials(BasicHttpCredentials(anythingUsername, password)) ~> resourcesPath ~> check {
      val responseStr = responseAs[String]
      assert(status == StatusCodes.OK, responseStr)
      val responseJsonDoc = JsonLDUtil.parseJsonLD(responseStr)
      val resourceIri: IRI =
        responseJsonDoc.body.requireStringWithValidation(JsonLDKeywords.ID, stringFormatter.validateAndEscapeIri)
      assert(resourceIri.toSmartIri.isKnoraDataIri)
    }

    // payload to ask if cardinality can be removed from TestClassTwo
    val cardinalityCanBeDeletedPayload = AddCardinalitiesRequest
      .make(
        ontologyName = "freetest",
        lastModificationDate = freetestLastModDate,
        className = "TestClassTwo",
        restrictions = List(
          Restriction(
            CardinalityRestriction.MaxCardinalityOne,
            onProperty = Property(ontology = "freetest", property = "hasIntProp")
          )
        )
      )
      .value

    CollectClientTestData(
      "candeletecardinalities-true-if-not-used-in-this-class-request",
      cardinalityCanBeDeletedPayload
    )

    // Expect cardinality can be deleted from TestClassTwo - CanDo response should return true
    Post(
      "/v2/ontologies/candeletecardinalities",
      HttpEntity(RdfMediaTypes.`application/ld+json`, cardinalityCanBeDeletedPayload)
    ) ~>
      addCredentials(BasicHttpCredentials(anythingUsername, password)) ~> ontologiesPath ~> check {
        val responseStr = responseAs[String]
        assert(status == StatusCodes.OK, response.toString)
        val responseJsonDoc = JsonLDUtil.parseJsonLD(responseStr)
        assert(
          responseJsonDoc.body
            .value(OntologyConstants.KnoraApiV2Complex.CanDo)
            .asInstanceOf[JsonLDBoolean]
            .value
        )

        CollectClientTestData("candeletecardinalities-true-if-not-used-in-this-class-response", responseStr)
      }
  }

  "verify that link-property can not be deleted" in {

    // payload representing a link-property to test that cardinality can't be deleted
    val cardinalityOnLinkPropertyWhichCantBeDeletedPayload = AddCardinalitiesRequest.make(
      ontologyName = "anything",
      lastModificationDate = anythingLastModDate,
      className = "Thing",
      restrictions = List(
        Restriction(
          CardinalityRestriction.MinCardinalityZero,
          onProperty = Property(ontology = "anything", property = "isPartOfOtherThing")
        )
      )
    )

    val params =
      s"""
         |{
         |	"@id": "http://0.0.0.0:3333/ontology/0001/anything/v2",
         |	"@type": "http://www.w3.org/2002/07/owl#Ontology",
         |	"http://api.knora.org/ontology/knora-api/v2#lastModificationDate": {
         |		"@type": "http://www.w3.org/2001/XMLSchema#dateTimeStamp",
         |		"@value": "$anythingLastModDate"
         |	},
         |	"@graph": [{
         |		"@id": "http://0.0.0.0:3333/ontology/0001/anything/v2#Thing",
         |		"@type": "http://www.w3.org/2002/07/owl#Class",
         |		"http://www.w3.org/2000/01/rdf-schema#subClassOf": {
         |			"@type": "http://www.w3.org/2002/07/owl#Restriction",
         |			"http://www.w3.org/2002/07/owl#onProperty": {
         |				"@id": "http://0.0.0.0:3333/ontology/0001/anything/v2#isPartOfOtherThing"
         |			},
         |			"http://www.w3.org/2002/07/owl#minCardinality": 0,
         |			"http://api.knora.org/ontology/salsah-gui/v2#guiOrder": 21
         |		}
         |	}]
         |}
         |""".stripMargin

    Post(
      "/v2/ontologies/candeletecardinalities",
      HttpEntity(RdfMediaTypes.`application/ld+json`, cardinalityOnLinkPropertyWhichCantBeDeletedPayload.value)
    ) ~> addCredentials(
      BasicHttpCredentials(anythingUsername, password)
    ) ~> ontologiesPath ~> check {
      val responseStr = responseAs[String]
      assert(status == StatusCodes.OK, response.toString)
      val responseJsonDoc = JsonLDUtil.parseJsonLD(responseStr)
      assert(!responseJsonDoc.body.value(OntologyConstants.KnoraApiV2Complex.CanDo).asInstanceOf[JsonLDBoolean].value)
    }
  }

  "verify that a class's cardinalities cannot be changed" in {
    val classSegment = URLEncoder.encode("http://0.0.0.0:3333/ontology/0001/anything/v2#Thing", "UTF-8")

    Get(s"/v2/ontologies/canreplacecardinalities/$classSegment") ~> addCredentials(
      BasicHttpCredentials(anythingUsername, password)
    ) ~> ontologiesPath ~> check {
      val responseStr = responseAs[String]
      assert(status == StatusCodes.OK, responseStr)
      val responseJsonDoc = JsonLDUtil.parseJsonLD(responseStr)
      assert(!responseJsonDoc.body.value(OntologyConstants.KnoraApiV2Complex.CanDo).asInstanceOf[JsonLDBoolean].value)
    }
  }

  "determine that a class cannot be deleted" in {
    val thingIri = URLEncoder.encode("http://0.0.0.0:3333/ontology/0001/anything/v2#Thing", "UTF-8")

    Get(s"/v2/ontologies/candeleteclass/$thingIri") ~> addCredentials(
      BasicHttpCredentials(anythingUsername, password)
    ) ~> ontologiesPath ~> check {
      val responseStr = responseAs[String]
      assert(status == StatusCodes.OK, responseStr)
      val responseJsonDoc = JsonLDUtil.parseJsonLD(responseStr)
      assert(!responseJsonDoc.body.value(OntologyConstants.KnoraApiV2Complex.CanDo).asInstanceOf[JsonLDBoolean].value)
    }
  }

  "determine that a property cannot be deleted" in {
    val propertyIri = URLEncoder.encode("http://0.0.0.0:3333/ontology/0001/anything/v2#hasInteger", "UTF-8")

    Get(s"/v2/ontologies/candeleteproperty/$propertyIri") ~> addCredentials(
      BasicHttpCredentials(anythingUsername, password)
    ) ~> ontologiesPath ~> check {
      val responseStr = responseAs[String]
      assert(status == StatusCodes.OK, responseStr)
      val responseJsonDoc = JsonLDUtil.parseJsonLD(responseStr)
      assert(!responseJsonDoc.body.value(OntologyConstants.KnoraApiV2Complex.CanDo).asInstanceOf[JsonLDBoolean].value)
    }
  }

  "determine that an ontology cannot be deleted" in {
    val ontologyIri = URLEncoder.encode("http://0.0.0.0:3333/ontology/0001/anything/v2", "UTF-8")

    Get(s"/v2/ontologies/candeleteontology/$ontologyIri") ~> addCredentials(
      BasicHttpCredentials(anythingUsername, password)
    ) ~> ontologiesPath ~> check {
      val responseStr = responseAs[String]
      assert(status == StatusCodes.OK, responseStr)
      val responseJsonDoc = JsonLDUtil.parseJsonLD(responseStr)
      assert(!responseJsonDoc.body.value(OntologyConstants.KnoraApiV2Complex.CanDo).asInstanceOf[JsonLDBoolean].value)
    }
  }

  "create a class w/o comment" in {
    val label = LangString.make(LanguageCode.en, "Test label").fold(e => throw e.head, v => v)
    val request = CreateClassRequest
      .make(
        ontologyName = "freetest",
        lastModificationDate = freetestLastModDate,
        className = "testClass",
        label = label,
        comment = None
      )
      .value

    Post(
      "/v2/ontologies/classes",
      HttpEntity(RdfMediaTypes.`application/ld+json`, request)
    ) ~> addCredentials(BasicHttpCredentials(anythingUsername, password)) ~> ontologiesPath ~> check {
      assert(status == StatusCodes.OK, response.toString)

      val responseJsonDoc = responseToJsonLDDocument(response)
      val responseAsInput: InputOntologyV2 =
        InputOntologyV2.fromJsonLD(responseJsonDoc, parsingMode = TestResponseParsingModeV2).unescape

      freetestLastModDate = responseAsInput.ontologyMetadata.lastModificationDate.get
    }
  }

  "create a property w/o comment" in {
    val label = LangString.make(LanguageCode.en, "Test label").fold(e => throw e.head, v => v)
    val request = CreatePropertyRequest
      .make(
        ontologyName = "freetest",
        lastModificationDate = freetestLastModDate,
        propertyName = "testProperty",
        subjectClassName = None,
        propertyType = PropertyValueType.IntValue,
        label = label,
        comment = None
      )
      .value

    Post(
      "/v2/ontologies/properties",
      HttpEntity(RdfMediaTypes.`application/ld+json`, request)
    ) ~> addCredentials(BasicHttpCredentials(anythingUsername, password)) ~> ontologiesPath ~> check {

      val response = responseAs[String]
      assert(status == StatusCodes.OK, response)
      val responseJsonDoc = JsonLDUtil.parseJsonLD(response)
      val responseAsInput: InputOntologyV2 =
        InputOntologyV2.fromJsonLD(responseJsonDoc, parsingMode = TestResponseParsingModeV2).unescape

      freetestLastModDate = responseAsInput.ontologyMetadata.lastModificationDate.get
    }
  }

<<<<<<< HEAD
  "create a class that is a sequence of a video resource" in {

    val videoResourceIri             = "http://0.0.0.0:3333/ontology/0001/freetest/v2#VideoResource".toSmartIri
    val videoSequenceIri             = "http://0.0.0.0:3333/ontology/0001/freetest/v2#VideoSequence".toSmartIri
    val isSequenceOfVideoPropertyIri = "http://0.0.0.0:3333/ontology/0001/freetest/v2#isSequenceOfVideo".toSmartIri

    // create VideoResource class
    val createVideoClassRequest = CreateClassRequest
      .make(
        ontologyName = "freetest",
        lastModificationDate = freetestLastModDate,
        className = "VideoResource",
        subClassOf = Some("knora-api:MovingImageRepresentation")
      )
      .value

    Post(
      "/v2/ontologies/classes",
      HttpEntity(RdfMediaTypes.`application/ld+json`, createVideoClassRequest)
    ) ~> addCredentials(BasicHttpCredentials(anythingUsername, password)) ~> ontologiesPath ~> check {
      assert(status == StatusCodes.OK, response.toString)

      val responseString  = responseAs[String]
      val responseJsonDoc = responseToJsonLDDocument(response)
      val responseAsInput: InputOntologyV2 =
        InputOntologyV2.fromJsonLD(responseJsonDoc, parsingMode = TestResponseParsingModeV2).unescape
      assert(responseAsInput.classes.keySet.contains(videoResourceIri))
      freetestLastModDate = responseAsInput.ontologyMetadata.lastModificationDate.get
    }

    // create VideoSequence class
    val createSequenceClassRequest = CreateClassRequest
      .make(
        ontologyName = "freetest",
        lastModificationDate = freetestLastModDate,
        className = "VideoSequence"
      )
      .value

    Post(
      "/v2/ontologies/classes",
      HttpEntity(RdfMediaTypes.`application/ld+json`, createSequenceClassRequest)
    ) ~> addCredentials(BasicHttpCredentials(anythingUsername, password)) ~> ontologiesPath ~> check {
      assert(status == StatusCodes.OK, response.toString)

      val responseString  = responseAs[String]
      val responseJsonDoc = responseToJsonLDDocument(response)
      val responseAsInput: InputOntologyV2 =
        InputOntologyV2.fromJsonLD(responseJsonDoc, parsingMode = TestResponseParsingModeV2).unescape
      assert(responseAsInput.classes.keySet.contains(videoSequenceIri))
      freetestLastModDate = responseAsInput.ontologyMetadata.lastModificationDate.get
    }

    // create isSequenceOfVideo property
    val sequenceOfPropertyRequest = CreatePropertyRequest
      .make(
        ontologyName = "freetest",
        lastModificationDate = freetestLastModDate,
        propertyName = "isSequenceOfVideo",
        subjectClassName = None,
        propertyType = PropertyValueType.Resource,
        subPropertyOf = Some("knora-api:isSequenceOf")
      )
      .value

    Post(
      "/v2/ontologies/properties",
      HttpEntity(RdfMediaTypes.`application/ld+json`, sequenceOfPropertyRequest)
    ) ~> addCredentials(BasicHttpCredentials(anythingUsername, password)) ~> ontologiesPath ~> check {

      val response = responseAs[String]
      assert(status == StatusCodes.OK, response)
      val responseJsonDoc = JsonLDUtil.parseJsonLD(response)
      val responseAsInput: InputOntologyV2 =
        InputOntologyV2.fromJsonLD(responseJsonDoc, parsingMode = TestResponseParsingModeV2).unescape

      freetestLastModDate = responseAsInput.ontologyMetadata.lastModificationDate.get
    }

    // add cardinality to class
    val addCardinalitiesRequestJson = AddCardinalitiesRequest
      .make(
        ontologyName = "freetest",
        lastModificationDate = freetestLastModDate,
        className = "VideoSequence",
        restrictions = List(
          Restriction(
            CardinalityRestriction.CardinalityOne,
            onProperty = Property(ontology = "freetest", property = "isSequenceOfVideo")
          ),
          Restriction(
            CardinalityRestriction.CardinalityOne,
            onProperty = Property(ontology = "knora-api", property = "hasSequenceBounds")
          )
        )
      )
      .value

    Post(
      "/v2/ontologies/cardinalities",
      HttpEntity(RdfMediaTypes.`application/ld+json`, addCardinalitiesRequestJson)
    ) ~> addCredentials(BasicHttpCredentials(anythingUsername, password)) ~> ontologiesPath ~> check {
      val responseStr = responseAs[String]
      assert(status == StatusCodes.OK, responseStr)
      val responseJsonDoc = JsonLDUtil.parseJsonLD(responseStr)

      val responseAsInput: InputOntologyV2 =
        InputOntologyV2.fromJsonLD(responseJsonDoc, parsingMode = TestResponseParsingModeV2).unescape
      freetestLastModDate = responseAsInput.ontologyMetadata.lastModificationDate.get
    }

    // check the ontology to see if all worked as it should
    val url = URLEncoder.encode(s"http://0.0.0.0:3333/ontology/0001/freetest/v2", "UTF-8")
    Get(
      s"/v2/ontologies/allentities/${url}"
    ) ~> ontologiesPath ~> check {
      val responseStr: String = responseAs[String]
      assert(status == StatusCodes.OK, response.toString)
      val responseJsonDoc = JsonLDUtil.parseJsonLD(responseStr)

      val responseAsInput: InputOntologyV2 =
        InputOntologyV2.fromJsonLD(responseJsonDoc, parsingMode = TestResponseParsingModeV2).unescape

      assert(responseAsInput.classes.keySet.contains(videoResourceIri))
      assert(responseAsInput.classes.keySet.contains(videoSequenceIri))
      val videoSequenceCardinalities = responseAsInput.classes
        .getOrElse(videoSequenceIri, throw new AssertionError(s"Class $videoSequenceIri not found"))
        .directCardinalities
      assert(videoSequenceCardinalities.keySet.contains(isSequenceOfVideoPropertyIri))
      val cardinality = videoSequenceCardinalities.get(isSequenceOfVideoPropertyIri).get.cardinality
      assert(cardinality == Cardinality.MustHaveOne)
    }

  }

  "create a class that is a sequence of an audio resource" in {

    val audioResourceIri             = "http://0.0.0.0:3333/ontology/0001/freetest/v2#AudioResource".toSmartIri
    val audioSequenceIri             = "http://0.0.0.0:3333/ontology/0001/freetest/v2#AudioSequence".toSmartIri
    val isSequenceOfAudioPropertyIri = "http://0.0.0.0:3333/ontology/0001/freetest/v2#isSequenceOfAudio".toSmartIri

    // create AudioResource class
    val createAudioClassRequest = CreateClassRequest
      .make(
        ontologyName = "freetest",
        lastModificationDate = freetestLastModDate,
        className = "AudioResource",
        subClassOf = Some("knora-api:AudioRepresentation")
      )
      .value

    Post(
      "/v2/ontologies/classes",
      HttpEntity(RdfMediaTypes.`application/ld+json`, createAudioClassRequest)
    ) ~> addCredentials(BasicHttpCredentials(anythingUsername, password)) ~> ontologiesPath ~> check {
      assert(status == StatusCodes.OK, response.toString)

      val responseString  = responseAs[String]
      val responseJsonDoc = responseToJsonLDDocument(response)
      val responseAsInput: InputOntologyV2 =
        InputOntologyV2.fromJsonLD(responseJsonDoc, parsingMode = TestResponseParsingModeV2).unescape
      assert(responseAsInput.classes.keySet.contains(audioResourceIri))
      freetestLastModDate = responseAsInput.ontologyMetadata.lastModificationDate.get
    }

    // create AudioSequence class
    val createSequenceClassRequest = CreateClassRequest
      .make(
        ontologyName = "freetest",
        lastModificationDate = freetestLastModDate,
        className = "AudioSequence"
      )
      .value

    Post(
      "/v2/ontologies/classes",
      HttpEntity(RdfMediaTypes.`application/ld+json`, createSequenceClassRequest)
    ) ~> addCredentials(BasicHttpCredentials(anythingUsername, password)) ~> ontologiesPath ~> check {
      assert(status == StatusCodes.OK, response.toString)

      val responseString  = responseAs[String]
      val responseJsonDoc = responseToJsonLDDocument(response)
      val responseAsInput: InputOntologyV2 =
        InputOntologyV2.fromJsonLD(responseJsonDoc, parsingMode = TestResponseParsingModeV2).unescape
      assert(responseAsInput.classes.keySet.contains(audioSequenceIri))
      freetestLastModDate = responseAsInput.ontologyMetadata.lastModificationDate.get
    }

    // create isSequenceOfAudio property
    val sequenceOfPropertyRequest = CreatePropertyRequest
      .make(
        ontologyName = "freetest",
        lastModificationDate = freetestLastModDate,
        propertyName = "isSequenceOfAudio",
        subjectClassName = None,
        propertyType = PropertyValueType.Resource,
        subPropertyOf = Some("knora-api:isSequenceOf")
      )
      .value

    Post(
      "/v2/ontologies/properties",
      HttpEntity(RdfMediaTypes.`application/ld+json`, sequenceOfPropertyRequest)
    ) ~> addCredentials(BasicHttpCredentials(anythingUsername, password)) ~> ontologiesPath ~> check {

      val response = responseAs[String]
      assert(status == StatusCodes.OK, response)
      val responseJsonDoc = JsonLDUtil.parseJsonLD(response)
      val responseAsInput: InputOntologyV2 =
        InputOntologyV2.fromJsonLD(responseJsonDoc, parsingMode = TestResponseParsingModeV2).unescape

      freetestLastModDate = responseAsInput.ontologyMetadata.lastModificationDate.get
    }

    // add cardinality to class
    val addCardinalitiesRequestJson = AddCardinalitiesRequest
      .make(
        ontologyName = "freetest",
        lastModificationDate = freetestLastModDate,
        className = "AudioSequence",
        restrictions = List(
          Restriction(
            CardinalityRestriction.CardinalityOne,
            onProperty = Property(ontology = "freetest", property = "isSequenceOfAudio")
          ),
          Restriction(
            CardinalityRestriction.CardinalityOne,
            onProperty = Property(ontology = "knora-api", property = "hasSequenceBounds")
          )
        )
      )
      .value

    Post(
      "/v2/ontologies/cardinalities",
      HttpEntity(RdfMediaTypes.`application/ld+json`, addCardinalitiesRequestJson)
    ) ~> addCredentials(BasicHttpCredentials(anythingUsername, password)) ~> ontologiesPath ~> check {
      val responseStr = responseAs[String]
      assert(status == StatusCodes.OK, responseStr)
      val responseJsonDoc = JsonLDUtil.parseJsonLD(responseStr)

      val responseAsInput: InputOntologyV2 =
        InputOntologyV2.fromJsonLD(responseJsonDoc, parsingMode = TestResponseParsingModeV2).unescape
      freetestLastModDate = responseAsInput.ontologyMetadata.lastModificationDate.get
    }

    // check the ontology to see if all worked as it should
    val url = URLEncoder.encode(s"http://0.0.0.0:3333/ontology/0001/freetest/v2", "UTF-8")
    Get(
      s"/v2/ontologies/allentities/${url}"
    ) ~> ontologiesPath ~> check {
      val responseStr: String = responseAs[String]
      assert(status == StatusCodes.OK, response.toString)
      val responseJsonDoc = JsonLDUtil.parseJsonLD(responseStr)

      val responseAsInput: InputOntologyV2 =
        InputOntologyV2.fromJsonLD(responseJsonDoc, parsingMode = TestResponseParsingModeV2).unescape

      assert(responseAsInput.classes.keySet.contains(audioResourceIri))
      assert(responseAsInput.classes.keySet.contains(audioSequenceIri))
      val audioSequenceCardinalities = responseAsInput.classes
        .getOrElse(audioSequenceIri, throw new AssertionError(s"Class $audioSequenceIri not found"))
        .directCardinalities
      assert(audioSequenceCardinalities.keySet.contains(isSequenceOfAudioPropertyIri))
      val cardinality = audioSequenceCardinalities.get(isSequenceOfAudioPropertyIri).get.cardinality
      assert(cardinality == Cardinality.MustHaveOne)
    }

=======
  "not create a property with invalid gui attribute" in {
    val params =
      s"""{
         |  "@id" : "${SharedOntologyTestDataADM.ANYTHING_ONTOLOGY_IRI_LocalHost}",
         |  "@type" : "owl:Ontology",
         |  "knora-api:lastModificationDate" : {
         |    "@type" : "xsd:dateTimeStamp",
         |    "@value" : "$anythingLastModDate"
         |  },
         |  "@graph" : [ {
         |      "@id" : "anything:hasPropertyWithWrongGuiAttribute",
         |      "@type" : "owl:ObjectProperty",
         |      "knora-api:subjectType" : {
         |        "@id" : "anything:Thing"
         |      },
         |      "knora-api:objectType" : {
         |        "@id" : "knora-api:TextValue"
         |      } ,
         |      "rdfs:label" : [ {
         |        "@language" : "en",
         |        "@value" : "has wrong GUI attribute"
         |      } ],
         |      "rdfs:subPropertyOf" : [ {
         |        "@id" : "knora-api:hasValue"
         |      } ],
         |      "salsah-gui:guiElement" : {
         |        "@id" : "salsah-gui:SimpleText"
         |      },
         |      "salsah-gui:guiAttribute" : [ "size=80", "maxilength=100" ]
         |  } ],
         |  "@context" : {
         |    "rdf" : "http://www.w3.org/1999/02/22-rdf-syntax-ns#",
         |    "knora-api" : "http://api.knora.org/ontology/knora-api/v2#",
         |    "salsah-gui" : "http://api.knora.org/ontology/salsah-gui/v2#",
         |    "owl" : "http://www.w3.org/2002/07/owl#",
         |    "rdfs" : "http://www.w3.org/2000/01/rdf-schema#",
         |    "xsd" : "http://www.w3.org/2001/XMLSchema#",
         |    "anything" : "${SharedOntologyTestDataADM.ANYTHING_ONTOLOGY_IRI_LocalHost}#"
         |  }
         |}""".stripMargin

    Post("/v2/ontologies/properties", HttpEntity(RdfMediaTypes.`application/ld+json`, params)) ~> addCredentials(
      BasicHttpCredentials(anythingUsername, password)
    ) ~> ontologiesPath ~> check {

      val responseStr: String = responseAs[String]
      assert(response.status == StatusCodes.BadRequest, responseStr)

    }
  }

  "not create a property with invalid gui attribute value" in {
    val params =
      s"""{
         |  "@id" : "${SharedOntologyTestDataADM.ANYTHING_ONTOLOGY_IRI_LocalHost}",
         |  "@type" : "owl:Ontology",
         |  "knora-api:lastModificationDate" : {
         |    "@type" : "xsd:dateTimeStamp",
         |    "@value" : "$anythingLastModDate"
         |  },
         |  "@graph" : [ {
         |      "@id" : "anything:hasPropertyWithWrongGuiAttribute",
         |      "@type" : "owl:ObjectProperty",
         |      "knora-api:subjectType" : {
         |        "@id" : "anything:Thing"
         |      },
         |      "knora-api:objectType" : {
         |        "@id" : "knora-api:TextValue"
         |      } ,
         |      "rdfs:label" : [ {
         |        "@language" : "en",
         |        "@value" : "has wrong GUI attribute"
         |      } ],
         |      "rdfs:subPropertyOf" : [ {
         |        "@id" : "knora-api:hasValue"
         |      } ],
         |      "salsah-gui:guiElement" : {
         |        "@id" : "salsah-gui:SimpleText"
         |      },
         |      "salsah-gui:guiAttribute" : [ "size=80", "maxlength=100.7" ]
         |  } ],
         |  "@context" : {
         |    "rdf" : "http://www.w3.org/1999/02/22-rdf-syntax-ns#",
         |    "knora-api" : "http://api.knora.org/ontology/knora-api/v2#",
         |    "salsah-gui" : "http://api.knora.org/ontology/salsah-gui/v2#",
         |    "owl" : "http://www.w3.org/2002/07/owl#",
         |    "rdfs" : "http://www.w3.org/2000/01/rdf-schema#",
         |    "xsd" : "http://www.w3.org/2001/XMLSchema#",
         |    "anything" : "${SharedOntologyTestDataADM.ANYTHING_ONTOLOGY_IRI_LocalHost}#"
         |  }
         |}""".stripMargin

    Post("/v2/ontologies/properties", HttpEntity(RdfMediaTypes.`application/ld+json`, params)) ~> addCredentials(
      BasicHttpCredentials(anythingUsername, password)
    ) ~> ontologiesPath ~> check {

      val responseStr: String = responseAs[String]
      assert(response.status == StatusCodes.BadRequest, responseStr)

    }
>>>>>>> 4cd98123
  }
}<|MERGE_RESOLUTION|>--- conflicted
+++ resolved
@@ -3620,7 +3620,6 @@
     }
   }
 
-<<<<<<< HEAD
   "create a class that is a sequence of a video resource" in {
 
     val videoResourceIri             = "http://0.0.0.0:3333/ontology/0001/freetest/v2#VideoResource".toSmartIri
@@ -3888,8 +3887,7 @@
       val cardinality = audioSequenceCardinalities.get(isSequenceOfAudioPropertyIri).get.cardinality
       assert(cardinality == Cardinality.MustHaveOne)
     }
-
-=======
+  }
   "not create a property with invalid gui attribute" in {
     val params =
       s"""{
@@ -3990,6 +3988,5 @@
       assert(response.status == StatusCodes.BadRequest, responseStr)
 
     }
->>>>>>> 4cd98123
   }
 }