--- conflicted
+++ resolved
@@ -131,11 +131,8 @@
       if (!disableWrite) {
         val fileSuffix = mediaType.fileExtensions.head
         val newOutputFile = Paths.get("..", "test_data", "ontologyR2RV2", s"$fileBasename.$fileSuffix")
-<<<<<<< HEAD
-=======
         
 
->>>>>>> 7cb326ff
         Files.createDirectories(newOutputFile.getParent)
         FileUtil.writeTextFile(newOutputFile, responseStr)
       }
