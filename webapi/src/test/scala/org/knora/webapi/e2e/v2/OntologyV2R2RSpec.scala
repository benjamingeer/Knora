--- conflicted
+++ resolved
@@ -1783,12 +1783,7 @@
            |    "xsd" : "http://www.w3.org/2001/XMLSchema#",
            |    "rdfs" : "http://www.w3.org/2000/01/rdf-schema#"
            |  }
-<<<<<<< HEAD
-           |}
-          """.stripMargin
-=======
            |}""".stripMargin
->>>>>>> d5b48db1
 
       Put("/v2/ontologies/properties", HttpEntity(RdfMediaTypes.`application/ld+json`, params)) ~> addCredentials(
         BasicHttpCredentials(anythingUsername, password)
@@ -2567,12 +2562,7 @@
            |        "rdfs": "${OntologyConstants.Rdfs.RdfsPrefixExpansion}",
            |        "knora-api": "${OntologyConstants.KnoraApiV2Complex.KnoraApiV2PrefixExpansion}"
            |    }
-           |}
-<<<<<<< HEAD
-                      """.stripMargin
-=======
-                    """.stripMargin
->>>>>>> d5b48db1
+           |}""".stripMargin
 
       Post("/v2/ontologies", HttpEntity(RdfMediaTypes.`application/ld+json`, createOntologyJson)) ~> addCredentials(
         BasicHttpCredentials(superUsername, password)
@@ -2629,12 +2619,7 @@
            |    "xsd" : "http://www.w3.org/2001/XMLSchema#",
            |    "useless" : "${uselessIri.get}#"
            |  }
-           |}
-<<<<<<< HEAD
-                  """.stripMargin
-=======
-                """.stripMargin
->>>>>>> d5b48db1
+           |}""".stripMargin
 
       // Convert the submitted JSON-LD to an InputOntologyV2, without SPARQL-escaping, so we can compare it to the response.
       val paramsAsInput: InputOntologyV2 =
@@ -2921,12 +2906,7 @@
            |    "xsd" : "http://www.w3.org/2001/XMLSchema#",
            |    "anything" : "${SharedOntologyTestDataADM.ANYTHING_ONTOLOGY_IRI_LocalHost}#"
            |  }
-           |}
-<<<<<<< HEAD
-                  """.stripMargin
-=======
-                """.stripMargin
->>>>>>> d5b48db1
+           |}""".stripMargin
 
       Post(
         "/v2/ontologies/cardinalities",
@@ -2977,12 +2957,7 @@
            |    "xsd" : "http://www.w3.org/2001/XMLSchema#",
            |    "anything" : "${SharedOntologyTestDataADM.ANYTHING_ONTOLOGY_IRI_LocalHost}#"
            |  }
-           |}
-<<<<<<< HEAD
-                  """.stripMargin
-=======
-                """.stripMargin
->>>>>>> d5b48db1
+           |}""".stripMargin
 
       Put("/v2/ontologies/cardinalities", HttpEntity(RdfMediaTypes.`application/ld+json`, params)) ~> addCredentials(
         BasicHttpCredentials(anythingUsername, password)
@@ -3228,12 +3203,7 @@
          |    "xsd" : "http://www.w3.org/2001/XMLSchema#",
          |    "freetest" : "${SharedOntologyTestDataADM.FREETEST_ONTOLOGY_IRI_LocalHost}#"
          |  }
-         |}
-<<<<<<< HEAD
-                  """.stripMargin
-=======
-                """.stripMargin
->>>>>>> d5b48db1
+         |}""".stripMargin
 
     CollectClientTestData("candeletecardinalities-true-request", params)
 
