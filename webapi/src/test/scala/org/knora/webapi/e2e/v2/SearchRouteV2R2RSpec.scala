/*
 * Copyright © 2015-2018 the contributors (see Contributors.md).
 *
 * This file is part of Knora.
 *
 * Knora is free software: you can redistribute it and/or modify
 * it under the terms of the GNU Affero General Public License as published
 * by the Free Software Foundation, either version 3 of the License, or
 * (at your option) any later version.
 *
 * Knora is distributed in the hope that it will be useful,
 * but WITHOUT ANY WARRANTY; without even the implied warranty of
 * MERCHANTABILITY or FITNESS FOR A PARTICULAR PURPOSE.  See the
 * GNU Affero General Public License for more details.
 *
 * You should have received a copy of the GNU Affero General Public
 * License along with Knora.  If not, see <http://www.gnu.org/licenses/>.
 */

package org.knora.webapi.e2e.v2

import java.io.File
import java.net.URLEncoder

import akka.actor.{ActorSystem, Props}
import akka.http.javadsl.model.StatusCodes
import akka.http.scaladsl.model.headers.BasicHttpCredentials
import akka.http.scaladsl.testkit.RouteTestTimeout
import akka.pattern._
import akka.util.Timeout
import org.knora.webapi._
import org.knora.webapi.e2e.v2.ResponseCheckerR2RV2._
import org.knora.webapi.messages.store.triplestoremessages.{RdfDataObject, ResetTriplestoreContent}
import org.knora.webapi.messages.v2.responder.ontologymessages.LoadOntologiesRequestV2
import org.knora.webapi.responders.{ResponderManager, _}
import org.knora.webapi.routing.v2.SearchRouteV2
import org.knora.webapi.store._
import org.knora.webapi.util.FileUtil

import scala.concurrent.duration.DurationInt
import scala.concurrent.{Await, ExecutionContextExecutor}


/**
  * End-to-end test specification for the search endpoint. This specification uses the Spray Testkit as documented
  * here: http://spray.io/documentation/1.2.2/spray-testkit/
  */
class SearchRouteV2R2RSpec extends R2RSpec {

    override def testConfigSource: String =
        """
          |# akka.loglevel = "DEBUG"
          |# akka.stdout-loglevel = "DEBUG"
        """.stripMargin

    private val responderManager = system.actorOf(Props(new ResponderManager with LiveActorMaker), name = RESPONDER_MANAGER_ACTOR_NAME)
    private val storeManager = system.actorOf(Props(new StoreManager with LiveActorMaker), name = STORE_MANAGER_ACTOR_NAME)

    private val searchPath = SearchRouteV2.knoraApiPath(system, settings, log)

    implicit private val timeout: Timeout = settings.defaultRestoreTimeout

    implicit def default(implicit system: ActorSystem) = RouteTestTimeout(new DurationInt(15).second)

    implicit val ec: ExecutionContextExecutor = system.dispatcher

    private val anythingUser = SharedTestDataADM.anythingUser1
    private val anythingUserEmail = anythingUser.email

    private val password = "test"

    private val rdfDataObjects = List(
        RdfDataObject(path = "_test_data/demo_data/images-demo-data.ttl", name = "http://www.knora.org/data/00FF/images"),
        RdfDataObject(path = "_test_data/all_data/anything-data.ttl", name = "http://www.knora.org/data/0001/anything"),
        RdfDataObject(path = "_test_data/all_data/incunabula-data.ttl", name = "http://www.knora.org/data/0803/incunabula"),

    )

    "Load test data" in {
        Await.result(storeManager ? ResetTriplestoreContent(rdfDataObjects), 360.seconds)
        Await.result(responderManager ? LoadOntologiesRequestV2(KnoraSystemInstances.Users.SystemUser), 30.seconds)
    }

    "The Search v2 Endpoint" should {
        "perform a fulltext search for 'Narr'" in {

            Get("/v2/search/Narr") ~> searchPath ~> check {

                assert(status == StatusCodes.OK, response.toString)

                val expectedAnswerJSONLD = FileUtil.readTextFile(new File("src/test/resources/test-data/searchR2RV2/NarrFulltextSearch.jsonld"))

                compareJSONLDForResourcesResponse(expectedJSONLD = expectedAnswerJSONLD, receivedJSONLD = responseAs[String])

            }
        }

        "perform a count query for a fulltext search for 'Narr'" in {

            Get("/v2/search/count/Narr") ~> searchPath ~> check {

                assert(status == StatusCodes.OK, response.toString)

                checkCountSearchQuery(responseAs[String], 210)

            }
        }


        "perform a fulltext search for 'Dinge'" in {
            Get("/v2/search/Dinge") ~> addCredentials(BasicHttpCredentials(anythingUserEmail, password)) ~> searchPath ~> check {

                assert(status == StatusCodes.OK, response.toString)

                val expectedAnswerJSONLD = FileUtil.readTextFile(new File("src/test/resources/test-data/searchR2RV2/DingeFulltextSearch.jsonld"))

                compareJSONLDForResourcesResponse(expectedJSONLD = expectedAnswerJSONLD, receivedJSONLD = responseAs[String])

            }
        }

        "perform a count query for a fulltext search for 'Dinge'" in {
            Get("/v2/search/count/Dinge") ~> addCredentials(BasicHttpCredentials(anythingUserEmail, password)) ~> searchPath ~> check {

                assert(status == StatusCodes.OK, response.toString)

                checkCountSearchQuery(responseAs[String], 1)

            }
        }

        "perform an extended search for books that have the title 'Zeitglöcklein des Lebens' returning the title in the answer" in {
            val sparqlSimplified =
                """PREFIX incunabula: <http://0.0.0.0:3333/ontology/0803/incunabula/simple/v2#>
                  |PREFIX knora-api: <http://api.knora.org/ontology/knora-api/simple/v2#>
                  |
                  |    CONSTRUCT {
                  |        ?book knora-api:isMainResource true .
                  |
                  |        ?book incunabula:title ?title .
                  |
                  |    } WHERE {
                  |
                  |        ?book a incunabula:book .
                  |        ?book a knora-api:Resource .
                  |
                  |        ?book incunabula:title ?title .
                  |        incunabula:title knora-api:objectType xsd:string .
                  |
                  |        ?title a xsd:string .
                  |
                  |        FILTER(?title = "Zeitglöcklein des Lebens und Leidens Christi")
                  |
                  |    }
                """.stripMargin

            // TODO: find a better way to submit spaces as %20
            Get("/v2/searchextended/" + URLEncoder.encode(sparqlSimplified, "UTF-8").replace("+", "%20")) ~> searchPath ~> check {

                assert(status == StatusCodes.OK, response.toString)

                val expectedAnswerJSONLD = FileUtil.readTextFile(new File("src/test/resources/test-data/searchR2RV2/ZeitgloeckleinExtendedSearchWithTitleInAnswer.jsonld"))

                compareJSONLDForResourcesResponse(expectedJSONLD = expectedAnswerJSONLD, receivedJSONLD = responseAs[String])

            }

        }

        "perform a count query for an extended search for books that have the title 'Zeitglöcklein des Lebens' returning the title in the answer" in {
            val sparqlSimplified =
                """PREFIX incunabula: <http://0.0.0.0:3333/ontology/0803/incunabula/simple/v2#>
                  |PREFIX knora-api: <http://api.knora.org/ontology/knora-api/simple/v2#>
                  |
                  |    CONSTRUCT {
                  |        ?book knora-api:isMainResource true .
                  |
                  |        ?book incunabula:title ?title .
                  |
                  |    } WHERE {
                  |
                  |        ?book a incunabula:book .
                  |        ?book a knora-api:Resource .
                  |
                  |        ?book incunabula:title ?title .
                  |        incunabula:title knora-api:objectType xsd:string .
                  |
                  |        ?title a xsd:string .
                  |
                  |        FILTER(?title = "Zeitglöcklein des Lebens und Leidens Christi")
                  |
                  |    }
                """.stripMargin

            // TODO: find a better way to submit spaces as %20
            Get("/v2/searchextended/count/" + URLEncoder.encode(sparqlSimplified, "UTF-8").replace("+", "%20")) ~> searchPath ~> check {

                assert(status == StatusCodes.OK, response.toString)

                checkCountSearchQuery(responseAs[String], 2)

            }

        }


        "perform an extended search for books that have the title 'Zeitglöcklein des Lebens' not returning the title in the answer" in {
            val sparqlSimplified =
                """PREFIX incunabula: <http://0.0.0.0:3333/ontology/0803/incunabula/simple/v2#>
                  |PREFIX knora-api: <http://api.knora.org/ontology/knora-api/simple/v2#>
                  |
                  |    CONSTRUCT {
                  |        ?book knora-api:isMainResource true .
                  |
                  |    } WHERE {
                  |
                  |        ?book a incunabula:book .
                  |        ?book a knora-api:Resource .
                  |
                  |        ?book incunabula:title ?title .
                  |        incunabula:title knora-api:objectType xsd:string .
                  |
                  |        ?title a xsd:string .
                  |
                  |        FILTER(?title = "Zeitglöcklein des Lebens und Leidens Christi")
                  |
                  |    }
                """.stripMargin

            // TODO: find a better way to submit spaces as %20
            Get("/v2/searchextended/" + URLEncoder.encode(sparqlSimplified, "UTF-8").replace("+", "%20")) ~> searchPath ~> check {

                assert(status == StatusCodes.OK, response.toString)

                val expectedAnswerJSONLD = FileUtil.readTextFile(new File("src/test/resources/test-data/searchR2RV2/ZeitgloeckleinExtendedSearchNoTitleInAnswer.jsonld"))

                compareJSONLDForResourcesResponse(expectedJSONLD = expectedAnswerJSONLD, receivedJSONLD = responseAs[String])

            }

        }

        "perform an extended search for books that do not have the title 'Zeitglöcklein des Lebens'" in {
            val sparqlSimplified =
                """PREFIX incunabula: <http://0.0.0.0:3333/ontology/0803/incunabula/simple/v2#>
                  |PREFIX knora-api: <http://api.knora.org/ontology/knora-api/simple/v2#>
                  |
                  |    CONSTRUCT {
                  |        ?book knora-api:isMainResource true .
                  |
                  |        ?book incunabula:title ?title .
                  |
                  |    } WHERE {
                  |
                  |        ?book a incunabula:book .
                  |        ?book a knora-api:Resource .
                  |
                  |        ?book incunabula:title ?title .
                  |        incunabula:title knora-api:objectType xsd:string .
                  |
                  |        ?title a xsd:string .
                  |
                  |        FILTER(?title != "Zeitglöcklein des Lebens und Leidens Christi")
                  |
                  |    }
                """.stripMargin

            // TODO: find a better way to submit spaces as %20
            Get("/v2/searchextended/" + URLEncoder.encode(sparqlSimplified, "UTF-8").replace("+", "%20")) ~> searchPath ~> check {

                assert(status == StatusCodes.OK, response.toString)

                val expectedAnswerJSONLD = FileUtil.readTextFile(new File("src/test/resources/test-data/searchR2RV2/NotZeitgloeckleinExtendedSearch.jsonld"))

                compareJSONLDForResourcesResponse(expectedJSONLD = expectedAnswerJSONLD, receivedJSONLD = responseAs[String])

            }

        }

        "perform a count query for an extended search for books that do not have the title 'Zeitglöcklein des Lebens'" in {
            val sparqlSimplified =
                """PREFIX incunabula: <http://0.0.0.0:3333/ontology/0803/incunabula/simple/v2#>
                  |PREFIX knora-api: <http://api.knora.org/ontology/knora-api/simple/v2#>
                  |
                  |    CONSTRUCT {
                  |        ?book knora-api:isMainResource true .
                  |
                  |        ?book incunabula:title ?title .
                  |
                  |    } WHERE {
                  |
                  |        ?book a incunabula:book .
                  |        ?book a knora-api:Resource .
                  |
                  |        ?book incunabula:title ?title .
                  |        incunabula:title knora-api:objectType xsd:string .
                  |
                  |        ?title a xsd:string .
                  |
                  |        FILTER(?title != "Zeitglöcklein des Lebens und Leidens Christi")
                  |
                  |    }
                """.stripMargin

            // TODO: find a better way to submit spaces as %20
            Get("/v2/searchextended/count/" + URLEncoder.encode(sparqlSimplified, "UTF-8").replace("+", "%20")) ~> searchPath ~> check {

                assert(status == StatusCodes.OK, response.toString)

                // 19 - 2 = 18 :-)
                // there is a total of 19 incunabula books of which two have the title "Zeitglöcklein des Lebens und Leidens Christi" (see test above)
                // however, there are 18 books that have a title that is not "Zeitglöcklein des Lebens und Leidens Christi"
                // this is because there is a book that has two titles, one "Zeitglöcklein des Lebens und Leidens Christi" and the other in Latin "Horologium devotionis circa vitam Christi"

                checkCountSearchQuery(responseAs[String], 18)

            }

        }

        "perform an extended search for the page of a book whose seqnum equals 10, returning the seqnum  and the link value" in {

            val sparqlSimplified =
                """PREFIX incunabula: <http://0.0.0.0:3333/ontology/0803/incunabula/simple/v2#>
                  |PREFIX knora-api: <http://api.knora.org/ontology/knora-api/simple/v2#>
                  |
                  |    CONSTRUCT {
                  |        ?page knora-api:isMainResource true .
                  |
                  |        ?page knora-api:isPartOf <http://rdfh.ch/b6b5ff1eb703> .
                  |
                  |        ?page incunabula:seqnum ?seqnum .
                  |    } WHERE {
                  |
                  |        ?page a incunabula:page .
                  |        ?page a knora-api:Resource .
                  |
                  |        ?page knora-api:isPartOf <http://rdfh.ch/b6b5ff1eb703> .
                  |        knora-api:isPartOf knora-api:objectType knora-api:Resource .
                  |
                  |        <http://rdfh.ch/b6b5ff1eb703> a knora-api:Resource .
                  |
                  |        ?page incunabula:seqnum ?seqnum .
                  |        incunabula:seqnum knora-api:objectType xsd:integer .
                  |
                  |        FILTER(?seqnum = 10)
                  |
                  |        ?seqnum a xsd:integer .
                  |
                  |    }
                """.stripMargin

            // TODO: find a better way to submit spaces as %20
            Get("/v2/searchextended/" + URLEncoder.encode(sparqlSimplified, "UTF-8").replace("+", "%20")) ~> searchPath ~> check {

                assert(status == StatusCodes.OK, response.toString)

                val expectedAnswerJSONLD = FileUtil.readTextFile(new File("src/test/resources/test-data/searchR2RV2/PageWithSeqnum10WithSeqnumAndLinkValueInAnswer.jsonld"))

                compareJSONLDForResourcesResponse(expectedJSONLD = expectedAnswerJSONLD, receivedJSONLD = responseAs[String])


            }

        }

        "perform a count query for an extended search for the page of a book whose seqnum equals 10, returning the seqnum  and the link value" in {

            val sparqlSimplified =
                """PREFIX incunabula: <http://0.0.0.0:3333/ontology/0803/incunabula/simple/v2#>
                  |PREFIX knora-api: <http://api.knora.org/ontology/knora-api/simple/v2#>
                  |
                  |    CONSTRUCT {
                  |        ?page knora-api:isMainResource true .
                  |
                  |        ?page knora-api:isPartOf <http://rdfh.ch/b6b5ff1eb703> .
                  |
                  |        ?page incunabula:seqnum ?seqnum .
                  |    } WHERE {
                  |
                  |        ?page a incunabula:page .
                  |        ?page a knora-api:Resource .
                  |
                  |        ?page knora-api:isPartOf <http://rdfh.ch/b6b5ff1eb703> .
                  |        knora-api:isPartOf knora-api:objectType knora-api:Resource .
                  |
                  |        <http://rdfh.ch/b6b5ff1eb703> a knora-api:Resource .
                  |
                  |        ?page incunabula:seqnum ?seqnum .
                  |        incunabula:seqnum knora-api:objectType xsd:integer .
                  |
                  |        FILTER(?seqnum = 10)
                  |
                  |        ?seqnum a xsd:integer .
                  |
                  |    }
                """.stripMargin

            // TODO: find a better way to submit spaces as %20
            Get("/v2/searchextended/" + URLEncoder.encode(sparqlSimplified, "UTF-8").replace("+", "%20")) ~> searchPath ~> check {

                assert(status == StatusCodes.OK, response.toString)

                checkCountSearchQuery(responseAs[String], 1)


            }

        }

        "perform an extended search for the page of a book whose seqnum equals 10, returning only the seqnum" in {

            val sparqlSimplified =
                """PREFIX incunabula: <http://0.0.0.0:3333/ontology/0803/incunabula/simple/v2#>
                  |PREFIX knora-api: <http://api.knora.org/ontology/knora-api/simple/v2#>
                  |
                  |    CONSTRUCT {
                  |        ?page knora-api:isMainResource true .
                  |
                  |        ?page incunabula:seqnum ?seqnum .
                  |    } WHERE {
                  |
                  |        ?page a incunabula:page .
                  |        ?page a knora-api:Resource .
                  |
                  |        ?page knora-api:isPartOf <http://rdfh.ch/b6b5ff1eb703> .
                  |        knora-api:isPartOf knora-api:objectType knora-api:Resource .
                  |
                  |        <http://rdfh.ch/b6b5ff1eb703> a knora-api:Resource .
                  |
                  |        ?page incunabula:seqnum ?seqnum .
                  |        incunabula:seqnum knora-api:objectType xsd:integer .
                  |
                  |        FILTER(?seqnum = 10)
                  |
                  |        ?seqnum a xsd:integer .
                  |
                  |    }
                """.stripMargin

            // TODO: find a better way to submit spaces as %20
            Get("/v2/searchextended/" + URLEncoder.encode(sparqlSimplified, "UTF-8").replace("+", "%20")) ~> searchPath ~> check {

                assert(status == StatusCodes.OK, response.toString)

                val expectedAnswerJSONLD = FileUtil.readTextFile(new File("src/test/resources/test-data/searchR2RV2/PageWithSeqnum10OnlySeqnuminAnswer.jsonld"))

                compareJSONLDForResourcesResponse(expectedJSONLD = expectedAnswerJSONLD, receivedJSONLD = responseAs[String])


            }

        }


        "perform an extended search for the pages of a book whose seqnum is lower than or equals 10" in {

            val sparqlSimplified =
                """PREFIX incunabula: <http://0.0.0.0:3333/ontology/0803/incunabula/simple/v2#>
                  |PREFIX knora-api: <http://api.knora.org/ontology/knora-api/simple/v2#>
                  |
                  |    CONSTRUCT {
                  |        ?page knora-api:isMainResource true .
                  |
                  |        ?page knora-api:isPartOf <http://rdfh.ch/b6b5ff1eb703> .
                  |
                  |        ?page incunabula:seqnum ?seqnum .
                  |    } WHERE {
                  |
                  |        ?page a incunabula:page .
                  |        ?page a knora-api:Resource .
                  |
                  |        ?page knora-api:isPartOf <http://rdfh.ch/b6b5ff1eb703> .
                  |        knora-api:isPartOf knora-api:objectType knora-api:Resource .
                  |
                  |        <http://rdfh.ch/b6b5ff1eb703> a knora-api:Resource .
                  |
                  |        ?page incunabula:seqnum ?seqnum .
                  |        incunabula:seqnum knora-api:objectType xsd:integer .
                  |
                  |        FILTER(?seqnum <= 10)
                  |
                  |        ?seqnum a xsd:integer .
                  |
                  |    } ORDER BY ?seqnum
                """.stripMargin

            // TODO: find a better way to submit spaces as %20
            Get("/v2/searchextended/" + URLEncoder.encode(sparqlSimplified, "UTF-8").replace("+", "%20")) ~> searchPath ~> check {

                assert(status == StatusCodes.OK, response.toString)

                val expectedAnswerJSONLD = FileUtil.readTextFile(new File("src/test/resources/test-data/searchR2RV2/pagesOfLatinNarrenschiffWithSeqnumLowerEquals10.jsonld"))

                compareJSONLDForResourcesResponse(expectedJSONLD = expectedAnswerJSONLD, receivedJSONLD = responseAs[String])

            }

        }

        "perform an extended search for the pages of a book and return them ordered by their seqnum" in {

            val sparqlSimplified =
                """PREFIX incunabula: <http://0.0.0.0:3333/ontology/0803/incunabula/simple/v2#>
                  |PREFIX knora-api: <http://api.knora.org/ontology/knora-api/simple/v2#>
                  |
                  |    CONSTRUCT {
                  |        ?page knora-api:isMainResource true .
                  |
                  |        ?page knora-api:isPartOf <http://rdfh.ch/b6b5ff1eb703> .
                  |
                  |        ?page incunabula:seqnum ?seqnum .
                  |    } WHERE {
                  |
                  |        ?page a incunabula:page .
                  |        ?page a knora-api:Resource .
                  |
                  |        ?page knora-api:isPartOf <http://rdfh.ch/b6b5ff1eb703> .
                  |        knora-api:isPartOf knora-api:objectType knora-api:Resource .
                  |
                  |        <http://rdfh.ch/b6b5ff1eb703> a knora-api:Resource .
                  |
                  |        ?page incunabula:seqnum ?seqnum .
                  |        incunabula:seqnum knora-api:objectType xsd:integer .
                  |
                  |        ?seqnum a xsd:integer .
                  |
                  |    } ORDER BY ?seqnum
                """.stripMargin

            // TODO: find a better way to submit spaces as %20
            Get("/v2/searchextended/" + URLEncoder.encode(sparqlSimplified, "UTF-8").replace("+", "%20")) ~> searchPath ~> check {

                assert(status == StatusCodes.OK, response.toString)

                val expectedAnswerJSONLD = FileUtil.readTextFile(new File("src/test/resources/test-data/searchR2RV2/PagesOfNarrenschiffOrderedBySeqnum.jsonld"))

                compareJSONLDForResourcesResponse(expectedJSONLD = expectedAnswerJSONLD, receivedJSONLD = responseAs[String])

            }

        }

        "perform an extended search for the pages of a book and return them ordered by their seqnum and get the next OFFSET" in {

            val sparqlSimplified =
                """PREFIX incunabula: <http://0.0.0.0:3333/ontology/0803/incunabula/simple/v2#>
                  |PREFIX knora-api: <http://api.knora.org/ontology/knora-api/simple/v2#>
                  |
                  |    CONSTRUCT {
                  |        ?page knora-api:isMainResource true .
                  |
                  |        ?page knora-api:isPartOf <http://rdfh.ch/b6b5ff1eb703> .
                  |
                  |        ?page incunabula:seqnum ?seqnum .
                  |    } WHERE {
                  |
                  |        ?page a incunabula:page .
                  |        ?page a knora-api:Resource .
                  |
                  |        ?page knora-api:isPartOf <http://rdfh.ch/b6b5ff1eb703> .
                  |        knora-api:isPartOf knora-api:objectType knora-api:Resource .
                  |
                  |        <http://rdfh.ch/b6b5ff1eb703> a knora-api:Resource .
                  |
                  |        ?page incunabula:seqnum ?seqnum .
                  |        incunabula:seqnum knora-api:objectType xsd:integer .
                  |
                  |        ?seqnum a xsd:integer .
                  |
                  |    } ORDER BY ?seqnum
                  |    OFFSET 1
                """.stripMargin

            // TODO: find a better way to submit spaces as %20
            Get("/v2/searchextended/" + URLEncoder.encode(sparqlSimplified, "UTF-8").replace("+", "%20")) ~> searchPath ~> check {

                assert(status == StatusCodes.OK, response.toString)

                val expectedAnswerJSONLD = FileUtil.readTextFile(new File("src/test/resources/test-data/searchR2RV2/PagesOfNarrenschiffOrderedBySeqnumNextOffset.jsonld"))

                compareJSONLDForResourcesResponse(expectedJSONLD = expectedAnswerJSONLD, receivedJSONLD = responseAs[String])

            }

        }


        "perform an extended search for books that have been published on the first of March 1497 (Julian Calendar)" ignore { // literals are not supported
            val sparqlSimplified =
                """PREFIX incunabula: <http://0.0.0.0:3333/ontology/0803/incunabula/simple/v2#>
                  |PREFIX knora-api: <http://api.knora.org/ontology/knora-api/simple/v2#>
                  |
                  |    CONSTRUCT {
                  |        ?book knora-api:isMainResource true .
                  |
                  |        ?book a incunabula:book .
                  |
                  |        ?book incunabula:title ?title .
                  |
                  |        ?book incunabula:pubdate "JULIAN:1497-03-01" .
                  |    } WHERE {
                  |
                  |        ?book a incunabula:book .
                  |        ?book a knora-api:Resource .
                  |
                  |        ?book incunabula:title ?title .
                  |        incunabula:title knora-api:objectType xsd:string .
                  |
                  |        ?title a xsd:string .
                  |
                  |        ?book incunabula:pubdate "JULIAN:1497-03-01" .
                  |        incunabula:pubdate knora-api:objectType knora-api:Date .
                  |
                  |    }
                """.stripMargin

            // TODO: find a better way to submit spaces as %20
            Get("/v2/searchextended/" + URLEncoder.encode(sparqlSimplified, "UTF-8").replace("+", "%20")) ~> searchPath ~> check {

                assert(status == StatusCodes.OK, response.toString)

                checkCountSearchQuery(responseAs[String], 2)

            }

        }

        "perform an extended search for books that have been published on the first of March 1497 (Julian Calendar) (2)" in {
            val sparqlSimplified =
                """PREFIX incunabula: <http://0.0.0.0:3333/ontology/0803/incunabula/simple/v2#>
                  |PREFIX knora-api: <http://api.knora.org/ontology/knora-api/simple/v2#>
                  |
                  |    CONSTRUCT {
                  |        ?book knora-api:isMainResource true .
                  |
                  |        ?book a incunabula:book .
                  |
                  |        ?book incunabula:title ?title .
                  |
                  |        ?book incunabula:pubdate ?pubdate .
                  |    } WHERE {
                  |
                  |        ?book a incunabula:book .
                  |        ?book a knora-api:Resource .
                  |
                  |        ?book incunabula:title ?title .
                  |        incunabula:title knora-api:objectType xsd:string .
                  |
                  |        ?title a xsd:string .
                  |
                  |        ?book incunabula:pubdate ?pubdate .
                  |        incunabula:pubdate knora-api:objectType knora-api:Date .
                  |
                  |        ?pubdate a knora-api:Date .
                  |
                  |        FILTER(?pubdate = "JULIAN:1497-03-01")
                  |
                  |    } ORDER BY ?pubdate
                """.stripMargin

            // TODO: find a better way to submit spaces as %20
            Get("/v2/searchextended/" + URLEncoder.encode(sparqlSimplified, "UTF-8").replace("+", "%20")) ~> searchPath ~> check {

                assert(status == StatusCodes.OK, response.toString)

                val expectedAnswerJSONLD = FileUtil.readTextFile(new File("src/test/resources/test-data/searchR2RV2/BooksPublishedOnDate.jsonld"))

                compareJSONLDForResourcesResponse(expectedJSONLD = expectedAnswerJSONLD, receivedJSONLD = responseAs[String])

            }

        }


        "perform an extended search for books that have not been published on the first of March 1497 (Julian Calendar)" in {
            val sparqlSimplified =
                """PREFIX incunabula: <http://0.0.0.0:3333/ontology/0803/incunabula/simple/v2#>
                  |PREFIX knora-api: <http://api.knora.org/ontology/knora-api/simple/v2#>
                  |
                  |    CONSTRUCT {
                  |        ?book knora-api:isMainResource true .
                  |
                  |        ?book a incunabula:book .
                  |
                  |        ?book incunabula:title ?title .
                  |
                  |        ?book incunabula:pubdate ?pubdate .
                  |    } WHERE {
                  |
                  |        ?book a incunabula:book .
                  |        ?book a knora-api:Resource .
                  |
                  |        ?book incunabula:title ?title .
                  |        incunabula:title knora-api:objectType xsd:string .
                  |
                  |        ?title a xsd:string .
                  |
                  |        ?book incunabula:pubdate ?pubdate .
                  |        incunabula:pubdate knora-api:objectType knora-api:Date .
                  |
                  |        ?pubdate a knora-api:Date .
                  |
                  |        FILTER(?pubdate != "JULIAN:1497-03-01")
                  |
                  |    } ORDER BY ?pubdate
                """.stripMargin

            // TODO: find a better way to submit spaces as %20
            Get("/v2/searchextended/" + URLEncoder.encode(sparqlSimplified, "UTF-8").replace("+", "%20")) ~> searchPath ~> check {

                assert(status == StatusCodes.OK, response.toString)

                val expectedAnswerJSONLD = FileUtil.readTextFile(new File("src/test/resources/test-data/searchR2RV2/BooksNotPublishedOnDate.jsonld"))

                compareJSONLDForResourcesResponse(expectedJSONLD = expectedAnswerJSONLD, receivedJSONLD = responseAs[String])

                // this is the negation of the query condition above, hence the size of the result set must be 19 (total of incunabula:book) minus 2 (number of results from query above)
                checkCountSearchQuery(responseAs[String], 17)

            }

        }

        "perform an extended search for books that have not been published on the first of March 1497 (Julian Calendar) 2" in {
            val sparqlSimplified =
                """PREFIX incunabula: <http://0.0.0.0:3333/ontology/0803/incunabula/simple/v2#>
                  |PREFIX knora-api: <http://api.knora.org/ontology/knora-api/simple/v2#>
                  |
                  |    CONSTRUCT {
                  |        ?book knora-api:isMainResource true .
                  |
                  |        ?book a incunabula:book .
                  |
                  |        ?book incunabula:title ?title .
                  |
                  |        ?book incunabula:pubdate ?pubdate .
                  |    } WHERE {
                  |
                  |        ?book a incunabula:book .
                  |        ?book a knora-api:Resource .
                  |
                  |        ?book incunabula:title ?title .
                  |        incunabula:title knora-api:objectType xsd:string .
                  |
                  |        ?title a xsd:string .
                  |
                  |        ?book incunabula:pubdate ?pubdate .
                  |        incunabula:pubdate knora-api:objectType knora-api:Date .
                  |
                  |        ?pubdate a knora-api:Date .
                  |
                  |         FILTER(?pubdate < "JULIAN:1497-03-01" || ?pubdate > "JULIAN:1497-03-01")
                  |
                  |    } ORDER BY ?pubdate
                """.stripMargin

            // TODO: find a better way to submit spaces as %20
            Get("/v2/searchextended/" + URLEncoder.encode(sparqlSimplified, "UTF-8").replace("+", "%20")) ~> searchPath ~> check {

                assert(status == StatusCodes.OK, response.toString)

                val expectedAnswerJSONLD = FileUtil.readTextFile(new File("src/test/resources/test-data/searchR2RV2/BooksNotPublishedOnDate.jsonld"))

                compareJSONLDForResourcesResponse(expectedJSONLD = expectedAnswerJSONLD, receivedJSONLD = responseAs[String])

                // this is the negation of the query condition above, hence the size of the result set must be 19 (total of incunabula:book) minus 2 (number of results from query above)
                checkCountSearchQuery(responseAs[String], 17)

            }

        }

        "perform an extended search for books that have been published before 1497 (Julian Calendar)" in {
            val sparqlSimplified =
                """    PREFIX incunabula: <http://0.0.0.0:3333/ontology/0803/incunabula/simple/v2#>
                  |    PREFIX knora-api: <http://api.knora.org/ontology/knora-api/simple/v2#>
                  |
                  |    CONSTRUCT {
                  |        ?book knora-api:isMainResource true .
                  |
                  |        ?book a incunabula:book .
                  |
                  |        ?book incunabula:title ?title .
                  |
                  |        ?book incunabula:pubdate ?pubdate .
                  |    } WHERE {
                  |
                  |        ?book a incunabula:book .
                  |        ?book a knora-api:Resource .
                  |
                  |        ?book incunabula:title ?title .
                  |        incunabula:title knora-api:objectType xsd:string .
                  |
                  |        ?title a xsd:string .
                  |
                  |        ?book incunabula:pubdate ?pubdate .
                  |        incunabula:pubdate knora-api:objectType knora-api:Date .
                  |
                  |        ?pubdate a knora-api:Date .
                  |        FILTER(?pubdate < "JULIAN:1497")
                  |
                  |    } ORDER BY ?pubdate
                """.stripMargin

            // TODO: find a better way to submit spaces as %20
            Get("/v2/searchextended/" + URLEncoder.encode(sparqlSimplified, "UTF-8").replace("+", "%20")) ~> searchPath ~> check {

                assert(status == StatusCodes.OK, response.toString)

                val expectedAnswerJSONLD = FileUtil.readTextFile(new File("src/test/resources/test-data/searchR2RV2/BooksPublishedBeforeDate.jsonld"))

                compareJSONLDForResourcesResponse(expectedJSONLD = expectedAnswerJSONLD, receivedJSONLD = responseAs[String])

                // this is the negation of the query condition above, hence the size of the result set must be 19 (total of incunabula:book) minus 4 (number of results from query below)
                checkCountSearchQuery(responseAs[String], 15)

            }

        }

        "perform an extended search for books that have been published 1497 or later (Julian Calendar)" in {
            val sparqlSimplified =
                """    PREFIX incunabula: <http://0.0.0.0:3333/ontology/0803/incunabula/simple/v2#>
                  |    PREFIX knora-api: <http://api.knora.org/ontology/knora-api/simple/v2#>
                  |
                  |    CONSTRUCT {
                  |        ?book knora-api:isMainResource true .
                  |
                  |        ?book a incunabula:book .
                  |
                  |        ?book incunabula:title ?title .
                  |
                  |        ?book incunabula:pubdate ?pubdate .
                  |    } WHERE {
                  |
                  |        ?book a incunabula:book .
                  |        ?book a knora-api:Resource .
                  |
                  |        ?book incunabula:title ?title .
                  |        incunabula:title knora-api:objectType xsd:string .
                  |
                  |        ?title a xsd:string .
                  |
                  |        ?book incunabula:pubdate ?pubdate .
                  |        incunabula:pubdate knora-api:objectType knora-api:Date .
                  |
                  |        ?pubdate a knora-api:Date .
                  |        FILTER(?pubdate >= "JULIAN:1497")
                  |
                  |    } ORDER BY ?pubdate
                """.stripMargin

            // TODO: find a better way to submit spaces as %20
            Get("/v2/searchextended/" + URLEncoder.encode(sparqlSimplified, "UTF-8").replace("+", "%20")) ~> searchPath ~> check {

                assert(status == StatusCodes.OK, response.toString)

                val expectedAnswerJSONLD = FileUtil.readTextFile(new File("src/test/resources/test-data/searchR2RV2/BooksPublishedAfterOrOnDate.jsonld"))

                compareJSONLDForResourcesResponse(expectedJSONLD = expectedAnswerJSONLD, receivedJSONLD = responseAs[String])

                // this is the negation of the query condition above, hence the size of the result set must be 19 (total of incunabula:book) minus 15 (number of results from query above)
                checkCountSearchQuery(responseAs[String], 4)

            }

        }

        "perform an extended search for books that have been published after 1497 (Julian Calendar)" in {
            val sparqlSimplified =
                """    PREFIX incunabula: <http://0.0.0.0:3333/ontology/0803/incunabula/simple/v2#>
                  |    PREFIX knora-api: <http://api.knora.org/ontology/knora-api/simple/v2#>
                  |
                  |    CONSTRUCT {
                  |        ?book knora-api:isMainResource true .
                  |
                  |        ?book a incunabula:book .
                  |
                  |        ?book incunabula:title ?title .
                  |
                  |        ?book incunabula:pubdate ?pubdate .
                  |    } WHERE {
                  |
                  |        ?book a incunabula:book .
                  |        ?book a knora-api:Resource .
                  |
                  |        ?book incunabula:title ?title .
                  |        incunabula:title knora-api:objectType xsd:string .
                  |
                  |        ?title a xsd:string .
                  |
                  |        ?book incunabula:pubdate ?pubdate .
                  |        incunabula:pubdate knora-api:objectType knora-api:Date .
                  |
                  |        ?pubdate a knora-api:Date .
                  |        FILTER(?pubdate > "JULIAN:1497")
                  |
                  |    } ORDER BY ?pubdate
                """.stripMargin

            // TODO: find a better way to submit spaces as %20
            Get("/v2/searchextended/" + URLEncoder.encode(sparqlSimplified, "UTF-8").replace("+", "%20")) ~> searchPath ~> check {

                assert(status == StatusCodes.OK, response.toString)

                val expectedAnswerJSONLD = FileUtil.readTextFile(new File("src/test/resources/test-data/searchR2RV2/BooksPublishedAfterDate.jsonld"))

                compareJSONLDForResourcesResponse(expectedJSONLD = expectedAnswerJSONLD, receivedJSONLD = responseAs[String])

                // this is the negation of the query condition above, hence the size of the result set must be 19 (total of incunabula:book) minus 18 (number of results from query above)
                checkCountSearchQuery(responseAs[String], 1)

            }

        }

        "perform an extended search for books that have been published 1497 or before (Julian Calendar)" in {
            val sparqlSimplified =
                """    PREFIX incunabula: <http://0.0.0.0:3333/ontology/0803/incunabula/simple/v2#>
                  |    PREFIX knora-api: <http://api.knora.org/ontology/knora-api/simple/v2#>
                  |
                  |    CONSTRUCT {
                  |        ?book knora-api:isMainResource true .
                  |
                  |        ?book a incunabula:book .
                  |
                  |        ?book incunabula:title ?title .
                  |
                  |        ?book incunabula:pubdate ?pubdate .
                  |    } WHERE {
                  |
                  |        ?book a incunabula:book .
                  |        ?book a knora-api:Resource .
                  |
                  |        ?book incunabula:title ?title .
                  |        incunabula:title knora-api:objectType xsd:string .
                  |
                  |        ?title a xsd:string .
                  |
                  |        ?book incunabula:pubdate ?pubdate .
                  |        incunabula:pubdate knora-api:objectType knora-api:Date .
                  |
                  |        ?pubdate a knora-api:Date .
                  |        FILTER(?pubdate <= "JULIAN:1497")
                  |
                  |    } ORDER BY ?pubdate
                """.stripMargin

            // TODO: find a better way to submit spaces as %20
            Get("/v2/searchextended/" + URLEncoder.encode(sparqlSimplified, "UTF-8").replace("+", "%20")) ~> searchPath ~> check {

                assert(status == StatusCodes.OK, response.toString)

                val expectedAnswerJSONLD = FileUtil.readTextFile(new File("src/test/resources/test-data/searchR2RV2/BooksPublishedBeforeOrOnDate.jsonld"))

                compareJSONLDForResourcesResponse(expectedJSONLD = expectedAnswerJSONLD, receivedJSONLD = responseAs[String])

                // this is the negation of the query condition above, hence the size of the result set must be 19 (total of incunabula:book) minus 1 (number of results from query above)
                checkCountSearchQuery(responseAs[String], 18)

            }

        }

        "perform an extended search for books that have been published after 1486 and before 1491 (Julian Calendar)" in {
            val sparqlSimplified =
                """PREFIX incunabula: <http://0.0.0.0:3333/ontology/0803/incunabula/simple/v2#>
                  |PREFIX knora-api: <http://api.knora.org/ontology/knora-api/simple/v2#>
                  |
                  |    CONSTRUCT {
                  |        ?book knora-api:isMainResource true .
                  |
                  |        ?book a incunabula:book .
                  |
                  |        ?book incunabula:title ?title .
                  |
                  |        ?book incunabula:pubdate ?pubdate .
                  |    } WHERE {
                  |
                  |        ?book a incunabula:book .
                  |        ?book a knora-api:Resource .
                  |
                  |        ?book incunabula:title ?title .
                  |        incunabula:title knora-api:objectType xsd:string .
                  |
                  |        ?title a xsd:string .
                  |
                  |        ?book incunabula:pubdate ?pubdate .
                  |        incunabula:pubdate knora-api:objectType knora-api:Date .
                  |
                  |        ?pubdate a knora-api:Date .
                  |
                  |        FILTER(?pubdate > "JULIAN:1486" && ?pubdate < "JULIAN:1491")
                  |
                  |    } ORDER BY ?pubdate
                """.stripMargin

            // TODO: find a better way to submit spaces as %20
            Get("/v2/searchextended/" + URLEncoder.encode(sparqlSimplified, "UTF-8").replace("+", "%20")) ~> searchPath ~> check {

                assert(status == StatusCodes.OK, response.toString)

                val expectedAnswerJSONLD = FileUtil.readTextFile(new File("src/test/resources/test-data/searchR2RV2/BooksPublishedBetweenDates.jsonld"))

                compareJSONLDForResourcesResponse(expectedJSONLD = expectedAnswerJSONLD, receivedJSONLD = responseAs[String])

                checkCountSearchQuery(responseAs[String], 5)

            }

        }

        "get the regions belonging to a page" in {
            val sparqlSimplified =
                """    PREFIX incunabula: <http://0.0.0.0:3333/ontology/0803/incunabula/simple/v2#>
                  |    PREFIX knora-api: <http://api.knora.org/ontology/knora-api/simple/v2#>
                  |
                  |    CONSTRUCT {
                  |        ?region knora-api:isMainResource true .
                  |
                  |        ?region a knora-api:Region .
                  |
                  |        ?region knora-api:isRegionOf <http://rdfh.ch/9d626dc76c03> .
                  |
                  |        ?region knora-api:hasGeometry ?geom .
                  |
                  |        ?region knora-api:hasComment ?comment .
                  |
                  |        ?region knora-api:hasColor ?color .
                  |    } WHERE {
                  |
                  |        ?region a knora-api:Region .
                  |        ?region a knora-api:Resource .
                  |
                  |        ?region knora-api:isRegionOf <http://rdfh.ch/9d626dc76c03> .
                  |        knora-api:isRegionOf knora-api:objectType knora-api:Resource .
                  |
                  |        <http://rdfh.ch/9d626dc76c03> a knora-api:Resource .
                  |
                  |        ?region knora-api:hasGeometry ?geom .
                  |        knora-api:hasGeometry knora-api:objectType knora-api:Geom .
                  |
                  |        ?geom a knora-api:Geom .
                  |
                  |        ?region knora-api:hasComment ?comment .
                  |        knora-api:hasComment knora-api:objectType xsd:string .
                  |
                  |        ?comment a xsd:string .
                  |
                  |        ?region knora-api:hasColor ?color .
                  |        knora-api:hasColor knora-api:objectType knora-api:Color .
                  |
                  |        ?color a knora-api:Color .
                  |
                  |    }
                """.stripMargin

            // TODO: find a better way to submit spaces as %20
            Get("/v2/searchextended/" + URLEncoder.encode(sparqlSimplified, "UTF-8").replace("+", "%20")) ~> searchPath ~> check {

                assert(status == StatusCodes.OK, response.toString)

                val expectedAnswerJSONLD = FileUtil.readTextFile(new File("src/test/resources/test-data/searchR2RV2/RegionsForPage.jsonld"))

                compareJSONLDForResourcesResponse(expectedJSONLD = expectedAnswerJSONLD, receivedJSONLD = responseAs[String])

                checkCountSearchQuery(responseAs[String], 2)

            }

        }

        "get a book a page points to and include the page in the results (all properties present in WHERE clause)" in {
            val sparqlSimplified =
                """
            PREFIX knora-api: <http://api.knora.org/ontology/knora-api/simple/v2#>
            PREFIX incunabula: <http://0.0.0.0:3333/ontology/0803/incunabula/simple/v2#>

            CONSTRUCT {

                ?book knora-api:isMainResource true .

                ?book incunabula:title ?title .

                <http://rdfh.ch/50e7460a7203> knora-api:isPartOf ?book .

                <http://rdfh.ch/50e7460a7203> knora-api:seqnum ?seqnum .

                <http://rdfh.ch/50e7460a7203> knora-api:hasStillImageFile ?file .

            } WHERE {

                ?book a knora-api:Resource .

                ?book incunabula:title ?title .

                incunabula:title knora-api:objectType xsd:string .

                ?title a xsd:string .

                <http://rdfh.ch/50e7460a7203> knora-api:isPartOf ?book .
                knora-api:isPartOf knora-api:objectType knora-api:Resource .

                <http://rdfh.ch/50e7460a7203> a knora-api:Resource .

                <http://rdfh.ch/50e7460a7203> knora-api:seqnum ?seqnum .
                knora-api:seqnum knora-api:objectType xsd:integer .

                ?seqnum a xsd:integer .

                <http://rdfh.ch/50e7460a7203> knora-api:hasStillImageFile ?file .
                knora-api:hasStillImageFile knora-api:objectType knora-api:File .

                ?file a knora-api:File .

            } OFFSET 0
            """.stripMargin

            // TODO: find a better way to submit spaces as %20
            Get("/v2/searchextended/" + URLEncoder.encode(sparqlSimplified, "UTF-8").replace("+", "%20")) ~> searchPath ~> check {

                assert(status == StatusCodes.OK, response.toString)

                val expectedAnswerJSONLD = FileUtil.readTextFile(new File("src/test/resources/test-data/searchR2RV2/bookWithIncomingPagesWithAllRequestedProps.jsonld"))

                compareJSONLDForResourcesResponse(expectedJSONLD = expectedAnswerJSONLD, receivedJSONLD = responseAs[String])

            }

        }

        "get a book a page points to and only include the page's partOf link in the results (none of the other properties)" in {
            val sparqlSimplified =
                """
            PREFIX knora-api: <http://api.knora.org/ontology/knora-api/simple/v2#>
            PREFIX incunabula: <http://0.0.0.0:3333/ontology/0803/incunabula/simple/v2#>

            CONSTRUCT {

                ?book knora-api:isMainResource true .

                ?book incunabula:title ?title .

                <http://rdfh.ch/50e7460a7203> knora-api:isPartOf ?book .

            } WHERE {

                ?book a knora-api:Resource .

                ?book incunabula:title ?title .

                incunabula:title knora-api:objectType xsd:string .

                ?title a xsd:string .

                <http://rdfh.ch/50e7460a7203> knora-api:isPartOf ?book .
                knora-api:isPartOf knora-api:objectType knora-api:Resource .

                <http://rdfh.ch/50e7460a7203> a knora-api:Resource .

                <http://rdfh.ch/50e7460a7203> knora-api:seqnum ?seqnum .
                knora-api:seqnum knora-api:objectType xsd:integer .

                ?seqnum a xsd:integer .

                <http://rdfh.ch/50e7460a7203> knora-api:hasStillImageFile ?file .
                knora-api:hasStillImageFile knora-api:objectType knora-api:File .

                ?file a knora-api:File .

            } OFFSET 0
            """.stripMargin

            // TODO: find a better way to submit spaces as %20
            Get("/v2/searchextended/" + URLEncoder.encode(sparqlSimplified, "UTF-8").replace("+", "%20")) ~> searchPath ~> check {

                assert(status == StatusCodes.OK, response.toString)

                val expectedAnswerJSONLD = FileUtil.readTextFile(new File("src/test/resources/test-data/searchR2RV2/bookWithIncomingPagesOnlyLink.jsonld"))

                compareJSONLDForResourcesResponse(expectedJSONLD = expectedAnswerJSONLD, receivedJSONLD = responseAs[String])

            }

        }

        "get incoming links pointing to an incunbaula:book, excluding isPartOf and isRegionOf" in {
            var sparqlSimplified =
                """
                  |PREFIX knora-api: <http://api.knora.org/ontology/knora-api/simple/v2#>
                  |
                  |CONSTRUCT {
                  |
                  |     ?incomingRes knora-api:isMainResource true .
                  |
                  |     ?incomingRes ?incomingProp <http://rdfh.ch/8be1b7cf7103> .
                  |
                  |} WHERE {
                  |
                  |     ?incomingRes a knora-api:Resource .
                  |
                  |     ?incomingRes ?incomingProp <http://rdfh.ch/8be1b7cf7103> .
                  |
                  |     <http://rdfh.ch/8be1b7cf7103> a knora-api:Resource .
                  |
                  |     ?incomingProp knora-api:objectType knora-api:Resource .
                  |
                  |     knora-api:isRegionOf knora-api:objectType knora-api:Resource .
                  |     knora-api:isPartOf knora-api:objectType knora-api:Resource .
                  |
                  |     FILTER NOT EXISTS {
                  |         ?incomingRes  knora-api:isRegionOf <http://rdfh.ch/8be1b7cf7103> .
                  |     }
                  |
                  |     FILTER NOT EXISTS {
                  |         ?incomingRes  knora-api:isPartOf <http://rdfh.ch/8be1b7cf7103> .
                  |     }
                  |
                  |} OFFSET 0
                """.stripMargin

            // TODO: find a better way to submit spaces as %20
            Get("/v2/searchextended/" + URLEncoder.encode(sparqlSimplified, "UTF-8").replace("+", "%20")) ~> searchPath ~> check {

                assert(status == StatusCodes.OK, response.toString)

                val expectedAnswerJSONLD = FileUtil.readTextFile(new File("src/test/resources/test-data/searchR2RV2/IncomingLinksForBook.jsonld"))

                compareJSONLDForResourcesResponse(expectedJSONLD = expectedAnswerJSONLD, receivedJSONLD = responseAs[String])

            }

        }

        "search for an anything:Thing that has a decimal value of 2.1" ignore { // literals are not supported
            val sparqlSimplified =
                """
                  |PREFIX anything: <http://0.0.0.0:3333/ontology/0001/anything/simple/v2#>
                  |PREFIX knora-api: <http://api.knora.org/ontology/knora-api/simple/v2#>
                  |
                  |CONSTRUCT {
                  |     ?thing knora-api:isMainResource true .
                  |
                  |     ?thing a anything:Thing .
                  |
                  |     ?thing anything:hasDecimal 2.1
                  |} WHERE {
                  |
                  |     ?thing a anything:Thing .
                  |     ?thing a knora-api:Resource .
                  |
                  |     ?thing anything:hasDecimal 2.1 .
                  |     anything:hasDecimal knora-api:objectType xsd:decimal .
                  |
                  |}
                  |
                """.stripMargin

            // TODO: find a better way to submit spaces as %20
            Get("/v2/searchextended/" + URLEncoder.encode(sparqlSimplified, "UTF-8").replace("+", "%20")) ~> addCredentials(BasicHttpCredentials(anythingUserEmail, password)) ~> searchPath ~> check {

                assert(status == StatusCodes.OK, response.toString)

                checkCountSearchQuery(responseAs[String], 1)

            }

        }

        "search for an anything:Thing that has a decimal value of 2.1 2" in {
            val sparqlSimplified =
                """
                  |PREFIX anything: <http://0.0.0.0:3333/ontology/0001/anything/simple/v2#>
                  |PREFIX knora-api: <http://api.knora.org/ontology/knora-api/simple/v2#>
                  |
                  |CONSTRUCT {
                  |     ?thing knora-api:isMainResource true .
                  |
                  |     ?thing a anything:Thing .
                  |
                  |     ?thing anything:hasDecimal ?decimal .
                  |} WHERE {
                  |
                  |     ?thing a anything:Thing .
                  |     ?thing a knora-api:Resource .
                  |
                  |     ?thing anything:hasDecimal ?decimal .
                  |     anything:hasDecimal knora-api:objectType xsd:decimal .
                  |
                  |     ?decimal a xsd:decimal .
                  |
                  |     FILTER(?decimal = 2.1)
                  |}
                  |
                """.stripMargin

            // TODO: find a better way to submit spaces as %20
            Get("/v2/searchextended/" + URLEncoder.encode(sparqlSimplified, "UTF-8").replace("+", "%20")) ~> addCredentials(BasicHttpCredentials(anythingUserEmail, password)) ~> searchPath ~> check {

                assert(status == StatusCodes.OK, response.toString)

                val expectedAnswerJSONLD = FileUtil.readTextFile(new File("src/test/resources/test-data/searchR2RV2/ThingEqualsDecimal.jsonld"))

                compareJSONLDForResourcesResponse(expectedJSONLD = expectedAnswerJSONLD, receivedJSONLD = responseAs[String])

                checkCountSearchQuery(responseAs[String], 1)

            }

        }

        "search for an anything:Thing that has a decimal value bigger than 2.0" in {
            val sparqlSimplified =
                """
                  |PREFIX anything: <http://0.0.0.0:3333/ontology/0001/anything/simple/v2#>
                  |PREFIX knora-api: <http://api.knora.org/ontology/knora-api/simple/v2#>
                  |
                  |CONSTRUCT {
                  |     ?thing knora-api:isMainResource true .
                  |
                  |     ?thing a anything:Thing .
                  |
                  |     ?thing anything:hasDecimal ?decimal .
                  |} WHERE {
                  |
                  |     ?thing a anything:Thing .
                  |     ?thing a knora-api:Resource .
                  |
                  |     ?thing anything:hasDecimal ?decimal .
                  |     anything:hasDecimal knora-api:objectType xsd:decimal .
                  |
                  |     ?decimal a xsd:decimal .
                  |
                  |     FILTER(?decimal > 2)
                  |}
                  |
                """.stripMargin

            // TODO: find a better way to submit spaces as %20
            Get("/v2/searchextended/" + URLEncoder.encode(sparqlSimplified, "UTF-8").replace("+", "%20")) ~> addCredentials(BasicHttpCredentials(anythingUserEmail, password)) ~> searchPath ~> check {

                assert(status == StatusCodes.OK, response.toString)

                val expectedAnswerJSONLD = FileUtil.readTextFile(new File("src/test/resources/test-data/searchR2RV2/ThingBiggerThanDecimal.jsonld"))

                compareJSONLDForResourcesResponse(expectedJSONLD = expectedAnswerJSONLD, receivedJSONLD = responseAs[String])

                checkCountSearchQuery(responseAs[String], 1)

            }

        }

        "search for an anything:Thing that has a decimal value smaller than 3.0" in {
            val sparqlSimplified =
                """
                  |PREFIX anything: <http://0.0.0.0:3333/ontology/0001/anything/simple/v2#>
                  |PREFIX knora-api: <http://api.knora.org/ontology/knora-api/simple/v2#>
                  |
                  |CONSTRUCT {
                  |     ?thing knora-api:isMainResource true .
                  |
                  |     ?thing a anything:Thing .
                  |
                  |     ?thing anything:hasDecimal ?decimal .
                  |} WHERE {
                  |
                  |     ?thing a anything:Thing .
                  |     ?thing a knora-api:Resource .
                  |
                  |     ?thing anything:hasDecimal ?decimal .
                  |     anything:hasDecimal knora-api:objectType xsd:decimal .
                  |
                  |     ?decimal a xsd:decimal .
                  |
                  |     FILTER(?decimal < 3)
                  |}
                  |
                """.stripMargin

            // TODO: find a better way to submit spaces as %20
            Get("/v2/searchextended/" + URLEncoder.encode(sparqlSimplified, "UTF-8").replace("+", "%20")) ~> addCredentials(BasicHttpCredentials(anythingUserEmail, password)) ~> searchPath ~> check {

                assert(status == StatusCodes.OK, response.toString)

                val expectedAnswerJSONLD = FileUtil.readTextFile(new File("src/test/resources/test-data/searchR2RV2/ThingSmallerThanDecimal.jsonld"))

                compareJSONLDForResourcesResponse(expectedJSONLD = expectedAnswerJSONLD, receivedJSONLD = responseAs[String])

                checkCountSearchQuery(responseAs[String], 1)

            }

        }

        "search for an anything:Thing that has a Boolean value that is true" ignore { // literals are not supported
            val sparqlSimplified =
                """
                  |PREFIX anything: <http://0.0.0.0:3333/ontology/0001/anything/simple/v2#>
                  |PREFIX knora-api: <http://api.knora.org/ontology/knora-api/simple/v2#>
                  |
                  |CONSTRUCT {
                  |     ?thing knora-api:isMainResource true .
                  |
                  |     ?thing a anything:Thing .
                  |
                  |     ?thing anything:hasBoolean true
                  |} WHERE {
                  |
                  |     ?thing a anything:Thing .
                  |     ?thing a knora-api:Resource .
                  |
                  |     ?thing anything:hasBoolean true .
                  |     anything:hasBoolean knora-api:objectType xsd:boolean .
                  |
                  |}
                  |
                """.stripMargin

            // TODO: find a better way to submit spaces as %20
            Get("/v2/searchextended/" + URLEncoder.encode(sparqlSimplified, "UTF-8").replace("+", "%20")) ~> addCredentials(BasicHttpCredentials(anythingUserEmail, password)) ~> searchPath ~> check {

                assert(status == StatusCodes.OK, response.toString)

                checkCountSearchQuery(responseAs[String], 1)

            }

        }

        "search for an anything:Thing that has a Boolean value that is true 2" in {
            val sparqlSimplified =
                """
                  |PREFIX anything: <http://0.0.0.0:3333/ontology/0001/anything/simple/v2#>
                  |PREFIX knora-api: <http://api.knora.org/ontology/knora-api/simple/v2#>
                  |
                  |CONSTRUCT {
                  |     ?thing knora-api:isMainResource true .
                  |
                  |     ?thing a anything:Thing .
                  |
                  |     ?thing anything:hasBoolean ?boolean .
                  |} WHERE {
                  |
                  |     ?thing a anything:Thing .
                  |     ?thing a knora-api:Resource .
                  |
                  |     ?thing anything:hasBoolean ?boolean .
                  |     anything:hasBoolean knora-api:objectType xsd:boolean .
                  |
                  |     ?boolean a xsd:boolean .
                  |
                  |     FILTER(?boolean = true)
                  |
                  |}
                  |
                """.stripMargin

            // TODO: find a better way to submit spaces as %20
            Get("/v2/searchextended/" + URLEncoder.encode(sparqlSimplified, "UTF-8").replace("+", "%20")) ~> addCredentials(BasicHttpCredentials(anythingUserEmail, password)) ~> searchPath ~> check {

                assert(status == StatusCodes.OK, response.toString)

                val expectedAnswerJSONLD = FileUtil.readTextFile(new File("src/test/resources/test-data/searchR2RV2/ThingWithBoolean.jsonld"))

                compareJSONLDForResourcesResponse(expectedJSONLD = expectedAnswerJSONLD, receivedJSONLD = responseAs[String])

                checkCountSearchQuery(responseAs[String], 1)

            }

        }

        "search for an anything:Thing that may have a Boolean value that is true" in {
            // set OFFSET to 1 to get "Testding for extended search"
            val sparqlSimplified =
                """
                  |PREFIX anything: <http://0.0.0.0:3333/ontology/0001/anything/simple/v2#>
                  |PREFIX knora-api: <http://api.knora.org/ontology/knora-api/simple/v2#>
                  |
                  |CONSTRUCT {
                  |     ?thing knora-api:isMainResource true .
                  |
                  |     ?thing a anything:Thing .
                  |
                  |     ?thing anything:hasBoolean ?boolean .
                  |} WHERE {
                  |
                  |     ?thing a anything:Thing .
                  |     ?thing a knora-api:Resource .
                  |
                  |     OPTIONAL {
                  |
                  |         ?thing anything:hasBoolean ?boolean .
                  |         anything:hasBoolean knora-api:objectType xsd:boolean .
                  |
                  |         ?boolean a xsd:boolean .
                  |
                  |         FILTER(?boolean = true)
                  |     }
                  |} OFFSET 1
                  |
                """.stripMargin

            // TODO: find a better way to submit spaces as %20
            Get("/v2/searchextended/" + URLEncoder.encode(sparqlSimplified, "UTF-8").replace("+", "%20")) ~> addCredentials(BasicHttpCredentials(anythingUserEmail, password)) ~> searchPath ~> check {

                assert(status == StatusCodes.OK, response.toString)

                val expectedAnswerJSONLD = FileUtil.readTextFile(new File("src/test/resources/test-data/searchR2RV2/ThingWithBooleanOptional.jsonld"))

                compareJSONLDForResourcesResponse(expectedJSONLD = expectedAnswerJSONLD, receivedJSONLD = responseAs[String])

                // this is the second page of results
<<<<<<< HEAD
                checkCountSearchQuery(responseAs[String], 12)

=======
                checkCountQuery(responseAs[String], 12)
>>>>>>> cf593416
            }

        }

        "search for an anything:Thing that either has a Boolean value that is true or a decimal value that equals 2.1 (or both)" in {

            val sparqlSimplified =
                """
                  |PREFIX anything: <http://0.0.0.0:3333/ontology/0001/anything/simple/v2#>
                  |PREFIX knora-api: <http://api.knora.org/ontology/knora-api/simple/v2#>
                  |
                  |CONSTRUCT {
                  |     ?thing knora-api:isMainResource true .
                  |
                  |     ?thing a anything:Thing .
                  |
                  |     ?thing anything:hasBoolean ?boolean .
                  |
                  |     ?thing anything:hasDecimal ?decimal .
                  |} WHERE {
                  |
                  |     ?thing a anything:Thing .
                  |     ?thing a knora-api:Resource .
                  |
                  |     {
                  |         ?thing anything:hasBoolean ?boolean .
                  |         anything:hasBoolean knora-api:objectType xsd:boolean .
                  |
                  |         ?boolean a xsd:boolean .
                  |
                  |         FILTER(?boolean = true)
                  |     } UNION {
                  |         ?thing anything:hasDecimal ?decimal .
                  |         anything:hasDecimal knora-api:objectType xsd:decimal .
                  |
                  |         ?decimal a xsd:decimal .
                  |
                  |         FILTER(?decimal = 2.1)
                  |     }
                  |
                  |} OFFSET 0
                  |
                """.stripMargin

            // TODO: find a better way to submit spaces as %20
            Get("/v2/searchextended/" + URLEncoder.encode(sparqlSimplified, "UTF-8").replace("+", "%20")) ~> addCredentials(BasicHttpCredentials(anythingUserEmail, password)) ~> searchPath ~> check {

                assert(status == StatusCodes.OK, response.toString)

                val expectedAnswerJSONLD = FileUtil.readTextFile(new File("src/test/resources/test-data/searchR2RV2/ThingWithBooleanOrDecimal.jsonld"))

                compareJSONLDForResourcesResponse(expectedJSONLD = expectedAnswerJSONLD, receivedJSONLD = responseAs[String])

                checkCountSearchQuery(responseAs[String], 1)

            }

        }

        "search for a book whose title contains 'Zeit' using the regex function" in {

            val sparqlSimplified =
                """
                  |    PREFIX knora-api: <http://api.knora.org/ontology/knora-api/simple/v2#>
                  |    CONSTRUCT {
                  |
                  |        ?mainRes knora-api:isMainResource true .
                  |
                  |        ?mainRes <http://0.0.0.0:3333/ontology/0803/incunabula/simple/v2#title> ?propVal0 .
                  |
                  |     } WHERE {
                  |
                  |        ?mainRes a knora-api:Resource .
                  |
                  |        ?mainRes a <http://0.0.0.0:3333/ontology/0803/incunabula/simple/v2#book> .
                  |
                  |
                  |        ?mainRes <http://0.0.0.0:3333/ontology/0803/incunabula/simple/v2#title> ?propVal0 .
                  |        <http://0.0.0.0:3333/ontology/0803/incunabula/simple/v2#title> knora-api:objectType <http://www.w3.org/2001/XMLSchema#string> .
                  |        ?propVal0 a <http://www.w3.org/2001/XMLSchema#string> .
                  |
                  |        FILTER regex(?propVal0, "Zeit", "i")
                  |
                  |     }
                """.stripMargin

            // TODO: find a better way to submit spaces as %20
            Get("/v2/searchextended/" + URLEncoder.encode(sparqlSimplified, "UTF-8").replace("+", "%20")) ~> addCredentials(BasicHttpCredentials(anythingUserEmail, password)) ~> searchPath ~> check {

                assert(status == StatusCodes.OK, response.toString)

                val expectedAnswerJSONLD = FileUtil.readTextFile(new File("src/test/resources/test-data/searchR2RV2/BooksWithTitleContainingZeit.jsonld"))

                compareJSONLDForResourcesResponse(expectedJSONLD = expectedAnswerJSONLD, receivedJSONLD = responseAs[String])

                checkCountSearchQuery(responseAs[String], 2)

            }

        }

        "search for a book whose title contains 'Zeitglöcklein' using the contains function" in {

            val sparqlSimplified =
                """
                  |    PREFIX knora-api: <http://api.knora.org/ontology/knora-api/simple/v2#>
                  |    CONSTRUCT {
                  |
                  |        ?mainRes knora-api:isMainResource true .
                  |
                  |        ?mainRes <http://0.0.0.0:3333/ontology/0803/incunabula/simple/v2#title> ?propVal0 .
                  |
                  |     } WHERE {
                  |
                  |        ?mainRes a knora-api:Resource .
                  |
                  |        ?mainRes a <http://0.0.0.0:3333/ontology/0803/incunabula/simple/v2#book> .
                  |
                  |        ?mainRes <http://0.0.0.0:3333/ontology/0803/incunabula/simple/v2#title> ?propVal0 .
                  |        <http://0.0.0.0:3333/ontology/0803/incunabula/simple/v2#title> knora-api:objectType <http://www.w3.org/2001/XMLSchema#string> .
                  |        ?propVal0 a <http://www.w3.org/2001/XMLSchema#string> .
                  |
                  |        FILTER contains(?propVal0, "Zeitglöcklein")
                  |
                  |     }
                """.stripMargin

            // TODO: find a better way to submit spaces as %20
            Get("/v2/searchextended/" + URLEncoder.encode(sparqlSimplified, "UTF-8").replace("+", "%20")) ~> addCredentials(BasicHttpCredentials(anythingUserEmail, password)) ~> searchPath ~> check {

                assert(status == StatusCodes.OK, response.toString)

                val expectedAnswerJSONLD = FileUtil.readTextFile(new File("src/test/resources/test-data/searchR2RV2/BooksWithTitleContainingZeitgloecklein.jsonld"))

                compareJSONLDForResourcesResponse(expectedJSONLD = expectedAnswerJSONLD, receivedJSONLD = responseAs[String])

                checkCountSearchQuery(responseAs[String], 2)

            }


        }

        "search for a book whose title contains 'Zeitglöcklein' and 'Lebens' using the contains function" in {

            val sparqlSimplified =
                """
                  |    PREFIX knora-api: <http://api.knora.org/ontology/knora-api/simple/v2#>
                  |    CONSTRUCT {
                  |
                  |        ?mainRes knora-api:isMainResource true .
                  |
                  |        ?mainRes <http://0.0.0.0:3333/ontology/0803/incunabula/simple/v2#title> ?propVal0 .
                  |
                  |     } WHERE {
                  |
                  |        ?mainRes a knora-api:Resource .
                  |
                  |        ?mainRes a <http://0.0.0.0:3333/ontology/0803/incunabula/simple/v2#book> .
                  |
                  |        ?mainRes <http://0.0.0.0:3333/ontology/0803/incunabula/simple/v2#title> ?propVal0 .
                  |        <http://0.0.0.0:3333/ontology/0803/incunabula/simple/v2#title> knora-api:objectType <http://www.w3.org/2001/XMLSchema#string> .
                  |        ?propVal0 a <http://www.w3.org/2001/XMLSchema#string> .
                  |
                  |        FILTER contains(?propVal0, "Zeitglöcklein Lebens")
                  |
                  |     }
                """.stripMargin

            // TODO: find a better way to submit spaces as %20
            Get("/v2/searchextended/" + URLEncoder.encode(sparqlSimplified, "UTF-8").replace("+", "%20")) ~> addCredentials(BasicHttpCredentials(anythingUserEmail, password)) ~> searchPath ~> check {

                assert(status == StatusCodes.OK, response.toString)

                val expectedAnswerJSONLD = FileUtil.readTextFile(new File("src/test/resources/test-data/searchR2RV2/BooksWithTitleContainingZeitgloecklein.jsonld"))

                compareJSONLDForResourcesResponse(expectedJSONLD = expectedAnswerJSONLD, receivedJSONLD = responseAs[String])

                checkCountSearchQuery(responseAs[String], 2)

            }


        }

        "search for 'Zeitglöcklein des Lebens' using dcterms:title" in {

            val sparqlSimplified =
                """
                  |PREFIX knora-api: <http://api.knora.org/ontology/knora-api/simple/v2#>
                  |    PREFIX dcterms: <http://purl.org/dc/terms/>
                  |
                  |    CONSTRUCT {
                  |        ?book knora-api:isMainResource true .
                  |
                  |        ?book dcterms:title ?title .
                  |
                  |    } WHERE {
                  |        ?book a knora-api:Resource .
                  |
                  |        ?book dcterms:title ?title .
                  |
                  |        dcterms:title knora-api:objectType xsd:string .
                  |
                  |        ?title a xsd:string .
                  |
                  |        FILTER(?title = 'Zeitglöcklein des Lebens und Leidens Christi')
                  |
                  |    } OFFSET 0
                """.stripMargin

            // TODO: find a better way to submit spaces as %20
            Get("/v2/searchextended/" + URLEncoder.encode(sparqlSimplified, "UTF-8").replace("+", "%20")) ~> addCredentials(BasicHttpCredentials(anythingUserEmail, password)) ~> searchPath ~> check {

                assert(status == StatusCodes.OK, response.toString)

                val expectedAnswerJSONLD = FileUtil.readTextFile(new File("src/test/resources/test-data/searchR2RV2/BooksWithTitleContainingZeitgloecklein.jsonld"))

                compareJSONLDForResourcesResponse(expectedJSONLD = expectedAnswerJSONLD, receivedJSONLD = responseAs[String])

                checkCountSearchQuery(responseAs[String], 2)

            }

        }

        "search for a anything:Thing with a list value" in {

            val sparqlSimplified =
                """
                  |PREFIX knora-api: <http://api.knora.org/ontology/knora-api/simple/v2#>
                  |PREFIX anything: <http://0.0.0.0:3333/ontology/0001/anything/simple/v2#>
                  |
                  |    CONSTRUCT {
                  |        ?thing knora-api:isMainResource true .
                  |
                  |        ?thing anything:hasListItem ?listItem .
                  |
                  |    } WHERE {
                  |        ?thing a knora-api:Resource .
                  |
                  |        ?thing anything:hasListItem ?listItem .
                  |
                  |        anything:hasListItem knora-api:objectType xsd:string .
                  |
                  |        ?listItem a xsd:string .
                  |
                  |    } OFFSET 0
                """.stripMargin

            // TODO: find a better way to submit spaces as %20
            Get("/v2/searchextended/" + URLEncoder.encode(sparqlSimplified, "UTF-8").replace("+", "%20")) ~> addCredentials(BasicHttpCredentials(anythingUserEmail, password)) ~> searchPath ~> check {

                assert(status == StatusCodes.OK, response.toString)

                val expectedAnswerJSONLD = FileUtil.readTextFile(new File("src/test/resources/test-data/searchR2RV2/ThingWithListValue.jsonld"))

                compareJSONLDForResourcesResponse(expectedJSONLD = expectedAnswerJSONLD, receivedJSONLD = responseAs[String])

                checkCountSearchQuery(responseAs[String], 2)

            }

        }

    }
}<|MERGE_RESOLUTION|>--- conflicted
+++ resolved
@@ -1514,12 +1514,7 @@
                 compareJSONLDForResourcesResponse(expectedJSONLD = expectedAnswerJSONLD, receivedJSONLD = responseAs[String])
 
                 // this is the second page of results
-<<<<<<< HEAD
                 checkCountSearchQuery(responseAs[String], 12)
-
-=======
-                checkCountQuery(responseAs[String], 12)
->>>>>>> cf593416
             }
 
         }
