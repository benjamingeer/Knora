--- conflicted
+++ resolved
@@ -7928,30 +7928,6 @@
             }
         }
 
-<<<<<<< HEAD
-        "search for an anything:Thing with a time value (using the simple schema)" in {
-            val gravsearchQuery =
-                s"""
-                   |PREFIX knora-api: <http://api.knora.org/ontology/knora-api/simple/v2#>
-                   |PREFIX anything: <http://0.0.0.0:3333/ontology/0001/anything/simple/v2#>
-                   |
-                   |CONSTRUCT {
-                   |    ?thing knora-api:isMainResource true .
-                   |    ?thing anything:hasTimeStamp ?timeStamp .
-                   |} WHERE {
-                   |    ?thing a anything:Thing .
-                   |    ?thing anything:hasTimeStamp ?timeStamp .
-                   |    FILTER(?timeStamp > "2019-08-30T10:45:26.365863Z"^^xsd:dateTimeStamp)
-                   |}
-                """.stripMargin
-
-            Post("/v2/searchextended", HttpEntity(SparqlQueryConstants.`application/sparql-query`, gravsearchQuery)) ~> addCredentials(BasicHttpCredentials(anythingUserEmail, password)) ~> searchPath ~> check {
-                val searchResponseStr = responseAs[String]
-                assert(status == StatusCodes.OK, searchResponseStr)
-                val expectedAnswerJSONLD = readOrWriteTextFile(searchResponseStr, new File("src/test/resources/test-data/searchR2RV2/ThingWithTimeStamp.jsonld"), writeTestDataFiles)
-                compareJSONLDForResourcesResponse(expectedJSONLD = expectedAnswerJSONLD, receivedJSONLD = searchResponseStr)
-            }
-=======
         "find a resource with two different incoming links" in {
             // Create the target resource.
 
@@ -8067,7 +8043,30 @@
             }
 
             assert(searchResultIri == targetResourceIri)
->>>>>>> 723b3570
+        }
+
+        "search for an anything:Thing with a time value (using the simple schema)" in {
+            val gravsearchQuery =
+                s"""
+                   |PREFIX knora-api: <http://api.knora.org/ontology/knora-api/simple/v2#>
+                   |PREFIX anything: <http://0.0.0.0:3333/ontology/0001/anything/simple/v2#>
+                   |
+                   |CONSTRUCT {
+                   |    ?thing knora-api:isMainResource true .
+                   |    ?thing anything:hasTimeStamp ?timeStamp .
+                   |} WHERE {
+                   |    ?thing a anything:Thing .
+                   |    ?thing anything:hasTimeStamp ?timeStamp .
+                   |    FILTER(?timeStamp > "2019-08-30T10:45:26.365863Z"^^xsd:dateTimeStamp)
+                   |}
+                """.stripMargin
+
+            Post("/v2/searchextended", HttpEntity(SparqlQueryConstants.`application/sparql-query`, gravsearchQuery)) ~> addCredentials(BasicHttpCredentials(anythingUserEmail, password)) ~> searchPath ~> check {
+                val searchResponseStr = responseAs[String]
+                assert(status == StatusCodes.OK, searchResponseStr)
+                val expectedAnswerJSONLD = readOrWriteTextFile(searchResponseStr, new File("src/test/resources/test-data/searchR2RV2/ThingWithTimeStamp.jsonld"), writeTestDataFiles)
+                compareJSONLDForResourcesResponse(expectedJSONLD = expectedAnswerJSONLD, receivedJSONLD = searchResponseStr)
+            }
         }
     }
 }