/*
 * Copyright © 2015 Lukas Rosenthaler, Benjamin Geer, Ivan Subotic,
 * Tobias Schweizer, André Kilchenmann, and Sepideh Alassi.
 *
 * This file is part of Knora.
 *
 * Knora is free software: you can redistribute it and/or modify
 * it under the terms of the GNU Affero General Public License as published
 * by the Free Software Foundation, either version 3 of the License, or
 * (at your option) any later version.
 *
 * Knora is distributed in the hope that it will be useful,
 * but WITHOUT ANY WARRANTY; without even the implied warranty of
 * MERCHANTABILITY or FITNESS FOR A PARTICULAR PURPOSE.  See the
 * GNU Affero General Public License for more details.
 *
 * You should have received a copy of the GNU Affero General Public
 * License along with Knora.  If not, see <http://www.gnu.org/licenses/>.
 */

package org.knora.webapi.e2e.v1

import java.io.ByteArrayInputStream
import java.net.URLEncoder
import java.util.zip.{ZipEntry, ZipInputStream}

import akka.actor.{ActorSystem, Props}
import akka.http.scaladsl.model._
import akka.http.scaladsl.model.headers.BasicHttpCredentials
import akka.http.scaladsl.testkit.RouteTestTimeout
import akka.pattern._
import akka.util.Timeout
import org.knora.webapi._
import org.knora.webapi.SharedOntologyTestDataADM._
import org.knora.webapi.SharedTestDataV1._
import org.knora.webapi.messages.v1.responder.ontologymessages.LoadOntologiesRequest
import org.knora.webapi.messages.v1.responder.resourcemessages.PropsGetForRegionV1
import org.knora.webapi.messages.v1.responder.resourcemessages.ResourceV1JsonProtocol._
import org.knora.webapi.messages.store.triplestoremessages._
import org.knora.webapi.responders.{ResponderManager, _}
import org.knora.webapi.routing.v1.{ResourcesRouteV1, ValuesRouteV1}
import org.knora.webapi.store._
import org.knora.webapi.util.{AkkaHttpUtils, MutableTestIri}
import org.xmlunit.builder.{DiffBuilder, Input}
import org.xmlunit.diff.Diff
import resource._
import spray.json._

import scala.concurrent.duration._
import scala.concurrent.{Await, ExecutionContextExecutor, Future}
import scala.util.Random
import scala.xml.{Node, NodeSeq, XML}

/**
  * End-to-end test specification for the resources endpoint. This specification uses the Spray Testkit as documented
  * here: http://spray.io/documentation/1.2.2/spray-testkit/
  */
class ResourcesV1R2RSpec extends R2RSpec {

    override def testConfigSource: String =
        """
          |# akka.loglevel = "DEBUG"
          |# akka.stdout-loglevel = "DEBUG"
        """.stripMargin

    private val responderManager = system.actorOf(Props(new ResponderManager with LiveActorMaker), name = RESPONDER_MANAGER_ACTOR_NAME)
    private val storeManager = system.actorOf(Props(new StoreManager with LiveActorMaker), name = STORE_MANAGER_ACTOR_NAME)

    private val resourcesPath = ResourcesRouteV1.knoraApiPath(system, settings, log)
    private val valuesPath = ValuesRouteV1.knoraApiPath(system, settings, log)

    private val imagesUser = SharedTestDataV1.imagesUser01
    private val imagesUserEmail = imagesUser.userData.email.get

    private val incunabulaUser = SharedTestDataV1.incunabulaProjectAdminUser
    private val incunabulaUserEmail = incunabulaUser.userData.email.get

    private val incunabulaUser2 = SharedTestDataV1.incunabulaCreatorUser
    private val incunabulaUserEmail2 = incunabulaUser2.userData.email.get

    private val anythingUser = SharedTestDataV1.anythingUser1
    private val anythingUserEmail = anythingUser.userData.email.get

<<<<<<< HEAD
    private val biblioUser = SharedTestDataV1.biblioUser
=======
    private val anythingAdmin = SharedAdminTestData.anythingAdminUser
    private val anythingAdminEmail = anythingAdmin.userData.email.get

    private val biblioUser = SharedAdminTestData.biblioUser
>>>>>>> e5a69b4a
    private val biblioUserEmail = biblioUser.userData.email.get


    private val password = "test"

    implicit private val timeout: Timeout = settings.defaultRestoreTimeout

    implicit def default(implicit system: ActorSystem) = RouteTestTimeout(new DurationInt(360).second)

    implicit val ec: ExecutionContextExecutor = system.dispatcher

    private val rdfDataObjects = List(

        RdfDataObject(path = "_test_data/all_data/incunabula-data.ttl", name = "http://www.knora.org/data/incunabula"),
        RdfDataObject(path = "_test_data/demo_data/images-demo-data.ttl", name = "http://www.knora.org/data/00FF/images"),
        RdfDataObject(path = "_test_data/all_data/anything-data.ttl", name = "http://www.knora.org/data/anything")

    )

    "Load test data" in {
        Await.result(storeManager ? ResetTriplestoreContent(rdfDataObjects), 360.seconds)
        Await.result(responderManager ? LoadOntologiesRequest(SharedTestDataV1.rootUser), 30.seconds)
    }

    private val firstThingIri = new MutableTestIri
    private val firstTextValueIRI = new MutableTestIri
    private val secondThingIri = new MutableTestIri
    private val thirdThingIri = new MutableTestIri
    private val fourthThingIri = new MutableTestIri
    private val fifthThingIri = new MutableTestIri
    private val sixthThingIri = new MutableTestIri
    private val seventhThingIri = new MutableTestIri
    private val eighthThingIri = new MutableTestIri
    private val abelAuthorIri = new MutableTestIri
    private val mathIntelligencerIri = new MutableTestIri

    // incunabula book with title "Eyn biechlin ..."
    private val incunabulaBookBiechlin = "http://data.knora.org/9935159f67"

    // incunabula book with title Quadragesimale
    private val incunabulaBookQuadra = "http://data.knora.org/861b5644b302"

    private val notTheMostBoringComment = "This is not the most boring comment I have seen."

    private val mappingIri = OntologyConstants.KnoraBase.StandardMapping

    private val xml1 =
        """<?xml version="1.0" encoding="UTF-8"?>
          |<text><strong>Test</strong><br/>text</text>
        """.stripMargin

    private val xml2 =
        """<?xml version="1.0" encoding="UTF-8"?>
          |<text>a <strong>new</strong> value</text>
        """.stripMargin

    private val xml3 =
        s"""<?xml version="1.0" encoding="UTF-8"?>
           |<text>
           |    This text links to <a href="http://www.google.ch">Google</a> and a Knora <a class="salsah-link" href="$incunabulaBookBiechlin">resource</a>.
           |</text>
         """.stripMargin

    private val xml4 =
        s"""<?xml version="1.0" encoding="UTF-8"?>
           |<text>
           |    This text links to <a href="http://www.google.ch">Google</a> and a Knora <a class="salsah-link" href="$incunabulaBookBiechlin">resource</a> and another Knora resource <a class="salsah-link" href="$incunabulaBookQuadra">resource</a>.
           |</text>
         """.stripMargin

    /**
      * Gets the field `res_id` from a JSON response to resource creation.
      *
      * @param response the response sent back from the API.
      * @return the value of `res_id`.
      */
    private def getResIriFromJsonResponse(response: HttpResponse) = {
        AkkaHttpUtils.httpResponseToJson(response).fields.get("res_id") match {
            case Some(JsString(resourceId)) => resourceId
            case None => throw InvalidApiJsonException(s"The response does not contain a field called 'res_id'")
            case other => throw InvalidApiJsonException(s"The response does not contain a res_id of type JsString, but ${other}")
        }
    }

    /**
      * Gets the field `id` from a JSON response to value creation (new value).
      *
      * @param response the response sent back from the API.
      * @return the value of `res_id`.
      */
    private def getNewValueIriFromJsonResponse(response: HttpResponse) = {
        AkkaHttpUtils.httpResponseToJson(response).fields.get("id") match {
            case Some(JsString(resourceId)) => resourceId
            case None => throw InvalidApiJsonException(s"The response does not contain a field called 'res_id'")
            case other => throw InvalidApiJsonException(s"The response does not contain a res_id of type JsString, but $other")
        }
    }

    /**
      * Gets the given property's values from a resource full response.
      *
      * @param response the response to a resource full request.
      * @param prop     the given property IRI.
      * @return the property's values.
      */
    private def getValuesForProp(response: HttpResponse, prop: IRI): JsValue = {
        AkkaHttpUtils.httpResponseToJson(response).fields("props").asJsObject.fields(prop).asJsObject.fields("values")
    }


    /**
      * Gets the given property's comments from a resource full response.
      *
      * @param response the response to a resource full request.
      * @param prop     the given property IRI.
      * @return the property's comments.
      */
    private def getCommentsForProp(response: HttpResponse, prop: IRI): JsValue = {
        AkkaHttpUtils.httpResponseToJson(response).fields("props").asJsObject.fields(prop).asJsObject.fields("comments")
    }

    /**
      * Creates a SPARQL query string to get the standoff links (direct links) for a given resource.
      *
      * @param resIri the resource whose standoff links are to be queried.
      * @return SPARQL query string.
      */
    private def getDirectLinksSPARQL(resIri: IRI): String = {
        s"""
           |PREFIX knora-base: <http://www.knora.org/ontology/knora-base#>
           |
           |SELECT ?referredResourceIRI WHERE {
           |    BIND(IRI("$resIri") as ?resIRI)
           |    ?resIRI knora-base:hasStandoffLinkTo ?referredResourceIRI .
           |}
         """.stripMargin
    }

    /**
      * Creates a SPARQL query to get the standoff links reifications to check for the target resource and the reference count.
      *
      * @param resIri the resource whose standoff reifications are to be queried.
      * @return SPARQL query string.
      */
    private def getRefCountsSPARQL(resIri: IRI): String = {
        s"""
           |PREFIX rdf: <http://www.w3.org/1999/02/22-rdf-syntax-ns#>
           |PREFIX knora-base: <http://www.knora.org/ontology/knora-base#>
           |
           |SELECT DISTINCT ?reificationIRI ?object ?refCnt WHERE {
           |    BIND(IRI("$resIri") as ?resIRI)
           |    ?resIRI knora-base:hasStandoffLinkToValue ?reificationIRI .
           |    ?reificationIRI rdf:object ?object .
           |    ?reificationIRI knora-base:valueHasRefCount ?refCnt .
           |}
         """.stripMargin
    }


    "The Resources Endpoint" should {
        "provide a HTML representation of the resource properties " in {
            /* Incunabula resources*/

            /* A Book without a preview image */
            Get("/v1/resources.html/http%3A%2F%2Fdata.knora.org%2Fc5058f3a?noresedit=true&reqtype=properties") ~> resourcesPath ~> check {
                //log.debug("==>> " + responseAs[String])
                assert(status === StatusCodes.OK)
                assert(responseAs[String] contains "Phyiscal description")
                assert(responseAs[String] contains "Location")
                assert(responseAs[String] contains "Publication location")
                assert(responseAs[String] contains "URI")
                assert(responseAs[String] contains "Title")
                assert(responseAs[String] contains "Datum der Herausgabe")
                assert(responseAs[String] contains "Citation/reference")
                assert(responseAs[String] contains "Publisher")
            }

            /* A Page with a preview image */
            Get("/v1/resources.html/http%3A%2F%2Fdata.knora.org%2Fde6c38ce3401?noresedit=true&reqtype=properties") ~> resourcesPath ~> check {
                //log.debug("==>> " + responseAs[String])
                assert(status === StatusCodes.OK)
                assert(responseAs[String] contains "preview")
                assert(responseAs[String] contains "Original filename")
                assert(responseAs[String] contains "Page identifier")
            }
        }

        "get the regions of a page when doing a context query with resinfo set to true" in {

            Get("/v1/resources/http%3A%2F%2Fdata.knora.org%2F9d626dc76c03?resinfo=true&reqtype=context") ~> resourcesPath ~> check {

                assert(status == StatusCodes.OK, response.toString)

                val responseJson: Map[String, JsValue] = responseAs[String].parseJson.asJsObject.fields
                val resourceContext: Map[String, JsValue] = responseJson("resource_context").asJsObject.fields
                val resinfo: Map[String, JsValue] = resourceContext("resinfo").asJsObject.fields

                resinfo.get("regions") match {
                    case Some(JsArray(regionsVector)) =>
                        val regions: Vector[PropsGetForRegionV1] = regionsVector.map(_.convertTo[PropsGetForRegionV1])

                        val region1 = regions.filter {
                            region => region.res_id == "http://data.knora.org/021ec18f1735"
                        }

                        val region2 = regions.filter {
                            region => region.res_id == "http://data.knora.org/b6b64a62b006"
                        }

                        assert(region1.length == 1, "No region found with Iri 'http://data.knora.org/021ec18f1735'")

                        assert(region2.length == 1, "No region found with Iri 'http://data.knora.org/b6b64a62b006'")

                    case None => assert(false, "No regions given, but 2 were expected")
                    case _ => assert(false, "No valid regions given")
                }
            }
        }

        "create a resource of type 'images:person' in 'images' project" in {

            val params =
                s"""
                  |{
                  |    "restype_id": "$IMAGES_ONTOLOGY_IRI#person",
                  |    "label": "Testperson",
                  |    "project_id": "$IMAGES_PROJECT_IRI",
                  |    "properties": {
                  |        "$IMAGES_ONTOLOGY_IRI#lastname": [{"richtext_value":{"utf8str":"Testname"}}],
                  |        "$IMAGES_ONTOLOGY_IRI#firstname": [{"richtext_value":{"utf8str":"Name"}}]
                  |    }
                  |}
                """.stripMargin

            Post("/v1/resources", HttpEntity(ContentTypes.`application/json`, params)) ~> addCredentials(BasicHttpCredentials(imagesUserEmail, password)) ~> resourcesPath ~> check {
                assert(status == StatusCodes.OK, response.toString)
            }
        }

        "get a resource of type 'knora-base:Resource' with text with standoff" in {

            val expectedXML =
                """<?xml version="1.0" encoding="UTF-8"?>
                  |<text><p>Derselbe Holzschnitt wird auf Seite <a href="http://data.knora.org/c9824353ae06" class="salsah-link">c7r</a> der lateinischen Ausgabe des Narrenschiffs verwendet.</p></text>
                """.stripMargin

            Get("/v1/resources/http%3A%2F%2Fdata.knora.org%2F047db418ae06") ~> resourcesPath ~> check {

                assert(status == StatusCodes.OK, response.toString)

                val text: JsValue = getValuesForProp(response, "http://www.knora.org/ontology/knora-base#hasComment")

                val xml: String = text match {
                    case vals: JsArray =>
                        vals.elements.head.asJsObject.fields("xml") match {
                            case JsString(xml: String) => xml
                            case _ => throw new InvalidApiJsonException("member 'xml' not given")
                        }
                    case _ =>
                        throw new InvalidApiJsonException("values is not an array")
                }

                // Compare the original XML with the regenerated XML.
                val xmlDiff: Diff = DiffBuilder.compare(Input.fromString(expectedXML)).withTest(Input.fromString(xml)).build()

                xmlDiff.hasDifferences should be(false)
            }
        }

        "get a resource of type 'anything:thing' with two text with standoff" in {

            val expectedXML1 =
                """<?xml version="1.0" encoding="UTF-8"?>
                  |<text>Na ja, die <a href="http://data.knora.org/a-thing" class="salsah-link">Dinge</a> sind OK.</text>
                """.stripMargin

            val expectedXML2 =
                """<?xml version="1.0" encoding="UTF-8"?>
                  |<text>Ich liebe die <a href="http://data.knora.org/a-thing" class="salsah-link">Dinge</a>, sie sind alles für mich.</text>
                """.stripMargin


            Get("/v1/resources/http%3A%2F%2Fdata.knora.org%2Fa-thing-with-text-values") ~> addCredentials(BasicHttpCredentials(anythingUserEmail, password)) ~> resourcesPath ~> check {

                assert(status == StatusCodes.OK, response.toString)

                val text: JsValue = getValuesForProp(response, "http://www.knora.org/ontology/anything#hasText")

                val textValues: Seq[JsValue] = text match {
                    case vals: JsArray =>
                        vals.elements
                    case _ =>
                        throw new InvalidApiJsonException("values is not an array")
                }

                val xmlStrings: Seq[String] = textValues.map {
                    (textVal: JsValue) =>
                        textVal.asJsObject.fields("xml") match {
                            case JsString(xml: String) => xml
                            case _ => throw new InvalidApiJsonException("member 'xml' not given")
                        }
                }

                assert(xmlStrings.length == 2)

                // determine the index of the first and the second expected text value
                val (dingeOk: Int, allesFuerMich: Int) = if (xmlStrings.head.contains("sind OK")) {

                    // expectedXML1 comes first, expectedXML2 comes second
                    (0, 1)

                } else {

                    // expectedXML1 comes second, expectedXML2 comes first
                    (1, 0)
                }

                // Compare the original XML with the regenerated XML.
                val xmlDiff1: Diff = DiffBuilder.compare(Input.fromString(expectedXML1)).withTest(Input.fromString(xmlStrings(dingeOk))).build()
                val xmlDiff2: Diff = DiffBuilder.compare(Input.fromString(expectedXML2)).withTest(Input.fromString(xmlStrings(allesFuerMich))).build()

                xmlDiff1.hasDifferences should be(false)
                xmlDiff2.hasDifferences should be(false)
            }
        }

        "create a first resource of type anything:Thing" in {

            val params =
                s"""
                   |{
                   |    "restype_id": "http://www.knora.org/ontology/anything#Thing",
                   |    "label": "A thing",
                   |    "project_id": "http://rdfh.ch/projects/anything",
                   |    "properties": {
                   |        "http://www.knora.org/ontology/anything#hasText": [{"richtext_value":{"xml": ${xml1.toJson.compactPrint}, "mapping_id": "$mappingIri"}}],
                   |        "http://www.knora.org/ontology/anything#hasInteger": [{"int_value":12345}],
                   |        "http://www.knora.org/ontology/anything#hasDecimal": [{"decimal_value":5.6}],
                   |        "http://www.knora.org/ontology/anything#hasUri": [{"uri_value":"http://dhlab.unibas.ch"}],
                   |        "http://www.knora.org/ontology/anything#hasDate": [{"date_value":"JULIAN:1291-08-01:1291-08-01"}],
                   |        "http://www.knora.org/ontology/anything#hasColor": [{"color_value":"#4169E1"}],
                   |        "http://www.knora.org/ontology/anything#hasListItem": [{"hlist_value":"http://data.knora.org/anything/treeList10"}],
                   |        "http://www.knora.org/ontology/anything#hasInterval": [{"interval_value": [1000000000000000.0000000000000001, 1000000000000000.0000000000000002]}],
                   |        "http://www.knora.org/ontology/anything#hasBoolean": [{"boolean_value":true}]
                   |    }
                   |}
                """.stripMargin

            // TODO: these properties have been commented out in the thing test ontology because of compatibility with the GUI
            // "http://www.knora.org/ontology/anything#hasGeoname": [{"geoname_value": "2661602"}]
            // "http://www.knora.org/ontology/anything#hasGeometry": [{"geom_value":"{\"status\":\"active\",\"lineColor\":\"#ff3333\",\"lineWidth\":2,\"points\":[{\"x\":0.5516074450084602,\"y\":0.4444444444444444},{\"x\":0.2791878172588832,\"y\":0.5}],\"type\":\"rectangle\",\"original_index\":0}"}],

            Post("/v1/resources", HttpEntity(ContentTypes.`application/json`, params)) ~> addCredentials(BasicHttpCredentials(anythingUserEmail, password)) ~> resourcesPath ~> check {
                assert(status == StatusCodes.OK, response.toString)

                val resId = getResIriFromJsonResponse(response)

                firstThingIri.set(resId)
            }
        }

        "get the created resource and check its standoff in the response" in {

            Get("/v1/resources/" + URLEncoder.encode(firstThingIri.get, "UTF-8")) ~> addCredentials(BasicHttpCredentials(anythingUserEmail, password)) ~> resourcesPath ~> check {

                assert(status == StatusCodes.OK, response.toString)

                val text: JsValue = getValuesForProp(response, "http://www.knora.org/ontology/anything#hasText")

                val xml: String = text match {
                    case vals: JsArray =>
                        vals.elements.head.asJsObject.fields("xml") match {
                            case JsString(xml: String) => xml
                            case _ => throw new InvalidApiJsonException("member 'xml' not given")
                        }
                    case _ =>
                        throw new InvalidApiJsonException("values is not an array")
                }

                // Compare the original XML with the regenerated XML.
                val xmlDiff: Diff = DiffBuilder.compare(Input.fromString(xml1)).withTest(Input.fromString(xml)).build()

                xmlDiff.hasDifferences should be(false)
            }
        }

        "create a new text value for the first thing resource" in {

            val newValueParams =
                s"""
                   |{
                   |    "project_id": "http://rdfh.ch/projects/anything",
                   |    "res_id": "${firstThingIri.get}",
                   |    "prop": "http://www.knora.org/ontology/anything#hasText",
                   |    "richtext_value": {
                   |        "xml": ${xml2.toJson.compactPrint},
                   |        "mapping_id": "$mappingIri"
                   |    }
                   |}
                 """.stripMargin

            Post("/v1/values", HttpEntity(ContentTypes.`application/json`, newValueParams)) ~> addCredentials(BasicHttpCredentials(anythingUserEmail, password)) ~> valuesPath ~> check {

                assert(status == StatusCodes.OK, response.toString)

                val xml = AkkaHttpUtils.httpResponseToJson(response).fields.get("value") match {
                    case Some(value: JsObject) => value.fields.get("xml") match {
                        case Some(JsString(xml: String)) => xml
                        case _ => throw new InvalidApiJsonException("member 'xml' not given")
                    }
                    case _ => throw new InvalidApiJsonException("member 'value' not given")
                }

                // Compare the original XML with the regenerated XML.
                val xmlDiff: Diff = DiffBuilder.compare(Input.fromString(xml2)).withTest(Input.fromString(xml)).build()

                xmlDiff.hasDifferences should be(false)

                val resId = getNewValueIriFromJsonResponse(response)

                firstTextValueIRI.set(resId)
            }
        }

        "change the created text value above for the first thing resource so it has a standoff link to incunabulaBookBiechlin" in {

            val xml =
                s"""<?xml version="1.0" encoding="UTF-8"?>
                   |<text>a <u>new</u> value with a standoff <a class="salsah-link" href="$incunabulaBookBiechlin">link</a></text>
                 """.stripMargin

            val newValueParams =
                s"""
                   |{
                   |    "project_id": "http://rdfh.ch/projects/anything",
                   |    "richtext_value": {
                   |        "xml": ${xml.toJson.compactPrint},
                   |        "mapping_id": "$mappingIri"
                   |    }
                   |}
                 """.stripMargin

            Put("/v1/values/" + URLEncoder.encode(firstTextValueIRI.get, "UTF-8"), HttpEntity(ContentTypes.`application/json`, newValueParams)) ~> addCredentials(BasicHttpCredentials(anythingUserEmail, password)) ~> valuesPath ~> check {

                assert(status == StatusCodes.OK, response.toString)

                val resId = getNewValueIriFromJsonResponse(response)

                firstTextValueIRI.set(resId)
            }
        }

        "make sure that the first thing resource contains a direct standoff link to incunabulaBookBiechlin now" in {

            val sparqlQuery = getDirectLinksSPARQL(firstThingIri.get)

            Await.result(storeManager ? SparqlSelectRequest(sparqlQuery), 30.seconds) match {

                case response: SparqlSelectResponse =>

                    val ref: Boolean = response.results.bindings.exists {
                        row: VariableResultsRow =>
                            row.rowMap("referredResourceIRI") == incunabulaBookBiechlin
                    }

                    assert(ref, s"No direct link to '$incunabulaBookBiechlin' found")

                case _ => throw TriplestoreResponseException("Expected a SparqlSelectResponse")
            }
        }

        "check that the first thing resource's standoff link reification has the correct reference count" in {

            val sparqlQuery = getRefCountsSPARQL(firstThingIri.get)

            Await.result(storeManager ? SparqlSelectRequest(sparqlQuery), 30.seconds) match {

                case response: SparqlSelectResponse =>

                    val refCnt: Boolean = response.results.bindings.exists {
                        row: VariableResultsRow =>
                            row.rowMap("object") == incunabulaBookBiechlin &&
                                row.rowMap("refCnt").toInt == 1
                    }

                    assert(refCnt, s"Ref count for '$incunabulaBookBiechlin' should be 1")

                case _ => throw TriplestoreResponseException("Expected a SparqlSelectResponse")
            }
        }

        "create a second resource of type anything:Thing linking to the first thing via standoff" in {

            val xml =
                s"""<?xml version="1.0" encoding="UTF-8"?>
                   |<text>This text <a class="salsah-link" href="${firstThingIri.get}">links</a> to a thing</text>
                 """.stripMargin

            val params =
                s"""
                   |{
                   |    "restype_id": "http://www.knora.org/ontology/anything#Thing",
                   |    "label": "A second thing",
                   |    "project_id": "http://rdfh.ch/projects/anything",
                   |    "properties": {
                   |        "http://www.knora.org/ontology/anything#hasText": [{"richtext_value":{"xml":${xml.toJson.compactPrint},"mapping_id" :"$mappingIri"}}],
                   |        "http://www.knora.org/ontology/anything#hasInteger": [{"int_value":12345}],
                   |        "http://www.knora.org/ontology/anything#hasDecimal": [{"decimal_value":5.6}],
                   |        "http://www.knora.org/ontology/anything#hasUri": [{"uri_value":"http://dhlab.unibas.ch"}],
                   |        "http://www.knora.org/ontology/anything#hasDate": [{"date_value":"JULIAN:1291-08-01:1291-08-01"}],
                   |        "http://www.knora.org/ontology/anything#hasColor": [{"color_value":"#4169E1"}],
                   |        "http://www.knora.org/ontology/anything#hasListItem": [{"hlist_value":"http://data.knora.org/anything/treeList10"}],
                   |        "http://www.knora.org/ontology/anything#hasInterval": [{"interval_value": [1000000000000000.0000000000000001, 1000000000000000.0000000000000002]}]
                   |    }
                   |}
                 """.stripMargin

            Post("/v1/resources", HttpEntity(ContentTypes.`application/json`, params)) ~> addCredentials(BasicHttpCredentials(anythingUserEmail, password)) ~> resourcesPath ~> check {

                assert(status == StatusCodes.OK, response.toString)

                val resId = getResIriFromJsonResponse(response)

                secondThingIri.set(resId)
            }
        }

        "get the second resource of type anything:Thing, containing the correct standoff link" in {

            Get("/v1/resources/" + URLEncoder.encode(secondThingIri.get, "UTF-8")) ~> addCredentials(BasicHttpCredentials(anythingUserEmail, password)) ~> resourcesPath ~> check {
                assert(status == StatusCodes.OK, response.toString)

                val text: JsValue = getValuesForProp(response, "http://www.knora.org/ontology/anything#hasText")

                val xmlString: String = text match {
                    case vals: JsArray =>
                        vals.elements.head.asJsObject.fields("xml") match {
                            case JsString(xml: String) => xml
                            case _ => throw new InvalidApiJsonException("member 'xml' not given")
                        }
                    case _ =>
                        throw new InvalidApiJsonException("values is not an array")
                }

                // make sure that the xml contains a link to "firstThingIri"
                val xml = XML.loadString(xmlString)

                val link: NodeSeq = xml \ "a"

                assert(link.nonEmpty)

                val target: Seq[Node] = link.head.attributes("href")

                assert(target.nonEmpty && target.head.text == firstThingIri.get)
            }
        }

        "get the first thing resource that is referred to by the second thing resource" in {

            Get("/v1/resources/" + URLEncoder.encode(firstThingIri.get, "UTF-8")) ~> addCredentials(BasicHttpCredentials(anythingUserEmail, password)) ~> resourcesPath ~> check {

                assert(status == StatusCodes.OK, response.toString)

                // check if this resource is referred to by the second thing resource
                val incoming = AkkaHttpUtils.httpResponseToJson(response).fields.get("incoming") match {
                    case Some(incomingRefs: JsArray) => incomingRefs
                    case None => throw InvalidApiJsonException(s"The response does not contain a field called 'incoming'")
                    case other => throw InvalidApiJsonException(s"The response does not contain a res_id of type JsObject, but $other")
                }

                val firstElement = incoming.elements.headOption match {
                    case Some(incomingRef: JsObject) => incomingRef
                    case None => throw NotFoundException("Field 'incoming' is empty, but one incoming reference is expected")
                    case other => throw InvalidApiJsonException("First element in 'incoming' is not a JsObject")
                }

                firstElement.fields.get("ext_res_id") match {
                    case Some(extResObj: JsObject) =>
                        // get the Iri of the referring resource
                        val idJsString = extResObj.fields.getOrElse("id", throw InvalidApiJsonException("No member 'id' given"))

                        // get the Iri of the property pointing to this resource
                        val propIriJsString = extResObj.fields.getOrElse("pid", throw InvalidApiJsonException("No member 'pid' given"))

                        idJsString match {
                            case JsString(id) =>
                                assert(id == secondThingIri.get, "This resource should be referred to by the second thing resource")
                            case other => throw InvalidApiJsonException("Id is not a JsString")
                        }

                        propIriJsString match {
                            case JsString(pid) =>
                                assert(pid == OntologyConstants.KnoraBase.HasStandoffLinkTo, s"This resource should be referred to by ${OntologyConstants.KnoraBase.HasStandoffLinkTo}")
                            case other => throw InvalidApiJsonException("pid is not a JsString")
                        }


                    case None => throw InvalidApiJsonException("Element in 'incoming' does not have a member 'ext_res_id'")
                    case other => throw InvalidApiJsonException("Element in 'incoming' is not a JsObject")
                }
            }
        }

        "not create a resource of type thing with an invalid standoff tag name" in {

            // use a tag name that is not defined in the standard mapping ("trong" instead of "strong")
            val xml =
                """<?xml version="1.0" encoding="UTF-8"?>
                  |<text>This <trong>text</trong></text>
                """.stripMargin

            val params =
                s"""
                   |{
                   |    "restype_id": "http://www.knora.org/ontology/anything#Thing",
                   |    "label": "A second thing",
                   |    "project_id": "http://rdfh.ch/projects/anything",
                   |    "properties": {
                   |        "http://www.knora.org/ontology/anything#hasText": [{"richtext_value":{"xml":${xml.toJson.compactPrint}, "mapping_id": "$mappingIri"}}],
                   |        "http://www.knora.org/ontology/anything#hasInteger": [{"int_value":12345}],
                   |        "http://www.knora.org/ontology/anything#hasDecimal": [{"decimal_value":5.6}],
                   |        "http://www.knora.org/ontology/anything#hasUri": [{"uri_value":"http://dhlab.unibas.ch"}],
                   |        "http://www.knora.org/ontology/anything#hasDate": [{"date_value":"JULIAN:1291-08-01:1291-08-01"}],
                   |        "http://www.knora.org/ontology/anything#hasColor": [{"color_value":"#4169E1"}],
                   |        "http://www.knora.org/ontology/anything#hasListItem": [{"hlist_value":"http://data.knora.org/anything/treeList10"}],
                   |        "http://www.knora.org/ontology/anything#hasInterval": [{"interval_value": [1000000000000000.0000000000000001, 1000000000000000.0000000000000002]}]
                   |    }
                   |}
                 """.stripMargin

            Post("/v1/resources", HttpEntity(ContentTypes.`application/json`, params)) ~> addCredentials(BasicHttpCredentials(anythingUserEmail, password)) ~> resourcesPath ~> check {

                // the route should reject the request because `trong` is not a tag name supported by the standard mapping
                assert(status == StatusCodes.BadRequest, response.toString)
            }
        }

        "not create a resource of type thing submitting a wrong standoff link" in {

            val xml =
                s"""<?xml version="1.0" encoding="UTF-8"?>
                   |<text><u><strong>This</strong></u> <u>text</u> <a class="salsah-link" href="$incunabulaBookQuadra">links</a> to <a class="salsah-link" href="http://data.knora.org/9935159f">two</a> things</text>
                 """.stripMargin

            val params =
                s"""
                   |{
                   |    "restype_id": "http://www.knora.org/ontology/anything#Thing",
                   |    "label": "A second thing",
                   |    "project_id": "http://rdfh.ch/projects/anything",
                   |    "properties": {
                   |        "http://www.knora.org/ontology/anything#hasText": [{"richtext_value":{"xml":${xml.toJson.compactPrint},"mapping_id": "$mappingIri"}}],
                   |        "http://www.knora.org/ontology/anything#hasInteger": [{"int_value":12345}],
                   |        "http://www.knora.org/ontology/anything#hasDecimal": [{"decimal_value":5.6}],
                   |        "http://www.knora.org/ontology/anything#hasUri": [{"uri_value":"http://dhlab.unibas.ch"}],
                   |        "http://www.knora.org/ontology/anything#hasDate": [{"date_value":"JULIAN:1291-08-01:1291-08-01"}],
                   |        "http://www.knora.org/ontology/anything#hasColor": [{"color_value":"#4169E1"}],
                   |        "http://www.knora.org/ontology/anything#hasListItem": [{"hlist_value":"http://data.knora.org/anything/treeList10"}],
                   |        "http://www.knora.org/ontology/anything#hasInterval": [{"interval_value": [1000000000000000.0000000000000001, 1000000000000000.0000000000000002]}]
                   |    }
                   |}
                   |
                 """.stripMargin

            Post("/v1/resources", HttpEntity(ContentTypes.`application/json`, params)) ~> addCredentials(BasicHttpCredentials(anythingUserEmail, password)) ~> resourcesPath ~> check {

                //println(response)

                // the route should reject the request because an IRI is wrong (formally valid though)
                assert(status == StatusCodes.NotFound, response.toString)
            }
        }


        "create a third resource of type thing with two standoff links to the same resource and a standoff link to another one" in {

            val firstXML =
                s"""<?xml version="1.0" encoding="UTF-8"?>
                   |<text><u><strong>This</strong></u> <u>text</u> <a class="salsah-link" href="$incunabulaBookQuadra">links</a> to a thing</text>
                 """.stripMargin

            val secondXML =
                s"""<?xml version="1.0" encoding="UTF-8"?>
                   |<text><u><strong>This</strong></u> <u>text</u> <a class="salsah-link" href="$incunabulaBookBiechlin">links</a> to the same thing <a class="salsah-link" href="$incunabulaBookBiechlin">twice</a> and to another <a class="salsah-link" href="$incunabulaBookQuadra">thing</a></text>
                 """.stripMargin

            val params =
                s"""
                   |{
                   |    "restype_id": "http://www.knora.org/ontology/anything#Thing",
                   |    "label": "A second thing",
                   |    "project_id": "http://rdfh.ch/projects/anything",
                   |    "properties": {
                   |        "http://www.knora.org/ontology/anything#hasText": [{"richtext_value":{"xml":${firstXML.toJson.compactPrint},"mapping_id": "$mappingIri"}}, {"richtext_value":{"xml":${secondXML.toJson.compactPrint},"mapping_id": "$mappingIri"}}],
                   |        "http://www.knora.org/ontology/anything#hasInteger": [{"int_value":12345}],
                   |        "http://www.knora.org/ontology/anything#hasDecimal": [{"decimal_value":5.6}],
                   |        "http://www.knora.org/ontology/anything#hasUri": [{"uri_value":"http://dhlab.unibas.ch"}],
                   |        "http://www.knora.org/ontology/anything#hasDate": [{"date_value":"JULIAN:1291-08-01:1291-08-01"}],
                   |        "http://www.knora.org/ontology/anything#hasColor": [{"color_value":"#4169E1"}],
                   |        "http://www.knora.org/ontology/anything#hasListItem": [{"hlist_value":"http://data.knora.org/anything/treeList10"}],
                   |        "http://www.knora.org/ontology/anything#hasInterval": [{"interval_value": [1000000000000000.0000000000000001, 1000000000000000.0000000000000002]}]
                   |    }
                   |}
                 """.stripMargin

            Post("/v1/resources", HttpEntity(ContentTypes.`application/json`, params)) ~> addCredentials(BasicHttpCredentials(anythingUserEmail, password)) ~> resourcesPath ~> check {

                assert(status == StatusCodes.OK, response.toString)

                val resId = getResIriFromJsonResponse(response)

                thirdThingIri.set(resId)
            }
        }

        "check that the third thing resource has two direct standoff links" in {

            val sparqlQuery = getDirectLinksSPARQL(thirdThingIri.get)

            Await.result(storeManager ? SparqlSelectRequest(sparqlQuery), 30.seconds) match {

                case response: SparqlSelectResponse =>

                    val ref1: Boolean = response.results.bindings.exists {
                        row: VariableResultsRow =>
                            row.rowMap("referredResourceIRI") == incunabulaBookQuadra
                    }

                    val ref2: Boolean = response.results.bindings.exists {
                        row: VariableResultsRow =>
                            row.rowMap("referredResourceIRI") == incunabulaBookBiechlin
                    }

                    assert(ref1, s"No direct link to '$incunabulaBookQuadra' found")

                    assert(ref2, s"No direct link to '$incunabulaBookBiechlin' found")

                case _ => throw TriplestoreResponseException("Expected a SparqlSelectResponse")
            }
        }

        "check that the third thing resource's standoff link reifications have the correct reference counts" in {

            val sparqlQuery = getRefCountsSPARQL(thirdThingIri.get)

            Await.result(storeManager ? SparqlSelectRequest(sparqlQuery), 30.seconds) match {

                case response: SparqlSelectResponse =>

                    val refCnt1: Boolean = response.results.bindings.exists {
                        row: VariableResultsRow =>
                            row.rowMap("object") == incunabulaBookQuadra &&
                                row.rowMap("refCnt").toInt == 2
                    }

                    val refCnt2: Boolean = response.results.bindings.exists {
                        row: VariableResultsRow =>
                            row.rowMap("object") == incunabulaBookBiechlin &&
                                row.rowMap("refCnt").toInt == 1
                    }

                    assert(refCnt1, s"Ref count for '$incunabulaBookQuadra' should be 2")

                    assert(refCnt2, s"Ref count for '$incunabulaBookBiechlin' should be 1")

                case _ => throw TriplestoreResponseException("Expected a SparqlSelectResponse")
            }
        }

        "mark a resource as deleted" in {

            Delete("/v1/resources/http%3A%2F%2Fdata.knora.org%2F9d626dc76c03?deleteComment=deleted%20for%20testing") ~> addCredentials(BasicHttpCredentials(incunabulaUserEmail2, password)) ~> resourcesPath ~> check {
                assert(status == StatusCodes.OK, response.toString)
            }
        }


        "create a fourth resource of type anything:Thing with a hyperlink in standoff" in {

            val xml =
                """<?xml version="1.0" encoding="UTF-8"?>
                  |<text>This text links to <a href="http://www.google.ch">Google</a>.</text>
                """.stripMargin

            val params =
                s"""
                   |{
                   |    "restype_id": "http://www.knora.org/ontology/anything#Thing",
                   |    "label": "A second thing",
                   |    "project_id": "http://rdfh.ch/projects/anything",
                   |    "properties": {
                   |        "http://www.knora.org/ontology/anything#hasText": [{"richtext_value":{"xml":${xml.toJson.compactPrint},"mapping_id":"$mappingIri"}}],
                   |        "http://www.knora.org/ontology/anything#hasInteger": [{"int_value":12345}],
                   |        "http://www.knora.org/ontology/anything#hasDecimal": [{"decimal_value":5.6}],
                   |        "http://www.knora.org/ontology/anything#hasUri": [{"uri_value":"http://dhlab.unibas.ch"}],
                   |        "http://www.knora.org/ontology/anything#hasDate": [{"date_value":"JULIAN:1291-08-01:1291-08-01"}],
                   |        "http://www.knora.org/ontology/anything#hasColor": [{"color_value":"#4169E1"}],
                   |        "http://www.knora.org/ontology/anything#hasListItem": [{"hlist_value":"http://data.knora.org/anything/treeList10"}],
                   |        "http://www.knora.org/ontology/anything#hasInterval": [{"interval_value": [1000000000000000.0000000000000001, 1000000000000000.0000000000000002]}]
                   |    }
                   |}
                 """.stripMargin

            Post("/v1/resources", HttpEntity(ContentTypes.`application/json`, params)) ~> addCredentials(BasicHttpCredentials(anythingUserEmail, password)) ~> resourcesPath ~> check {

                assert(status == StatusCodes.OK, response.toString)

                val resId = getResIriFromJsonResponse(response)

                fourthThingIri.set(resId)
            }
        }

        "get the fourth resource of type anything:Thing, containing the hyperlink in standoff" in {

            Get("/v1/resources/" + URLEncoder.encode(fourthThingIri.get, "UTF-8")) ~> addCredentials(BasicHttpCredentials(anythingUserEmail, password)) ~> resourcesPath ~> check {
                assert(status == StatusCodes.OK, response.toString)

                val text: JsValue = getValuesForProp(response, "http://www.knora.org/ontology/anything#hasText")

                val xmlString: String = text match {
                    case vals: JsArray =>
                        vals.elements.head.asJsObject.fields("xml") match {
                            case JsString(xml: String) => xml
                            case _ => throw new InvalidApiJsonException("member 'xml' not given")
                        }
                    case _ =>
                        throw new InvalidApiJsonException("values is not an array")
                }

                // make sure that the xml contains a link to http://www.google.ch
                val xml = XML.loadString(xmlString)

                val link: NodeSeq = xml \ "a"

                assert(link.nonEmpty)

                val target: Seq[Node] = link.head.attributes("href")

                assert(target.nonEmpty && target.head.text == "http://www.google.ch")
            }
        }


        "create a fifth resource of type anything:Thing with various standoff markup including internal links and hyperlinks" in {

            // xml3 contains a link to google.ch and to incunabulaBookBiechlin

            val params =
                s"""
                   |{
                   |    "restype_id": "http://www.knora.org/ontology/anything#Thing",
                   |    "label": "A second thing",
                   |    "project_id": "http://rdfh.ch/projects/anything",
                   |    "properties": {
                   |        "http://www.knora.org/ontology/anything#hasText": [{"richtext_value":{"xml":${xml3.toJson.compactPrint}, "mapping_id": "$mappingIri"}}],
                   |        "http://www.knora.org/ontology/anything#hasInteger": [{"int_value":12345}],
                   |        "http://www.knora.org/ontology/anything#hasDecimal": [{"decimal_value":5.6}],
                   |        "http://www.knora.org/ontology/anything#hasUri": [{"uri_value":"http://dhlab.unibas.ch"}],
                   |        "http://www.knora.org/ontology/anything#hasDate": [{"date_value":"JULIAN:1291-08-01:1291-08-01"}],
                   |        "http://www.knora.org/ontology/anything#hasColor": [{"color_value":"#4169E1"}],
                   |        "http://www.knora.org/ontology/anything#hasListItem": [{"hlist_value":"http://data.knora.org/anything/treeList10"}],
                   |        "http://www.knora.org/ontology/anything#hasInterval": [{"interval_value": [1000000000000000.0000000000000001, 1000000000000000.0000000000000002]}]
                   |    }
                   |}
                 """.stripMargin

            Post("/v1/resources", HttpEntity(ContentTypes.`application/json`, params)) ~> addCredentials(BasicHttpCredentials(anythingUserEmail, password)) ~> resourcesPath ~> check {

                assert(status == StatusCodes.OK, response.toString)

                val resId = getResIriFromJsonResponse(response)

                fifthThingIri.set(resId)
            }
        }

        "get the fifth resource of type anything:Thing, containing various standoff markup" in {

            Get("/v1/resources/" + URLEncoder.encode(fifthThingIri.get, "UTF-8")) ~> addCredentials(BasicHttpCredentials(anythingUserEmail, password)) ~> resourcesPath ~> check {
                assert(status == StatusCodes.OK, response.toString)

                val text: JsValue = getValuesForProp(response, "http://www.knora.org/ontology/anything#hasText")

                val xmlString: String = text match {
                    case vals: JsArray =>
                        vals.elements.head.asJsObject.fields("xml") match {
                            case JsString(xml: String) => xml
                            case _ => throw new InvalidApiJsonException("member 'xml' not given")
                        }
                    case _ =>
                        throw new InvalidApiJsonException("values is not an array")
                }

                // make sure that the correct standoff links and references
                // xml3 contains a link to google.ch and to incunabulaBookBiechlin
                val xml = XML.loadString(xmlString)

                val links: NodeSeq = xml \ "a"

                // there should be two links
                assert(links.length == 2)

                val linkToGoogle: Seq[Node] = links.head.attributes("href")

                assert(linkToGoogle.nonEmpty && linkToGoogle.head.text == "http://www.google.ch")

                val linkKnoraResource: Seq[Node] = links(1).attributes("href")

                assert(linkKnoraResource.nonEmpty && linkKnoraResource.head.text == incunabulaBookBiechlin)

                // Compare the original XML with the regenerated XML.
                val xmlDiff: Diff = DiffBuilder.compare(Input.fromString(xmlString)).withTest(Input.fromString(xml3)).build()

                xmlDiff.hasDifferences should be(false)
            }
        }

        "create a sixth resource of type anything:Thing with internal links to two different resources" in {

            // xml4 contains a link to google.ch, to incunabulaBookBiechlin and to incunabulaBookQuadra

            val params =
                s"""
                   |{
                   |    "restype_id": "http://www.knora.org/ontology/anything#Thing",
                   |    "label": "A second thing",
                   |    "project_id": "http://rdfh.ch/projects/anything",
                   |    "properties": {
                   |        "http://www.knora.org/ontology/anything#hasText": [{"richtext_value":{"xml": ${xml4.toJson.compactPrint},"mapping_id": "$mappingIri"}}],
                   |        "http://www.knora.org/ontology/anything#hasInteger": [{"int_value":12345}],
                   |        "http://www.knora.org/ontology/anything#hasDecimal": [{"decimal_value":5.6}],
                   |        "http://www.knora.org/ontology/anything#hasUri": [{"uri_value":"http://dhlab.unibas.ch"}],
                   |        "http://www.knora.org/ontology/anything#hasDate": [{"date_value":"JULIAN:1291-08-01:1291-08-01"}],
                   |        "http://www.knora.org/ontology/anything#hasColor": [{"color_value":"#4169E1"}],
                   |        "http://www.knora.org/ontology/anything#hasListItem": [{"hlist_value":"http://data.knora.org/anything/treeList10"}],
                   |        "http://www.knora.org/ontology/anything#hasInterval": [{"interval_value": [1000000000000000.0000000000000001, 1000000000000000.0000000000000002]}]
                   |    }
                   |}
                 """.stripMargin

            Post("/v1/resources", HttpEntity(ContentTypes.`application/json`, params)) ~> addCredentials(BasicHttpCredentials(anythingUserEmail, password)) ~> resourcesPath ~> check {

                assert(status == StatusCodes.OK, response.toString)

                val resId = getResIriFromJsonResponse(response)

                sixthThingIri.set(resId)
            }
        }

        "get the sixth resource of type anything:Thing with internal links to two different resources" in {

            Get("/v1/resources/" + URLEncoder.encode(sixthThingIri.get, "UTF-8")) ~> addCredentials(BasicHttpCredentials(anythingUserEmail, password)) ~> resourcesPath ~> check {
                assert(status == StatusCodes.OK, response.toString)


                val text: JsValue = getValuesForProp(response, "http://www.knora.org/ontology/anything#hasText")

                val xmlString: String = text match {
                    case vals: JsArray =>
                        vals.elements.head.asJsObject.fields("xml") match {
                            case JsString(xml: String) => xml
                            case _ => throw new InvalidApiJsonException("member 'xml' not given")
                        }
                    case _ =>
                        throw new InvalidApiJsonException("values is not an array")
                }

                // make sure that the correct standoff links and references
                // xml4 contains a link to google.ch, to incunabulaBookBiechlin and to incunabulaBookQuadra
                val xml = XML.loadString(xmlString)

                val links: NodeSeq = xml \ "a"

                // there should be three links
                assert(links.length == 3)

                val linkToGoogle: Seq[Node] = links.head.attributes("href")

                assert(linkToGoogle.nonEmpty && linkToGoogle.head.text == "http://www.google.ch")

                val linkKnoraResource: Seq[Node] = links(1).attributes("href")

                assert(linkKnoraResource.nonEmpty && linkKnoraResource.head.text == incunabulaBookBiechlin)

                val linkKnoraResource2: Seq[Node] = links(2).attributes("href")

                assert(linkKnoraResource2.nonEmpty && linkKnoraResource2.head.text == incunabulaBookQuadra)

                // Compare the original XML with the regenerated XML.
                val xmlDiff: Diff = DiffBuilder.compare(Input.fromString(xmlString)).withTest(Input.fromString(xml4)).build()

                xmlDiff.hasDifferences should be(false)
            }
        }

        "change a resource's label" in {

            val newLabel = "my new label"

            val params =
                s"""
                   |{
                   |    "label": "$newLabel"
                   |}
                 """.stripMargin

            Put("/v1/resources/label/" + URLEncoder.encode("http://data.knora.org/c5058f3a", "UTF-8"), HttpEntity(ContentTypes.`application/json`, params)) ~> addCredentials(BasicHttpCredentials(incunabulaUserEmail, password)) ~> resourcesPath ~> check {
                assert(status == StatusCodes.OK, response.toString)

                val label = AkkaHttpUtils.httpResponseToJson(response).fields.get("label") match {
                    case Some(JsString(str)) => str
                    case None => throw InvalidApiJsonException(s"The response does not contain a field called 'label'")
                    case other => throw InvalidApiJsonException(s"The response does not contain a label of type JsString, but $other")
                }

                assert(label == newLabel, "label has not been updated correctly")
            }
        }

        "create a resource of type anything:Thing with a link (containing a comment) to another resource" in {

            val params =
                s"""
                   |{
                   |    "restype_id": "http://www.knora.org/ontology/anything#Thing",
                   |    "label": "A thing with a link value that has a comment",
                   |    "project_id": "http://rdfh.ch/projects/anything",
                   |    "properties": {
                   |        "http://www.knora.org/ontology/anything#hasText": [{"richtext_value": {"utf8str": "simple text"}}],
                   |        "http://www.knora.org/ontology/anything#hasOtherThing": [{"link_value":"${sixthThingIri.get}", "comment":"$notTheMostBoringComment"}]
                   |    }
                   }
                """.stripMargin

            Post("/v1/resources", HttpEntity(ContentTypes.`application/json`, params)) ~> addCredentials(BasicHttpCredentials(anythingUserEmail, password)) ~> resourcesPath ~> check {
                assert(status == StatusCodes.OK, response.toString)

                val resId = getResIriFromJsonResponse(response)

                seventhThingIri.set(resId)
            }
        }

        "get the created resource and check the comment on the link value" in {

            Get("/v1/resources/" + URLEncoder.encode(seventhThingIri.get, "UTF-8")) ~> addCredentials(BasicHttpCredentials(anythingUserEmail, password)) ~> resourcesPath ~> check {

                assert(status == StatusCodes.OK, response.toString)

                val targetResourceIri: String = getValuesForProp(response, "http://www.knora.org/ontology/anything#hasOtherThing") match {
                    case vals: JsArray =>
                        vals.elements.head.asInstanceOf[JsString].value
                    case _ =>
                        throw new InvalidApiJsonException("values is not an array")
                }

                assert(targetResourceIri == sixthThingIri.get)

                val linkValueComment: String = getCommentsForProp(response, "http://www.knora.org/ontology/anything#hasOtherThing") match {
                    case vals: JsArray =>
                        vals.elements.head.asInstanceOf[JsString].value
                    case _ =>
                        throw new InvalidApiJsonException("comments is not an array")
                }

                assert(linkValueComment == notTheMostBoringComment)
            }
        }

        "add a simple TextValue to the seventh resource" in {

            val newValueParams =
                s"""
                   |{
                   |    "project_id": "http://rdfh.ch/projects/anything",
                   |    "res_id": "${seventhThingIri.get}",
                   |    "prop": "http://www.knora.org/ontology/anything#hasText",
                   |    "richtext_value": {
                   |        "utf8str": "another simple text"
                   |    }
                   |}
                 """.stripMargin

            Post("/v1/values", HttpEntity(ContentTypes.`application/json`, newValueParams)) ~> addCredentials(BasicHttpCredentials(anythingUserEmail, password)) ~> valuesPath ~> check {

                assert(status == StatusCodes.OK, response.toString)

                val utf8str = AkkaHttpUtils.httpResponseToJson(response).fields.get("value") match {
                    case Some(value: JsObject) => value.fields.get("utf8str") match {
                        case Some(JsString(xml: String)) => xml
                        case _ => throw new InvalidApiJsonException("member 'utf8str' not given")
                    }
                    case _ => throw new InvalidApiJsonException("member 'value' not given")
                }

                assert(utf8str == "another simple text")
            }
        }

        "create eighth resource of type anything:Thing with the date of the murder of Caesar" in {

            val params =
                s"""
                   |{
                   |    "restype_id": "http://www.knora.org/ontology/anything#Thing",
                   |    "label": "A thing with a BCE date of the murder of Caesar",
                   |    "project_id": "http://rdfh.ch/projects/anything",
                   |    "properties": {
                   |        "http://www.knora.org/ontology/anything#hasDate": [{"date_value": "JULIAN:44-03-15 BCE"}]
                   |    }
                   }
                """.stripMargin

            Post("/v1/resources", HttpEntity(ContentTypes.`application/json`, params)) ~> addCredentials(BasicHttpCredentials(anythingUserEmail, password)) ~> resourcesPath ~> check {
                assert(status == StatusCodes.OK, response.toString)

                val resId = getResIriFromJsonResponse(response)

                eighthThingIri.set(resId)
            }
        }

        "get the eighth resource and check its date" in {

            Get("/v1/resources/" + URLEncoder.encode(eighthThingIri.get, "UTF-8")) ~> addCredentials(BasicHttpCredentials(anythingUserEmail, password)) ~> resourcesPath ~> check {

                assert(status == StatusCodes.OK, response.toString)

                val dateObj: JsObject = getValuesForProp(response, "http://www.knora.org/ontology/anything#hasDate") match {
                    case vals: JsArray =>
                        vals.elements.head.asInstanceOf[JsObject]
                    case _ =>
                        throw new InvalidApiJsonException("values is not an array")
                }

                // expected result:
                // {"dateval1":"0044-03-15","calendar":"JULIAN","era1":"BCE","dateval2":"0044-03-15","era2":"BCE"}

                dateObj.fields.get("dateval1") match {
                    case Some(JsString(dateval1)) => assert(dateval1 == "0044-03-15")

                    case None => throw InvalidApiJsonException("No member 'dateval1' given for date value")

                    case _ => throw InvalidApiJsonException("'dateval1' is not a JsString")

                }

                dateObj.fields.get("era1") match {
                    case Some(JsString(era1)) => assert(era1 == "BCE")

                    case None => throw InvalidApiJsonException("No member 'era1' given for date value")

                    case _ => throw InvalidApiJsonException("'era1' is not a JsString")

                }

                dateObj.fields.get("dateval2") match {
                    case Some(JsString(dateval1)) => assert(dateval1 == "0044-03-15")

                    case None => throw InvalidApiJsonException("No member 'dateval1' given for date value")

                    case _ => throw InvalidApiJsonException("'dateval1' is not a JsString")

                }

                dateObj.fields.get("era2") match {
                    case Some(JsString(era2)) => assert(era2 == "BCE")

                    case None => throw InvalidApiJsonException("No member 'era2' given for date value")

                    case _ => throw InvalidApiJsonException("'era2' is not a JsString")

                }

            }

        }

        "create resources from an XML import" in {
            val xmlImport =
                s"""<?xml version="1.0" encoding="UTF-8"?>
                   |<knoraXmlImport:resources xmlns="http://api.knora.org/ontology/biblio/xml-import/v1#"
                   |    xmlns:xsi="http://www.w3.org/2001/XMLSchema-instance"
                   |    xsi:schemaLocation="http://api.knora.org/ontology/biblio/xml-import/v1# biblio.xsd"
                   |    xmlns:biblio="http://api.knora.org/ontology/biblio/xml-import/v1#"
                   |    xmlns:beol="http://api.knora.org/ontology/beol/xml-import/v1#"
                   |    xmlns:knoraXmlImport="http://api.knora.org/ontology/knoraXmlImport/v1#">
                   |    <beol:person id="abel">
                   |        <knoraXmlImport:label>Niels Henrik Abel</knoraXmlImport:label>
                   |        <beol:hasFamilyName knoraType="richtext_value">Abel</beol:hasFamilyName>
                   |        <beol:hasGivenName knoraType="richtext_value">Niels Henrik</beol:hasGivenName>
                   |        <beol:personHasTitle knoraType="richtext_value">Sir</beol:personHasTitle>
                   |    </beol:person>
                   |    <beol:person id="holmes">
                   |        <knoraXmlImport:label>Sherlock Holmes</knoraXmlImport:label>
                   |        <beol:hasFamilyName knoraType="richtext_value">Holmes</beol:hasFamilyName>
                   |        <beol:hasGivenName knoraType="richtext_value">Sherlock</beol:hasGivenName>
                   |    </beol:person>
                   |    <biblio:Journal id="math_intelligencer">
                   |        <knoraXmlImport:label>Math Intelligencer</knoraXmlImport:label>
                   |        <biblio:hasName knoraType="richtext_value">Math Intelligencer</biblio:hasName>
                   |    </biblio:Journal>
                   |    <biblio:JournalArticle id="strings_in_the_16th_and_17th_centuries">
                   |        <knoraXmlImport:label>Strings in the 16th and 17th Centuries</knoraXmlImport:label>
                   |        <biblio:beol__comment knoraType="richtext_value" mapping_id="$mappingIri">
                   |            <text xmlns="">The most <strong>interesting</strong> article in <a class="salsah-link" href="ref:math_intelligencer">Math Intelligencer</a>.</text>
                   |        </biblio:beol__comment>
                   |        <biblio:endPage knoraType="richtext_value">73</biblio:endPage>
                   |        <biblio:isPartOfJournal>
                   |            <biblio:Journal knoraType="link_value" target="math_intelligencer" linkType="ref"/>
                   |        </biblio:isPartOfJournal>
                   |        <biblio:journalVolume knoraType="richtext_value">27</biblio:journalVolume>
                   |        <biblio:publicationHasAuthor>
                   |            <beol:person knoraType="link_value" linkType="ref" target="abel"/>
                   |        </biblio:publicationHasAuthor>
                   |        <biblio:publicationHasAuthor>
                   |            <beol:person knoraType="link_value" linkType="ref" target="holmes"/>
                   |        </biblio:publicationHasAuthor>
                   |        <biblio:publicationHasDate knoraType="date_value">GREGORIAN:500 BC:400 BC</biblio:publicationHasDate>
                   |        <biblio:publicationHasTitle knoraType="richtext_value">Strings in the 16th and 17th Centuries</biblio:publicationHasTitle>
                   |        <biblio:publicationHasTitle knoraType="richtext_value">An alternate title</biblio:publicationHasTitle>
                   |        <biblio:startPage knoraType="richtext_value">48</biblio:startPage>
                   |    </biblio:JournalArticle>
                   |</knoraXmlImport:resources>""".stripMargin

            val projectIri = URLEncoder.encode("http://rdfh.ch/projects/DczxPs-sR6aZN91qV92ZmQ", "UTF-8")

            Post(s"/v1/resources/xmlimport/$projectIri", HttpEntity(ContentType(MediaTypes.`application/xml`, HttpCharsets.`UTF-8`), xmlImport)) ~> addCredentials(BasicHttpCredentials(biblioUserEmail, password)) ~> resourcesPath ~> check {
                val responseStr: String = responseAs[String]
                assert(status == StatusCodes.OK, responseStr)
                responseStr should include("createdResources")

                val responseJson: JsObject = AkkaHttpUtils.httpResponseToJson(response)
                val createdResources: Seq[JsValue] = responseJson.fields("createdResources").asInstanceOf[JsArray].elements
                abelAuthorIri.set(createdResources.head.asJsObject.fields("resourceIri").asInstanceOf[JsString].value)
                mathIntelligencerIri.set(createdResources(2).asJsObject.fields("resourceIri").asInstanceOf[JsString].value)
            }
        }

        "reject XML import data that fails schema validation" in {
            val xmlImport =
                s"""<?xml version="1.0" encoding="UTF-8"?>
                   |<knoraXmlImport:resources xmlns="http://api.knora.org/ontology/biblio/xml-import/v1#"
                   |    xmlns:xsi="http://www.w3.org/2001/XMLSchema-instance"
                   |    xsi:schemaLocation="http://api.knora.org/ontology/biblio/xml-import/v1# biblio.xsd"
                   |    xmlns:biblio="http://api.knora.org/ontology/biblio/xml-import/v1#"
                   |    xmlns:beol="http://api.knora.org/ontology/beol/xml-import/v1#"
                   |    xmlns:knoraXmlImport="http://api.knora.org/ontology/knoraXmlImport/v1#">
                   |    <beol:person id="abel">
                   |        <knoraXmlImport:label>Niels Henrik Abel</knoraXmlImport:label>
                   |        <beol:hasFamilyName knoraType="richtext_value">Abel</beol:hasFamilyName>
                   |        <beol:hasGivenName knoraType="richtext_value">Niels Henrik</beol:hasGivenName>
                   |    </beol:person>
                   |    <beol:person id="holmes">
                   |        <knoraXmlImport:label>Sherlock Holmes</knoraXmlImport:label>
                   |        <beol:hasFamilyName knoraType="richtext_value">Holmes</beol:hasFamilyName>
                   |        <beol:hasGivenName knoraType="richtext_value">Sherlock</beol:hasGivenName>
                   |    </beol:person>
                   |    <biblio:Journal id="math_intelligencer">
                   |        <knoraXmlImport:label>Math Intelligencer</knoraXmlImport:label>
                   |        <biblio:hasName knoraType="richtext_value">Math Intelligencer</biblio:hasName>
                   |    </biblio:Journal>
                   |    <biblio:JournalArticle id="strings_in_the_16th_and_17th_centuries">
                   |        <knoraXmlImport:label>Strings in the 16th and 17th Centuries</knoraXmlImport:label>
                   |        <biblio:beol__comment knoraType="richtext_value" mapping_id="$mappingIri">
                   |            <text xmlns="">The most <strong>interesting</strong> article in <a class="salsah-link" href="ref:math_intelligencer">Math Intelligencer</a>.</text>
                   |        </biblio:beol__comment>
                   |        <biblio:endPage knoraType="richtext_value">73</biblio:endPage>
                   |        <biblio:isPartOfJournal>
                   |            <biblio:Journal knoraType="link_value" target="math_intelligencer" linkType="ref"/>
                   |        </biblio:isPartOfJournal>
                   |        <biblio:journalVolume knoraType="richtext_value">27</biblio:journalVolume>
                   |        <biblio:publicationHasAuthor>
                   |            <beol:person knoraType="link_value" linkType="ref" target="abel"/>
                   |        </biblio:publicationHasAuthor>
                   |        <biblio:publicationHasAuthor>
                   |            <beol:person knoraType="link_value" linkType="ref" target="holmes"/>
                   |        </biblio:publicationHasAuthor>
                   |        <biblio:publicationHasDate knoraType="date_value">GREGORIAN:19foo76</biblio:publicationHasDate>
                   |        <biblio:publicationHasTitle knoraType="richtext_value">Strings in the 16th and 17th Centuries</biblio:publicationHasTitle>
                   |        <biblio:publicationHasTitle knoraType="richtext_value">An alternate title</biblio:publicationHasTitle>
                   |        <biblio:startPage knoraType="richtext_value">48</biblio:startPage>
                   |    </biblio:JournalArticle>
                   |</knoraXmlImport:resources>""".stripMargin

            val projectIri = URLEncoder.encode("http://rdfh.ch/projects/DczxPs-sR6aZN91qV92ZmQ", "UTF-8")

            Post(s"/v1/resources/xmlimport/$projectIri", HttpEntity(ContentType(MediaTypes.`application/xml`, HttpCharsets.`UTF-8`), xmlImport)) ~> addCredentials(BasicHttpCredentials(biblioUserEmail, password)) ~> resourcesPath ~> check {
                assert(status == StatusCodes.BadRequest, response.toString)
                val responseStr = responseAs[String]
                responseStr should include("org.xml.sax.SAXParseException")
                responseStr should include("cvc-pattern-valid")
            }
        }

        "refer to existing resources in an XML import" in {
            val xmlImport =
                s"""<?xml version="1.0" encoding="UTF-8"?>
                   |<knoraXmlImport:resources xmlns="http://api.knora.org/ontology/biblio/xml-import/v1#"
                   |    xmlns:xsi="http://www.w3.org/2001/XMLSchema-instance"
                   |    xsi:schemaLocation="http://api.knora.org/ontology/biblio/xml-import/v1# biblio.xsd"
                   |    xmlns:biblio="http://api.knora.org/ontology/biblio/xml-import/v1#"
                   |    xmlns:beol="http://api.knora.org/ontology/beol/xml-import/v1#"
                   |    xmlns:knoraXmlImport="http://api.knora.org/ontology/knoraXmlImport/v1#">
                   |    <biblio:JournalArticle id="strings_in_the_18th_century">
                   |        <knoraXmlImport:label>Strings in the 18th Century</knoraXmlImport:label>
                   |        <biblio:beol__comment knoraType="richtext_value" mapping_id="$mappingIri">
                   |            <text xmlns="">The most <strong>boring</strong> article in <a class="salsah-link" href="${mathIntelligencerIri.get}">Math Intelligencer</a>.</text>
                   |        </biblio:beol__comment>
                   |        <biblio:endPage knoraType="richtext_value">76</biblio:endPage>
                   |        <biblio:isPartOfJournal>
                   |            <biblio:Journal knoraType="link_value" linkType="iri" target="${mathIntelligencerIri.get}"/>
                   |        </biblio:isPartOfJournal>
                   |        <biblio:journalVolume knoraType="richtext_value">27</biblio:journalVolume>
                   |        <biblio:publicationHasAuthor>
                   |            <beol:person knoraType="link_value" linkType="iri" target="${abelAuthorIri.get}"/>
                   |        </biblio:publicationHasAuthor>
                   |        <biblio:publicationHasDate knoraType="date_value">GREGORIAN:1977</biblio:publicationHasDate>
                   |        <biblio:publicationHasTitle knoraType="richtext_value">Strings in the 18th Century</biblio:publicationHasTitle>
                   |        <biblio:startPage knoraType="richtext_value">52</biblio:startPage>
                   |    </biblio:JournalArticle>
                   |</knoraXmlImport:resources>""".stripMargin

            val projectIri = URLEncoder.encode("http://rdfh.ch/projects/DczxPs-sR6aZN91qV92ZmQ", "UTF-8")

            Post(s"/v1/resources/xmlimport/$projectIri", HttpEntity(ContentType(MediaTypes.`application/xml`, HttpCharsets.`UTF-8`), xmlImport)) ~> addCredentials(BasicHttpCredentials(biblioUserEmail, password)) ~> resourcesPath ~> check {
                val responseStr = responseAs[String]
                assert(status == StatusCodes.OK, responseStr)
                responseStr should include("createdResources")
            }
        }

        "create an anything:Thing with all data types from an XML import" in {
            val xmlImport =
                s"""<?xml version="1.0" encoding="UTF-8"?>
                   |<knoraXmlImport:resources xmlns="http://api.knora.org/ontology/anything/xml-import/v1#"
                   |    xmlns:xsi="http://www.w3.org/2001/XMLSchema-instance"
                   |    xsi:schemaLocation="http://api.knora.org/ontology/anything/xml-import/v1# anything.xsd"
                   |    xmlns:anything="http://api.knora.org/ontology/anything/xml-import/v1#"
                   |    xmlns:knoraXmlImport="http://api.knora.org/ontology/knoraXmlImport/v1#">
                   |    <anything:Thing id="test_thing">
                   |        <knoraXmlImport:label>These are a few of my favorite things</knoraXmlImport:label>
                   |        <anything:hasBoolean knoraType="boolean_value">true</anything:hasBoolean>
                   |        <anything:hasColor knoraType="color_value">#4169E1</anything:hasColor>
                   |        <anything:hasDate knoraType="date_value">JULIAN:1291-08-01:1291-08-01</anything:hasDate>
                   |        <anything:hasDecimal knoraType="decimal_value">5.6</anything:hasDecimal>
                   |        <anything:hasInteger knoraType="int_value">12345</anything:hasInteger>
                   |        <anything:hasInterval knoraType="interval_value">1000000000000000.0000000000000001,1000000000000000.0000000000000002</anything:hasInterval>
                   |        <anything:hasListItem knoraType="hlist_value">http://data.knora.org/anything/treeList10</anything:hasListItem>
                   |        <anything:hasOtherThing>
                   |            <anything:Thing knoraType="link_value" linkType="iri" target="${sixthThingIri.get}"/>
                   |        </anything:hasOtherThing>
                   |        <anything:hasText knoraType="richtext_value">This is a test.</anything:hasText>
                   |        <anything:hasUri knoraType="uri_value">http://dhlab.unibas.ch</anything:hasUri>
                   |    </anything:Thing>
                   |</knoraXmlImport:resources>""".stripMargin

            val projectIri = URLEncoder.encode("http://rdfh.ch/projects/anything", "UTF-8")

            Post(s"/v1/resources/xmlimport/$projectIri", HttpEntity(ContentType(MediaTypes.`application/xml`, HttpCharsets.`UTF-8`), xmlImport)) ~> addCredentials(BasicHttpCredentials(anythingAdminEmail, password)) ~> resourcesPath ~> check {
                val responseStr = responseAs[String]
                assert(status == StatusCodes.OK, responseStr)
                responseStr should include("createdResources")
            }
        }

        "serve a Zip file containing XML schemas for validating an XML import" in {
            val ontologyIri = URLEncoder.encode("http://www.knora.org/ontology/biblio", "UTF-8")

            Get(s"/v1/resources/xmlimportschemas/$ontologyIri") ~> addCredentials(BasicHttpCredentials(biblioUserEmail, password)) ~> resourcesPath ~> check {
                val responseBodyFuture: Future[Array[Byte]] = response.entity.toStrict(5.seconds).map(_.data.toArray)
                val responseBytes: Array[Byte] = Await.result(responseBodyFuture, 5.seconds)
                val zippedFilenames = collection.mutable.Set.empty[String]

                for (zipInputStream <- managed(new ZipInputStream(new ByteArrayInputStream(responseBytes)))) {
                    var zipEntry: ZipEntry = null

                    while ( {
                        zipEntry = zipInputStream.getNextEntry
                        zipEntry != null
                    }) {
                        zippedFilenames.add(zipEntry.getName)
                    }
                }

                assert(zippedFilenames == Set("beol.xsd", "biblio.xsd", "knoraXmlImport.xsd"))
            }
        }

        "consider inherited cardinalities when generating XML schemas for referenced ontologies in an XML import" in {
            val ontologyIri = URLEncoder.encode("http://www.knora.org/ontology/something", "UTF-8")

            Get(s"/v1/resources/xmlimportschemas/$ontologyIri") ~> addCredentials(BasicHttpCredentials(biblioUserEmail, password)) ~> resourcesPath ~> check {
                val responseBodyFuture: Future[Array[Byte]] = response.entity.toStrict(5.seconds).map(_.data.toArray)
                val responseBytes: Array[Byte] = Await.result(responseBodyFuture, 5.seconds)
                val zippedFilenames = collection.mutable.Set.empty[String]

                for (zipInputStream <- managed(new ZipInputStream(new ByteArrayInputStream(responseBytes)))) {
                    var zipEntry: ZipEntry = null

                    while ( {
                        zipEntry = zipInputStream.getNextEntry
                        zipEntry != null
                    }) {
                        zippedFilenames.add(zipEntry.getName)
                    }
                }

                assert(zippedFilenames == Set("something.xsd", "knoraXmlImport.xsd", "anything.xsd"))
            }
        }

        "create 10,000 anything:Thing resources with random contents" in {
            def maybeAppendValue(random: Random, xmlStringBuilder: StringBuilder, value: String): Unit = {
                if (random.nextBoolean) {
                    xmlStringBuilder.append(value)
                }
            }

            val xmlStringBuilder = new StringBuilder
            val random = new Random

            xmlStringBuilder.append(
                """<?xml version="1.0" encoding="UTF-8"?>
                  |<knoraXmlImport:resources xmlns="http://api.knora.org/ontology/anything/xml-import/v1#"
                  |    xmlns:xsi="http://www.w3.org/2001/XMLSchema-instance"
                  |    xsi:schemaLocation="http://api.knora.org/ontology/anything/xml-import/v1# anything.xsd"
                  |    xmlns:anything="http://api.knora.org/ontology/anything/xml-import/v1#"
                  |    xmlns:knoraXmlImport="http://api.knora.org/ontology/knoraXmlImport/v1#">
                  |
                """.stripMargin)

            for (i <- 1 to 10000) {
                xmlStringBuilder.append(
                    s"""
                       |<anything:Thing id="test_thing_$i">
                       |<knoraXmlImport:label>This is thing $i</knoraXmlImport:label>
                    """.stripMargin)

                maybeAppendValue(random = random,
                    xmlStringBuilder = xmlStringBuilder,
                    value =
                        """
                          |<anything:hasBoolean knoraType="boolean_value">true</anything:hasBoolean>
                        """.stripMargin)

                maybeAppendValue(random = random,
                    xmlStringBuilder = xmlStringBuilder,
                    value =
                        """
                          |<anything:hasColor knoraType="color_value">#4169E1</anything:hasColor>
                        """.stripMargin)

                maybeAppendValue(random = random,
                    xmlStringBuilder = xmlStringBuilder,
                    value =
                        """
                          |<anything:hasDate knoraType="date_value">JULIAN:1291-08-01:1291-08-01</anything:hasDate>
                        """.stripMargin)

                maybeAppendValue(random = random,
                    xmlStringBuilder = xmlStringBuilder,
                    value =
                        s"""
                           |<anything:hasDecimal knoraType="decimal_value">$i.$i</anything:hasDecimal>
                        """.stripMargin)

                maybeAppendValue(random = random,
                    xmlStringBuilder = xmlStringBuilder,
                    value =
                        s"""
                           |<anything:hasInteger knoraType="int_value">$i</anything:hasInteger>
                        """.stripMargin)

                maybeAppendValue(random = random,
                    xmlStringBuilder = xmlStringBuilder,
                    value =
                        """
                          |<anything:hasInterval knoraType="interval_value">1000000000000000.0000000000000001,1000000000000000.0000000000000002</anything:hasInterval>
                        """.stripMargin)

                maybeAppendValue(random = random,
                    xmlStringBuilder = xmlStringBuilder,
                    value =
                        """
                          |<anything:hasListItem knoraType="hlist_value">http://data.knora.org/anything/treeList10</anything:hasListItem>
                        """.stripMargin)

                maybeAppendValue(random = random,
                    xmlStringBuilder = xmlStringBuilder,
                    value =
                        s"""
                           |<anything:hasText knoraType="richtext_value">This is a test in thing $i.</anything:hasText>
                        """.stripMargin)

                maybeAppendValue(random = random,
                    xmlStringBuilder = xmlStringBuilder,
                    value =
                        """
                          |<anything:hasUri knoraType="uri_value">http://dhlab.unibas.ch</anything:hasUri>
                        """.stripMargin)

                xmlStringBuilder.append(
                    """
                      |</anything:Thing>
                    """.stripMargin)
            }

            xmlStringBuilder.append(
                """
                  |</knoraXmlImport:resources>
                """.stripMargin)

            val projectIri = URLEncoder.encode("http://rdfh.ch/projects/anything", "UTF-8")

            Post(s"/v1/resources/xmlimport/$projectIri", HttpEntity(ContentType(MediaTypes.`application/xml`, HttpCharsets.`UTF-8`), xmlStringBuilder.toString)) ~> addCredentials(BasicHttpCredentials(anythingAdminEmail, password)) ~> resourcesPath ~> check {
                val responseStr = responseAs[String]
                assert(status == StatusCodes.OK, responseStr)
                responseStr should include("createdResources")
            }
        }
    }

}<|MERGE_RESOLUTION|>--- conflicted
+++ resolved
@@ -81,14 +81,10 @@
     private val anythingUser = SharedTestDataV1.anythingUser1
     private val anythingUserEmail = anythingUser.userData.email.get
 
-<<<<<<< HEAD
+    private val anythingAdmin = SharedTestDataV1.anythingAdminUser
+    private val anythingAdminEmail = anythingAdmin.userData.email.get
+
     private val biblioUser = SharedTestDataV1.biblioUser
-=======
-    private val anythingAdmin = SharedAdminTestData.anythingAdminUser
-    private val anythingAdminEmail = anythingAdmin.userData.email.get
-
-    private val biblioUser = SharedAdminTestData.biblioUser
->>>>>>> e5a69b4a
     private val biblioUserEmail = biblioUser.userData.email.get
 
 
