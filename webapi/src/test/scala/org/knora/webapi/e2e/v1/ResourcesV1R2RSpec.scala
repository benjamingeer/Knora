/*
 * Copyright © 2015-2019 the contributors (see Contributors.md).
 *
 * This file is part of Knora.
 *
 * Knora is free software: you can redistribute it and/or modify
 * it under the terms of the GNU Affero General Public License as published
 * by the Free Software Foundation, either version 3 of the License, or
 * (at your option) any later version.
 *
 * Knora is distributed in the hope that it will be useful,
 * but WITHOUT ANY WARRANTY; without even the implied warranty of
 * MERCHANTABILITY or FITNESS FOR A PARTICULAR PURPOSE.  See the
 * GNU Affero General Public License for more details.
 *
 * You should have received a copy of the GNU Affero General Public
 * License along with Knora.  If not, see <http://www.gnu.org/licenses/>.
 */

package org.knora.webapi.e2e.v1

import java.io.ByteArrayInputStream
import java.net.URLEncoder
import java.util.zip.{ZipEntry, ZipInputStream}

import akka.actor.ActorSystem
import akka.http.scaladsl.model._
import akka.http.scaladsl.model.headers.BasicHttpCredentials
import akka.http.scaladsl.testkit.RouteTestTimeout
import akka.pattern._
import org.knora.webapi.SharedOntologyTestDataADM._
import org.knora.webapi.SharedTestDataADM._
import org.knora.webapi._
import org.knora.webapi.messages.store.triplestoremessages._
import org.knora.webapi.messages.v1.responder.resourcemessages.PropsGetForRegionV1
import org.knora.webapi.messages.v1.responder.resourcemessages.ResourceV1JsonProtocol._
import org.knora.webapi.routing.v1.{ResourcesRouteV1, ValuesRouteV1}
import org.knora.webapi.routing.v2.ResourcesRouteV2
import org.knora.webapi.testing.tags.E2ETest
import org.knora.webapi.util.{AkkaHttpUtils, MutableTestIri}
import org.scalatest.Assertion
import org.xmlunit.builder.{DiffBuilder, Input}
import org.xmlunit.diff.Diff
import resource._
import spray.json._

import scala.concurrent.duration._
import scala.concurrent.{Await, ExecutionContextExecutor, Future}
import scala.util.Random
import scala.xml.{Node, NodeSeq, XML}

/**
  * End-to-end test specification for the resources endpoint. This specification uses the Spray Testkit as documented
  * here: http://spray.io/documentation/1.2.2/spray-testkit/
  */
@E2ETest
class ResourcesV1R2RSpec extends R2RSpec {

    override def testConfigSource: String =
        """
          |# akka.loglevel = "DEBUG"
          |# akka.stdout-loglevel = "DEBUG"
        """.stripMargin

    private val resourcesPathV1 = new ResourcesRouteV1(routeData).knoraApiPath
    private val resourcesPathV2 = new ResourcesRouteV2(routeData).knoraApiPath
    private val valuesPathV1 = new ValuesRouteV1(routeData).knoraApiPath

    private val superUser = SharedTestDataADM.superUser
    private val superUserEmail = superUser.email

    private val imagesUser = SharedTestDataADM.imagesUser01
    private val imagesUserEmail = imagesUser.email

    private val incunabulaUser = SharedTestDataADM.incunabulaProjectAdminUser
    private val incunabulaUserEmail = incunabulaUser.email

    private val incunabulaUser2 = SharedTestDataADM.incunabulaCreatorUser
    private val incunabulaUserEmail2 = incunabulaUser2.email

    private val anythingUser = SharedTestDataADM.anythingUser1
    private val anythingUserEmail = anythingUser.email

    private val anythingAdmin = SharedTestDataADM.anythingAdminUser
    private val anythingAdminEmail = anythingAdmin.email

    private val beolUser = SharedTestDataADM.beolUser
    private val beolUserEmail = beolUser.email

    private val password = "test"

    implicit def default(implicit system: ActorSystem): RouteTestTimeout = RouteTestTimeout(settings.defaultTimeout * 2)

    implicit val ec: ExecutionContextExecutor = system.dispatcher

    override lazy val rdfDataObjects = List(
        RdfDataObject(path = "_test_data/ontologies/example-box.ttl", name = "http://www.knora.org/ontology/shared/example-box"),
        RdfDataObject(path = "_test_data/ontologies/example-ibox.ttl", name = "http://www.knora.org/ontology/shared/example-ibox"),
        RdfDataObject(path = "_test_data/ontologies/empty-thing-onto.ttl", name = "http://www.knora.org/ontology/0001/empty-thing"),
        RdfDataObject(path = "_test_data/all_data/anything-data.ttl", name = "http://www.knora.org/data/0001/anything"),
        RdfDataObject(path = "_test_data/demo_data/images-demo-data.ttl", name = "http://www.knora.org/data/00FF/images"),
        RdfDataObject(path = "_test_data/all_data/incunabula-data.ttl", name = "http://www.knora.org/data/0803/incunabula")
    )

    private val firstThingIri = new MutableTestIri
    private val firstTextValueIRI = new MutableTestIri
    private val secondThingIri = new MutableTestIri
    private val thirdThingIri = new MutableTestIri
    private val fourthThingIri = new MutableTestIri
    private val fifthThingIri = new MutableTestIri
    private val sixthThingIri = new MutableTestIri
    private val seventhThingIri = new MutableTestIri
    private val eighthThingIri = new MutableTestIri
    private val abelAuthorIri = new MutableTestIri
    private val mathIntelligencerIri = new MutableTestIri
    private val deutschesDingIri = new MutableTestIri
    private val standoffLangDingIri = new MutableTestIri
    private val thingWithString = new MutableTestIri
    private val thingWithCreationDate = new MutableTestIri

    // incunabula book with title "Eyn biechlin ..."
    private val incunabulaBookBiechlin = "http://rdfh.ch/0803/9935159f67"

    // incunabula book with title Quadragesimale
    private val incunabulaBookQuadra = "http://rdfh.ch/0803/861b5644b302"

    private val notTheMostBoringComment = "This is not the most boring comment I have seen."

    private val mappingIri = OntologyConstants.KnoraBase.StandardMapping

    private val xml1 =
        """<?xml version="1.0" encoding="UTF-8"?>
          |<text><strong>Test</strong><br/>text</text>
        """.stripMargin

    private val xml2 =
        """<?xml version="1.0" encoding="UTF-8"?>
          |<text>a <strong>new</strong> value</text>
        """.stripMargin

    private val xml3 =
        s"""<?xml version="1.0" encoding="UTF-8"?>
           |<text>
           |    This text links to <a href="http://www.google.ch">Google</a> and a Knora <a class="salsah-link" href="$incunabulaBookBiechlin">resource</a>.
           |</text>
         """.stripMargin

    private val xml4 =
        s"""<?xml version="1.0" encoding="UTF-8"?>
           |<text>
           |    This text links to <a href="http://www.google.ch">Google</a> and a Knora <a class="salsah-link" href="$incunabulaBookBiechlin">resource</a> and another Knora resource <a class="salsah-link" href="$incunabulaBookQuadra">resource</a>.
           |</text>
         """.stripMargin

    /**
      * Gets the field `res_id` from a JSON response to resource creation.
      *
      * @param response the response sent back from the API.
      * @return the value of `res_id`.
      */
    private def getResIriFromJsonResponse(response: HttpResponse) = {
        AkkaHttpUtils.httpResponseToJson(response).fields.get("res_id") match {
            case Some(JsString(resourceId)) => resourceId
            case None => throw InvalidApiJsonException(s"The response does not contain a field called 'res_id'")
            case other => throw InvalidApiJsonException(s"The response does not contain a res_id of type JsString, but ${other}")
        }
    }

    /**
      * Gets the field `id` from a JSON response to value creation (new value).
      *
      * @param response the response sent back from the API.
      * @return the value of `res_id`.
      */
    private def getNewValueIriFromJsonResponse(response: HttpResponse) = {
        AkkaHttpUtils.httpResponseToJson(response).fields.get("id") match {
            case Some(JsString(resourceId)) => resourceId
            case None => throw InvalidApiJsonException(s"The response does not contain a field called 'res_id'")
            case other => throw InvalidApiJsonException(s"The response does not contain a res_id of type JsString, but $other")
        }
    }

    /**
      * Gets the given property's values from a resource full response.
      *
      * @param response the response to a resource full request.
      * @param prop     the given property IRI.
      * @return the property's values.
      */
    private def getValuesForProp(response: HttpResponse, prop: IRI): JsValue = {
        AkkaHttpUtils.httpResponseToJson(response).fields("props").asJsObject.fields(prop).asJsObject.fields("values")
    }


    /**
      * Gets the given property's comments from a resource full response.
      *
      * @param response the response to a resource full request.
      * @param prop     the given property IRI.
      * @return the property's comments.
      */
    private def getCommentsForProp(response: HttpResponse, prop: IRI): JsValue = {
        AkkaHttpUtils.httpResponseToJson(response).fields("props").asJsObject.fields(prop).asJsObject.fields("comments")
    }

    /**
      * Creates a SPARQL query string to get the standoff links (direct links) for a given resource.
      *
      * @param resIri the resource whose standoff links are to be queried.
      * @return SPARQL query string.
      */
    private def getDirectLinksSPARQL(resIri: IRI): String = {
        s"""
           |PREFIX knora-base: <http://www.knora.org/ontology/knora-base#>
           |
           |SELECT ?referredResourceIRI WHERE {
           |    BIND(IRI("$resIri") as ?resIRI)
           |    ?resIRI knora-base:hasStandoffLinkTo ?referredResourceIRI .
           |}
         """.stripMargin
    }

    /**
      * Creates a SPARQL query to get the standoff links reifications to check for the target resource and the reference count.
      *
      * @param resIri the resource whose standoff reifications are to be queried.
      * @return SPARQL query string.
      */
    private def getRefCountsSPARQL(resIri: IRI): String = {
        s"""
           |PREFIX rdf: <http://www.w3.org/1999/02/22-rdf-syntax-ns#>
           |PREFIX knora-base: <http://www.knora.org/ontology/knora-base#>
           |
           |SELECT DISTINCT ?reificationIRI ?object ?refCnt WHERE {
           |    BIND(IRI("$resIri") as ?resIRI)
           |    ?resIRI knora-base:hasStandoffLinkToValue ?reificationIRI .
           |    ?reificationIRI rdf:object ?object .
           |    ?reificationIRI knora-base:valueHasRefCount ?refCnt .
           |}
         """.stripMargin
    }


    private val search = "/v1/resources?restype_id=http%3A%2F%2Fwww.knora.org%2Fontology%2F0001%2Fanything%23Thing"
    private val filter = "&searchstr=value*"

    /**
      * Test the result of two subsequent requests nearly identical requests
      * (used here for requesting different number of properties to be displayed)
      * @param search : search query as a string
      * @return : nothing, assert is called within this function
      */
    private def checkSearchWithDifferentNumberOfProperties(search: String): Assertion = {

        Get(search) ~> resourcesPathV1 ~> check {

            assert(status == StatusCodes.OK, response.toString)

            val responseJson: JsObject = AkkaHttpUtils.httpResponseToJson(response)
            val resources = responseJson.fields("resources")
                .asInstanceOf[JsArray].elements

<<<<<<< HEAD
            val expectedNumber = 4
=======
            val labels: Set[String] = resources.map {
                element => element.asJsObject.fields("value").asInstanceOf[JsArray].elements.head.asInstanceOf[JsString].value
            }.toSet
>>>>>>> f36c3fa6

            val expectedLabels = Set("Sierra", "Hotel", "Delta", "Victor", "testding")

            assert(expectedLabels.subsetOf(labels))
        }
    }


    "The Resources Endpoint" should {
        "provide a HTML representation of the resource properties " in {
            /* Incunabula resources*/

            /* A Book without a preview image */
            Get("/v1/resources.html/http%3A%2F%2Frdfh.ch%2F0803%2Fc5058f3a?noresedit=true&reqtype=properties") ~> resourcesPathV1 ~> check {
                //log.debug("==>> " + responseAs[String])
                assert(status === StatusCodes.OK)
                assert(responseAs[String] contains "Physical description")
                assert(responseAs[String] contains "Location")
                assert(responseAs[String] contains "Publication location")
                assert(responseAs[String] contains "URI")
                assert(responseAs[String] contains "Title")
                assert(responseAs[String] contains "Datum der Herausgabe")
                assert(responseAs[String] contains "Citation/reference")
                assert(responseAs[String] contains "Publisher")
            }

            /* A Page with a preview image */
            Get("/v1/resources.html/http%3A%2F%2Frdfh.ch%2F0803%2Fde6c38ce3401?noresedit=true&reqtype=properties") ~> resourcesPathV1 ~> check {
                //log.debug("==>> " + responseAs[String])
                assert(status === StatusCodes.OK)
                assert(responseAs[String] contains "preview")
                assert(responseAs[String] contains "Original filename")
                assert(responseAs[String] contains "Page identifier")
            }
        }

        "get the regions of a page when doing a context query with resinfo set to true" in {

            Get("/v1/resources/http%3A%2F%2Frdfh.ch%2F0803%2F9d626dc76c03?resinfo=true&reqtype=context") ~> resourcesPathV1 ~> check {

                assert(status == StatusCodes.OK, response.toString)

                val responseJson: Map[String, JsValue] = responseAs[String].parseJson.asJsObject.fields
                val resourceContext: Map[String, JsValue] = responseJson("resource_context").asJsObject.fields
                val resinfo: Map[String, JsValue] = resourceContext("resinfo").asJsObject.fields

                resinfo.get("regions") match {
                    case Some(JsArray(regionsVector)) =>
                        val regions: Vector[PropsGetForRegionV1] = regionsVector.map(_.convertTo[PropsGetForRegionV1])

                        val region1 = regions.filter {
                            region => region.res_id == "http://rdfh.ch/0803/021ec18f1735"
                        }

                        val region2 = regions.filter {
                            region => region.res_id == "http://rdfh.ch/0803/b6b64a62b006"
                        }

                        assert(region1.length == 1, "No region found with Iri 'http://rdfh.ch/0803/021ec18f1735'")

                        assert(region2.length == 1, "No region found with Iri 'http://rdfh.ch/0803/b6b64a62b006'")

                    case None => assert(false, "No regions given, but 2 were expected")
                    case _ => assert(false, "No valid regions given")
                }
            }
        }

        "create a resource of type 'images:person' in 'images' project" in {

            val params =
                s"""
                   |{
                   |    "restype_id": "$IMAGES_ONTOLOGY_IRI#person",
                   |    "label": "Testperson",
                   |    "project_id": "$IMAGES_PROJECT_IRI",
                   |    "properties": {
                   |        "$IMAGES_ONTOLOGY_IRI#lastname": [{"richtext_value":{"utf8str":"Testname"}}],
                   |        "$IMAGES_ONTOLOGY_IRI#firstname": [{"richtext_value":{"utf8str":"Name"}}]
                   |    }
                   |}
                """.stripMargin

            Post("/v1/resources", HttpEntity(ContentTypes.`application/json`, params)) ~> addCredentials(BasicHttpCredentials(imagesUserEmail, password)) ~> resourcesPathV1 ~> check {
                assert(status == StatusCodes.OK, response.toString)
            }
        }

        "get a resource of type 'knora-base:Resource' with text with standoff" in {

            val expectedXML =
                """<?xml version="1.0" encoding="UTF-8"?>
                  |<text><p>Derselbe Holzschnitt wird auf Seite <a href="http://rdfh.ch/0803/c9824353ae06" class="salsah-link">c7r</a> der lateinischen Ausgabe des Narrenschiffs verwendet.</p></text>
                """.stripMargin

            Get("/v1/resources/http%3A%2F%2Frdfh.ch%2F0803%2F047db418ae06") ~> resourcesPathV1 ~> check {

                assert(status == StatusCodes.OK, response.toString)

                val text: JsValue = getValuesForProp(response, "http://www.knora.org/ontology/knora-base#hasComment")

                val xml: String = text match {
                    case vals: JsArray =>
                        vals.elements.head.asJsObject.fields("xml") match {
                            case JsString(xml: String) => xml
                            case _ => throw new InvalidApiJsonException("member 'xml' not given")
                        }
                    case _ =>
                        throw new InvalidApiJsonException("values is not an array")
                }

                // Compare the original XML with the regenerated XML.
                val xmlDiff: Diff = DiffBuilder.compare(Input.fromString(expectedXML)).withTest(Input.fromString(xml)).build()

                xmlDiff.hasDifferences should be(false)
            }
        }

        "get a resource of type 'anything:thing' with two text with standoff" in {

            val expectedXML1 =
                """<?xml version="1.0" encoding="UTF-8"?>
                  |<text>Na ja, die <a href="http://rdfh.ch/0001/a-thing" class="salsah-link">Dinge</a> sind OK.</text>
                """.stripMargin

            val expectedXML2 =
                """<?xml version="1.0" encoding="UTF-8"?>
                  |<text>Ich liebe die <a href="http://rdfh.ch/0001/a-thing" class="salsah-link">Dinge</a>, sie sind alles für mich.</text>
                """.stripMargin


            Get("/v1/resources/http%3A%2F%2Frdfh.ch%2F0001%2Fa-thing-with-text-values") ~> addCredentials(BasicHttpCredentials(anythingUserEmail, password)) ~> resourcesPathV1 ~> check {

                assert(status == StatusCodes.OK, response.toString)

                val text: JsValue = getValuesForProp(response, "http://www.knora.org/ontology/0001/anything#hasText")

                val textValues: Seq[JsValue] = text match {
                    case vals: JsArray =>
                        vals.elements
                    case _ =>
                        throw new InvalidApiJsonException("values is not an array")
                }

                val xmlStrings: Seq[String] = textValues.map {
                    textVal: JsValue =>
                        textVal.asJsObject.fields("xml") match {
                            case JsString(xml: String) => xml
                            case _ => throw new InvalidApiJsonException("member 'xml' not given")
                        }
                }

                assert(xmlStrings.length == 2)

                // determine the index of the first and the second expected text value
                val (dingeOk: Int, allesFuerMich: Int) = if (xmlStrings.head.contains("sind OK")) {

                    // expectedXML1 comes first, expectedXML2 comes second
                    (0, 1)

                } else {

                    // expectedXML1 comes second, expectedXML2 comes first
                    (1, 0)
                }

                // Compare the original XML with the regenerated XML.
                val xmlDiff1: Diff = DiffBuilder.compare(Input.fromString(expectedXML1)).withTest(Input.fromString(xmlStrings(dingeOk))).build()
                val xmlDiff2: Diff = DiffBuilder.compare(Input.fromString(expectedXML2)).withTest(Input.fromString(xmlStrings(allesFuerMich))).build()

                xmlDiff1.hasDifferences should be(false)
                xmlDiff2.hasDifferences should be(false)
            }
        }


        "perform a search for an anything:Thing matching 'thing'" in {

            checkSearchWithDifferentNumberOfProperties(search + filter)

        }

        "perform a search for an anything:Thing matching 'thing' with 2 numprops displayed" in {

            checkSearchWithDifferentNumberOfProperties(search + filter + "&numprops=2")

        }
/*
        "create a first resource of type anything:Thing" in {

            val params =
                s"""
                   |{
                   |    "restype_id": "http://www.knora.org/ontology/0001/anything#Thing",
                   |    "label": "A thing",
                   |    "project_id": "http://rdfh.ch/projects/0001",
                   |    "properties": {
                   |        "http://www.knora.org/ontology/0001/anything#hasText": [{"richtext_value":{"xml": ${xml1.toJson.compactPrint}, "mapping_id": "$mappingIri"}}],
                   |        "http://www.knora.org/ontology/0001/anything#hasInteger": [{"int_value":12345}],
                   |        "http://www.knora.org/ontology/0001/anything#hasDecimal": [{"decimal_value":5.6}],
                   |        "http://www.knora.org/ontology/0001/anything#hasUri": [{"uri_value":"http://dhlab.unibas.ch"}],
                   |        "http://www.knora.org/ontology/0001/anything#hasDate": [{"date_value":"JULIAN:1291-08-01:1291-08-01"}],
                   |        "http://www.knora.org/ontology/0001/anything#hasColor": [{"color_value":"#4169E1"}],
                   |        "http://www.knora.org/ontology/0001/anything#hasListItem": [{"hlist_value":"http://rdfh.ch/lists/0001/treeList10"}],
                   |        "http://www.knora.org/ontology/0001/anything#hasInterval": [{"interval_value": [1000000000000000.0000000000000001, 1000000000000000.0000000000000002]}],
                   |        "http://www.knora.org/ontology/0001/anything#hasBoolean": [{"boolean_value":true}]
                   |    }
                   |}
                """.stripMargin

            // TODO: these properties have been commented out in the thing test ontology because of compatibility with the GUI
            // "http://www.knora.org/ontology/0001/anything#hasGeoname": [{"geoname_value": "2661602"}]
            // "http://www.knora.org/ontology/0001/anything#hasGeometry": [{"geom_value":"{\"status\":\"active\",\"lineColor\":\"#ff3333\",\"lineWidth\":2,\"points\":[{\"x\":0.5516074450084602,\"y\":0.4444444444444444},{\"x\":0.2791878172588832,\"y\":0.5}],\"type\":\"rectangle\",\"original_index\":0}"}],

            Post("/v1/resources", HttpEntity(ContentTypes.`application/json`, params)) ~> addCredentials(BasicHttpCredentials(anythingUserEmail, password)) ~> resourcesPathV1 ~> check {
                assert(status == StatusCodes.OK, response.toString)

                val resId = getResIriFromJsonResponse(response)

                firstThingIri.set(resId)
            }
        }

        "get the created resource and check its standoff in the response" in {

            Get("/v1/resources/" + URLEncoder.encode(firstThingIri.get, "UTF-8")) ~> addCredentials(BasicHttpCredentials(anythingUserEmail, password)) ~> resourcesPathV1 ~> check {

                assert(status == StatusCodes.OK, response.toString)

                val text: JsValue = getValuesForProp(response, "http://www.knora.org/ontology/0001/anything#hasText")

                val xml: String = text match {
                    case vals: JsArray =>
                        vals.elements.head.asJsObject.fields("xml") match {
                            case JsString(xml: String) => xml
                            case _ => throw new InvalidApiJsonException("member 'xml' not given")
                        }
                    case _ =>
                        throw new InvalidApiJsonException("values is not an array")
                }

                // Compare the original XML with the regenerated XML.
                val xmlDiff: Diff = DiffBuilder.compare(Input.fromString(xml1)).withTest(Input.fromString(xml)).build()

                xmlDiff.hasDifferences should be(false)
            }
        }

        "create a new text value for the first thing resource" in {

            val newValueParams =
                s"""
                   |{
                   |    "project_id": "http://rdfh.ch/projects/0001",
                   |    "res_id": "${firstThingIri.get}",
                   |    "prop": "http://www.knora.org/ontology/0001/anything#hasText",
                   |    "richtext_value": {
                   |        "xml": ${xml2.toJson.compactPrint},
                   |        "mapping_id": "$mappingIri"
                   |    }
                   |}
                 """.stripMargin

            Post("/v1/values", HttpEntity(ContentTypes.`application/json`, newValueParams)) ~> addCredentials(BasicHttpCredentials(anythingUserEmail, password)) ~> valuesPathV1 ~> check {

                assert(status == StatusCodes.OK, response.toString)

                val xml = AkkaHttpUtils.httpResponseToJson(response).fields.get("value") match {
                    case Some(value: JsObject) => value.fields.get("xml") match {
                        case Some(JsString(xml: String)) => xml
                        case _ => throw new InvalidApiJsonException("member 'xml' not given")
                    }
                    case _ => throw new InvalidApiJsonException("member 'value' not given")
                }

                // Compare the original XML with the regenerated XML.
                val xmlDiff: Diff = DiffBuilder.compare(Input.fromString(xml2)).withTest(Input.fromString(xml)).build()

                xmlDiff.hasDifferences should be(false)

                val resId = getNewValueIriFromJsonResponse(response)

                firstTextValueIRI.set(resId)
            }
        }

        "change the created text value above for the first thing resource so it has a standoff link to incunabulaBookBiechlin" in {

            val xml =
                s"""<?xml version="1.0" encoding="UTF-8"?>
                   |<text>a <u>new</u> value with a standoff <a class="salsah-link" href="$incunabulaBookBiechlin">link</a></text>
                 """.stripMargin

            val newValueParams =
                s"""
                   |{
                   |    "project_id": "http://rdfh.ch/projects/0001",
                   |    "richtext_value": {
                   |        "xml": ${xml.toJson.compactPrint},
                   |        "mapping_id": "$mappingIri"
                   |    }
                   |}
                 """.stripMargin

            Put("/v1/values/" + URLEncoder.encode(firstTextValueIRI.get, "UTF-8"), HttpEntity(ContentTypes.`application/json`, newValueParams)) ~> addCredentials(BasicHttpCredentials(anythingUserEmail, password)) ~> valuesPathV1 ~> check {

                assert(status == StatusCodes.OK, response.toString)

                val resId = getNewValueIriFromJsonResponse(response)

                firstTextValueIRI.set(resId)
            }
        }

        "make sure that the first thing resource contains a direct standoff link to incunabulaBookBiechlin now" in {

            val sparqlQuery = getDirectLinksSPARQL(firstThingIri.get)

            Await.result(storeManager ? SparqlSelectRequest(sparqlQuery), 30.seconds) match {

                case response: SparqlSelectResponse =>

                    val ref: Boolean = response.results.bindings.exists {
                        row: VariableResultsRow =>
                            row.rowMap("referredResourceIRI") == incunabulaBookBiechlin
                    }

                    assert(ref, s"No direct link to '$incunabulaBookBiechlin' found")

                case _ => throw TriplestoreResponseException("Expected a SparqlSelectResponse")
            }
        }

        "check that the first thing resource's standoff link reification has the correct reference count" in {

            val sparqlQuery = getRefCountsSPARQL(firstThingIri.get)

            Await.result(storeManager ? SparqlSelectRequest(sparqlQuery), 30.seconds) match {

                case response: SparqlSelectResponse =>

                    val refCnt: Boolean = response.results.bindings.exists {
                        row: VariableResultsRow =>
                            row.rowMap("object") == incunabulaBookBiechlin &&
                                row.rowMap("refCnt").toInt == 1
                    }

                    assert(refCnt, s"Ref count for '$incunabulaBookBiechlin' should be 1")

                case _ => throw TriplestoreResponseException("Expected a SparqlSelectResponse")
            }
        }

        "create a second resource of type anything:Thing linking to the first thing via standoff" in {

            val xml =
                s"""<?xml version="1.0" encoding="UTF-8"?>
                   |<text>This text <a class="salsah-link" href="${firstThingIri.get}">links</a> to a thing</text>
                 """.stripMargin

            val params =
                s"""
                   |{
                   |    "restype_id": "http://www.knora.org/ontology/0001/anything#Thing",
                   |    "label": "A second thing",
                   |    "project_id": "http://rdfh.ch/projects/0001",
                   |    "properties": {
                   |        "http://www.knora.org/ontology/0001/anything#hasText": [{"richtext_value":{"xml":${xml.toJson.compactPrint},"mapping_id" :"$mappingIri"}}],
                   |        "http://www.knora.org/ontology/0001/anything#hasInteger": [{"int_value":12345}],
                   |        "http://www.knora.org/ontology/0001/anything#hasDecimal": [{"decimal_value":5.6}],
                   |        "http://www.knora.org/ontology/0001/anything#hasUri": [{"uri_value":"http://dhlab.unibas.ch"}],
                   |        "http://www.knora.org/ontology/0001/anything#hasDate": [{"date_value":"JULIAN:1291-08-01:1291-08-01"}],
                   |        "http://www.knora.org/ontology/0001/anything#hasColor": [{"color_value":"#4169E1"}],
                   |        "http://www.knora.org/ontology/0001/anything#hasListItem": [{"hlist_value":"http://rdfh.ch/lists/0001/treeList10"}],
                   |        "http://www.knora.org/ontology/0001/anything#hasInterval": [{"interval_value": [1000000000000000.0000000000000001, 1000000000000000.0000000000000002]}]
                   |    }
                   |}
                 """.stripMargin

            Post("/v1/resources", HttpEntity(ContentTypes.`application/json`, params)) ~> addCredentials(BasicHttpCredentials(anythingUserEmail, password)) ~> resourcesPathV1 ~> check {

                assert(status == StatusCodes.OK, response.toString)

                val resId = getResIriFromJsonResponse(response)

                secondThingIri.set(resId)
            }
        }

        "get the second resource of type anything:Thing, containing the correct standoff link" in {

            Get("/v1/resources/" + URLEncoder.encode(secondThingIri.get, "UTF-8")) ~> addCredentials(BasicHttpCredentials(anythingUserEmail, password)) ~> resourcesPathV1 ~> check {
                assert(status == StatusCodes.OK, response.toString)

                val text: JsValue = getValuesForProp(response, "http://www.knora.org/ontology/0001/anything#hasText")

                val xmlString: String = text match {
                    case vals: JsArray =>
                        vals.elements.head.asJsObject.fields("xml") match {
                            case JsString(xml: String) => xml
                            case _ => throw new InvalidApiJsonException("member 'xml' not given")
                        }
                    case _ =>
                        throw new InvalidApiJsonException("values is not an array")
                }

                // make sure that the xml contains a link to "firstThingIri"
                val xml = XML.loadString(xmlString)

                val link: NodeSeq = xml \ "a"

                assert(link.nonEmpty)

                val target: Seq[Node] = link.head.attributes("href")

                assert(target.nonEmpty && target.head.text == firstThingIri.get)
            }
        }

        "get the first thing resource that is referred to by the second thing resource" in {

            Get("/v1/resources/" + URLEncoder.encode(firstThingIri.get, "UTF-8")) ~> addCredentials(BasicHttpCredentials(anythingUserEmail, password)) ~> resourcesPathV1 ~> check {

                assert(status == StatusCodes.OK, response.toString)

                // check if this resource is referred to by the second thing resource
                val incoming = AkkaHttpUtils.httpResponseToJson(response).fields.get("incoming") match {
                    case Some(incomingRefs: JsArray) => incomingRefs
                    case None => throw InvalidApiJsonException(s"The response does not contain a field called 'incoming'")
                    case other => throw InvalidApiJsonException(s"The response does not contain a res_id of type JsObject, but $other")
                }

                val firstElement = incoming.elements.headOption match {
                    case Some(incomingRef: JsObject) => incomingRef
                    case None => throw NotFoundException("Field 'incoming' is empty, but one incoming reference is expected")
                    case other => throw InvalidApiJsonException("First element in 'incoming' is not a JsObject")
                }

                firstElement.fields.get("ext_res_id") match {
                    case Some(extResObj: JsObject) =>
                        // get the Iri of the referring resource
                        val idJsString = extResObj.fields.getOrElse("id", throw InvalidApiJsonException("No member 'id' given"))

                        // get the Iri of the property pointing to this resource
                        val propIriJsString = extResObj.fields.getOrElse("pid", throw InvalidApiJsonException("No member 'pid' given"))

                        idJsString match {
                            case JsString(id) =>
                                assert(id == secondThingIri.get, "This resource should be referred to by the second thing resource")
                            case other => throw InvalidApiJsonException("Id is not a JsString")
                        }

                        propIriJsString match {
                            case JsString(pid) =>
                                assert(pid == OntologyConstants.KnoraBase.HasStandoffLinkTo, s"This resource should be referred to by ${OntologyConstants.KnoraBase.HasStandoffLinkTo}")
                            case other => throw InvalidApiJsonException("pid is not a JsString")
                        }


                    case None => throw InvalidApiJsonException("Element in 'incoming' does not have a member 'ext_res_id'")
                    case other => throw InvalidApiJsonException("Element in 'incoming' is not a JsObject")
                }
            }
        }

        "not create a resource of type thing with an invalid standoff tag name" in {

            // use a tag name that is not defined in the standard mapping ("trong" instead of "strong")
            val xml =
                """<?xml version="1.0" encoding="UTF-8"?>
                  |<text>This <trong>text</trong></text>
                """.stripMargin

            val params =
                s"""
                   |{
                   |    "restype_id": "http://www.knora.org/ontology/0001/anything#Thing",
                   |    "label": "A second thing",
                   |    "project_id": "http://rdfh.ch/projects/0001",
                   |    "properties": {
                   |        "http://www.knora.org/ontology/0001/anything#hasText": [{"richtext_value":{"xml":${xml.toJson.compactPrint}, "mapping_id": "$mappingIri"}}],
                   |        "http://www.knora.org/ontology/0001/anything#hasInteger": [{"int_value":12345}],
                   |        "http://www.knora.org/ontology/0001/anything#hasDecimal": [{"decimal_value":5.6}],
                   |        "http://www.knora.org/ontology/0001/anything#hasUri": [{"uri_value":"http://dhlab.unibas.ch"}],
                   |        "http://www.knora.org/ontology/0001/anything#hasDate": [{"date_value":"JULIAN:1291-08-01:1291-08-01"}],
                   |        "http://www.knora.org/ontology/0001/anything#hasColor": [{"color_value":"#4169E1"}],
                   |        "http://www.knora.org/ontology/0001/anything#hasListItem": [{"hlist_value":"http://rdfh.ch/lists/0001/treeList10"}],
                   |        "http://www.knora.org/ontology/0001/anything#hasInterval": [{"interval_value": [1000000000000000.0000000000000001, 1000000000000000.0000000000000002]}]
                   |    }
                   |}
                 """.stripMargin

            Post("/v1/resources", HttpEntity(ContentTypes.`application/json`, params)) ~> addCredentials(BasicHttpCredentials(anythingUserEmail, password)) ~> resourcesPathV1 ~> check {

                // the route should reject the request because `trong` is not a tag name supported by the standard mapping
                assert(status == StatusCodes.BadRequest, response.toString)
            }
        }

        "not create a resource of type thing submitting a wrong standoff link" in {

            val xml =
                s"""<?xml version="1.0" encoding="UTF-8"?>
                   |<text><u><strong>This</strong></u> <u>text</u> <a class="salsah-link" href="$incunabulaBookQuadra">links</a> to <a class="salsah-link" href="http://rdfh.ch/0803/9935159f">two</a> things</text>
                 """.stripMargin

            val params =
                s"""
                   |{
                   |    "restype_id": "http://www.knora.org/ontology/0001/anything#Thing",
                   |    "label": "A second thing",
                   |    "project_id": "http://rdfh.ch/projects/0001",
                   |    "properties": {
                   |        "http://www.knora.org/ontology/0001/anything#hasText": [{"richtext_value":{"xml":${xml.toJson.compactPrint},"mapping_id": "$mappingIri"}}],
                   |        "http://www.knora.org/ontology/0001/anything#hasInteger": [{"int_value":12345}],
                   |        "http://www.knora.org/ontology/0001/anything#hasDecimal": [{"decimal_value":5.6}],
                   |        "http://www.knora.org/ontology/0001/anything#hasUri": [{"uri_value":"http://dhlab.unibas.ch"}],
                   |        "http://www.knora.org/ontology/0001/anything#hasDate": [{"date_value":"JULIAN:1291-08-01:1291-08-01"}],
                   |        "http://www.knora.org/ontology/0001/anything#hasColor": [{"color_value":"#4169E1"}],
                   |        "http://www.knora.org/ontology/0001/anything#hasListItem": [{"hlist_value":"http://rdfh.ch/lists/0001/treeList10"}],
                   |        "http://www.knora.org/ontology/0001/anything#hasInterval": [{"interval_value": [1000000000000000.0000000000000001, 1000000000000000.0000000000000002]}]
                   |    }
                   |}
                   |
                 """.stripMargin

            Post("/v1/resources", HttpEntity(ContentTypes.`application/json`, params)) ~> addCredentials(BasicHttpCredentials(anythingUserEmail, password)) ~> resourcesPathV1 ~> check {

                //println(response)

                // the route should reject the request because an IRI is wrong (formally valid though)
                assert(status == StatusCodes.NotFound, response.toString)
            }
        }


        "create a third resource of type thing with two standoff links to the same resource and a standoff link to another one" in {

            val firstXML =
                s"""<?xml version="1.0" encoding="UTF-8"?>
                   |<text><u><strong>This</strong></u> <u>text</u> <a class="salsah-link" href="$incunabulaBookQuadra">links</a> to a thing</text>
                 """.stripMargin

            val secondXML =
                s"""<?xml version="1.0" encoding="UTF-8"?>
                   |<text><u><strong>This</strong></u> <u>text</u> <a class="salsah-link" href="$incunabulaBookBiechlin">links</a> to the same thing <a class="salsah-link" href="$incunabulaBookBiechlin">twice</a> and to another <a class="salsah-link" href="$incunabulaBookQuadra">thing</a></text>
                 """.stripMargin

            val params =
                s"""
                   |{
                   |    "restype_id": "http://www.knora.org/ontology/0001/anything#Thing",
                   |    "label": "A second thing",
                   |    "project_id": "http://rdfh.ch/projects/0001",
                   |    "properties": {
                   |        "http://www.knora.org/ontology/0001/anything#hasText": [{"richtext_value":{"xml":${firstXML.toJson.compactPrint},"mapping_id": "$mappingIri"}}, {"richtext_value":{"xml":${secondXML.toJson.compactPrint},"mapping_id": "$mappingIri"}}],
                   |        "http://www.knora.org/ontology/0001/anything#hasInteger": [{"int_value":12345}],
                   |        "http://www.knora.org/ontology/0001/anything#hasDecimal": [{"decimal_value":5.6}],
                   |        "http://www.knora.org/ontology/0001/anything#hasUri": [{"uri_value":"http://dhlab.unibas.ch"}],
                   |        "http://www.knora.org/ontology/0001/anything#hasDate": [{"date_value":"JULIAN:1291-08-01:1291-08-01"}],
                   |        "http://www.knora.org/ontology/0001/anything#hasColor": [{"color_value":"#4169E1"}],
                   |        "http://www.knora.org/ontology/0001/anything#hasListItem": [{"hlist_value":"http://rdfh.ch/lists/0001/treeList10"}],
                   |        "http://www.knora.org/ontology/0001/anything#hasInterval": [{"interval_value": [1000000000000000.0000000000000001, 1000000000000000.0000000000000002]}]
                   |    }
                   |}
                 """.stripMargin

            Post("/v1/resources", HttpEntity(ContentTypes.`application/json`, params)) ~> addCredentials(BasicHttpCredentials(anythingUserEmail, password)) ~> resourcesPathV1 ~> check {

                assert(status == StatusCodes.OK, response.toString)

                val resId = getResIriFromJsonResponse(response)

                thirdThingIri.set(resId)
            }
        }

        "check that the third thing resource has two direct standoff links" in {

            val sparqlQuery = getDirectLinksSPARQL(thirdThingIri.get)

            Await.result(storeManager ? SparqlSelectRequest(sparqlQuery), 30.seconds) match {

                case response: SparqlSelectResponse =>

                    val ref1: Boolean = response.results.bindings.exists {
                        row: VariableResultsRow =>
                            row.rowMap("referredResourceIRI") == incunabulaBookQuadra
                    }

                    val ref2: Boolean = response.results.bindings.exists {
                        row: VariableResultsRow =>
                            row.rowMap("referredResourceIRI") == incunabulaBookBiechlin
                    }

                    assert(ref1, s"No direct link to '$incunabulaBookQuadra' found")

                    assert(ref2, s"No direct link to '$incunabulaBookBiechlin' found")

                case _ => throw TriplestoreResponseException("Expected a SparqlSelectResponse")
            }
        }

        "check that the third thing resource's standoff link reifications have the correct reference counts" in {

            val sparqlQuery = getRefCountsSPARQL(thirdThingIri.get)

            Await.result(storeManager ? SparqlSelectRequest(sparqlQuery), 30.seconds) match {

                case response: SparqlSelectResponse =>

                    val refCnt1: Boolean = response.results.bindings.exists {
                        row: VariableResultsRow =>
                            row.rowMap("object") == incunabulaBookQuadra &&
                                row.rowMap("refCnt").toInt == 2
                    }

                    val refCnt2: Boolean = response.results.bindings.exists {
                        row: VariableResultsRow =>
                            row.rowMap("object") == incunabulaBookBiechlin &&
                                row.rowMap("refCnt").toInt == 1
                    }

                    assert(refCnt1, s"Ref count for '$incunabulaBookQuadra' should be 2")

                    assert(refCnt2, s"Ref count for '$incunabulaBookBiechlin' should be 1")

                case _ => throw TriplestoreResponseException("Expected a SparqlSelectResponse")
            }
        }

        "mark a resource as deleted" in {

            Delete("/v1/resources/http%3A%2F%2Frdfh.ch%2F0803%2F9d626dc76c03?deleteComment=deleted%20for%20testing") ~> addCredentials(BasicHttpCredentials(incunabulaUserEmail2, password)) ~> resourcesPathV1 ~> check {
                assert(status == StatusCodes.OK, response.toString)
            }
        }


        "create a fourth resource of type anything:Thing with a hyperlink in standoff" in {

            val xml =
                """<?xml version="1.0" encoding="UTF-8"?>
                  |<text>This text links to <a href="http://www.google.ch">Google</a>.</text>
                """.stripMargin

            val params =
                s"""
                   |{
                   |    "restype_id": "http://www.knora.org/ontology/0001/anything#Thing",
                   |    "label": "A second thing",
                   |    "project_id": "http://rdfh.ch/projects/0001",
                   |    "properties": {
                   |        "http://www.knora.org/ontology/0001/anything#hasText": [{"richtext_value":{"xml":${xml.toJson.compactPrint},"mapping_id":"$mappingIri"}}],
                   |        "http://www.knora.org/ontology/0001/anything#hasInteger": [{"int_value":12345}],
                   |        "http://www.knora.org/ontology/0001/anything#hasDecimal": [{"decimal_value":5.6}],
                   |        "http://www.knora.org/ontology/0001/anything#hasUri": [{"uri_value":"http://dhlab.unibas.ch"}],
                   |        "http://www.knora.org/ontology/0001/anything#hasDate": [{"date_value":"JULIAN:1291-08-01:1291-08-01"}],
                   |        "http://www.knora.org/ontology/0001/anything#hasColor": [{"color_value":"#4169E1"}],
                   |        "http://www.knora.org/ontology/0001/anything#hasListItem": [{"hlist_value":"http://rdfh.ch/lists/0001/treeList10"}],
                   |        "http://www.knora.org/ontology/0001/anything#hasInterval": [{"interval_value": [1000000000000000.0000000000000001, 1000000000000000.0000000000000002]}]
                   |    }
                   |}
                 """.stripMargin

            Post("/v1/resources", HttpEntity(ContentTypes.`application/json`, params)) ~> addCredentials(BasicHttpCredentials(anythingUserEmail, password)) ~> resourcesPathV1 ~> check {

                assert(status == StatusCodes.OK, response.toString)

                val resId = getResIriFromJsonResponse(response)

                fourthThingIri.set(resId)
            }
        }

        "get the fourth resource of type anything:Thing, containing the hyperlink in standoff" in {

            Get("/v1/resources/" + URLEncoder.encode(fourthThingIri.get, "UTF-8")) ~> addCredentials(BasicHttpCredentials(anythingUserEmail, password)) ~> resourcesPathV1 ~> check {
                assert(status == StatusCodes.OK, response.toString)

                val text: JsValue = getValuesForProp(response, "http://www.knora.org/ontology/0001/anything#hasText")

                val xmlString: String = text match {
                    case vals: JsArray =>
                        vals.elements.head.asJsObject.fields("xml") match {
                            case JsString(xml: String) => xml
                            case _ => throw new InvalidApiJsonException("member 'xml' not given")
                        }
                    case _ =>
                        throw new InvalidApiJsonException("values is not an array")
                }

                // make sure that the xml contains a link to http://www.google.ch
                val xml = XML.loadString(xmlString)

                val link: NodeSeq = xml \ "a"

                assert(link.nonEmpty)

                val target: Seq[Node] = link.head.attributes("href")

                assert(target.nonEmpty && target.head.text == "http://www.google.ch")
            }
        }


        "create a fifth resource of type anything:Thing with various standoff markup including internal links and hyperlinks" in {

            // xml3 contains a link to google.ch and to incunabulaBookBiechlin

            val params =
                s"""
                   |{
                   |    "restype_id": "http://www.knora.org/ontology/0001/anything#Thing",
                   |    "label": "A second thing",
                   |    "project_id": "http://rdfh.ch/projects/0001",
                   |    "properties": {
                   |        "http://www.knora.org/ontology/0001/anything#hasText": [{"richtext_value":{"xml":${xml3.toJson.compactPrint}, "mapping_id": "$mappingIri"}}],
                   |        "http://www.knora.org/ontology/0001/anything#hasInteger": [{"int_value":12345}],
                   |        "http://www.knora.org/ontology/0001/anything#hasDecimal": [{"decimal_value":5.6}],
                   |        "http://www.knora.org/ontology/0001/anything#hasUri": [{"uri_value":"http://dhlab.unibas.ch"}],
                   |        "http://www.knora.org/ontology/0001/anything#hasDate": [{"date_value":"JULIAN:1291-08-01:1291-08-01"}],
                   |        "http://www.knora.org/ontology/0001/anything#hasColor": [{"color_value":"#4169E1"}],
                   |        "http://www.knora.org/ontology/0001/anything#hasListItem": [{"hlist_value":"http://rdfh.ch/lists/0001/treeList10"}],
                   |        "http://www.knora.org/ontology/0001/anything#hasInterval": [{"interval_value": [1000000000000000.0000000000000001, 1000000000000000.0000000000000002]}]
                   |    }
                   |}
                 """.stripMargin

            Post("/v1/resources", HttpEntity(ContentTypes.`application/json`, params)) ~> addCredentials(BasicHttpCredentials(anythingUserEmail, password)) ~> resourcesPathV1 ~> check {

                assert(status == StatusCodes.OK, response.toString)

                val resId = getResIriFromJsonResponse(response)

                fifthThingIri.set(resId)
            }
        }

        "get the fifth resource of type anything:Thing, containing various standoff markup" in {

            Get("/v1/resources/" + URLEncoder.encode(fifthThingIri.get, "UTF-8")) ~> addCredentials(BasicHttpCredentials(anythingUserEmail, password)) ~> resourcesPathV1 ~> check {
                assert(status == StatusCodes.OK, response.toString)

                val text: JsValue = getValuesForProp(response, "http://www.knora.org/ontology/0001/anything#hasText")

                val xmlString: String = text match {
                    case vals: JsArray =>
                        vals.elements.head.asJsObject.fields("xml") match {
                            case JsString(xml: String) => xml
                            case _ => throw new InvalidApiJsonException("member 'xml' not given")
                        }
                    case _ =>
                        throw new InvalidApiJsonException("values is not an array")
                }

                // make sure that the correct standoff links and references
                // xml3 contains a link to google.ch and to incunabulaBookBiechlin

                val xml = XML.loadString(xmlString)

                val links: NodeSeq = xml \ "a"

                // there should be two links
                assert(links.length == 2)

                assert(links.head.attributes.asAttrMap.keySet.size == 1) // The URL has no class attribute
                val linkToGoogle: Seq[Node] = links.head.attributes("href")

                assert(linkToGoogle.nonEmpty && linkToGoogle.head.text == "http://www.google.ch")

                assert(links(1).attributes.asAttrMap("class") == "salsah-link") // The link to a resource IRI has class="salsah-link"
                val linkKnoraResource: Seq[Node] = links(1).attributes("href")

                assert(linkKnoraResource.nonEmpty && linkKnoraResource.head.text == incunabulaBookBiechlin)

                // Compare the original XML with the regenerated XML.
                val xmlDiff: Diff = DiffBuilder.compare(Input.fromString(xmlString)).withTest(Input.fromString(xml3)).build()

                xmlDiff.hasDifferences should be(false)
            }
        }

        "create a sixth resource of type anything:Thing with internal links to two different resources" in {

            // xml4 contains a link to google.ch, to incunabulaBookBiechlin and to incunabulaBookQuadra

            val params =
                s"""
                   |{
                   |    "restype_id": "http://www.knora.org/ontology/0001/anything#Thing",
                   |    "label": "A second thing",
                   |    "project_id": "http://rdfh.ch/projects/0001",
                   |    "properties": {
                   |        "http://www.knora.org/ontology/0001/anything#hasText": [{"richtext_value":{"xml": ${xml4.toJson.compactPrint},"mapping_id": "$mappingIri"}}],
                   |        "http://www.knora.org/ontology/0001/anything#hasInteger": [{"int_value":12345}],
                   |        "http://www.knora.org/ontology/0001/anything#hasDecimal": [{"decimal_value":5.6}],
                   |        "http://www.knora.org/ontology/0001/anything#hasUri": [{"uri_value":"http://dhlab.unibas.ch"}],
                   |        "http://www.knora.org/ontology/0001/anything#hasDate": [{"date_value":"JULIAN:1291-08-01:1291-08-01"}],
                   |        "http://www.knora.org/ontology/0001/anything#hasColor": [{"color_value":"#4169E1"}],
                   |        "http://www.knora.org/ontology/0001/anything#hasListItem": [{"hlist_value":"http://rdfh.ch/lists/0001/treeList10"}],
                   |        "http://www.knora.org/ontology/0001/anything#hasInterval": [{"interval_value": [1000000000000000.0000000000000001, 1000000000000000.0000000000000002]}]
                   |    }
                   |}
                 """.stripMargin

            Post("/v1/resources", HttpEntity(ContentTypes.`application/json`, params)) ~> addCredentials(BasicHttpCredentials(anythingUserEmail, password)) ~> resourcesPathV1 ~> check {

                assert(status == StatusCodes.OK, response.toString)

                val resId = getResIriFromJsonResponse(response)

                sixthThingIri.set(resId)
            }
        }

        "get the sixth resource of type anything:Thing with internal links to two different resources" in {

            Get("/v1/resources/" + URLEncoder.encode(sixthThingIri.get, "UTF-8")) ~> addCredentials(BasicHttpCredentials(anythingUserEmail, password)) ~> resourcesPathV1 ~> check {
                assert(status == StatusCodes.OK, response.toString)


                val text: JsValue = getValuesForProp(response, "http://www.knora.org/ontology/0001/anything#hasText")

                val xmlString: String = text match {
                    case vals: JsArray =>
                        vals.elements.head.asJsObject.fields("xml") match {
                            case JsString(xml: String) => xml
                            case _ => throw new InvalidApiJsonException("member 'xml' not given")
                        }
                    case _ =>
                        throw new InvalidApiJsonException("values is not an array")
                }

                // make sure that the correct standoff links and references
                // xml4 contains a link to google.ch, to incunabulaBookBiechlin and to incunabulaBookQuadra
                val xml = XML.loadString(xmlString)

                val links: NodeSeq = xml \ "a"

                // there should be three links
                assert(links.length == 3)

                val linkToGoogle: Seq[Node] = links.head.attributes("href")

                assert(linkToGoogle.nonEmpty && linkToGoogle.head.text == "http://www.google.ch")

                val linkKnoraResource: Seq[Node] = links(1).attributes("href")

                assert(linkKnoraResource.nonEmpty && linkKnoraResource.head.text == incunabulaBookBiechlin)

                val linkKnoraResource2: Seq[Node] = links(2).attributes("href")

                assert(linkKnoraResource2.nonEmpty && linkKnoraResource2.head.text == incunabulaBookQuadra)

                // Compare the original XML with the regenerated XML.
                val xmlDiff: Diff = DiffBuilder.compare(Input.fromString(xmlString)).withTest(Input.fromString(xml4)).build()

                xmlDiff.hasDifferences should be(false)
            }
        }

        "change a resource's label" in {

            val newLabel = "my new label"

            val params =
                s"""
                   |{
                   |    "label": "$newLabel"
                   |}
                 """.stripMargin

            Put("/v1/resources/label/" + URLEncoder.encode("http://rdfh.ch/0803/c5058f3a", "UTF-8"), HttpEntity(ContentTypes.`application/json`, params)) ~> addCredentials(BasicHttpCredentials(incunabulaUserEmail, password)) ~> resourcesPathV1 ~> check {
                assert(status == StatusCodes.OK, response.toString)

                val label = AkkaHttpUtils.httpResponseToJson(response).fields.get("label") match {
                    case Some(JsString(str)) => str
                    case None => throw InvalidApiJsonException(s"The response does not contain a field called 'label'")
                    case other => throw InvalidApiJsonException(s"The response does not contain a label of type JsString, but $other")
                }

                assert(label == newLabel, "label has not been updated correctly")
            }
        }

        "create a resource of type anything:Thing with a link (containing a comment) to another resource" in {

            val params =
                s"""
                   |{
                   |    "restype_id": "http://www.knora.org/ontology/0001/anything#Thing",
                   |    "label": "A thing with a link value that has a comment",
                   |    "project_id": "http://rdfh.ch/projects/0001",
                   |    "properties": {
                   |        "http://www.knora.org/ontology/0001/anything#hasText": [{"richtext_value": {"utf8str": "simple text"}}],
                   |        "http://www.knora.org/ontology/0001/anything#hasOtherThing": [{"link_value":"${sixthThingIri.get}", "comment":"$notTheMostBoringComment"}]
                   |    }
                   }
                """.stripMargin

            Post("/v1/resources", HttpEntity(ContentTypes.`application/json`, params)) ~> addCredentials(BasicHttpCredentials(anythingUserEmail, password)) ~> resourcesPathV1 ~> check {
                assert(status == StatusCodes.OK, response.toString)

                val resId = getResIriFromJsonResponse(response)

                seventhThingIri.set(resId)
            }
        }

        "get the created resource and check the comment on the link value" in {

            Get("/v1/resources/" + URLEncoder.encode(seventhThingIri.get, "UTF-8")) ~> addCredentials(BasicHttpCredentials(anythingUserEmail, password)) ~> resourcesPathV1 ~> check {

                assert(status == StatusCodes.OK, response.toString)

                val targetResourceIri: String = getValuesForProp(response, "http://www.knora.org/ontology/0001/anything#hasOtherThing") match {
                    case vals: JsArray =>
                        vals.elements.head.asInstanceOf[JsString].value
                    case _ =>
                        throw new InvalidApiJsonException("values is not an array")
                }

                assert(targetResourceIri == sixthThingIri.get)

                val linkValueComment: String = getCommentsForProp(response, "http://www.knora.org/ontology/0001/anything#hasOtherThing") match {
                    case vals: JsArray =>
                        vals.elements.head.asInstanceOf[JsString].value
                    case _ =>
                        throw new InvalidApiJsonException("comments is not an array")
                }

                assert(linkValueComment == notTheMostBoringComment)
            }
        }

        "add a simple TextValue to the seventh resource" in {

            val newValueParams =
                s"""
                   |{
                   |    "project_id": "http://rdfh.ch/projects/0001",
                   |    "res_id": "${seventhThingIri.get}",
                   |    "prop": "http://www.knora.org/ontology/0001/anything#hasText",
                   |    "richtext_value": {
                   |        "utf8str": "another simple text"
                   |    }
                   |}
                 """.stripMargin

            Post("/v1/values", HttpEntity(ContentTypes.`application/json`, newValueParams)) ~> addCredentials(BasicHttpCredentials(anythingUserEmail, password)) ~> valuesPathV1 ~> check {

                assert(status == StatusCodes.OK, response.toString)

                val utf8str = AkkaHttpUtils.httpResponseToJson(response).fields.get("value") match {
                    case Some(value: JsObject) => value.fields.get("utf8str") match {
                        case Some(JsString(xml: String)) => xml
                        case _ => throw new InvalidApiJsonException("member 'utf8str' not given")
                    }
                    case _ => throw new InvalidApiJsonException("member 'value' not given")
                }

                assert(utf8str == "another simple text")
            }
        }

        "create eighth resource of type anything:Thing with the date of the murder of Caesar" in {

            val params =
                s"""
                   |{
                   |    "restype_id": "http://www.knora.org/ontology/0001/anything#Thing",
                   |    "label": "A thing with a BCE date of the murder of Caesar",
                   |    "project_id": "http://rdfh.ch/projects/0001",
                   |    "properties": {
                   |        "http://www.knora.org/ontology/0001/anything#hasDate": [{"date_value": "JULIAN:44-03-15 BCE"}]
                   |    }
                   }
                """.stripMargin

            Post("/v1/resources", HttpEntity(ContentTypes.`application/json`, params)) ~> addCredentials(BasicHttpCredentials(anythingUserEmail, password)) ~> resourcesPathV1 ~> check {
                assert(status == StatusCodes.OK, response.toString)

                val resId = getResIriFromJsonResponse(response)

                eighthThingIri.set(resId)
            }
        }

        "get the eighth resource and check its date" in {

            Get("/v1/resources/" + URLEncoder.encode(eighthThingIri.get, "UTF-8")) ~> addCredentials(BasicHttpCredentials(anythingUserEmail, password)) ~> resourcesPathV1 ~> check {

                assert(status == StatusCodes.OK, response.toString)

                val dateObj: JsObject = getValuesForProp(response, "http://www.knora.org/ontology/0001/anything#hasDate") match {
                    case vals: JsArray =>
                        vals.elements.head.asInstanceOf[JsObject]
                    case _ =>
                        throw new InvalidApiJsonException("values is not an array")
                }

                // expected result:
                // {"dateval1":"0044-03-15","calendar":"JULIAN","era1":"BCE","dateval2":"0044-03-15","era2":"BCE"}

                dateObj.fields.get("dateval1") match {
                    case Some(JsString(dateval1)) => assert(dateval1 == "0044-03-15")

                    case None => throw InvalidApiJsonException("No member 'dateval1' given for date value")

                    case _ => throw InvalidApiJsonException("'dateval1' is not a JsString")

                }

                dateObj.fields.get("era1") match {
                    case Some(JsString(era1)) => assert(era1 == "BCE")

                    case None => throw InvalidApiJsonException("No member 'era1' given for date value")

                    case _ => throw InvalidApiJsonException("'era1' is not a JsString")

                }

                dateObj.fields.get("dateval2") match {
                    case Some(JsString(dateval1)) => assert(dateval1 == "0044-03-15")

                    case None => throw InvalidApiJsonException("No member 'dateval1' given for date value")

                    case _ => throw InvalidApiJsonException("'dateval1' is not a JsString")

                }

                dateObj.fields.get("era2") match {
                    case Some(JsString(era2)) => assert(era2 == "BCE")

                    case None => throw InvalidApiJsonException("No member 'era2' given for date value")

                    case _ => throw InvalidApiJsonException("'era2' is not a JsString")

                }

            }

        }

        "create resources from an XML import" in {
            val xmlImport =
                s"""<?xml version="1.0" encoding="UTF-8"?>
                   |<knoraXmlImport:resources xmlns="http://api.knora.org/ontology/0801/biblio/xml-import/v1#"
                   |    xmlns:xsi="http://www.w3.org/2001/XMLSchema-instance"
                   |    xsi:schemaLocation="http://api.knora.org/ontology/0801/biblio/xml-import/v1# p0801-biblio.xsd"
                   |    xmlns:p0801-biblio="http://api.knora.org/ontology/0801/biblio/xml-import/v1#"
                   |    xmlns:p0801-beol="http://api.knora.org/ontology/0801/beol/xml-import/v1#"
                   |    xmlns:knoraXmlImport="http://api.knora.org/ontology/knoraXmlImport/v1#">
                   |    <p0801-beol:person id="abel">
                   |        <knoraXmlImport:label>Niels Henrik Abel</knoraXmlImport:label>
                   |        <p0801-beol:hasFamilyName knoraType="richtext_value">Abel</p0801-beol:hasFamilyName>
                   |        <p0801-beol:hasGivenName knoraType="richtext_value">Niels Henrik</p0801-beol:hasGivenName>
                   |        <p0801-beol:personHasTitle knoraType="richtext_value" lang="en">Sir</p0801-beol:personHasTitle>
                   |    </p0801-beol:person>
                   |    <p0801-beol:person id="holmes">
                   |        <knoraXmlImport:label>Sherlock Holmes</knoraXmlImport:label>
                   |        <p0801-beol:hasFamilyName knoraType="richtext_value">Holmes</p0801-beol:hasFamilyName>
                   |        <p0801-beol:hasGivenName knoraType="richtext_value">Sherlock</p0801-beol:hasGivenName>
                   |    </p0801-beol:person>
                   |    <p0801-biblio:Journal id="math_intelligencer">
                   |        <knoraXmlImport:label>Math Intelligencer</knoraXmlImport:label>
                   |        <p0801-biblio:hasName knoraType="richtext_value">Math Intelligencer</p0801-biblio:hasName>
                   |    </p0801-biblio:Journal>
                   |    <p0801-biblio:JournalArticle id="strings_in_the_16th_and_17th_centuries">
                   |        <knoraXmlImport:label>Strings in the 16th and 17th Centuries</knoraXmlImport:label>
                   |        <p0801-biblio:p0801-beol__comment knoraType="richtext_value" mapping_id="$mappingIri">
                   |            <text xmlns="">The most <strong>interesting</strong> article in <a class="salsah-link" href="ref:math_intelligencer">Math Intelligencer</a>.</text>
                   |        </p0801-biblio:p0801-beol__comment>
                   |        <p0801-biblio:endPage knoraType="richtext_value">73</p0801-biblio:endPage>
                   |        <p0801-biblio:isPartOfJournal>
                   |            <p0801-biblio:Journal knoraType="link_value" target="math_intelligencer" linkType="ref"/>
                   |        </p0801-biblio:isPartOfJournal>
                   |        <p0801-biblio:journalVolume knoraType="richtext_value">27</p0801-biblio:journalVolume>
                   |        <p0801-biblio:publicationHasAuthor>
                   |            <p0801-beol:person knoraType="link_value" linkType="ref" target="abel"/>
                   |        </p0801-biblio:publicationHasAuthor>
                   |        <p0801-biblio:publicationHasAuthor>
                   |            <p0801-beol:person knoraType="link_value" linkType="ref" target="holmes"/>
                   |        </p0801-biblio:publicationHasAuthor>
                   |        <p0801-biblio:publicationHasDate knoraType="date_value">GREGORIAN:500 BC:400 BC</p0801-biblio:publicationHasDate>
                   |        <p0801-biblio:publicationHasTitle knoraType="richtext_value">Strings in the 16th and 17th Centuries</p0801-biblio:publicationHasTitle>
                   |        <p0801-biblio:publicationHasTitle knoraType="richtext_value">An alternate title</p0801-biblio:publicationHasTitle>
                   |        <p0801-biblio:startPage knoraType="richtext_value">48</p0801-biblio:startPage>
                   |    </p0801-biblio:JournalArticle>
                   |</knoraXmlImport:resources>""".stripMargin

            val projectIri = URLEncoder.encode("http://rdfh.ch/projects/yTerZGyxjZVqFMNNKXCDPF", "UTF-8")

            Post(s"/v1/resources/xmlimport/$projectIri", HttpEntity(ContentType(MediaTypes.`application/xml`, HttpCharsets.`UTF-8`), xmlImport)) ~> addCredentials(BasicHttpCredentials(beolUserEmail, password)) ~> resourcesPathV1 ~> check {
                val responseStr: String = responseAs[String]
                assert(status == StatusCodes.OK, responseStr)
                responseStr should include("createdResources")

                val responseJson: JsObject = AkkaHttpUtils.httpResponseToJson(response)
                val createdResources: Seq[JsValue] = responseJson.fields("createdResources").asInstanceOf[JsArray].elements
                abelAuthorIri.set(createdResources.head.asJsObject.fields("resourceIri").asInstanceOf[JsString].value)
                mathIntelligencerIri.set(createdResources(2).asJsObject.fields("resourceIri").asInstanceOf[JsString].value)
            }
        }

        "reject XML import data that fails schema validation" in {
            val xmlImport =
                s"""<?xml version="1.0" encoding="UTF-8"?>
                   |<knoraXmlImport:resources xmlns="http://api.knora.org/ontology/0801/biblio/xml-import/v1#"
                   |    xmlns:xsi="http://www.w3.org/2001/XMLSchema-instance"
                   |    xsi:schemaLocation="http://api.knora.org/ontology/0801/biblio/xml-import/v1# p0801-biblio.xsd"
                   |    xmlns:p0801-biblio="http://api.knora.org/ontology/0801/biblio/xml-import/v1#"
                   |    xmlns:p0801-beol="http://api.knora.org/ontology/0801/beol/xml-import/v1#"
                   |    xmlns:knoraXmlImport="http://api.knora.org/ontology/knoraXmlImport/v1#">
                   |    <p0801-beol:person id="abel">
                   |        <knoraXmlImport:label>Niels Henrik Abel</knoraXmlImport:label>
                   |        <p0801-beol:hasFamilyName knoraType="richtext_value">Abel</p0801-beol:hasFamilyName>
                   |        <p0801-beol:hasGivenName knoraType="richtext_value">Niels Henrik</p0801-beol:hasGivenName>
                   |    </p0801-beol:person>
                   |    <p0801-beol:person id="holmes">
                   |        <knoraXmlImport:label>Sherlock Holmes</knoraXmlImport:label>
                   |        <p0801-beol:hasFamilyName knoraType="richtext_value">Holmes</p0801-beol:hasFamilyName>
                   |        <p0801-beol:hasGivenName knoraType="richtext_value">Sherlock</p0801-beol:hasGivenName>
                   |    </p0801-beol:person>
                   |    <p0801-biblio:Journal id="math_intelligencer">
                   |        <knoraXmlImport:label>Math Intelligencer</knoraXmlImport:label>
                   |        <p0801-biblio:hasName knoraType="richtext_value">Math Intelligencer</p0801-biblio:hasName>
                   |    </p0801-biblio:Journal>
                   |    <p0801-biblio:JournalArticle id="strings_in_the_16th_and_17th_centuries">
                   |        <knoraXmlImport:label>Strings in the 16th and 17th Centuries</knoraXmlImport:label>
                   |        <p0801-biblio:p0801-beol__comment knoraType="richtext_value" mapping_id="$mappingIri">
                   |            <text xmlns="">The most <strong>interesting</strong> article in <a class="salsah-link" href="ref:math_intelligencer">Math Intelligencer</a>.</text>
                   |        </p0801-biblio:p0801-beol__comment>
                   |        <p0801-biblio:endPage knoraType="richtext_value">73</p0801-biblio:endPage>
                   |        <p0801-biblio:isPartOfJournal>
                   |            <p0801-biblio:Journal knoraType="link_value" target="math_intelligencer" linkType="ref"/>
                   |        </p0801-biblio:isPartOfJournal>
                   |        <p0801-biblio:journalVolume knoraType="richtext_value">27</p0801-biblio:journalVolume>
                   |        <p0801-biblio:publicationHasAuthor>
                   |            <p0801-beol:person knoraType="link_value" linkType="ref" target="abel"/>
                   |        </p0801-biblio:publicationHasAuthor>
                   |        <p0801-biblio:publicationHasAuthor>
                   |            <p0801-beol:person knoraType="link_value" linkType="ref" target="holmes"/>
                   |        </p0801-biblio:publicationHasAuthor>
                   |        <p0801-biblio:publicationHasDate knoraType="date_value">GREGORIAN:19foo76</p0801-biblio:publicationHasDate>
                   |        <p0801-biblio:publicationHasTitle knoraType="richtext_value" lang="en">Strings in the 16th and 17th Centuries</p0801-biblio:publicationHasTitle>
                   |        <p0801-biblio:publicationHasTitle knoraType="richtext_value">An alternate title</p0801-biblio:publicationHasTitle>
                   |        <p0801-biblio:startPage knoraType="richtext_value">48</p0801-biblio:startPage>
                   |    </p0801-biblio:JournalArticle>
                   |</knoraXmlImport:resources>""".stripMargin

            val projectIri = URLEncoder.encode("http://rdfh.ch/projects/yTerZGyxjZVqFMNNKXCDPF", "UTF-8")

            Post(s"/v1/resources/xmlimport/$projectIri", HttpEntity(ContentType(MediaTypes.`application/xml`, HttpCharsets.`UTF-8`), xmlImport)) ~> addCredentials(BasicHttpCredentials(beolUserEmail, password)) ~> resourcesPathV1 ~> check {
                assert(status == StatusCodes.BadRequest, response.toString)
                val responseStr = responseAs[String]
                responseStr should include("org.xml.sax.SAXParseException")
                responseStr should include("cvc-pattern-valid")
            }
        }

        "refer to existing resources in an XML import" in {
            val xmlImport =
                s"""<?xml version="1.0" encoding="UTF-8"?>
                   |<knoraXmlImport:resources xmlns="http://api.knora.org/ontology/0801/biblio/xml-import/v1#"
                   |    xmlns:xsi="http://www.w3.org/2001/XMLSchema-instance"
                   |    xsi:schemaLocation="http://api.knora.org/ontology/0801/biblio/xml-import/v1# p0801-biblio.xsd"
                   |    xmlns:p0801-biblio="http://api.knora.org/ontology/0801/biblio/xml-import/v1#"
                   |    xmlns:p0801-beol="http://api.knora.org/ontology/0801/beol/xml-import/v1#"
                   |    xmlns:knoraXmlImport="http://api.knora.org/ontology/knoraXmlImport/v1#">
                   |    <p0801-biblio:JournalArticle id="strings_in_the_18th_century">
                   |        <knoraXmlImport:label>Strings in the 18th Century</knoraXmlImport:label>
                   |        <p0801-biblio:p0801-beol__comment knoraType="richtext_value" mapping_id="$mappingIri">
                   |            <text xmlns="">The most <strong>boring</strong> article in <a class="salsah-link" href="${mathIntelligencerIri.get}">Math Intelligencer</a>.</text>
                   |        </p0801-biblio:p0801-beol__comment>
                   |        <p0801-biblio:endPage knoraType="richtext_value">76</p0801-biblio:endPage>
                   |        <p0801-biblio:isPartOfJournal>
                   |            <p0801-biblio:Journal knoraType="link_value" linkType="iri" target="${mathIntelligencerIri.get}"/>
                   |        </p0801-biblio:isPartOfJournal>
                   |        <p0801-biblio:journalVolume knoraType="richtext_value">27</p0801-biblio:journalVolume>
                   |        <p0801-biblio:publicationHasAuthor>
                   |            <p0801-beol:person knoraType="link_value" linkType="iri" target="${abelAuthorIri.get}"/>
                   |        </p0801-biblio:publicationHasAuthor>
                   |        <p0801-biblio:publicationHasDate knoraType="date_value">GREGORIAN:1977</p0801-biblio:publicationHasDate>
                   |        <p0801-biblio:publicationHasTitle knoraType="richtext_value">Strings in the 18th Century</p0801-biblio:publicationHasTitle>
                   |        <p0801-biblio:startPage knoraType="richtext_value">52</p0801-biblio:startPage>
                   |    </p0801-biblio:JournalArticle>
                   |</knoraXmlImport:resources>""".stripMargin

            val projectIri = URLEncoder.encode("http://rdfh.ch/projects/yTerZGyxjZVqFMNNKXCDPF", "UTF-8")

            Post(s"/v1/resources/xmlimport/$projectIri", HttpEntity(ContentType(MediaTypes.`application/xml`, HttpCharsets.`UTF-8`), xmlImport)) ~> addCredentials(BasicHttpCredentials(beolUserEmail, password)) ~> resourcesPathV1 ~> check {
                val responseStr = responseAs[String]
                assert(status == StatusCodes.OK, responseStr)
                responseStr should include("createdResources")
            }
        }

        "create an anything:Thing with all data types from an XML import" in {
            val xmlImport =
                s"""<?xml version="1.0" encoding="UTF-8"?>
                   |<knoraXmlImport:resources xmlns="http://api.knora.org/ontology/0001/anything/xml-import/v1#"
                   |    xmlns:xsi="http://www.w3.org/2001/XMLSchema-instance"
                   |    xsi:schemaLocation="http://api.knora.org/ontology/0001/anything/xml-import/v1# p0001-anything.xsd"
                   |    xmlns:p0001-anything="http://api.knora.org/ontology/0001/anything/xml-import/v1#"
                   |    xmlns:knoraXmlImport="http://api.knora.org/ontology/knoraXmlImport/v1#">
                   |    <p0001-anything:Thing id="test_thing">
                   |        <knoraXmlImport:label>These are a few of my favorite things</knoraXmlImport:label>
                   |        <p0001-anything:hasBoolean knoraType="boolean_value">true</p0001-anything:hasBoolean>
                   |        <p0001-anything:hasColor knoraType="color_value">#4169E1</p0001-anything:hasColor>
                   |        <p0001-anything:hasDate knoraType="date_value">JULIAN:1291-08-01:1291-08-01</p0001-anything:hasDate>
                   |        <p0001-anything:hasDecimal knoraType="decimal_value">5.6</p0001-anything:hasDecimal>
                   |        <p0001-anything:hasInteger knoraType="int_value">12345</p0001-anything:hasInteger>
                   |        <p0001-anything:hasInterval knoraType="interval_value">1000000000000000.0000000000000001,1000000000000000.0000000000000002</p0001-anything:hasInterval>
                   |        <p0001-anything:hasListItem knoraType="hlist_value">http://rdfh.ch/lists/0001/treeList10</p0001-anything:hasListItem>
                   |        <p0001-anything:hasOtherThing>
                   |            <p0001-anything:Thing knoraType="link_value" linkType="iri" target="${sixthThingIri.get}"/>
                   |        </p0001-anything:hasOtherThing>
                   |        <p0001-anything:hasText knoraType="richtext_value">This is a test.</p0001-anything:hasText>
                   |        <p0001-anything:hasUri knoraType="uri_value">http://dhlab.unibas.ch</p0001-anything:hasUri>
                   |    </p0001-anything:Thing>
                   |</knoraXmlImport:resources>""".stripMargin

            val projectIri = URLEncoder.encode("http://rdfh.ch/projects/0001", "UTF-8")

            Post(s"/v1/resources/xmlimport/$projectIri", HttpEntity(ContentType(MediaTypes.`application/xml`, HttpCharsets.`UTF-8`), xmlImport)) ~> addCredentials(BasicHttpCredentials(anythingAdminEmail, password)) ~> resourcesPathV1 ~> check {
                val responseStr = responseAs[String]
                assert(status == StatusCodes.OK, responseStr)
                responseStr should include("createdResources")
            }
        }

        "not create an anything:Thing in the incunabula project in a bulk import" in {
            val xmlImport =
                s"""<?xml version="1.0" encoding="UTF-8"?>
                   |<knoraXmlImport:resources xmlns="http://api.knora.org/ontology/0001/anything/xml-import/v1#"
                   |    xmlns:xsi="http://www.w3.org/2001/XMLSchema-instance"
                   |    xsi:schemaLocation="http://api.knora.org/ontology/0001/anything/xml-import/v1# p0001-anything.xsd"
                   |    xmlns:p0001-anything="http://api.knora.org/ontology/0001/anything/xml-import/v1#"
                   |    xmlns:knoraXmlImport="http://api.knora.org/ontology/knoraXmlImport/v1#">
                   |    <p0001-anything:Thing id="test_thing">
                   |        <knoraXmlImport:label>These are a few of my favorite things</knoraXmlImport:label>
                   |        <p0001-anything:hasText knoraType="richtext_value">This is a test.</p0001-anything:hasText>
                   |    </p0001-anything:Thing>
                   |</knoraXmlImport:resources>""".stripMargin

            val projectIri = URLEncoder.encode("http://rdfh.ch/projects/0803", "UTF-8")

            Post(s"/v1/resources/xmlimport/$projectIri", HttpEntity(ContentType(MediaTypes.`application/xml`, HttpCharsets.`UTF-8`), xmlImport)) ~> addCredentials(BasicHttpCredentials(incunabulaUserEmail, password)) ~> resourcesPathV1 ~> check {
                assert(status == StatusCodes.BadRequest, response.toString)
                val responseStr = responseAs[String]
                responseStr should include("not shared")
            }
        }

        "not create a resource in a shared ontologies project in a bulk import" in {
            val xmlImport =
                s"""<?xml version="1.0" encoding="UTF-8"?>
                   |<knoraXmlImport:resources xmlns="http://api.knora.org/ontology/shared/example-box/xml-import/v1#"
                   |    xmlns:xsi="http://www.w3.org/2001/XMLSchema-instance"
                   |    xsi:schemaLocation="http://api.knora.org/ontology/shared/example-box/xml-import/v1# p0000-example-box.xsd"
                   |    xmlns:p0000-example-box="http://api.knora.org/ontology/shared/example-box/xml-import/v1#"
                   |    xmlns:knoraXmlImport="http://api.knora.org/ontology/knoraXmlImport/v1#">
                   |    <p0000-example-box:Box id="test_box">
                   |        <knoraXmlImport:label>test box</knoraXmlImport:label>
                   |        <p0000-example-box:hasName knoraType="richtext_value">This is a test.</p0000-example-box:hasName>
                   |    </p0000-example-box:Box>
                   |</knoraXmlImport:resources>""".stripMargin

            val projectIri = URLEncoder.encode("http://www.knora.org/ontology/knora-admin#DefaultSharedOntologiesProject", "UTF-8")

            Post(s"/v1/resources/xmlimport/$projectIri", HttpEntity(ContentType(MediaTypes.`application/xml`, HttpCharsets.`UTF-8`), xmlImport)) ~> addCredentials(BasicHttpCredentials(superUserEmail, password)) ~> resourcesPathV1 ~> check {
                assert(status == StatusCodes.BadRequest, response.toString)
                val responseStr = responseAs[String]
                responseStr should include("Resources cannot be created in project")
            }
        }

        "create a resource in the incunabula project using a class from the default shared ontologies project" in {
            val xmlImport =
                s"""<?xml version="1.0" encoding="UTF-8"?>
                   |<knoraXmlImport:resources xmlns="http://api.knora.org/ontology/shared/example-box/xml-import/v1#"
                   |    xmlns:xsi="http://www.w3.org/2001/XMLSchema-instance"
                   |    xsi:schemaLocation="http://api.knora.org/ontology/shared/example-box/xml-import/v1# p0000-example-box.xsd"
                   |    xmlns:p0000-example-box="http://api.knora.org/ontology/shared/example-box/xml-import/v1#"
                   |    xmlns:knoraXmlImport="http://api.knora.org/ontology/knoraXmlImport/v1#">
                   |    <p0000-example-box:Box id="test_box">
                   |        <knoraXmlImport:label>test box</knoraXmlImport:label>
                   |        <p0000-example-box:hasName knoraType="richtext_value">This is a test.</p0000-example-box:hasName>
                   |    </p0000-example-box:Box>
                   |</knoraXmlImport:resources>""".stripMargin

            val projectIri = URLEncoder.encode("http://rdfh.ch/projects/0803", "UTF-8")

            Post(s"/v1/resources/xmlimport/$projectIri", HttpEntity(ContentType(MediaTypes.`application/xml`, HttpCharsets.`UTF-8`), xmlImport)) ~> addCredentials(BasicHttpCredentials(incunabulaUserEmail, password)) ~> resourcesPathV1 ~> check {
                val responseStr = responseAs[String]
                assert(status == StatusCodes.OK, responseStr)
                responseStr should include("createdResources")
            }
        }

        "use a knora-base property directly in a bulk import" in {
            val xmlImport =
                s"""<?xml version="1.0" encoding="UTF-8"?>
                   |<knoraXmlImport:resources xmlns="http://api.knora.org/ontology/0001/anything/xml-import/v1#"
                   |    xmlns:xsi="http://www.w3.org/2001/XMLSchema-instance"
                   |    xsi:schemaLocation="http://api.knora.org/ontology/0001/anything/xml-import/v1# p0001-anything.xsd"
                   |    xmlns:p0001-anything="http://api.knora.org/ontology/0001/anything/xml-import/v1#"
                   |    xmlns:knoraXmlImport="http://api.knora.org/ontology/knoraXmlImport/v1#">
                   |    <p0001-anything:ThingWithSeqnum id="thing_with_seqnum">
                   |        <knoraXmlImport:label>Thing with seqnum</knoraXmlImport:label>
                   |        <p0001-anything:knoraXmlImport__seqnum knoraType="int_value">3</p0001-anything:knoraXmlImport__seqnum>
                   |    </p0001-anything:ThingWithSeqnum>
                   |</knoraXmlImport:resources>""".stripMargin

            val projectIri = URLEncoder.encode("http://rdfh.ch/projects/0001", "UTF-8")

            Post(s"/v1/resources/xmlimport/$projectIri", HttpEntity(ContentType(MediaTypes.`application/xml`, HttpCharsets.`UTF-8`), xmlImport)) ~> addCredentials(BasicHttpCredentials(anythingAdminEmail, password)) ~> resourcesPathV1 ~> check {
                val responseStr = responseAs[String]
                assert(status == StatusCodes.OK, responseStr)
                responseStr should include("createdResources")
            }
        }

        "serve a Zip file containing XML schemas for validating an XML import" in {
            val ontologyIri = URLEncoder.encode("http://www.knora.org/ontology/0801/biblio", "UTF-8")

            Get(s"/v1/resources/xmlimportschemas/$ontologyIri") ~> addCredentials(BasicHttpCredentials(beolUserEmail, password)) ~> resourcesPathV1 ~> check {
                val responseBodyFuture: Future[Array[Byte]] = response.entity.toStrict(5.seconds).map(_.data.toArray)
                val responseBytes: Array[Byte] = Await.result(responseBodyFuture, 5.seconds)
                val zippedFilenames = collection.mutable.Set.empty[String]

                for (zipInputStream <- managed(new ZipInputStream(new ByteArrayInputStream(responseBytes)))) {
                    var zipEntry: ZipEntry = null

                    while ( {
                        zipEntry = zipInputStream.getNextEntry
                        zipEntry != null
                    }) {
                        zippedFilenames.add(zipEntry.getName)
                    }
                }

                assert(zippedFilenames == Set("p0801-beol.xsd", "p0801-biblio.xsd", "knoraXmlImport.xsd"))
            }
        }

        "consider inherited cardinalities when generating XML schemas for referenced ontologies in an XML import" in {
            val ontologyIri = URLEncoder.encode("http://www.knora.org/ontology/0001/something", "UTF-8")

            Get(s"/v1/resources/xmlimportschemas/$ontologyIri") ~> addCredentials(BasicHttpCredentials(beolUserEmail, password)) ~> resourcesPathV1 ~> check {
                val responseBodyFuture: Future[Array[Byte]] = response.entity.toStrict(5.seconds).map(_.data.toArray)
                val responseBytes: Array[Byte] = Await.result(responseBodyFuture, 5.seconds)
                val zippedFilenames = collection.mutable.Set.empty[String]

                for (zipInputStream <- managed(new ZipInputStream(new ByteArrayInputStream(responseBytes)))) {
                    var zipEntry: ZipEntry = null

                    while ( {
                        zipEntry = zipInputStream.getNextEntry
                        zipEntry != null
                    }) {
                        zippedFilenames.add(zipEntry.getName)
                    }
                }

                assert(zippedFilenames == Set("p0001-something.xsd", "knoraXmlImport.xsd", "p0001-anything.xsd"))
            }
        }

        "follow rdfs:subClassOf when generating XML schemas for referenced ontologies in an XML import" in {
            val ontologyIri = URLEncoder.encode("http://www.knora.org/ontology/0001/empty-thing", "UTF-8")

            Get(s"/v1/resources/xmlimportschemas/$ontologyIri") ~> addCredentials(BasicHttpCredentials(beolUserEmail, password)) ~> resourcesPathV1 ~> check {
                val responseBodyFuture: Future[Array[Byte]] = response.entity.toStrict(5.seconds).map(_.data.toArray)
                val responseBytes: Array[Byte] = Await.result(responseBodyFuture, 5.seconds)
                val zippedFilenames = collection.mutable.Set.empty[String]

                for (zipInputStream <- managed(new ZipInputStream(new ByteArrayInputStream(responseBytes)))) {
                    var zipEntry: ZipEntry = null

                    while ( {
                        zipEntry = zipInputStream.getNextEntry
                        zipEntry != null
                    }) {
                        zippedFilenames.add(zipEntry.getName)
                    }
                }

                assert(zippedFilenames == Set("p0001-empty-thing.xsd", "knoraXmlImport.xsd", "p0001-anything.xsd"))
            }
        }

        "create 10,000 anything:Thing resources with random contents" in {
            def maybeAppendValue(random: Random, xmlStringBuilder: StringBuilder, value: String): Unit = {
                if (random.nextBoolean) {
                    xmlStringBuilder.append(value)
                }
            }

            val xmlStringBuilder = new StringBuilder
            val random = new Random

            xmlStringBuilder.append(
                """<?xml version="1.0" encoding="UTF-8"?>
                  |<knoraXmlImport:resources xmlns="http://api.knora.org/ontology/0001/anything/xml-import/v1#"
                  |    xmlns:xsi="http://www.w3.org/2001/XMLSchema-instance"
                  |    xsi:schemaLocation="http://api.knora.org/ontology/0001/anything/xml-import/v1# anything.xsd"
                  |    xmlns:p0001-anything="http://api.knora.org/ontology/0001/anything/xml-import/v1#"
                  |    xmlns:knoraXmlImport="http://api.knora.org/ontology/knoraXmlImport/v1#">
                  |
                """.stripMargin)

            for (i <- 1 to 10000) {
                xmlStringBuilder.append(
                    s"""
                       |<p0001-anything:Thing id="test_thing_$i">
                       |<knoraXmlImport:label>This is thing $i</knoraXmlImport:label>
                    """.stripMargin)

                maybeAppendValue(random = random,
                    xmlStringBuilder = xmlStringBuilder,
                    value =
                        """
                          |<p0001-anything:hasBoolean knoraType="boolean_value">true</p0001-anything:hasBoolean>
                        """.stripMargin)

                maybeAppendValue(random = random,
                    xmlStringBuilder = xmlStringBuilder,
                    value =
                        """
                          |<p0001-anything:hasColor knoraType="color_value">#4169E1</p0001-anything:hasColor>
                        """.stripMargin)

                maybeAppendValue(random = random,
                    xmlStringBuilder = xmlStringBuilder,
                    value =
                        """
                          |<p0001-anything:hasDate knoraType="date_value">JULIAN:1291-08-01:1291-08-01</p0001-anything:hasDate>
                        """.stripMargin)

                maybeAppendValue(random = random,
                    xmlStringBuilder = xmlStringBuilder,
                    value =
                        s"""
                           |<p0001-anything:hasDecimal knoraType="decimal_value">$i.$i</p0001-anything:hasDecimal>
                        """.stripMargin)

                maybeAppendValue(random = random,
                    xmlStringBuilder = xmlStringBuilder,
                    value =
                        s"""
                           |<p0001-anything:hasInteger knoraType="int_value">$i</p0001-anything:hasInteger>
                        """.stripMargin)

                maybeAppendValue(random = random,
                    xmlStringBuilder = xmlStringBuilder,
                    value =
                        """
                          |<p0001-anything:hasInterval knoraType="interval_value">1000000000000000.0000000000000001,1000000000000000.0000000000000002</p0001-anything:hasInterval>
                        """.stripMargin)

                maybeAppendValue(random = random,
                    xmlStringBuilder = xmlStringBuilder,
                    value =
                        """
                          |<p0001-anything:hasListItem knoraType="hlist_value">http://rdfh.ch/lists/0001/treeList10</p0001-anything:hasListItem>
                        """.stripMargin)

                maybeAppendValue(random = random,
                    xmlStringBuilder = xmlStringBuilder,
                    value =
                        s"""
                           |<p0001-anything:hasText knoraType="richtext_value">This is a test in thing $i.</p0001-anything:hasText>
                        """.stripMargin)

                maybeAppendValue(random = random,
                    xmlStringBuilder = xmlStringBuilder,
                    value =
                        """
                          |<p0001-anything:hasUri knoraType="uri_value">http://dhlab.unibas.ch</p0001-anything:hasUri>
                        """.stripMargin)

                xmlStringBuilder.append(
                    """
                      |</p0001-anything:Thing>
                    """.stripMargin)
            }

            xmlStringBuilder.append(
                """
                  |</knoraXmlImport:resources>
                """.stripMargin)

            val projectIri = URLEncoder.encode("http://rdfh.ch/projects/0001", "UTF-8")

            Post(s"/v1/resources/xmlimport/$projectIri", HttpEntity(ContentType(MediaTypes.`application/xml`, HttpCharsets.`UTF-8`), xmlStringBuilder.toString)) ~> addCredentials(BasicHttpCredentials(anythingAdminEmail, password)) ~> resourcesPathV1 ~> check {
                val responseStr = responseAs[String]
                assert(status == StatusCodes.OK, responseStr)
                responseStr should include("createdResources")
            }
        }

        "create a resource of type anything:Thing with textValue which has language" in {

            val params =
                s"""
                   |{
                   |    "restype_id": "http://www.knora.org/ontology/0001/anything#Thing",
                   |    "label": "Ein Ding auf deutsch",
                   |    "project_id": "http://rdfh.ch/projects/0001",
                   |    "properties": {
                   |      "http://www.knora.org/ontology/0001/anything#hasText": [{"richtext_value": {"utf8str": "Ein deutscher Text", "language": "de"}}]
                   |    }
                   }
                """.stripMargin

            Post("/v1/resources", HttpEntity(ContentTypes.`application/json`, params)) ~> addCredentials(BasicHttpCredentials(anythingUserEmail, password)) ~> resourcesPathV1 ~> check {
                assert(status == StatusCodes.OK, response.toString)

                val resId = getResIriFromJsonResponse(response)

                deutschesDingIri.set(resId)
            }
        }

        "get the deutschesDing Resource and check its textValue" in {

            Get("/v1/resources/" + URLEncoder.encode(deutschesDingIri.get, "UTF-8")) ~> addCredentials(BasicHttpCredentials(anythingUserEmail, password)) ~> resourcesPathV1 ~> check {

                assert(status == StatusCodes.OK, response.toString)

                val textObj: JsObject = getValuesForProp(response, "http://www.knora.org/ontology/0001/anything#hasText") match {
                    case vals: JsArray =>
                        vals.elements.head.asInstanceOf[JsObject]
                    case _ =>
                        throw new InvalidApiJsonException("values is not an array")
                }

                textObj.fields.get("utf8str") match {
                    case Some(JsString(textVal)) => assert(textVal == "Ein deutscher Text")

                    case _ => throw InvalidApiJsonException("'utf8str' is not a JsString")

                }

                textObj.fields.get("language") match {
                    case Some(JsString(lang)) => assert(lang == "de")

                    case _ => throw InvalidApiJsonException("'lang' is not a JsString")

                }


            }

        }

        "get the resource created by bulk import and check language of its textValue" in {

            Get("/v1/resources/" + URLEncoder.encode(abelAuthorIri.get, "UTF-8")) ~> addCredentials(BasicHttpCredentials(anythingUserEmail, password)) ~> resourcesPathV1 ~> check {

                assert(status == StatusCodes.OK, response.toString)

                val textObj: JsObject = getValuesForProp(response, "http://www.knora.org/ontology/0801/beol#personHasTitle") match {
                    case vals: JsArray =>
                        vals.elements.head.asInstanceOf[JsObject]
                    case _ =>
                        throw new InvalidApiJsonException("values is not an array")
                }

                textObj.fields.get("utf8str") match {
                    case Some(JsString(textVal)) => assert(textVal == "Sir")

                    case _ => throw InvalidApiJsonException("'utf8str' is not a JsString")

                }

                textObj.fields.get("language") match {
                    case Some(JsString(lang)) => assert(lang == "en")

                    case _ => throw InvalidApiJsonException("'lang' is not a JsString")

                }
            }

        }

        "create a resource of type anything:Thing with textValueWithStandoff which has language" in {

            val xml =
                """<?xml version="1.0" encoding="UTF-8"?>
                  |<text>This text links to <a href="http://www.google.ch">Google</a>.</text>
                """.stripMargin

            val params =
                s"""
                   |{
                   |    "restype_id": "http://www.knora.org/ontology/0001/anything#Thing",
                   |    "label": "A second thing",
                   |    "project_id": "http://rdfh.ch/projects/0001",
                   |    "properties": {
                   |        "http://www.knora.org/ontology/0001/anything#hasText": [{"richtext_value":{"xml":${xml.toJson.compactPrint},"mapping_id":"$mappingIri", "language": "en"}}]
                   |    }
                   |}
                 """.stripMargin


            Post("/v1/resources", HttpEntity(ContentTypes.`application/json`, params)) ~> addCredentials(BasicHttpCredentials(anythingUserEmail, password)) ~> resourcesPathV1 ~> check {
                assert(status == StatusCodes.OK, response.toString)

                val resId = getResIriFromJsonResponse(response)
                standoffLangDingIri.set(resId)
            }
        }

        "get the Resource with standoff and language and check its textValue" in {

            Get("/v1/resources/" + URLEncoder.encode(standoffLangDingIri.get, "UTF-8")) ~> addCredentials(BasicHttpCredentials(anythingUserEmail, password)) ~> resourcesPathV1 ~> check {

                assert(status == StatusCodes.OK, response.toString)

                val textObj: JsObject = getValuesForProp(response, "http://www.knora.org/ontology/0001/anything#hasText") match {
                    case vals: JsArray =>
                        vals.elements.head.asInstanceOf[JsObject]
                    case _ =>
                        throw new InvalidApiJsonException("values is not an array")
                }


                textObj.fields.get("language") match {
                    case Some(JsString(lang)) => assert(lang == "en")
                    case None => throw InvalidApiJsonException("'lang' is not specified but expected")
                    case _ => throw InvalidApiJsonException("'lang' is not a JsString")

                }


            }

        }

        "create a string value with chars encoded as entities but without markup in a bulk import" in {
            val xmlImport =
                s"""<?xml version="1.0" encoding="UTF-8"?>
                   |<knoraXmlImport:resources xmlns="http://api.knora.org/ontology/0001/anything/xml-import/v1#"
                   |    xmlns:xsi="http://www.w3.org/2001/XMLSchema-instance"
                   |    xsi:schemaLocation="http://api.knora.org/ontology/0001/anything/xml-import/v1# p0001-anything.xsd"
                   |    xmlns:p0001-anything="http://api.knora.org/ontology/0001/anything/xml-import/v1#"
                   |    xmlns:knoraXmlImport="http://api.knora.org/ontology/knoraXmlImport/v1#">
                   |    <p0001-anything:Thing id="thing_with_string">
                   |        <knoraXmlImport:label>Thing with string</knoraXmlImport:label>
                   |        <p0001-anything:hasText knoraType="richtext_value">test &amp; &apos; &gt; &lt; test</p0001-anything:hasText>
                   |    </p0001-anything:Thing>
                   |</knoraXmlImport:resources>""".stripMargin

            val projectIri = URLEncoder.encode("http://rdfh.ch/projects/0001", "UTF-8")

            Post(s"/v1/resources/xmlimport/$projectIri", HttpEntity(ContentType(MediaTypes.`application/xml`, HttpCharsets.`UTF-8`), xmlImport)) ~> addCredentials(BasicHttpCredentials(anythingAdminEmail, password)) ~> resourcesPathV1 ~> check {
                val responseStr = responseAs[String]

                assert(status == StatusCodes.OK, responseStr)
                responseStr should include("createdResources")

                val responseJson: JsObject = AkkaHttpUtils.httpResponseToJson(response)
                val createdResources: Seq[JsValue] = responseJson.fields("createdResources").asInstanceOf[JsArray].elements
                thingWithString.set(createdResources.head.asJsObject.fields("resourceIri").asInstanceOf[JsString].value)

            }
        }

        "get the resource created by bulk import and check for entities in string value" in {

            Get("/v1/resources/" + URLEncoder.encode(thingWithString.get, "UTF-8")) ~> addCredentials(BasicHttpCredentials(anythingUserEmail, password)) ~> resourcesPathV1 ~> check {

                assert(status == StatusCodes.OK, response.toString)

                val responseJson: JsObject = AkkaHttpUtils.httpResponseToJson(response)
                val stringVal = responseJson.fields("props")
                    .asInstanceOf[JsObject].fields("http://www.knora.org/ontology/0001/anything#hasText")
                    .asInstanceOf[JsObject].fields("values")
                    .asInstanceOf[JsArray].elements.head
                    .asInstanceOf[JsObject].fields("utf8str").asInstanceOf[JsString].value

                assert(!(stringVal contains "&amp;"))
                assert(stringVal contains "&")

                assert(!(stringVal contains "&lt;"))
                assert(stringVal contains "<")

                assert(!(stringVal contains "&gt;"))
                assert(stringVal contains ">")

                assert(!(stringVal contains "&apos;"))
                assert(stringVal contains "'")


            }
        }

        "create a string value with a newline in a bulk import" in {
            val xmlImport =
                s"""<?xml version="1.0" encoding="UTF-8"?>
                   |<knoraXmlImport:resources xmlns="http://api.knora.org/ontology/0001/anything/xml-import/v1#"
                   |    xmlns:xsi="http://www.w3.org/2001/XMLSchema-instance"
                   |    xsi:schemaLocation="http://api.knora.org/ontology/0001/anything/xml-import/v1# p0001-anything.xsd"
                   |    xmlns:p0001-anything="http://api.knora.org/ontology/0001/anything/xml-import/v1#"
                   |    xmlns:knoraXmlImport="http://api.knora.org/ontology/knoraXmlImport/v1#">
                   |    <p0001-anything:Thing id="thing_with_string">
                   |        <knoraXmlImport:label>Thing with string</knoraXmlImport:label>
                   |        <p0001-anything:hasText knoraType="richtext_value">test
                   |        test</p0001-anything:hasText>
                   |    </p0001-anything:Thing>
                   |</knoraXmlImport:resources>""".stripMargin

            val projectIri = URLEncoder.encode("http://rdfh.ch/projects/0001", "UTF-8")

            Post(s"/v1/resources/xmlimport/$projectIri", HttpEntity(ContentType(MediaTypes.`application/xml`, HttpCharsets.`UTF-8`), xmlImport)) ~> addCredentials(BasicHttpCredentials(anythingAdminEmail, password)) ~> resourcesPathV1 ~> check {
                val responseStr = responseAs[String]

                assert(status == StatusCodes.OK, responseStr)
                responseStr should include("createdResources")

                val responseJson: JsObject = AkkaHttpUtils.httpResponseToJson(response)
                val createdResources: Seq[JsValue] = responseJson.fields("createdResources").asInstanceOf[JsArray].elements
                thingWithString.set(createdResources.head.asJsObject.fields("resourceIri").asInstanceOf[JsString].value)

            }
        }

        "get the resource created by bulk import and check for the newline in the string value" in {

            Get("/v1/resources/" + URLEncoder.encode(thingWithString.get, "UTF-8")) ~> addCredentials(BasicHttpCredentials(anythingUserEmail, password)) ~> resourcesPathV1 ~> check {

                assert(status == StatusCodes.OK, response.toString)

                val responseJson: JsObject = AkkaHttpUtils.httpResponseToJson(response)

                val stringVal = responseJson.fields("props")
                    .asInstanceOf[JsObject].fields("http://www.knora.org/ontology/0001/anything#hasText")
                    .asInstanceOf[JsObject].fields("values")
                    .asInstanceOf[JsArray].elements.head
                    .asInstanceOf[JsObject].fields("utf8str").asInstanceOf[JsString].value

                assert(!(stringVal contains "\\n"))
                assert(stringVal contains "\n")

            }
        }

        "create a resource whose label ends in a double quote" in {
            val xmlImport =
                s"""<?xml version="1.0" encoding="UTF-8"?>
                   |<knoraXmlImport:resources xmlns="http://api.knora.org/ontology/0001/anything/xml-import/v1#"
                   |    xmlns:xsi="http://www.w3.org/2001/XMLSchema-instance"
                   |    xsi:schemaLocation="http://api.knora.org/ontology/0001/anything/xml-import/v1# p0001-anything.xsd"
                   |    xmlns:p0001-anything="http://api.knora.org/ontology/0001/anything/xml-import/v1#"
                   |    xmlns:knoraXmlImport="http://api.knora.org/ontology/knoraXmlImport/v1#">
                   |    <p0001-anything:Thing id="thing_with_string">
                   |        <knoraXmlImport:label>Thing with "label"</knoraXmlImport:label>
                   |    </p0001-anything:Thing>
                   |</knoraXmlImport:resources>""".stripMargin

            val projectIri = URLEncoder.encode("http://rdfh.ch/projects/0001", "UTF-8")

            Post(s"/v1/resources/xmlimport/$projectIri", HttpEntity(ContentType(MediaTypes.`application/xml`, HttpCharsets.`UTF-8`), xmlImport)) ~> addCredentials(BasicHttpCredentials(anythingAdminEmail, password)) ~> resourcesPathV1 ~> check {
                val responseStr = responseAs[String]

                assert(status == StatusCodes.OK, responseStr)
                responseStr should include("createdResources")

                val responseJson: JsObject = AkkaHttpUtils.httpResponseToJson(response)
                val createdResources: Seq[JsValue] = responseJson.fields("createdResources").asInstanceOf[JsArray].elements
                thingWithString.set(createdResources.head.asJsObject.fields("resourceIri").asInstanceOf[JsString].value)

            }
        }

        "create a resource with a custom creation date in a bulk import" in {
            val creationDateStr = "2019-01-09T15:45:54.502951Z"

            val xmlImport =
                s"""<?xml version="1.0" encoding="UTF-8"?>
                   |<knoraXmlImport:resources xmlns="http://api.knora.org/ontology/0001/anything/xml-import/v1#"
                   |    xmlns:xsi="http://www.w3.org/2001/XMLSchema-instance"
                   |    xsi:schemaLocation="http://api.knora.org/ontology/0001/anything/xml-import/v1# p0001-anything.xsd"
                   |    xmlns:p0001-anything="http://api.knora.org/ontology/0001/anything/xml-import/v1#"
                   |    xmlns:knoraXmlImport="http://api.knora.org/ontology/knoraXmlImport/v1#">
                   |    <p0001-anything:Thing id="thing_with_creation_date" creationDate="$creationDateStr">
                   |        <knoraXmlImport:label>Thing with creation date</knoraXmlImport:label>
                   |        <p0001-anything:hasText knoraType="richtext_value">test</p0001-anything:hasText>
                   |    </p0001-anything:Thing>
                   |</knoraXmlImport:resources>""".stripMargin

            val projectIri = URLEncoder.encode("http://rdfh.ch/projects/0001", "UTF-8")

            Post(s"/v1/resources/xmlimport/$projectIri", HttpEntity(ContentType(MediaTypes.`application/xml`, HttpCharsets.`UTF-8`), xmlImport)) ~> addCredentials(BasicHttpCredentials(anythingAdminEmail, password)) ~> resourcesPathV1 ~> check {
                assert(status == StatusCodes.OK, response.toString)
                val responseStr = responseAs[String]
                responseStr should include("createdResources")
                val responseJson: JsObject = AkkaHttpUtils.httpResponseToJson(response)
                val createdResources: Seq[JsValue] = responseJson.fields("createdResources").asInstanceOf[JsArray].elements
                thingWithCreationDate.set(createdResources.head.asJsObject.fields("resourceIri").asInstanceOf[JsString].value)
            }

            Get("/v2/resourcespreview/" + URLEncoder.encode(thingWithCreationDate.get, "UTF-8")) ~> addCredentials(BasicHttpCredentials(anythingUserEmail, password)) ~> resourcesPathV2 ~> check {
                assert(status == StatusCodes.OK, response.toString)
                val responseStr = responseAs[String]
                responseStr should include(creationDateStr)
            }
        }

        "create a resource belonging to a class in a shared ontology that refers to a property in another shared ontology" in {
            val xmlImport =
                s"""<?xml version="1.0" encoding="UTF-8"?>
                   |  <knoraXmlImport:resources xmlns="http://api.knora.org/ontology/shared/example-ibox/xml-import/v1#"
                   |  xmlns:xsi="http://www.w3.org/2001/XMLSchema-instance"
                   |  xsi:schemaLocation="http://api.knora.org/ontology/004D/kuno-raeber/xml-import/v1#"
                   |  xmlns:p0000-example-box="http://api.knora.org/ontology/shared/example-box/xml-import/v1#"
                   |  xmlns:p0000-example-ibox="http://api.knora.org/ontology/shared/example-ibox/xml-import/v1#"
                   |  xmlns:knoraXmlImport="http://api.knora.org/ontology/knoraXmlImport/v1#">
                   |  <p0000-example-ibox:iBox id="test_box">
                   |    <knoraXmlImport:label>test box 2</knoraXmlImport:label>
                   |    <p0000-example-box__hasName knoraType="richtext_value">This is a test.</p0000-example-box__hasName>
                   |  </p0000-example-ibox:iBox>
                   |</knoraXmlImport:resources>
                 """.stripMargin

            val projectIri = URLEncoder.encode("http://rdfh.ch/projects/0001", "UTF-8")

            Post(s"/v1/resources/xmlimport/$projectIri", HttpEntity(ContentType(MediaTypes.`application/xml`, HttpCharsets.`UTF-8`), xmlImport)) ~> addCredentials(BasicHttpCredentials(anythingAdminEmail, password)) ~> resourcesPathV1 ~> check {
                assert(status == StatusCodes.OK, response.toString)
                val responseStr = responseAs[String]
                responseStr should include("createdResources")
            }

        }*/
    }

}<|MERGE_RESOLUTION|>--- conflicted
+++ resolved
@@ -260,13 +260,9 @@
             val resources = responseJson.fields("resources")
                 .asInstanceOf[JsArray].elements
 
-<<<<<<< HEAD
-            val expectedNumber = 4
-=======
             val labels: Set[String] = resources.map {
                 element => element.asJsObject.fields("value").asInstanceOf[JsArray].elements.head.asInstanceOf[JsString].value
             }.toSet
->>>>>>> f36c3fa6
 
             val expectedLabels = Set("Sierra", "Hotel", "Delta", "Victor", "testding")
 
