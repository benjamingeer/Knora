/*
 * Copyright © 2015 Lukas Rosenthaler, Benjamin Geer, Ivan Subotic,
 * Tobias Schweizer, André Kilchenmann, and André Fatton.
 *
 * This file is part of Knora.
 *
 * Knora is free software: you can redistribute it and/or modify
 * it under the terms of the GNU Affero General Public License as published
 * by the Free Software Foundation, either version 3 of the License, or
 * (at your option) any later version.
 *
 * Knora is distributed in the hope that it will be useful,
 * but WITHOUT ANY WARRANTY; without even the implied warranty of
 * MERCHANTABILITY or FITNESS FOR A PARTICULAR PURPOSE.  See the
 * GNU Affero General Public License for more details.
 *
 * You should have received a copy of the GNU Affero General Public
 * License along with Knora.  If not, see <http://www.gnu.org/licenses/>.
 */

package org.knora.webapi.e2e.v1

import java.net.URLEncoder

import akka.actor.{ActorSystem, Props}
import akka.pattern._
import akka.util.Timeout
import org.knora.webapi._
import org.knora.webapi.e2e.E2ESpec
import org.knora.webapi.messages.v1.responder.resourcemessages.PropsGetForRegionV1
import org.knora.webapi.messages.v1.responder.resourcemessages.ResourceV1JsonProtocol._
import org.knora.webapi.messages.v1.store.triplestoremessages._
import org.knora.webapi.responders._
import org.knora.webapi.responders.v1.ResponderManagerV1
import org.knora.webapi.routing.v1.{ResourcesRouteV1, ValuesRouteV1}
import org.knora.webapi.store._
import org.knora.webapi.util.{MutableTestIri, ScalaPrettyPrinter}
import spray.http.MediaTypes._
import spray.http.{HttpEntity, _}
import spray.json._

import scala.concurrent.Await
import scala.concurrent.duration._


/**
  * End-to-end test specification for the resources endpoint. This specification uses the Spray Testkit as documented
  * here: http://spray.io/documentation/1.2.2/spray-testkit/
  */
class ResourcesV1E2ESpec extends E2ESpec {

    override def testConfigSource =
        """
         # akka.loglevel = "DEBUG"
         # akka.stdout-loglevel = "DEBUG"
        """.stripMargin

    val responderManager = system.actorOf(Props(new ResponderManagerV1 with LiveActorMaker), name = RESPONDER_MANAGER_ACTOR_NAME)
    val storeManager = system.actorOf(Props(new StoreManager with LiveActorMaker), name = STORE_MANAGER_ACTOR_NAME)

<<<<<<< HEAD
    val resourcesPath = ResourcesRouteV1.rapierPath(system, settings, log)
    val valuesPath = ValuesRouteV1.rapierPath(system, settings, log)
=======
    val resourcesPath = ResourcesRouteV1.knoraApiPath(system, settings, log)
>>>>>>> 7153fbaa

    implicit val timeout: Timeout = 300.seconds

    implicit def default(implicit system: ActorSystem) = RouteTestTimeout(new DurationInt(15).second)

    val rdfDataObjects = List(
        RdfDataObject(path = "../knora-ontologies/knora-base.ttl", name = "http://www.knora.org/ontology/knora-base"),
        RdfDataObject(path = "../knora-ontologies/knora-dc.ttl", name = "http://www.knora.org/ontology/dc"),
        RdfDataObject(path = "../knora-ontologies/salsah-gui.ttl", name = "http://www.knora.org/ontology/salsah-gui"),
        RdfDataObject(path = "_test_data/ontologies/incunabula-onto.ttl", name = "http://www.knora.org/ontology/incunabula"),
        RdfDataObject(path = "_test_data/all_data/incunabula-data.ttl", name = "http://www.knora.org/data/incunabula"),
        RdfDataObject(path = "_test_data/ontologies/images-demo-onto.ttl", name = "http://www.knora.org/ontology/images"),
        RdfDataObject(path = "_test_data/demo_data/images-demo-data.ttl", name = "http://www.knora.org/data/images"),
        RdfDataObject(path = "_test_data/ontologies/anything-onto.ttl", name = "http://www.knora.org/ontology/anything"),
        RdfDataObject(path = "_test_data/all_data/anything-data.ttl", name = "http://www.knora.org/data/anything")
    )

    "Load test data" in {
        Await.result(storeManager ? ResetTriplestoreContent(rdfDataObjects), 300.seconds)
    }

    private val firstThingIri = new MutableTestIri
    private val firstTextValueIRI = new MutableTestIri
    private val secondThingIri = new MutableTestIri
    private val thirdThingIri = new MutableTestIri

    val incunabulaBookBiechlin = "http://data.knora.org/9935159f67" // incunabula book with title "Eyn biechlin ..."
    val incunabulaBookQuadra = "http://data.knora.org/861b5644b302" // incunabula book with title Quadragesimale


    /**
      * Gets the field `res_id` from a JSON response to resource creation.
      *
      * @param response the response sent back from the API.
      * @return the value of `res_id`.
      */
    private def getResIriFromJsonResponse(response: HttpResponse) = {

        JsonParser(response.entity.asString).asJsObject.fields.get("res_id") match {
            case Some(JsString(resourceId)) => resourceId
            case None => throw InvalidApiJsonException(s"The response does not contain a field called 'res_id'")
            case other => throw InvalidApiJsonException(s"The response does not contain a res_id of type JsString, but ${other}")
        }

    }

    /**
      * Gets the field `id` from a JSON response to value creation (new value).
      *
      * @param response the response sent back from the API.
      * @return the value of `res_id`.
      */
    private def getNewValueIriFromJsonResponse(response: HttpResponse) = {

        JsonParser(response.entity.asString).asJsObject.fields.get("id") match {
            case Some(JsString(resourceId)) => resourceId
            case None => throw InvalidApiJsonException(s"The response does not contain a field called 'res_id'")
            case other => throw InvalidApiJsonException(s"The response does not contain a res_id of type JsString, but ${other}")
        }

    }

    /**
      * Gets the given property's values from a reource full response.
      *
      * @param response the response to a resource full request.
      * @param prop the given property IRI.
      * @return the property0s values.
      */
    private def getValuesForProp(response: HttpResponse, prop: IRI): JsValue = {

        JsonParser(response.entity.asString).asJsObject.fields("props").asJsObject.fields(prop).asJsObject.fields("values")

    }

    /**
      * Creates a SPARQL query string to get the standoff links (direct links) for a given resource.
      *
      * @param resIri the resource whose standoff links are to be queried.
      * @return SPARQL query string.
      */
    private def getDirectLinksSPARQL(resIri: IRI): String = {

        s"""
          PREFIX knora-base: <http://www.knora.org/ontology/knora-base#>
          SELECT ?referredResourceIRI WHERE {
              BIND(IRI("$resIri") as ?resIRI)

              ?resIRI knora-base:hasStandoffLinkTo ?referredResourceIRI .

          }
        """

    }

    /**
      * Creates a SPARQL query to get the standoff links reifications to check for the target resource and the reference count.
      *
      * @param resIri the resource whose standoff reifications are to be queried.
      * @return SPARQL query string.
      */
    private def getRefCountsSPARQL(resIri: IRI): String = {

        s"""
           PREFIX rdf: <http://www.w3.org/1999/02/22-rdf-syntax-ns#>
           PREFIX knora-base: <http://www.knora.org/ontology/knora-base#>

           SELECT DISTINCT ?reificationIRI ?object ?refCnt where {
                BIND(IRI("$resIri") as ?resIRI)

                ?resIRI knora-base:hasStandoffLinkToValue ?reificationIRI .

                ?reificationIRI rdf:object ?object .

                ?reificationIRI knora-base:valueHasRefCount ?refCnt .

           }
        """

    }



    "The Resources Endpoint" should {
        "provide a HTML representation of the resource properties " in {
            /* Incunabula resources*/

            /* A Book without a preview image */
            Get("/v1/resources.html/http%3A%2F%2Fdata.knora.org%2Fc5058f3a?noresedit=true&reqtype=properties") ~> resourcesPath ~> check {
                //log.debug("==>> " + responseAs[String])
                assert(status === StatusCodes.OK)
                assert(responseAs[String] contains "Phyiscal description")
                assert(responseAs[String] contains "Location")
                assert(responseAs[String] contains "Publication location")
                assert(responseAs[String] contains "URI")
                assert(responseAs[String] contains "Title")
                assert(responseAs[String] contains "Datum der Herausgabe")
                assert(responseAs[String] contains "Citation/reference")
                assert(responseAs[String] contains "Publisher")
            }

            /* A Page with a preview image */
            Get("/v1/resources.html/http%3A%2F%2Fdata.knora.org%2Fde6c38ce3401?noresedit=true&reqtype=properties") ~> resourcesPath ~> check {
                //log.debug("==>> " + responseAs[String])
                assert(status === StatusCodes.OK)
                assert(responseAs[String] contains "preview")
                assert(responseAs[String] contains "Ursprünglicher Dateiname")
                assert(responseAs[String] contains "Page identifier")
            }
        }

        "get the regions of a page when doing a context query with resinfo set to true" in {

            Get("/v1/resources/http%3A%2F%2Fdata.knora.org%2F9d626dc76c03?resinfo=true&reqtype=context") ~> resourcesPath ~> check {

                val responseJson: Map[String, JsValue] = responseAs[String].parseJson.asJsObject.fields
                val resourceContext: Map[String, JsValue] = responseJson("resource_context").asJsObject.fields
                val resinfo: Map[String, JsValue] = resourceContext("resinfo").asJsObject.fields

                resinfo.get("regions") match {
                    case Some(JsArray(regionsVector)) =>
                        val regions: Vector[PropsGetForRegionV1] = regionsVector.map(_.convertTo[PropsGetForRegionV1])

                        val region1 = regions.filter {
                            region => region.res_id == "http://data.knora.org/021ec18f1735"
                        }

                        val region2 = regions.filter {
                            region => region.res_id == "http://data.knora.org/b6b64a62b006"
                        }

                        assert(region1.length == 1, "No region found with Iri 'http://data.knora.org/021ec18f1735'")

                        assert(region2.length == 1, "No region found with Iri 'http://data.knora.org/b6b64a62b006'")

                    case None => assert(false, "No regions given, but 2 were expected")
                    case _ => assert(false, "No valid regions given")

                }

                assert(status == StatusCodes.OK, response.toString)
            }
        }

        "create a resource of type images:person" in {

            val params =
                """
<<<<<<< HEAD

              {
              	"restype_id": "http://www.knora.org/ontology/images#person",
              	"label": "Testperson",
              	"project_id": "http://data.knora.org/projects/images",
              	"properties": {
              		"http://www.knora.org/ontology/images#lastname": [{"richtext_value":{"textattr":"{}","resource_reference" :[],"utf8str":"Testname"}}],
                    "http://www.knora.org/ontology/images#firstname": [{"richtext_value":{"textattr":"{}","resource_reference" :[],"utf8str":"Name"}}]
              	}
              }


                """

            Post("/v1/resources", HttpEntity(`application/json`, params)) ~> addCredentials(BasicHttpCredentials(user, password)) ~> resourcesPath ~> check {

=======
                  |{
                  |    "restype_id": "http://www.knora.org/ontology/images#person",
                  |    "label": "Testperson",
                  |    "project_id": "http://data.knora.org/projects/images",
                  |    "properties": {
                  |        "http://www.knora.org/ontology/images#lastname": [{"richtext_value":{"textattr":"{}","resource_reference" :[],"utf8str":"Testname"}}],
                  |        "http://www.knora.org/ontology/images#firstname": [{"richtext_value":{"textattr":"{}","resource_reference" :[],"utf8str":"Name"}}]
                  |    }
                  |}
                """.stripMargin

            Post("/v1/resources", HttpEntity(`application/json`, params)) ~> addCredentials(BasicHttpCredentials("root", "test")) ~> resourcesPath ~> check {
>>>>>>> 7153fbaa
                assert(status == StatusCodes.OK, response.toString)
            }

        }

        "create a first resource of type anything:Thing" in {

            val textattrStringified =
                """
                  {
                      "bold": [{
                          "start": 0,
                          "end": 4
                      }]
                  }
                """.toJson.compactPrint

            val params =
<<<<<<< HEAD
                s"""
              {
              	"restype_id": "http://www.knora.org/ontology/anything#Thing",
              	"label": "A first thing",
              	"project_id": "http://data.knora.org/projects/anything",
              	"properties": {
              		"http://www.knora.org/ontology/anything#hasText": [{"richtext_value":{"textattr":$textattrStringified,"resource_reference" :[],"utf8str":"This is a test"}}],
                    "http://www.knora.org/ontology/anything#hasInteger": [{"int_value":12345}],
                    "http://www.knora.org/ontology/anything#hasDecimal": [{"decimal_value":5.6}],
                    "http://www.knora.org/ontology/anything#hasUri": [{"uri_value":"http://dhlab.unibas.ch"}],
                    "http://www.knora.org/ontology/anything#hasDate": [{"date_value":"JULIAN:1291-08-01:1291-08-01"}],
                    "http://www.knora.org/ontology/anything#hasColor": [{"color_value":"#4169E1"}],
                    "http://www.knora.org/ontology/anything#hasListItem": [{"hlist_value":"http://data.knora.org/anything/treeList10"}],
                    "http://www.knora.org/ontology/anything#hasInterval": [{"interval_value": [1000000000000000.0000000000000001, 1000000000000000.0000000000000002]}]
              	}
              }
            """
=======
                """
                  |{
                  |    "restype_id": "http://www.knora.org/ontology/anything#Thing",
                  |    "label": "A thing",
                  |    "project_id": "http://data.knora.org/projects/anything",
                  |    "properties": {
                  |        "http://www.knora.org/ontology/anything#hasText": [{"richtext_value":{"textattr":"{}","resource_reference" :[],"utf8str":"Test text"}}],
                  |        "http://www.knora.org/ontology/anything#hasInteger": [{"int_value":12345}],
                  |        "http://www.knora.org/ontology/anything#hasDecimal": [{"decimal_value":5.6}],
                  |        "http://www.knora.org/ontology/anything#hasUri": [{"uri_value":"http://dhlab.unibas.ch"}],
                  |        "http://www.knora.org/ontology/anything#hasDate": [{"date_value":"JULIAN:1291-08-01:1291-08-01"}],
                  |        "http://www.knora.org/ontology/anything#hasColor": [{"color_value":"#4169E1"}],
                  |        "http://www.knora.org/ontology/anything#hasListItem": [{"hlist_value":"http://data.knora.org/anything/treeList10"}],
                  |        "http://www.knora.org/ontology/anything#hasInterval": [{"interval_value": [1000000000000000.0000000000000001, 1000000000000000.0000000000000002]}]
                  |    }
                  |}
                """.stripMargin
>>>>>>> 7153fbaa

            // TODO: these properties have been commented out in the thing test ontology because of compatibility with the GUI
            // "http://www.knora.org/ontology/anything#hasGeoname": [{"geoname_value": "2661602"}]
            //  "http://www.knora.org/ontology/anything#hasBoolean": [{"boolean_value":true}],
            // "http://www.knora.org/ontology/anything#hasGeometry": [{"geom_value":"{\"status\":\"active\",\"lineColor\":\"#ff3333\",\"lineWidth\":2,\"points\":[{\"x\":0.5516074450084602,\"y\":0.4444444444444444},{\"x\":0.2791878172588832,\"y\":0.5}],\"type\":\"rectangle\",\"original_index\":0}"}],

            Post("/v1/resources", HttpEntity(`application/json`, params)) ~> addCredentials(BasicHttpCredentials("anything-user", "test")) ~> resourcesPath ~> check {
                assert(status == StatusCodes.OK, response.toString)
<<<<<<< HEAD

                val resId = getResIriFromJsonResponse(response)

                firstThingIri.set(resId)

            }
        }

        "get the created resource and check its standoff in the response" in {

            Get("/v1/resources/" + URLEncoder.encode(firstThingIri.get, "UTF-8")) ~> addCredentials(BasicHttpCredentials(user, password)) ~> resourcesPath ~> check {

                assert(status == StatusCodes.OK, response.toString)

                val standoff: JsValue = getValuesForProp(response, "http://www.knora.org/ontology/anything#hasText")

                val textattr: JsValue = standoff match {
                    case vals: JsArray =>
                        vals.elements.head.asJsObject.fields("textattr")
                    case _ =>
                        throw new InvalidApiJsonException("values is not an array")
                }

                val expectedTextattr: JsValue = "{\"bold\":[{\"start\":0,\"end\":4}]}".toJson

                assert(textattr == expectedTextattr)


            }

        }

        "create a new text value for the first thing resource" in {

            val textattr =
                """
                  {
                    "bold": [{
                        "start": 2,
                        "end": 5
                    }]
                  }
                """.toJson.compactPrint

            val newValueParams =
                s"""
                {
                  "project_id": "http://data.knora.org/projects/anything",
                  "res_id": "${firstThingIri.get}",
                  "prop": "http://www.knora.org/ontology/anything#hasText",
                  "richtext_value": {
                        "utf8str": "a new value",
                        "textattr": ${textattr}
                  }
                }
                """

            Post("/v1/values", HttpEntity(`application/json`, newValueParams)) ~> addCredentials(BasicHttpCredentials(user, password)) ~> valuesPath ~> check {

                assert(status == StatusCodes.OK, response.toString)

                val resId = getNewValueIriFromJsonResponse(response)

                firstTextValueIRI.set(resId)


            }

        }

        "change the created text value above for the first thing resource so it has a standoff link to incunabulaBookBiechlin" in {

            val textattr =
                s"""
                  {
                    "underline": [{
                        "start": 2,
                        "end": 5
                    }],
                  "_link": [{
                        "start": 10,
                        "end": 15,
                        "resid": "$incunabulaBookBiechlin",
                        "href": "$incunabulaBookBiechlin"
                    }]
                  }
                """.toJson.compactPrint

            val newValueParams =
                s"""
                {
                  "project_id": "http://data.knora.org/projects/anything",
                  "richtext_value": {
                        "utf8str": "a new value",
                        "textattr": ${textattr},
                        "resource_reference": ["$incunabulaBookBiechlin"]
                  }
                }
                """

            Put("/v1/values/" + URLEncoder.encode(firstTextValueIRI.get, "UTF-8"), HttpEntity(`application/json`, newValueParams)) ~> addCredentials(BasicHttpCredentials(user, password)) ~> valuesPath ~> check {

                assert(status == StatusCodes.OK, response.toString)

                val resId = getNewValueIriFromJsonResponse(response)

                firstTextValueIRI.set(resId)

            }

        }


        "make sure that the first thing resource contains a direct standoff link to incunabulaBookBiechlin now" in {

            val sparqlQuery = getDirectLinksSPARQL(firstThingIri.get)

            Await.result(storeManager ? SparqlSelectRequest(sparqlQuery), 30.seconds) match {

                case response: SparqlSelectResponse =>

                    val ref: Boolean = response.results.bindings.exists {
                        row: VariableResultsRow =>
                            row.rowMap("referredResourceIRI") == incunabulaBookBiechlin
                    }

                    assert(ref, s"No direct link to '$incunabulaBookBiechlin' found")

                case _ => throw TriplestoreResponseException("Expected a SparqlSelectResponse")

            }

        }

        "check that the first thing resource's standoff link reification has the correct reference count" in {

            val sparqlQuery = getRefCountsSPARQL(firstThingIri.get)

            Await.result(storeManager ? SparqlSelectRequest(sparqlQuery), 30.seconds) match {

                case response: SparqlSelectResponse =>

                    val refCnt: Boolean = response.results.bindings.exists {
                        row: VariableResultsRow =>
                            row.rowMap("object") == incunabulaBookBiechlin &&
                                row.rowMap("refCnt").toInt == 1
                    }

                    assert(refCnt, s"Ref count for '$incunabulaBookBiechlin' should be 1")

                case _ => throw TriplestoreResponseException("Expected a SparqlSelectResponse")

            }

        }

        "create a second resource of type anything:Thing linking to the first thing via standoff" in {

            val textattrStringified =
                s"""
                  {
                      "_link": [{
                          "start": 10,
                          "end": 15,
                          "resid": "${firstThingIri.get}",
                          "href": "${firstThingIri.get}"
                      }]
                  }
                """.toJson.compactPrint

            val params =
                s"""
              {
              	"restype_id": "http://www.knora.org/ontology/anything#Thing",
              	"label": "A second thing",
              	"project_id": "http://data.knora.org/projects/anything",
              	"properties": {
              		"http://www.knora.org/ontology/anything#hasText": [{"richtext_value":{"textattr":$textattrStringified,"resource_reference" :["${firstThingIri.get}"],"utf8str":"This text links to a thing"}}],
                    "http://www.knora.org/ontology/anything#hasInteger": [{"int_value":12345}],
                    "http://www.knora.org/ontology/anything#hasDecimal": [{"decimal_value":5.6}],
                    "http://www.knora.org/ontology/anything#hasUri": [{"uri_value":"http://dhlab.unibas.ch"}],
                    "http://www.knora.org/ontology/anything#hasDate": [{"date_value":"JULIAN:1291-08-01:1291-08-01"}],
                    "http://www.knora.org/ontology/anything#hasColor": [{"color_value":"#4169E1"}],
                    "http://www.knora.org/ontology/anything#hasListItem": [{"hlist_value":"http://data.knora.org/anything/treeList10"}],
                    "http://www.knora.org/ontology/anything#hasInterval": [{"interval_value": [1000000000000000.0000000000000001, 1000000000000000.0000000000000002]}]
              	}
              }
                """

            Post("/v1/resources", HttpEntity(`application/json`, params)) ~> addCredentials(BasicHttpCredentials(user, password)) ~> resourcesPath ~> check {

                assert(status == StatusCodes.OK, response.toString)

                val resId = getResIriFromJsonResponse(response)

                secondThingIri.set(resId)

            }

        }

        "get the first thing resource that is referred to by the second thing resource" in {

            Get("/v1/resources/" + URLEncoder.encode(firstThingIri.get, "UTF-8")) ~> addCredentials(BasicHttpCredentials(user, password)) ~> resourcesPath ~> check {

                assert(status == StatusCodes.OK, response.toString)

                // check if this resource is referred to by the second thing resource
                val incoming = JsonParser(response.entity.asString).asJsObject.fields.get("incoming") match {
                    case Some(incomingRefs: JsArray) => incomingRefs
                    case None => throw InvalidApiJsonException(s"The response does not contain a field called 'incoming'")
                    case other => throw InvalidApiJsonException(s"The response does not contain a res_id of type JsObject, but ${other}")
                }

                val firstElement = incoming.elements.headOption match {
                    case Some(incomingRef: JsObject) => incomingRef
                    case None => throw NotFoundException("Field 'incoming' is empty, but one incoming reference is expected")
                    case other => throw InvalidApiJsonException("First element in 'incoming' is not a JsObject")
                }

                firstElement.fields.get("ext_res_id") match {
                    case Some(extResObj: JsObject) =>
                        // get the Iri of the referring resource
                        val idJsString = extResObj.fields.getOrElse("id", throw InvalidApiJsonException("No member 'id' given"))

                        // get the Iri of the property pointing to this resource
                        val propIriJsString = extResObj.fields.getOrElse("pid", throw InvalidApiJsonException("No member 'pid' given"))

                        idJsString match {
                            case JsString(id) =>
                                assert(id == secondThingIri.get, "This resource should be referred to by the second thing resource")
                            case other => throw InvalidApiJsonException("Id is not a JsString")
                        }

                        propIriJsString match {
                            case JsString(pid) =>
                                assert(pid == OntologyConstants.KnoraBase.HasStandoffLinkTo, s"This resource should be referred to by ${OntologyConstants.KnoraBase.HasStandoffLinkTo}")
                            case other => throw InvalidApiJsonException("pid is not a JsString")
                        }


                    case None => throw InvalidApiJsonException("Element in 'incoming' does not have a member 'ext_res_id'")
                    case other => throw InvalidApiJsonException("Element in 'incoming' is not a JsObject")
                }

            }

        }

        "attempt to create a resource of type thing with an invalid standoff tag name" in {

            // use invalid standoff tag name
            val textattrStringified =
            """
                  {
                      "old": [{
                          "start": 0,
                          "end": 4
                      }]
                  }
            """.toJson.compactPrint

            val params =
                s"""
              {
              	"restype_id": "http://www.knora.org/ontology/anything#Thing",
              	"label": "A second thing",
              	"project_id": "http://data.knora.org/projects/anything",
              	"properties": {
              		"http://www.knora.org/ontology/anything#hasText": [{"richtext_value":{"textattr":$textattrStringified,"resource_reference" :[],"utf8str":"This text links to a thing"}}],
                    "http://www.knora.org/ontology/anything#hasInteger": [{"int_value":12345}],
                    "http://www.knora.org/ontology/anything#hasDecimal": [{"decimal_value":5.6}],
                    "http://www.knora.org/ontology/anything#hasUri": [{"uri_value":"http://dhlab.unibas.ch"}],
                    "http://www.knora.org/ontology/anything#hasDate": [{"date_value":"JULIAN:1291-08-01:1291-08-01"}],
                    "http://www.knora.org/ontology/anything#hasColor": [{"color_value":"#4169E1"}],
                    "http://www.knora.org/ontology/anything#hasListItem": [{"hlist_value":"http://data.knora.org/anything/treeList10"}],
                    "http://www.knora.org/ontology/anything#hasInterval": [{"interval_value": [1000000000000000.0000000000000001, 1000000000000000.0000000000000002]}]
              	}
              }
                """

            Post("/v1/resources", HttpEntity(`application/json`, params)) ~> addCredentials(BasicHttpCredentials(user, password)) ~> resourcesPath ~> check {

                // the route should reject the request because `old` is not a valid standoff tag name
                assert(status == StatusCodes.BadRequest, response.toString)

            }

        }

        "create a resource of type thing with several standoff tags" in {

            val textattrStringified =
                s"""
                  {
                      "bold": [{
                          "start": 0,
                          "end": 4
                      }],
                      "underline": [
                          {
                            "start": 0,
                            "end": 4
                          },
                          {
                            "start": 5,
                            "end": 9
                          }
                      ],
                      "_link": [
                        {
                            "start": 10,
                            "end": 15,
                            "href": "$incunabulaBookQuadra",
                            "resid": "$incunabulaBookQuadra"
                        },
                        {
                            "start": 16,
                            "end": 18,
                            "href": "$incunabulaBookBiechlin",
                            "resid": "$incunabulaBookBiechlin"
                        }
                      ]
                  }
                """.toJson.compactPrint

            val params =
                s"""
              {
              	"restype_id": "http://www.knora.org/ontology/anything#Thing",
              	"label": "A second thing",
              	"project_id": "http://data.knora.org/projects/anything",
              	"properties": {
              		"http://www.knora.org/ontology/anything#hasText": [{"richtext_value":{"textattr":$textattrStringified,"resource_reference" :["$incunabulaBookQuadra", "$incunabulaBookBiechlin"],"utf8str":"This text links to a thing"}}],
                    "http://www.knora.org/ontology/anything#hasInteger": [{"int_value":12345}],
                    "http://www.knora.org/ontology/anything#hasDecimal": [{"decimal_value":5.6}],
                    "http://www.knora.org/ontology/anything#hasUri": [{"uri_value":"http://dhlab.unibas.ch"}],
                    "http://www.knora.org/ontology/anything#hasDate": [{"date_value":"JULIAN:1291-08-01:1291-08-01"}],
                    "http://www.knora.org/ontology/anything#hasColor": [{"color_value":"#4169E1"}],
                    "http://www.knora.org/ontology/anything#hasListItem": [{"hlist_value":"http://data.knora.org/anything/treeList10"}],
                    "http://www.knora.org/ontology/anything#hasInterval": [{"interval_value": [1000000000000000.0000000000000001, 1000000000000000.0000000000000002]}]
              	}
              }
                """

            Post("/v1/resources", HttpEntity(`application/json`, params)) ~> addCredentials(BasicHttpCredentials(user, password)) ~> resourcesPath ~> check {

                assert(status == StatusCodes.OK, response.toString)

            }

        }

        "create a resource of type thing with several standoff tags with a missing IRI in resource_reference" in {

            val textattrStringified =
                s"""
                  {
                      "bold": [{
                          "start": 0,
                          "end": 4
                      }],
                      "underline": [
                          {
                            "start": 0,
                            "end": 4
                          },
                          {
                            "start": 5,
                            "end": 9
                          }
                      ],
                      "_link": [
                        {
                            "start": 10,
                            "end": 15,
                            "href": "$incunabulaBookQuadra",
                            "resid": "$incunabulaBookQuadra"
                        },
                        {
                            "start": 16,
                            "end": 18,
                            "href": "$incunabulaBookBiechlin",
                            "resid": "$incunabulaBookBiechlin"
                        }
                      ]
                  }
                """.toJson.compactPrint

            // IRI incunabulaBookQuadra is missing in resource_reference
            val params =
            s"""
              {
              	"restype_id": "http://www.knora.org/ontology/anything#Thing",
              	"label": "A second thing",
              	"project_id": "http://data.knora.org/projects/anything",
              	"properties": {
              		"http://www.knora.org/ontology/anything#hasText": [{"richtext_value":{"textattr":$textattrStringified,"resource_reference" :["$incunabulaBookBiechlin"],"utf8str":"This text links to a thing"}}],
                    "http://www.knora.org/ontology/anything#hasInteger": [{"int_value":12345}],
                    "http://www.knora.org/ontology/anything#hasDecimal": [{"decimal_value":5.6}],
                    "http://www.knora.org/ontology/anything#hasUri": [{"uri_value":"http://dhlab.unibas.ch"}],
                    "http://www.knora.org/ontology/anything#hasDate": [{"date_value":"JULIAN:1291-08-01:1291-08-01"}],
                    "http://www.knora.org/ontology/anything#hasColor": [{"color_value":"#4169E1"}],
                    "http://www.knora.org/ontology/anything#hasListItem": [{"hlist_value":"http://data.knora.org/anything/treeList10"}],
                    "http://www.knora.org/ontology/anything#hasInterval": [{"interval_value": [1000000000000000.0000000000000001, 1000000000000000.0000000000000002]}]
              	}
              }
                """

            Post("/v1/resources", HttpEntity(`application/json`, params)) ~> addCredentials(BasicHttpCredentials(user, password)) ~> resourcesPath ~> check {

                // the route should reject the request because an IRI is missing in resource_reference
                assert(status == StatusCodes.BadRequest, response.toString)

=======
>>>>>>> 7153fbaa
            }

        }

        "create a resource of type thing with several standoff tags with an IRI given in resource_reference but not given in the standoff link tags" in {

            // IRI http://data.knora.org/9935159f67 (incunabulaBookBiechlin) is missing in standoff link tag
            val textattrStringified =
            s"""
                  {
                      "bold": [{
                          "start": 0,
                          "end": 4
                      }],
                      "underline": [
                          {
                            "start": 0,
                            "end": 4
                          },
                          {
                            "start": 5,
                            "end": 9
                          }
                      ],
                      "_link": [
                        {
                            "start": 10,
                            "end": 15,
                            "href": "$incunabulaBookQuadra",
                            "resid": "$incunabulaBookQuadra"
                        },
                        {
                            "start": 16,
                            "end": 18,
                            "href": "$incunabulaBookBiechlin"
                        }
                      ]
                  }
                """.toJson.compactPrint

            val params =
                s"""
              {
              	"restype_id": "http://www.knora.org/ontology/anything#Thing",
              	"label": "A second thing",
              	"project_id": "http://data.knora.org/projects/anything",
              	"properties": {
              		"http://www.knora.org/ontology/anything#hasText": [{"richtext_value":{"textattr":$textattrStringified,"resource_reference" :["$incunabulaBookBiechlin", "$incunabulaBookQuadra"],"utf8str":"This text links to a thing"}}],
                    "http://www.knora.org/ontology/anything#hasInteger": [{"int_value":12345}],
                    "http://www.knora.org/ontology/anything#hasDecimal": [{"decimal_value":5.6}],
                    "http://www.knora.org/ontology/anything#hasUri": [{"uri_value":"http://dhlab.unibas.ch"}],
                    "http://www.knora.org/ontology/anything#hasDate": [{"date_value":"JULIAN:1291-08-01:1291-08-01"}],
                    "http://www.knora.org/ontology/anything#hasColor": [{"color_value":"#4169E1"}],
                    "http://www.knora.org/ontology/anything#hasListItem": [{"hlist_value":"http://data.knora.org/anything/treeList10"}],
                    "http://www.knora.org/ontology/anything#hasInterval": [{"interval_value": [1000000000000000.0000000000000001, 1000000000000000.0000000000000002]}]
              	}
              }
                """

            Post("/v1/resources", HttpEntity(`application/json`, params)) ~> addCredentials(BasicHttpCredentials(user, password)) ~> resourcesPath ~> check {

                // the route should reject the request because an IRI is missing in standoff link tags
                assert(status == StatusCodes.BadRequest, response.toString)

            }

        }


        "create a third resource of type thing with two standoff links to the same resource and a standoff link to another one" in {

            val textattrStringified1 =
                s"""
                  {
                      "bold": [{
                          "start": 0,
                          "end": 4
                      }],
                      "underline": [
                          {
                            "start": 0,
                            "end": 4
                          },
                          {
                            "start": 5,
                            "end": 9
                          }
                      ],
                      "_link": [
                        {
                            "start": 10,
                            "end": 15,
                            "href": "$incunabulaBookQuadra",
                            "resid": "$incunabulaBookQuadra"
                        }
                      ]
                  }
                """.toJson.compactPrint


            val textattrStringified2 =
                s"""
                  {
                      "bold": [{
                          "start": 0,
                          "end": 4
                      }],
                      "underline": [
                          {
                            "start": 0,
                            "end": 4
                          },
                          {
                            "start": 5,
                            "end": 9
                          }
                      ],
                      "_link": [
                        {
                            "start": 10,
                            "end": 15,
                            "href": "$incunabulaBookQuadra",
                            "resid": "$incunabulaBookQuadra"
                        },
                        {
                           "start": 10,
                           "end": 15,
                           "href": "$incunabulaBookBiechlin",
                           "resid": "$incunabulaBookBiechlin"
                        },
                        {
                           "start": 10,
                           "end": 15,
                           "href": "$incunabulaBookBiechlin",
                           "resid": "$incunabulaBookBiechlin"
                        }
                      ]
                  }
                """.toJson.compactPrint


            val params =
                s"""
              {
              	"restype_id": "http://www.knora.org/ontology/anything#Thing",
              	"label": "A second thing",
              	"project_id": "http://data.knora.org/projects/anything",
              	"properties": {
              		"http://www.knora.org/ontology/anything#hasText": [{"richtext_value":{"textattr":$textattrStringified1,"resource_reference" :["$incunabulaBookQuadra"],"utf8str":"This text links to a thing"}}, {"richtext_value":{"textattr":$textattrStringified2,"resource_reference" :["$incunabulaBookQuadra", "$incunabulaBookBiechlin"],"utf8str":"This text links to a thing"}}],
                    "http://www.knora.org/ontology/anything#hasInteger": [{"int_value":12345}],
                    "http://www.knora.org/ontology/anything#hasDecimal": [{"decimal_value":5.6}],
                    "http://www.knora.org/ontology/anything#hasUri": [{"uri_value":"http://dhlab.unibas.ch"}],
                    "http://www.knora.org/ontology/anything#hasDate": [{"date_value":"JULIAN:1291-08-01:1291-08-01"}],
                    "http://www.knora.org/ontology/anything#hasColor": [{"color_value":"#4169E1"}],
                    "http://www.knora.org/ontology/anything#hasListItem": [{"hlist_value":"http://data.knora.org/anything/treeList10"}],
                    "http://www.knora.org/ontology/anything#hasInterval": [{"interval_value": [1000000000000000.0000000000000001, 1000000000000000.0000000000000002]}]
              	}
              }
                """

            Post("/v1/resources", HttpEntity(`application/json`, params)) ~> addCredentials(BasicHttpCredentials(user, password)) ~> resourcesPath ~> check {

                assert(status == StatusCodes.OK, response.toString)

                val resId = getResIriFromJsonResponse(response)

                thirdThingIri.set(resId)

            }

        }

        "check that the third thing resource has two direct standoff links" in {

            val sparqlQuery = getDirectLinksSPARQL(thirdThingIri.get)

            Await.result(storeManager ? SparqlSelectRequest(sparqlQuery), 30.seconds) match {

                case response: SparqlSelectResponse =>

                    val ref1: Boolean = response.results.bindings.exists {
                        row: VariableResultsRow =>
                            row.rowMap("referredResourceIRI") == incunabulaBookQuadra
                    }

                    val ref2: Boolean = response.results.bindings.exists {
                        row: VariableResultsRow =>
                            row.rowMap("referredResourceIRI") == incunabulaBookBiechlin
                    }

                    assert(ref1, s"No direct link to '$incunabulaBookQuadra' found")

                    assert(ref2, s"No direct link to '$incunabulaBookBiechlin' found")

                case _ => throw TriplestoreResponseException("Expected a SparqlSelectResponse")

            }

        }

        "check that the third thing resource's standoff link reifications have the correct reference counts" in {

            val sparqlQuery = getRefCountsSPARQL(thirdThingIri.get)

            Await.result(storeManager ? SparqlSelectRequest(sparqlQuery), 30.seconds) match {

                case response: SparqlSelectResponse =>

                    val refCnt1: Boolean = response.results.bindings.exists {
                        row: VariableResultsRow =>
                            row.rowMap("object") == incunabulaBookQuadra &&
                                row.rowMap("refCnt").toInt == 2
                    }

                    val refCnt2: Boolean = response.results.bindings.exists {
                        row: VariableResultsRow =>
                            row.rowMap("object") == incunabulaBookBiechlin &&
                                row.rowMap("refCnt").toInt == 1
                    }

                    assert(refCnt1, s"Ref count for '$incunabulaBookQuadra' should be 2")

                    assert(refCnt2, s"Ref count for '$incunabulaBookBiechlin' should be 1")

                case _ => throw TriplestoreResponseException("Expected a SparqlSelectResponse")

            }

        }

        "mark a resource as deleted" in {
            Delete("/v1/resources/http%3A%2F%2Fdata.knora.org%2F9d626dc76c03?deleteComment=deleted%20for%20testing") ~> addCredentials(BasicHttpCredentials("root", "test")) ~> resourcesPath ~> check {
                assert(status == StatusCodes.OK, response.toString)
            }
        }
    }
}<|MERGE_RESOLUTION|>--- conflicted
+++ resolved
@@ -58,12 +58,12 @@
     val responderManager = system.actorOf(Props(new ResponderManagerV1 with LiveActorMaker), name = RESPONDER_MANAGER_ACTOR_NAME)
     val storeManager = system.actorOf(Props(new StoreManager with LiveActorMaker), name = STORE_MANAGER_ACTOR_NAME)
 
-<<<<<<< HEAD
-    val resourcesPath = ResourcesRouteV1.rapierPath(system, settings, log)
-    val valuesPath = ValuesRouteV1.rapierPath(system, settings, log)
-=======
     val resourcesPath = ResourcesRouteV1.knoraApiPath(system, settings, log)
->>>>>>> 7153fbaa
+    val valuesPath = ValuesRouteV1.knoraApiPath(system, settings, log)
+
+    val incunabulaUser = "root"
+    val anythingUser = "anything-user"
+    val password = "test"
 
     implicit val timeout: Timeout = 300.seconds
 
@@ -252,24 +252,6 @@
 
             val params =
                 """
-<<<<<<< HEAD
-
-              {
-              	"restype_id": "http://www.knora.org/ontology/images#person",
-              	"label": "Testperson",
-              	"project_id": "http://data.knora.org/projects/images",
-              	"properties": {
-              		"http://www.knora.org/ontology/images#lastname": [{"richtext_value":{"textattr":"{}","resource_reference" :[],"utf8str":"Testname"}}],
-                    "http://www.knora.org/ontology/images#firstname": [{"richtext_value":{"textattr":"{}","resource_reference" :[],"utf8str":"Name"}}]
-              	}
-              }
-
-
-                """
-
-            Post("/v1/resources", HttpEntity(`application/json`, params)) ~> addCredentials(BasicHttpCredentials(user, password)) ~> resourcesPath ~> check {
-
-=======
                   |{
                   |    "restype_id": "http://www.knora.org/ontology/images#person",
                   |    "label": "Testperson",
@@ -281,8 +263,7 @@
                   |}
                 """.stripMargin
 
-            Post("/v1/resources", HttpEntity(`application/json`, params)) ~> addCredentials(BasicHttpCredentials("root", "test")) ~> resourcesPath ~> check {
->>>>>>> 7153fbaa
+            Post("/v1/resources", HttpEntity(`application/json`, params)) ~> addCredentials(BasicHttpCredentials(incunabulaUser, password)) ~> resourcesPath ~> check {
                 assert(status == StatusCodes.OK, response.toString)
             }
 
@@ -301,32 +282,13 @@
                 """.toJson.compactPrint
 
             val params =
-<<<<<<< HEAD
-                s"""
-              {
-              	"restype_id": "http://www.knora.org/ontology/anything#Thing",
-              	"label": "A first thing",
-              	"project_id": "http://data.knora.org/projects/anything",
-              	"properties": {
-              		"http://www.knora.org/ontology/anything#hasText": [{"richtext_value":{"textattr":$textattrStringified,"resource_reference" :[],"utf8str":"This is a test"}}],
-                    "http://www.knora.org/ontology/anything#hasInteger": [{"int_value":12345}],
-                    "http://www.knora.org/ontology/anything#hasDecimal": [{"decimal_value":5.6}],
-                    "http://www.knora.org/ontology/anything#hasUri": [{"uri_value":"http://dhlab.unibas.ch"}],
-                    "http://www.knora.org/ontology/anything#hasDate": [{"date_value":"JULIAN:1291-08-01:1291-08-01"}],
-                    "http://www.knora.org/ontology/anything#hasColor": [{"color_value":"#4169E1"}],
-                    "http://www.knora.org/ontology/anything#hasListItem": [{"hlist_value":"http://data.knora.org/anything/treeList10"}],
-                    "http://www.knora.org/ontology/anything#hasInterval": [{"interval_value": [1000000000000000.0000000000000001, 1000000000000000.0000000000000002]}]
-              	}
-              }
-            """
-=======
-                """
+                s"""
                   |{
                   |    "restype_id": "http://www.knora.org/ontology/anything#Thing",
                   |    "label": "A thing",
                   |    "project_id": "http://data.knora.org/projects/anything",
                   |    "properties": {
-                  |        "http://www.knora.org/ontology/anything#hasText": [{"richtext_value":{"textattr":"{}","resource_reference" :[],"utf8str":"Test text"}}],
+                  |        "http://www.knora.org/ontology/anything#hasText": [{"richtext_value":{"textattr":$textattrStringified,"resource_reference" :[],"utf8str":"Test text"}}],
                   |        "http://www.knora.org/ontology/anything#hasInteger": [{"int_value":12345}],
                   |        "http://www.knora.org/ontology/anything#hasDecimal": [{"decimal_value":5.6}],
                   |        "http://www.knora.org/ontology/anything#hasUri": [{"uri_value":"http://dhlab.unibas.ch"}],
@@ -337,16 +299,14 @@
                   |    }
                   |}
                 """.stripMargin
->>>>>>> 7153fbaa
 
             // TODO: these properties have been commented out in the thing test ontology because of compatibility with the GUI
             // "http://www.knora.org/ontology/anything#hasGeoname": [{"geoname_value": "2661602"}]
             //  "http://www.knora.org/ontology/anything#hasBoolean": [{"boolean_value":true}],
             // "http://www.knora.org/ontology/anything#hasGeometry": [{"geom_value":"{\"status\":\"active\",\"lineColor\":\"#ff3333\",\"lineWidth\":2,\"points\":[{\"x\":0.5516074450084602,\"y\":0.4444444444444444},{\"x\":0.2791878172588832,\"y\":0.5}],\"type\":\"rectangle\",\"original_index\":0}"}],
 
-            Post("/v1/resources", HttpEntity(`application/json`, params)) ~> addCredentials(BasicHttpCredentials("anything-user", "test")) ~> resourcesPath ~> check {
-                assert(status == StatusCodes.OK, response.toString)
-<<<<<<< HEAD
+            Post("/v1/resources", HttpEntity(`application/json`, params)) ~> addCredentials(BasicHttpCredentials(anythingUser, password)) ~> resourcesPath ~> check {
+                assert(status == StatusCodes.OK, response.toString)
 
                 val resId = getResIriFromJsonResponse(response)
 
@@ -357,7 +317,7 @@
 
         "get the created resource and check its standoff in the response" in {
 
-            Get("/v1/resources/" + URLEncoder.encode(firstThingIri.get, "UTF-8")) ~> addCredentials(BasicHttpCredentials(user, password)) ~> resourcesPath ~> check {
+            Get("/v1/resources/" + URLEncoder.encode(firstThingIri.get, "UTF-8")) ~> addCredentials(BasicHttpCredentials(anythingUser, password)) ~> resourcesPath ~> check {
 
                 assert(status == StatusCodes.OK, response.toString)
 
@@ -404,7 +364,7 @@
                 }
                 """
 
-            Post("/v1/values", HttpEntity(`application/json`, newValueParams)) ~> addCredentials(BasicHttpCredentials(user, password)) ~> valuesPath ~> check {
+            Post("/v1/values", HttpEntity(`application/json`, newValueParams)) ~> addCredentials(BasicHttpCredentials(anythingUser, password)) ~> valuesPath ~> check {
 
                 assert(status == StatusCodes.OK, response.toString)
 
@@ -447,7 +407,7 @@
                 }
                 """
 
-            Put("/v1/values/" + URLEncoder.encode(firstTextValueIRI.get, "UTF-8"), HttpEntity(`application/json`, newValueParams)) ~> addCredentials(BasicHttpCredentials(user, password)) ~> valuesPath ~> check {
+            Put("/v1/values/" + URLEncoder.encode(firstTextValueIRI.get, "UTF-8"), HttpEntity(`application/json`, newValueParams)) ~> addCredentials(BasicHttpCredentials(anythingUser, password)) ~> valuesPath ~> check {
 
                 assert(status == StatusCodes.OK, response.toString)
 
@@ -536,7 +496,7 @@
               }
                 """
 
-            Post("/v1/resources", HttpEntity(`application/json`, params)) ~> addCredentials(BasicHttpCredentials(user, password)) ~> resourcesPath ~> check {
+            Post("/v1/resources", HttpEntity(`application/json`, params)) ~> addCredentials(BasicHttpCredentials(incunabulaUser, password)) ~> resourcesPath ~> check {
 
                 assert(status == StatusCodes.OK, response.toString)
 
@@ -550,7 +510,7 @@
 
         "get the first thing resource that is referred to by the second thing resource" in {
 
-            Get("/v1/resources/" + URLEncoder.encode(firstThingIri.get, "UTF-8")) ~> addCredentials(BasicHttpCredentials(user, password)) ~> resourcesPath ~> check {
+            Get("/v1/resources/" + URLEncoder.encode(firstThingIri.get, "UTF-8")) ~> addCredentials(BasicHttpCredentials(incunabulaUser, password)) ~> resourcesPath ~> check {
 
                 assert(status == StatusCodes.OK, response.toString)
 
@@ -628,7 +588,7 @@
               }
                 """
 
-            Post("/v1/resources", HttpEntity(`application/json`, params)) ~> addCredentials(BasicHttpCredentials(user, password)) ~> resourcesPath ~> check {
+            Post("/v1/resources", HttpEntity(`application/json`, params)) ~> addCredentials(BasicHttpCredentials(incunabulaUser, password)) ~> resourcesPath ~> check {
 
                 // the route should reject the request because `old` is not a valid standoff tag name
                 assert(status == StatusCodes.BadRequest, response.toString)
@@ -692,7 +652,7 @@
               }
                 """
 
-            Post("/v1/resources", HttpEntity(`application/json`, params)) ~> addCredentials(BasicHttpCredentials(user, password)) ~> resourcesPath ~> check {
+            Post("/v1/resources", HttpEntity(`application/json`, params)) ~> addCredentials(BasicHttpCredentials(incunabulaUser, password)) ~> resourcesPath ~> check {
 
                 assert(status == StatusCodes.OK, response.toString)
 
@@ -756,13 +716,11 @@
               }
                 """
 
-            Post("/v1/resources", HttpEntity(`application/json`, params)) ~> addCredentials(BasicHttpCredentials(user, password)) ~> resourcesPath ~> check {
+            Post("/v1/resources", HttpEntity(`application/json`, params)) ~> addCredentials(BasicHttpCredentials(incunabulaUser, password)) ~> resourcesPath ~> check {
 
                 // the route should reject the request because an IRI is missing in resource_reference
                 assert(status == StatusCodes.BadRequest, response.toString)
 
-=======
->>>>>>> 7153fbaa
             }
 
         }
@@ -822,7 +780,7 @@
               }
                 """
 
-            Post("/v1/resources", HttpEntity(`application/json`, params)) ~> addCredentials(BasicHttpCredentials(user, password)) ~> resourcesPath ~> check {
+            Post("/v1/resources", HttpEntity(`application/json`, params)) ~> addCredentials(BasicHttpCredentials(incunabulaUser, password)) ~> resourcesPath ~> check {
 
                 // the route should reject the request because an IRI is missing in standoff link tags
                 assert(status == StatusCodes.BadRequest, response.toString)
@@ -923,7 +881,7 @@
               }
                 """
 
-            Post("/v1/resources", HttpEntity(`application/json`, params)) ~> addCredentials(BasicHttpCredentials(user, password)) ~> resourcesPath ~> check {
+            Post("/v1/resources", HttpEntity(`application/json`, params)) ~> addCredentials(BasicHttpCredentials(anythingUser, password)) ~> resourcesPath ~> check {
 
                 assert(status == StatusCodes.OK, response.toString)
 
@@ -994,7 +952,7 @@
         }
 
         "mark a resource as deleted" in {
-            Delete("/v1/resources/http%3A%2F%2Fdata.knora.org%2F9d626dc76c03?deleteComment=deleted%20for%20testing") ~> addCredentials(BasicHttpCredentials("root", "test")) ~> resourcesPath ~> check {
+            Delete("/v1/resources/http%3A%2F%2Fdata.knora.org%2F9d626dc76c03?deleteComment=deleted%20for%20testing") ~> addCredentials(BasicHttpCredentials(incunabulaUser, password)) ~> resourcesPath ~> check {
                 assert(status == StatusCodes.OK, response.toString)
             }
         }
