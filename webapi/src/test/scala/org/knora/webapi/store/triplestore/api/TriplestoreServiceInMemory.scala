/*
 * Copyright © 2021 - 2024 Swiss National Data and Service Center for the Humanities and/or DaSCH Service Platform contributors.
 * SPDX-License-Identifier: Apache-2.0
 */

package org.knora.webapi.store.triplestore.api
import org.apache.jena.query.*
import org.apache.jena.rdf.model.Model
import org.apache.jena.rdf.model.ModelFactory
import org.apache.jena.riot.RDFDataMgr
import org.apache.jena.tdb.TDB
import org.apache.jena.tdb2.TDB2Factory
import org.apache.jena.update.UpdateExecutionFactory
import org.apache.jena.update.UpdateFactory
import zio.Console
import zio.RIO
import zio.Ref
import zio.Scope
import zio.Task
import zio.UIO
import zio.ULayer
import zio.URIO
import zio.ZIO
import zio.ZLayer
import zio.macros.accessible

import java.io.InputStream
import java.nio.charset.StandardCharsets
import java.nio.file.Path
import java.nio.file.Paths
import scala.jdk.CollectionConverters.CollectionHasAsScala
import scala.jdk.CollectionConverters.IteratorHasAsScala

import org.knora.webapi.IRI
import org.knora.webapi.messages.StringFormatter
import org.knora.webapi.messages.store.triplestoremessages.RdfDataObject
import org.knora.webapi.messages.store.triplestoremessages.SparqlConstructResponse
import org.knora.webapi.messages.util.rdf.*
import org.knora.webapi.slice.resourceinfo.domain.InternalIri
import org.knora.webapi.store.triplestore.TestDatasetBuilder
import org.knora.webapi.store.triplestore.api.TriplestoreService.Queries.Ask
import org.knora.webapi.store.triplestore.api.TriplestoreService.Queries.Construct
import org.knora.webapi.store.triplestore.api.TriplestoreService.Queries.Select
import org.knora.webapi.store.triplestore.api.TriplestoreService.Queries.Update
import org.knora.webapi.store.triplestore.api.TriplestoreServiceInMemory.createEmptyDataset
import org.knora.webapi.store.triplestore.defaults.DefaultRdfData
import org.knora.webapi.store.triplestore.domain.TriplestoreStatus
import org.knora.webapi.store.triplestore.domain.TriplestoreStatus.Available
import org.knora.webapi.store.triplestore.errors.TriplestoreResponseException
import org.knora.webapi.store.triplestore.errors.TriplestoreTimeoutException
import org.knora.webapi.store.triplestore.errors.TriplestoreUnsupportedFeatureException
import org.knora.webapi.store.triplestore.upgrade.GraphsForMigration
import org.knora.webapi.util.ZScopedJavaIoStreams.byteArrayOutputStream
import org.knora.webapi.util.ZScopedJavaIoStreams.fileInputStream
import org.knora.webapi.util.ZScopedJavaIoStreams.fileOutputStream

@accessible
trait TestTripleStore extends TriplestoreService {
  def setDataset(ds: Dataset): UIO[Unit]
  def getDataset: UIO[Dataset]
  def printDataset: UIO[Unit]
}

final case class TriplestoreServiceInMemory(datasetRef: Ref[Dataset], implicit val sf: StringFormatter)
    extends TestTripleStore {

  override def query(query: Select): Task[SparqlSelectResult] = {
    require(!query.isGravsearch, "`isGravsearch` parameter is not supported by fake implementation yet")
    ZIO.scoped(execSelect(query.sparql).map(toSparqlSelectResult))
  }

  private def execSelect(query: String): ZIO[Any & Scope, Throwable, ResultSet] = {
    def executeQuery(qExec: QueryExecution) = ZIO.attempt(qExec.execSelect)
    def closeResultSet(rs: ResultSet)       = ZIO.succeed(rs.close())
    getReadTransactionQueryExecution(query).flatMap(qExec => ZIO.acquireRelease(executeQuery(qExec))(closeResultSet))
  }

  private def getReadTransactionQueryExecution(query: String): ZIO[Scope, Throwable, QueryExecution] = {
    def acquire(query: String, ds: Dataset)                     = ZIO.attempt(QueryExecutionFactory.create(query, ds))
    def release(qExec: QueryExecution): ZIO[Any, Nothing, Unit] = ZIO.succeed(qExec.close())
    getDataSetWithTransaction(ReadWrite.READ).flatMap(ds => ZIO.acquireRelease(acquire(query, ds))(release))
  }

  private def getDataSetWithTransaction(readWrite: ReadWrite): URIO[Scope, Dataset] = {
    val acquire = getDataset.tap(ds => ZIO.succeed(ds.begin(readWrite)))
    def release(ds: Dataset) = ZIO.succeed(try { ds.commit() }
    finally { ds.end() })
    ZIO.acquireRelease(acquire)(release)
  }

  private def toSparqlSelectResult(resultSet: ResultSet): SparqlSelectResult = {
    val header     = SparqlSelectResultHeader(resultSet.getResultVars.asScala.toList)
    val resultBody = getSelectResultBody(resultSet)
    SparqlSelectResult(header, resultBody)
  }

  private def getSelectResultBody(resultSet: ResultSet): SparqlSelectResultBody = {
    val rows: Seq[VariableResultsRow] = resultSet.asScala
      .foldRight(List.empty[VariableResultsRow])((solution, list) => list.prepended(asVariableResultsRow(solution)))
    SparqlSelectResultBody(rows)
  }

  private def asVariableResultsRow(solution: QuerySolution): VariableResultsRow = {
    val keyValueMap = solution.varNames.asScala.map { key =>
      val node = solution.get(key).asNode
      val value: String = // do not include datatype in string if node is a literal
        if (node.isLiteral) { node.getLiteralLexicalForm }
        else { node.toString }
      key -> value
    }.toMap
    VariableResultsRow(keyValueMap)
  }

  override def query(query: Ask): Task[Boolean] =
    ZIO.scoped(getReadTransactionQueryExecution(query.sparql).map(_.execAsk()))

  override def query(query: Construct): Task[SparqlConstructResponse] =
    for {
      turtle <- queryRdf(query)
      rdfModel <- ZIO
                    .attempt(RdfFormatUtil.parseToRdfModel(turtle, Turtle))
                    .foldZIO(
                      _ =>
                        if (turtle.contains("##  Query cancelled due to timeout during execution")) {
                          ZIO.fail(TriplestoreTimeoutException("Triplestore timed out."))
                        } else {
                          ZIO.fail(TriplestoreResponseException("Couldn't parse Turtle from triplestore."))
                        },
                      ZIO.succeed(_)
                    )
    } yield SparqlConstructResponse.make(rdfModel)

  override def queryRdf(query: Construct): Task[String] = ZIO.scoped(execConstruct(query.sparql).flatMap(modelToTurtle))

  private def execConstruct(query: String): ZIO[Any & Scope, Throwable, Model] = {
    def executeQuery(qExec: QueryExecution) = ZIO.attempt(qExec.execConstruct(ModelFactory.createDefaultModel()))
    def closeModel(model: Model)            = ZIO.succeed(model.close())
    getReadTransactionQueryExecution(query).flatMap(qExec => ZIO.acquireRelease(executeQuery(qExec))(closeModel))
  }

  private def modelToTurtle(model: Model): ZIO[Any & Scope, Throwable, String] =
    for {
      os    <- byteArrayOutputStream()
      _      = model.write(os, "TURTLE")
      turtle = os.toString(StandardCharsets.UTF_8)
    } yield turtle

  override def queryToFile(
    query: Construct,
    graphIri: InternalIri,
    outputFile: zio.nio.file.Path,
    outputFormat: QuadFormat
  ): Task[Unit] = ZIO.scoped {
    for {
      model  <- execConstruct(query.sparql)
      source <- modelToTurtle(model).map(RdfStringSource)
      _      <- ZIO.attempt(RdfFormatUtil.turtleToQuadsFile(source, graphIri.value, outputFile.toFile.toPath, outputFormat))
    } yield ()
  }

  override def query(query: Update): Task[Unit] = {
    def doUpdate(ds: Dataset) = ZIO.attempt {
      val update    = UpdateFactory.create(query.sparql)
      val processor = UpdateExecutionFactory.create(update, ds)
      processor.execute()
    }
    ZIO.scoped(getDataSetWithTransaction(ReadWrite.WRITE).flatMap(doUpdate)).unit
  }

  override def downloadGraph(
    graphIri: InternalIri,
    outputFile: zio.nio.file.Path,
    outputFormat: QuadFormat
  ): Task[Unit] = ZIO.scoped {
    for {
      fos <- fileOutputStream(outputFile)
      ds  <- getDataset
      lang = RdfFormatUtil.rdfFormatToJenaParsingLang(outputFormat)
      _ <- ZIO.attemptBlocking {
             ds.begin(ReadWrite.READ)
             try { ds.getNamedModel(graphIri.value).write(fos, lang.getName) }
             finally { ds.end() }
           }
    } yield ()
  }

  override def resetTripleStoreContent(
    rdfDataObjects: List[RdfDataObject],
    prependDefaults: Boolean
  ): Task[Unit] = for {
    _ <- dropDataGraphByGraph()
    _ <- insertDataIntoTriplestore(rdfDataObjects, prependDefaults)
  } yield ()

  override def dropDataGraphByGraph(): Task[Unit] = createEmptyDataset.flatMap(datasetRef.set(_)).unit

  override def insertDataIntoTriplestore(
    rdfDataObjects: List[RdfDataObject],
    prependDefaults: Boolean
  ): Task[Unit] =
    getListToInsert(rdfDataObjects, prependDefaults).flatMap(ZIO.foreachDiscard(_)(insertRdfDataObject))

  private def getListToInsert(
    rdfDataObjects: List[RdfDataObject],
    prependDefaults: Boolean
  ): Task[List[RdfDataObject]] = {
    val listToInsert = if (prependDefaults) { DefaultRdfData.data.toList ::: rdfDataObjects }
    else { rdfDataObjects }
    if (listToInsert.isEmpty) {
      ZIO.fail(new IllegalArgumentException("List to insert is empty."))
    } else {
      ZIO.succeed(listToInsert)
    }
  }

  private def insertRdfDataObject(elem: RdfDataObject): ZIO[Any, Throwable, Unit] =
    ZIO.scoped {
      for {
        graphName <- checkGraphName(elem)
        in        <- loadRdfUrl(elem.path)
        ds        <- getDataSetWithTransaction(ReadWrite.WRITE)
        model      = ds.getNamedModel(graphName)
        _          = model.read(in, null, "TURTLE")
      } yield ()
    }

  private def loadRdfUrl(path: String): ZIO[Any & Scope, Throwable, InputStream] =
    ZIO
      .attemptBlocking(
        Option(getClass.getClassLoader.getResourceAsStream(path)).getOrElse(throw new Exception("can't find resource"))
      )
      .orElse(fileInputStream(Paths.get("..", path)))

  private def checkGraphName(elem: RdfDataObject): Task[String] =
    checkGraphName(elem.name)

  private def checkGraphName(graphName: IRI) =
    if (graphName == "default") {
      ZIO.fail(new TriplestoreUnsupportedFeatureException("Requests to the default graph are not supported."))
    } else {
      ZIO.succeed(graphName)
    }

  override def checkTriplestore(): Task[TriplestoreStatus] = ZIO.succeed(Available)

  override def setDataset(ds: Dataset): UIO[Unit] = datasetRef.set(ds)
  override def getDataset: UIO[Dataset] =
    datasetRef.get

  override def printDataset: UIO[Unit] =
    for {
      _  <- Console.printLine(s"TDB Context:\n${TDB.getContext}\n").orDie
      ds <- getDataset
      _  <- Console.printLine(s"TriplestoreServiceInMemory.printDataset:").orDie
      _   = printDatasetContents(ds)
    } yield ()

  def printDatasetContents(dataset: Dataset): Unit = {
    // Iterate over the named models
    dataset.begin(ReadWrite.READ)
    val names = dataset.listNames()

    while (names.hasNext) {
      val name  = names.next()
      val model = dataset.getNamedModel(name)

      println(s"Graph: $name\n")
      // Write the model in Turtle format
      RDFDataMgr.write(System.out, model, org.apache.jena.riot.Lang.TURTLE)
    }
    dataset.end()
  }

  private val notImplemented = ZIO.die(new UnsupportedOperationException("Not implemented yet."))

  override def downloadRepository(outputFile: Path, graphs: GraphsForMigration): Task[Unit] =
    notImplemented

  override def uploadRepository(inputFile: Path): Task[Unit] =
    notImplemented

  override def dropGraph(graphName: IRI): Task[Unit] =
    notImplemented

}

object TriplestoreServiceInMemory {

  def setDataset(dataset: Dataset): ZIO[TestTripleStore, Throwable, Unit] =
    ZIO.serviceWithZIO[TestTripleStore](_.setDataset(dataset))

  def getDataset: RIO[TestTripleStore, Dataset] =
    ZIO.serviceWithZIO[TestTripleStore](_.getDataset)

  def printDataset: RIO[TestTripleStore, Unit] =
    ZIO.serviceWithZIO[TestTripleStore](_.printDataset)

  def setDataSetFromTriG(triG: String): ZIO[TestTripleStore, Throwable, Unit] = TestDatasetBuilder
    .datasetFromTriG(triG)
    .flatMap(TriplestoreServiceInMemory.setDataset)

  /**
   * Creates an empty TBD2 [[Dataset]].
   *
   * Currently does not (yet) support create a [[Dataset]] which supports Lucene indexing.
   * TODO: https://jena.apache.org/documentation/query/text-query.html#configuration-by-code
   */
  val createEmptyDataset: UIO[Dataset] =
<<<<<<< HEAD
    ZIO.succeed(TDB2Factory.createDataset())
=======
    ZIO
      .succeed(TDB.getContext.set(TDB.symUnionDefaultGraph, true))
      .as(TDB2Factory.createDataset())
>>>>>>> 61f04e00

  val emptyDatasetRefLayer: ULayer[Ref[Dataset]] = ZLayer.fromZIO(createEmptyDataset.flatMap(Ref.make(_)))

  val layer: ZLayer[Ref[Dataset] & StringFormatter, Nothing, TriplestoreServiceInMemory] =
    ZLayer.fromFunction(TriplestoreServiceInMemory.apply _)

  val emptyLayer = emptyDatasetRefLayer >>> layer
}<|MERGE_RESOLUTION|>--- conflicted
+++ resolved
@@ -306,13 +306,9 @@
    * TODO: https://jena.apache.org/documentation/query/text-query.html#configuration-by-code
    */
   val createEmptyDataset: UIO[Dataset] =
-<<<<<<< HEAD
-    ZIO.succeed(TDB2Factory.createDataset())
-=======
     ZIO
       .succeed(TDB.getContext.set(TDB.symUnionDefaultGraph, true))
       .as(TDB2Factory.createDataset())
->>>>>>> 61f04e00
 
   val emptyDatasetRefLayer: ULayer[Ref[Dataset]] = ZLayer.fromZIO(createEmptyDataset.flatMap(Ref.make(_)))
 
