/*
 * Copyright © 2021 - 2023 Swiss National Data and Service Center for the Humanities and/or DaSCH Service Platform contributors.
 * SPDX-License-Identifier: Apache-2.0
 */

package org.knora.webapi.routing.admin

import zio._
import zio.http._
import zio.http.model.Status
import zio.mock.Expectation
import zio.test._

import java.net.URLEncoder
import java.nio.file

import dsp.valueobjects.V2
import org.knora.webapi.TestDataFactory
import org.knora.webapi.config.AppConfig
import org.knora.webapi.http.middleware.AuthenticationMiddleware
import org.knora.webapi.messages.admin.responder.projectsmessages.ProjectKeywordsGetResponseADM
import org.knora.webapi.messages.admin.responder.projectsmessages.ProjectsKeywordsGetResponseADM
import org.knora.webapi.messages.admin.responder.projectsmessages._
import org.knora.webapi.messages.admin.responder.usersmessages.UserADM
import org.knora.webapi.messages.util.KnoraSystemInstances
import org.knora.webapi.responders.admin.ProjectADMRestServiceMock
import org.knora.webapi.slice.admin.api.model.ProjectDataGetResponseADM
import org.knora.webapi.slice.admin.api.service.ProjectADMRestService

object ProjectsRouteZSpec extends ZIOSpecDefault {

  /**
   * Paths
   */
  private val basePathProjects: Path          = !! / "admin" / "projects"
  private val basePathProjectsIri: Path       = !! / "admin" / "projects" / "iri"
  private val basePathProjectsShortname: Path = !! / "admin" / "projects" / "shortname"
  private val basePathProjectsShortcode: Path = !! / "admin" / "projects" / "shortcode"

  /**
   * Creates a [[ProjectADM]] with empty content or optionally with a given ID.
   */
  private def getProjectADM(id: String = "") =
    ProjectADM(
      id = id,
      shortname = "",
      shortcode = "",
      longname = None,
      description = Seq(V2.StringLiteralV2("", None)),
      keywords = Seq.empty,
      logo = None,
      ontologies = Seq.empty,
      status = true,
      selfjoin = false
    )

  /**
   * Returns a ZIO effect that requires a [[ProjectADMRestService]] (so that a mock can be provided) that applies the
   * provided [[Request]] to the `routes` of a [[ProjectsRouteZ]], returning a [[Response]].
   */
  private def applyRoutes(request: Request): ZIO[ProjectADMRestService, Option[Nothing], Response] = ZIO
    .serviceWithZIO[ProjectsRouteZ](_.route.apply(request))
    .provideSome[ProjectADMRestService](
      AppConfig.layer,
      AuthenticationMiddleware.layer,
      AuthenticatorService.mock(Some(KnoraSystemInstances.Users.SystemUser)),
      ProjectsRouteZ.layer
    )

  /**
   * URL encodes a string, assuming utf-8
   */
  private def encode(iri: String) = URLEncoder.encode(iri, "utf-8")

  def spec: Spec[TestEnvironment with Scope, Any] = suite("ProjectsRouteZ")(
    getProjectsSpec,
    getSingleProjectSpec,
    createProjectSpec,
    deleteProjectSpec,
    updateProjectSpec,
    getAllDataSpec,
    getProjectMembersSpec,
    getProjectAdminsSpec,
    getKeywordsSpec,
    getKeywordsByProjectSpec,
    getProjectRestrictedViewSettings
  )

  val getProjectsSpec: Spec[Any, Serializable] = test("get all projects") {
    val request        = Request.get(url = URL(basePathProjects))
    val expectedResult = Expectation.value[ProjectsGetResponseADM](ProjectsGetResponseADM(Seq(getProjectADM())))
    val mockService    = ProjectADMRestServiceMock.GetProjects(expectedResult).toLayer
    for {
      response <- applyRoutes(request).provide(mockService)
      body     <- response.body.asString
    } yield assertTrue(true)
  }

  val getSingleProjectSpec: Spec[Any, Serializable] = suite("get a single project by identifier")(
    test("get a project by IRI") {
      val iri        = "http://rdfh.ch/projects/0001"
      val identifier = TestDataFactory.projectIriIdentifier(iri)
      val request    = Request.get(url = URL(basePathProjectsIri / encode(iri)))
      val mockService: ULayer[ProjectADMRestService] = ProjectADMRestServiceMock
        .GetSingleProject(
          assertion = Assertion.equalTo(identifier),
          result = Expectation.valueF[ProjectIdentifierADM, ProjectGetResponseADM](id =>
            ProjectGetResponseADM(getProjectADM(ProjectIdentifierADM.getId(id)))
          )
        )
        .toLayer
      for {
        response <- applyRoutes(request).provide(mockService)
        body     <- response.body.asString
      } yield assertTrue(body.contains(iri))
    },
    test("return a BadRequest Exception if project IRI is invalid") {
      val iri     = "http://rdfh.ch/project/0001"
      val user    = KnoraSystemInstances.Users.SystemUser
      val request = Request.get(url = URL(basePathProjectsIri / encode(iri)))

      for {
        response     <- applyRoutes(request).provide(ProjectADMRestServiceMock.empty)
        bodyAsString <- response.body.asString
      } yield assertTrue(response.status == Status.BadRequest) &&
        assertTrue(bodyAsString == """{"error":"dsp.errors.BadRequestException: Project IRI is invalid."}""")
    },
    test("get a project by shortname") {
      val shortname  = "someProject"
      val identifier = TestDataFactory.projectShortnameIdentifier(shortname)
      val request    = Request.get(url = URL(basePathProjectsShortname / shortname))
      val mockService: ULayer[ProjectADMRestService] = ProjectADMRestServiceMock
        .GetSingleProject(
          assertion = Assertion.equalTo(identifier),
          result = Expectation.valueF[ProjectIdentifierADM, ProjectGetResponseADM](id =>
            ProjectGetResponseADM(getProjectADM(ProjectIdentifierADM.getId(id)))
          )
        )
        .toLayer
      for {
        response <- applyRoutes(request).provide(mockService)
        body     <- response.body.asString
      } yield assertTrue(body.contains(shortname))
    },
    test("return a BadRequest Exception if shortname is invalid") {
      val shortname = "short name"
      val user      = KnoraSystemInstances.Users.SystemUser
      val request   = Request.get(url = URL(basePathProjectsShortname / shortname))

      for {
        response     <- applyRoutes(request).provide(ProjectADMRestServiceMock.empty)
        bodyAsString <- response.body.asString
      } yield assertTrue(response.status == Status.BadRequest) &&
        assertTrue(bodyAsString == """{"error":"dsp.errors.BadRequestException: Shortname is invalid: short name"}""")
    },
    test("get a project by shortcode") {
      val shortcode  = "0001"
      val identifier = TestDataFactory.projectShortcodeIdentifier(shortcode)
      val request    = Request.get(url = URL(basePathProjectsShortcode / shortcode))
      val mockService: ULayer[ProjectADMRestService] = ProjectADMRestServiceMock
        .GetSingleProject(
          assertion = Assertion.equalTo(identifier),
          result = Expectation.valueF[ProjectIdentifierADM, ProjectGetResponseADM](id =>
            ProjectGetResponseADM(getProjectADM(ProjectIdentifierADM.getId(id)))
          )
        )
        .toLayer
      for {
        response <- applyRoutes(request).provide(mockService)
        body     <- response.body.asString
      } yield assertTrue(body.contains(shortcode))
    },
    test("return a BadRequest Exception if shortcode is invalid") {
      val shortcode = "XY"
      val user      = KnoraSystemInstances.Users.SystemUser
      val request   = Request.get(url = URL(basePathProjectsShortcode / shortcode))

      for {
        response     <- applyRoutes(request).provide(ProjectADMRestServiceMock.empty)
        bodyAsString <- response.body.asString
      } yield assertTrue(response.status == Status.BadRequest) &&
        assertTrue(bodyAsString == """{"error":"dsp.errors.BadRequestException: Shortcode is invalid: XY"}""")
    }
  )

  val createProjectSpec: Spec[Any, Serializable] = suite("create a project")(
    test("successfully create a project") {
      val projectCreatePayloadString =
        """|{
           |  "shortname": "newproject",
           |  "shortcode": "3333",
           |  "longname": "project longname",
           |  "description": [{"value": "project description", "language": "en"}],
           |  "keywords": ["test project"],
           |  "status": true,
           |  "selfjoin": false
           |}
           |""".stripMargin
      val body    = Body.fromString(projectCreatePayloadString)
      val request = Request.post(url = URL(basePathProjects), body = body)
      val user    = KnoraSystemInstances.Users.SystemUser

<<<<<<< HEAD
      val shortname   = TestDataFactory.projectShortname("newproject")
      val shortcode   = TestDataFactory.projectShortCode("3333")
=======
      val shortname   = TestDataFactory.projectShortName("newproject")
      val shortcode   = TestDataFactory.projectShortcode("3333")
>>>>>>> f01c319e
      val longname    = TestDataFactory.projectName("project longname")
      val description = TestDataFactory.projectDescription(Seq(V2.StringLiteralV2("project description", Some("en"))))
      val keywords    = TestDataFactory.projectKeywords(Seq("test project"))
      val status      = TestDataFactory.projectStatus(true)
      val selfJoin    = TestDataFactory.projectSelfJoin(false)

      val projectCreatePayload = ProjectCreatePayloadADM(
        id = None,
        shortname = shortname,
        shortcode = shortcode,
        longname = Some(longname),
        description = description,
        keywords = keywords,
        logo = None,
        status = status,
        selfjoin = selfJoin
      )

      val expectedResult = Expectation.value[ProjectOperationResponseADM](ProjectOperationResponseADM(getProjectADM()))
      val mockService = ProjectADMRestServiceMock
        .CreateProject(
          assertion = Assertion.equalTo((projectCreatePayload, user)),
          result = expectedResult
        )
        .toLayer
      for {
        _ <- applyRoutes(request).provide(mockService)
      } yield assertTrue(true)
    },
    test("return a BadRequest Exception if input (payload) is invalid (wrong attribute)") {
      val projectCreatePayloadString =
        """|{
           |  "shortname": "new project",
           |  "shortcode": "3333",
           |  "longname": "project longname",
           |  "description": [{"value": "project description", "language": "en"}],
           |  "keywords": ["test project"],
           |  "status": true,
           |  "selfjoin": false
           |}
           |""".stripMargin
      val body    = Body.fromString(projectCreatePayloadString)
      val request = Request.post(url = URL(basePathProjects), body = body)
      val user    = KnoraSystemInstances.Users.SystemUser
      for {
        response     <- applyRoutes(request).provide(ProjectADMRestServiceMock.empty)
        bodyAsString <- response.body.asString
      } yield assertTrue(response.status == Status.BadRequest) &&
        assertTrue(
          bodyAsString == """{"error":"dsp.errors.BadRequestException: .shortname(Shortname is invalid: new project)"}"""
        )
    },
    test("return a BadRequest Exception if input (syntax) is invalid") {
      val projectCreatePayloadString =
        """|{
           |  "shortname": "newproject",
           |  "shortcode": "3333"
           |  "longname": "project longname",
           |  "description": [{"value": "project description", "language": "en"}],
           |  "keywords": ["test project"],
           |  "status": true,
           |  "selfjoin": false
           |}
           |""".stripMargin
      val body    = Body.fromString(projectCreatePayloadString)
      val request = Request.post(url = URL(basePathProjects), body = body)
      val user    = KnoraSystemInstances.Users.SystemUser
      for {
        response <- applyRoutes(request).provide(ProjectADMRestServiceMock.empty)
      } yield assertTrue(response.status == Status.BadRequest)
    }
  )

  val deleteProjectSpec: Spec[Any, Serializable] = suite("delete a project")(
    test("successfully delete a project by IRI") {
      val iri            = "http://rdfh.ch/projects/0001"
      val projectIri     = TestDataFactory.projectIri(iri)
      val request        = Request.delete(url = URL(basePathProjectsIri / encode(projectIri.value)))
      val user           = KnoraSystemInstances.Users.SystemUser
      val expectedResult = Expectation.value[ProjectOperationResponseADM](ProjectOperationResponseADM(getProjectADM()))
      val mockService: ULayer[ProjectADMRestService] = ProjectADMRestServiceMock
        .DeleteProject(
          assertion = Assertion.equalTo(projectIri, user),
          result = expectedResult
        )
        .toLayer
      for {
        _ <- applyRoutes(request).provide(mockService)
      } yield assertTrue(true)
    },
    test("return a BadRequest Exception if project IRI is invalid") {
      val iri     = "http://rdfh.ch/project/0001"
      val user    = KnoraSystemInstances.Users.SystemUser
      val request = Request.delete(url = URL(basePathProjectsIri / encode(iri)))

      for {
        response     <- applyRoutes(request).provide(ProjectADMRestServiceMock.empty)
        bodyAsString <- response.body.asString
      } yield assertTrue(response.status == Status.BadRequest) &&
        assertTrue(bodyAsString == """{"error":"dsp.errors.BadRequestException: Project IRI is invalid."}""")
    }
  )

  val updateProjectSpec: Spec[Any, Serializable] = suite("update a project")(
    test("successfully update a project") {
      val projectIri         = TestDataFactory.projectIri("http://rdfh.ch/projects/0001")
      val updatedShortname   = TestDataFactory.projectShortname("usn")
      val updatedLongname    = TestDataFactory.projectName("updated project longname")
      val updatedDescription = TestDataFactory.projectDescription(Seq(V2.StringLiteralV2("updated desc", Some("en"))))
      val updatedKeywords    = TestDataFactory.projectKeywords(Seq("updated", "keywords"))
      val updatedLogo        = TestDataFactory.projectLogo("../logo.png")
      val projectStatus      = TestDataFactory.projectStatus(true)
      val selfJoin           = TestDataFactory.projectSelfJoin(true)

      val projectUpdatePayload = ProjectUpdatePayloadADM(
        shortname = Some(updatedShortname),
        longname = Some(updatedLongname),
        description = Some(updatedDescription),
        keywords = Some(updatedKeywords),
        logo = Some(updatedLogo),
        status = Some(projectStatus),
        selfjoin = Some(selfJoin)
      )

      val projectUpdatePayloadString =
        s"""|{
            |  "shortname": "${updatedShortname.value}",
            |  "longname": "${updatedLongname.value}",
            |  "description": [{"value": "updated desc", "language": "en"}],
            |  "keywords": ["updated", "keywords"],
            |  "logo": "${updatedLogo.value}",
            |  "status": ${projectStatus.value},
            |  "selfjoin": ${selfJoin.value}
            |}
            |""".stripMargin

      val body    = Body.fromString(projectUpdatePayloadString)
      val request = Request.put(url = URL(basePathProjectsIri / encode(projectIri.value)), body = body)
      val user    = KnoraSystemInstances.Users.SystemUser

      val expectedResult = Expectation.value[ProjectOperationResponseADM](ProjectOperationResponseADM(getProjectADM()))
      val mockService = ProjectADMRestServiceMock
        .UpdateProject(
          assertion = Assertion.equalTo((projectIri, projectUpdatePayload, user)),
          result = expectedResult
        )
        .toLayer
      for {
        _ <- applyRoutes(request).provide(mockService)
      } yield assertTrue(true)
    },
    test("return a BadRequest Exception if input (shortname) is invalid") {
      val projectIri                 = "http://rdfh.ch/projects/0001"
      val projectUpdatePayloadString = """{"shortname": "invalid shortname"}""".stripMargin
      val body                       = Body.fromString(projectUpdatePayloadString)
      val request                    = Request.put(url = URL(basePathProjectsIri / encode(projectIri)), body = body)
      val user                       = KnoraSystemInstances.Users.SystemUser

      for {
        response     <- applyRoutes(request).provide(ProjectADMRestServiceMock.empty)
        bodyAsString <- response.body.asString
      } yield assertTrue(response.status == Status.BadRequest) &&
        assertTrue(
          bodyAsString == """{"error":"dsp.errors.BadRequestException: .shortname(Shortname is invalid: invalid shortname)"}"""
        )
    },
    test("return a BadRequest Exception if input (syntax) is invalid") {
      val projectIri                 = "http://rdfh.ch/projects/0001"
      val projectUpdatePayloadString = """{"shortname":"usn" "longname":"updated longname"}""".stripMargin
      val body                       = Body.fromString(projectUpdatePayloadString)
      val request                    = Request.put(url = URL(basePathProjectsIri / encode(projectIri)), body = body)
      val user                       = KnoraSystemInstances.Users.SystemUser

      for {
        response <- applyRoutes(request).provide(ProjectADMRestServiceMock.empty)
      } yield assertTrue(response.status == Status.BadRequest)
    },
    test("return a BadRequest Exception if project IRI is invalid") {
      val projectIri                 = "http://rdfh.ch/project/0001"
      val projectUpdatePayloadString = """{"shortname":"usn"}""".stripMargin
      val body                       = Body.fromString(projectUpdatePayloadString)
      val request                    = Request.put(url = URL(basePathProjectsIri / encode(projectIri)), body = body)
      val user                       = KnoraSystemInstances.Users.SystemUser

      for {
        response     <- applyRoutes(request).provide(ProjectADMRestServiceMock.empty)
        bodyAsString <- response.body.asString
      } yield assertTrue(response.status == Status.BadRequest) &&
        assertTrue(bodyAsString == """{"error":"dsp.errors.BadRequestException: Project IRI is invalid."}""")
    }
  )

  val getAllDataSpec: Spec[Any, Serializable] = suite("get all data")(
    test("successfully get all data") {
      val iri        = "http://rdfh.ch/projects/0001"
      val identifier = TestDataFactory.projectIriIdentifier(iri)
      val user       = KnoraSystemInstances.Users.SystemUser
      val request    = Request.get(url = URL(basePathProjectsIri / encode(iri) / "AllData"))
      val path       = file.Paths.get("getAllDataFile.trig")
      val testFile   = file.Files.createFile(path)

      val mockService: ULayer[ProjectADMRestService] = ProjectADMRestServiceMock
        .GetAllProjectData(
          assertion = Assertion.equalTo(identifier, user),
          result = Expectation
            .value[ProjectDataGetResponseADM](ProjectDataGetResponseADM(testFile))
        )
        .toLayer
      for {
        response <- applyRoutes(request).provide(mockService)
        body     <- response.body.asString
      } yield assertTrue(true)
    },
    test("return a BadRequest Exception if project IRI is invalid") {
      val iri     = "http://rdfh.ch/project/0001"
      val user    = KnoraSystemInstances.Users.SystemUser
      val request = Request.get(url = URL(basePathProjectsIri / encode(iri) / "AllData"))
      val path    = file.Paths.get("...")

      for {
        response     <- applyRoutes(request).provide(ProjectADMRestServiceMock.empty)
        bodyAsString <- response.body.asString
      } yield assertTrue(response.status == Status.BadRequest) &&
        assertTrue(bodyAsString == """{"error":"dsp.errors.BadRequestException: Project IRI is invalid."}""")
    }
  )

  val getProjectMembersSpec: Spec[Any, Serializable] = suite("get all members of a project")(
    test("get all members by project IRI") {
      val iri        = "http://rdfh.ch/projects/0001"
      val identifier = TestDataFactory.projectIriIdentifier(iri)
      val user       = KnoraSystemInstances.Users.SystemUser
      val request    = Request.get(url = URL(basePathProjectsIri / encode(iri) / "members"))
      val mockService: ULayer[ProjectADMRestService] = ProjectADMRestServiceMock
        .GetProjectMembers(
          assertion = Assertion.equalTo((identifier, user)),
          result = Expectation.value[ProjectMembersGetResponseADM](
            ProjectMembersGetResponseADM(Seq.empty[UserADM])
          )
        )
        .toLayer
      for {
        response <- applyRoutes(request).provide(mockService)
        body     <- response.body.asString
      } yield assertTrue(body == """{"members":[]}""")
    },
    test("return a BadRequest Exception if project IRI is invalid") {
      val iri     = "http://rdfh.ch/project/0001"
      val user    = KnoraSystemInstances.Users.SystemUser
      val request = Request.get(url = URL(basePathProjectsIri / encode(iri) / "members"))

      for {
        response     <- applyRoutes(request).provide(ProjectADMRestServiceMock.empty)
        bodyAsString <- response.body.asString
      } yield assertTrue(response.status == Status.BadRequest) &&
        assertTrue(bodyAsString == """{"error":"dsp.errors.BadRequestException: Project IRI is invalid."}""")
    },
    test("get all members by project shortcode") {
      val shortcode  = "0001"
      val identifier = TestDataFactory.projectShortcodeIdentifier(shortcode)
      val user       = KnoraSystemInstances.Users.SystemUser
      val request    = Request.get(url = URL(basePathProjectsShortcode / shortcode / "members"))
      val mockService: ULayer[ProjectADMRestService] = ProjectADMRestServiceMock
        .GetProjectMembers(
          assertion = Assertion.equalTo((identifier, user)),
          result = Expectation.value[ProjectMembersGetResponseADM](
            ProjectMembersGetResponseADM(Seq.empty[UserADM])
          )
        )
        .toLayer
      for {
        response <- applyRoutes(request).provide(mockService)
        body     <- response.body.asString
      } yield assertTrue(body == """{"members":[]}""")
    },
    test("return a BadRequest Exception if shortcode is invalid") {
      val shortcode = "XY"
      val user      = KnoraSystemInstances.Users.SystemUser
      val request   = Request.get(url = URL(basePathProjectsShortcode / shortcode / "members"))

      for {
        response     <- applyRoutes(request).provide(ProjectADMRestServiceMock.empty)
        bodyAsString <- response.body.asString
      } yield assertTrue(response.status == Status.BadRequest) &&
        assertTrue(bodyAsString == """{"error":"dsp.errors.BadRequestException: Shortcode is invalid: XY"}""")
    },
    test("get all members by project shortname") {
      val shortname  = "someProject"
      val identifier = TestDataFactory.projectShortnameIdentifier(shortname)
      val user       = KnoraSystemInstances.Users.SystemUser
      val request    = Request.get(url = URL(basePathProjectsShortname / shortname / "members"))
      val mockService: ULayer[ProjectADMRestService] = ProjectADMRestServiceMock
        .GetProjectMembers(
          assertion = Assertion.equalTo((identifier, user)),
          result = Expectation.value[ProjectMembersGetResponseADM](
            ProjectMembersGetResponseADM(Seq.empty[UserADM])
          )
        )
        .toLayer
      for {
        response <- applyRoutes(request).provide(mockService)
        body     <- response.body.asString
      } yield assertTrue(body == """{"members":[]}""")
    },
    test("return a BadRequest Exception if shortname is invalid") {
      val shortname = "short name"
      val user      = KnoraSystemInstances.Users.SystemUser
      val request   = Request.get(url = URL(basePathProjectsShortname / shortname / "members"))

      for {
        response     <- applyRoutes(request).provide(ProjectADMRestServiceMock.empty)
        bodyAsString <- response.body.asString
      } yield assertTrue(response.status == Status.BadRequest) &&
        assertTrue(bodyAsString == """{"error":"dsp.errors.BadRequestException: Shortname is invalid: short name"}""")
    }
  )

  val getProjectAdminsSpec: Spec[Any, Serializable] = suite("get all project admins of a project")(
    test("get all project admins by project IRI") {
      val iri        = "http://rdfh.ch/projects/0001"
      val identifier = TestDataFactory.projectIriIdentifier(iri)
      val user       = KnoraSystemInstances.Users.SystemUser
      val request    = Request.get(url = URL(basePathProjectsIri / encode(iri) / "admin-members"))
      val mockService: ULayer[ProjectADMRestService] = ProjectADMRestServiceMock
        .GetProjectAdmins(
          assertion = Assertion.equalTo((identifier, user)),
          result = Expectation.value[ProjectAdminMembersGetResponseADM](
            ProjectAdminMembersGetResponseADM(Seq.empty[UserADM])
          )
        )
        .toLayer
      for {
        response <- applyRoutes(request).provide(mockService)
        body     <- response.body.asString
      } yield assertTrue(body == """{"members":[]}""")
    },
    test("return a BadRequest Exception if project IRI is invalid") {
      val iri     = "http://rdfh.ch/project/0001"
      val user    = KnoraSystemInstances.Users.SystemUser
      val request = Request.get(url = URL(basePathProjectsIri / encode(iri) / "admin-members"))

      for {
        response     <- applyRoutes(request).provide(ProjectADMRestServiceMock.empty)
        bodyAsString <- response.body.asString
      } yield assertTrue(response.status == Status.BadRequest) &&
        assertTrue(bodyAsString == """{"error":"dsp.errors.BadRequestException: Project IRI is invalid."}""")
    },
    test("get all project admins by project shortcode") {
      val shortcode  = "0001"
      val identifier = TestDataFactory.projectShortcodeIdentifier(shortcode)
      val user       = KnoraSystemInstances.Users.SystemUser
      val request    = Request.get(url = URL(basePathProjectsShortcode / shortcode / "admin-members"))
      val mockService: ULayer[ProjectADMRestService] = ProjectADMRestServiceMock
        .GetProjectAdmins(
          assertion = Assertion.equalTo((identifier, user)),
          result = Expectation.value[ProjectAdminMembersGetResponseADM](
            ProjectAdminMembersGetResponseADM(Seq.empty[UserADM])
          )
        )
        .toLayer
      for {
        response <- applyRoutes(request).provide(mockService)
        body     <- response.body.asString
      } yield assertTrue(body == """{"members":[]}""")
    },
    test("return a BadRequest Exception if shortcode is invalid") {
      val shortcode = "XY"
      val user      = KnoraSystemInstances.Users.SystemUser
      val request   = Request.get(url = URL(basePathProjectsShortcode / shortcode / "admin-members"))

      for {
        response     <- applyRoutes(request).provide(ProjectADMRestServiceMock.empty)
        bodyAsString <- response.body.asString
      } yield assertTrue(response.status == Status.BadRequest) &&
        assertTrue(bodyAsString == """{"error":"dsp.errors.BadRequestException: Shortcode is invalid: XY"}""")
    },
    test("get all project admins by project shortname") {
      val shortname  = "someProject"
      val identifier = TestDataFactory.projectShortnameIdentifier(shortname)
      val user       = KnoraSystemInstances.Users.SystemUser
      val request    = Request.get(url = URL(basePathProjectsShortname / shortname / "admin-members"))
      val mockService: ULayer[ProjectADMRestService] = ProjectADMRestServiceMock
        .GetProjectAdmins(
          assertion = Assertion.equalTo((identifier, user)),
          result = Expectation.value[ProjectAdminMembersGetResponseADM](
            ProjectAdminMembersGetResponseADM(Seq.empty[UserADM])
          )
        )
        .toLayer
      for {
        response <- applyRoutes(request).provide(mockService)
        body     <- response.body.asString
      } yield assertTrue(body == """{"members":[]}""")
    },
    test("return a BadRequest Exception if shortname is invalid") {
      val shortname = "short name"
      val user      = KnoraSystemInstances.Users.SystemUser
      val request   = Request.get(url = URL(basePathProjectsShortname / shortname / "admin-members"))

      for {
        response     <- applyRoutes(request).provide(ProjectADMRestServiceMock.empty)
        bodyAsString <- response.body.asString
      } yield assertTrue(response.status == Status.BadRequest) &&
        assertTrue(bodyAsString == """{"error":"dsp.errors.BadRequestException: Shortname is invalid: short name"}""")
    }
  )

  val getKeywordsSpec: Spec[Any, Serializable] = test("get keywords of all projects") {
    val request = Request.get(url = URL(basePathProjects / "Keywords"))
    val expectedResult =
      Expectation.value[ProjectsKeywordsGetResponseADM](ProjectsKeywordsGetResponseADM(Seq.empty[String]))
    val mockService = ProjectADMRestServiceMock.GetKeywords(expectedResult).toLayer
    for {
      response <- applyRoutes(request).provide(mockService)
      body     <- response.body.asString
    } yield assertCompletes
  }

  val getKeywordsByProjectSpec: Spec[Any, Serializable] = suite("get all keywords of a specific project")(
    test("successfully get keywords") {
      val iri        = "http://rdfh.ch/projects/0001"
      val projectIri = TestDataFactory.projectIri(iri)
      val request    = Request.get(url = URL(basePathProjectsIri / encode(iri) / "Keywords"))
      val mockService: ULayer[ProjectADMRestService] = ProjectADMRestServiceMock
        .GetKeywordsByProjectIri(
          assertion = Assertion.equalTo(projectIri),
          result = Expectation.value[ProjectKeywordsGetResponseADM](
            ProjectKeywordsGetResponseADM(Seq.empty[String])
          )
        )
        .toLayer
      for {
        response <- applyRoutes(request).provide(mockService)
        body     <- response.body.asString
      } yield assertTrue(body == """{"keywords":[]}""")
    },
    test("return a BadRequest Exception if project IRI is invalid") {
      val iri     = "http://rdfh.ch/project/0001"
      val request = Request.get(url = URL(basePathProjectsIri / encode(iri) / "Keywords"))

      for {
        response     <- applyRoutes(request).provide(ProjectADMRestServiceMock.empty)
        bodyAsString <- response.body.asString
      } yield assertTrue(response.status == Status.BadRequest) &&
        assertTrue(bodyAsString == """{"error":"dsp.errors.BadRequestException: Project IRI is invalid."}""")
    }
  )

  val getProjectRestrictedViewSettings: Spec[Any, Serializable] =
    suite("get the restricted view settings of a project by project identifier")(
      test("successfully get the settings by project IRI") {
        val iri        = "http://rdfh.ch/projects/0001"
        val identifier = TestDataFactory.projectIriIdentifier(iri)
        val settings   = ProjectRestrictedViewSettingsADM(Some("!512,512"), Some("path_to_image"))
        val request    = Request.get(url = URL(basePathProjectsIri / encode(iri) / "RestrictedViewSettings"))
        val mockService: ULayer[ProjectADMRestService] = ProjectADMRestServiceMock
          .GetRestrictedViewSettings(
            assertion = Assertion.equalTo(identifier),
            result = Expectation.valueF[ProjectIdentifierADM, ProjectRestrictedViewSettingsGetResponseADM](id =>
              ProjectRestrictedViewSettingsGetResponseADM(settings)
            )
          )
          .toLayer
        for {
          response <- applyRoutes(request).provide(mockService)
          body     <- response.body.asString
        } yield assertTrue(body.contains("!512,512"))
      },
      test("return a BadRequest Exception if project IRI is invalid") {
        val iri     = "http://rdfh.ch/project/0001"
        val user    = KnoraSystemInstances.Users.SystemUser
        val request = Request.get(url = URL(basePathProjectsIri / encode(iri) / "RestrictedViewSettings"))

        for {
          response     <- applyRoutes(request).provide(ProjectADMRestServiceMock.empty)
          bodyAsString <- response.body.asString
        } yield assertTrue(response.status == Status.BadRequest) &&
          assertTrue(bodyAsString == """{"error":"dsp.errors.BadRequestException: Project IRI is invalid."}""")
      },
      test("successfully get the settings by shortname") {
        val shortname  = "someProject"
        val identifier = TestDataFactory.projectShortnameIdentifier(shortname)
        val settings   = ProjectRestrictedViewSettingsADM(Some("!512,512"), Some("path_to_image"))
        val request    = Request.get(url = URL(basePathProjectsShortname / shortname / "RestrictedViewSettings"))
        val mockService: ULayer[ProjectADMRestService] = ProjectADMRestServiceMock
          .GetRestrictedViewSettings(
            assertion = Assertion.equalTo(identifier),
            result = Expectation.valueF[ProjectIdentifierADM, ProjectRestrictedViewSettingsGetResponseADM](id =>
              ProjectRestrictedViewSettingsGetResponseADM(settings)
            )
          )
          .toLayer
        for {
          response <- applyRoutes(request).provide(mockService)
          body     <- response.body.asString
        } yield assertTrue(body.contains("!512,512"))
      },
      test("return a BadRequest Exception if shortname is invalid") {
        val shortname = "short name"
        val user      = KnoraSystemInstances.Users.SystemUser
        val request   = Request.get(url = URL(basePathProjectsShortname / shortname / "RestrictedViewSettings"))

        for {
          response     <- applyRoutes(request).provide(ProjectADMRestServiceMock.empty)
          bodyAsString <- response.body.asString
        } yield assertTrue(response.status == Status.BadRequest) &&
          assertTrue(bodyAsString == """{"error":"dsp.errors.BadRequestException: Shortname is invalid: short name"}""")
      },
      test("successfully get the settings by shortcode") {
        val shortcode  = "0001"
        val identifier = TestDataFactory.projectShortcodeIdentifier(shortcode)
        val settings   = ProjectRestrictedViewSettingsADM(Some("!512,512"), Some("path_to_image"))
        val request    = Request.get(url = URL(basePathProjectsShortcode / shortcode / "RestrictedViewSettings"))
        val mockService: ULayer[ProjectADMRestService] = ProjectADMRestServiceMock
          .GetRestrictedViewSettings(
            assertion = Assertion.equalTo(identifier),
            result = Expectation.valueF[ProjectIdentifierADM, ProjectRestrictedViewSettingsGetResponseADM](id =>
              ProjectRestrictedViewSettingsGetResponseADM(settings)
            )
          )
          .toLayer
        for {
          response <- applyRoutes(request).provide(mockService)
          body     <- response.body.asString
        } yield assertTrue(body.contains("!512,512"))
      },
      test("return a BadRequest Exception if shortcode is invalid") {
        val shortcode = "XY"
        val user      = KnoraSystemInstances.Users.SystemUser
        val request   = Request.get(url = URL(basePathProjectsShortcode / shortcode / "RestrictedViewSettings"))

        for {
          response     <- applyRoutes(request).provide(ProjectADMRestServiceMock.empty)
          bodyAsString <- response.body.asString
        } yield assertTrue(response.status == Status.BadRequest) &&
          assertTrue(bodyAsString == """{"error":"dsp.errors.BadRequestException: Shortcode is invalid: XY"}""")
      }
    )
}<|MERGE_RESOLUTION|>--- conflicted
+++ resolved
@@ -200,13 +200,8 @@
       val request = Request.post(url = URL(basePathProjects), body = body)
       val user    = KnoraSystemInstances.Users.SystemUser
 
-<<<<<<< HEAD
       val shortname   = TestDataFactory.projectShortname("newproject")
-      val shortcode   = TestDataFactory.projectShortCode("3333")
-=======
-      val shortname   = TestDataFactory.projectShortName("newproject")
       val shortcode   = TestDataFactory.projectShortcode("3333")
->>>>>>> f01c319e
       val longname    = TestDataFactory.projectName("project longname")
       val description = TestDataFactory.projectDescription(Seq(V2.StringLiteralV2("project description", Some("en"))))
       val keywords    = TestDataFactory.projectKeywords(Seq("test project"))
