--- conflicted
+++ resolved
@@ -85,11 +85,8 @@
     deleteProjectSpec,
     updateProjectSpec,
     getAllDataSpec,
-<<<<<<< HEAD
+    getProjectMembersSpec,
     getProjectAdminsSpec
-=======
-    getProjectMembersSpec
->>>>>>> b5300b5c
   )
 
   val getProjectsSpec = test("get all projects") {
@@ -434,7 +431,96 @@
     }
   )
 
-<<<<<<< HEAD
+  val getProjectMembersSpec = suite("get all members of a project")(
+    test("get all members by project IRI") {
+      val iri        = "http://rdfh.ch/projects/0001"
+      val identifier = TestDataFactory.projectIriIdentifier(iri)
+      val user       = KnoraSystemInstances.Users.SystemUser
+      val request    = Request.get(url = URL(basePathProjectsIri / encode(iri) / "members"))
+      val mockService: ULayer[ProjectsService] = ProjectsServiceMock
+        .GetProjectMembers(
+          assertion = Assertion.equalTo((identifier, user)),
+          result = Expectation.value[ProjectMembersGetResponseADM](
+            ProjectMembersGetResponseADM(Seq.empty[UserADM])
+          )
+        )
+        .toLayer
+      for {
+        response <- applyRoutes(request).provide(mockService)
+        body     <- response.body.asString
+      } yield assertTrue(body == """{"members":[]}""")
+    },
+    test("return a BadRequest Exception if project IRI is invalid") {
+      val iri     = "http://rdfh.ch/project/0001"
+      val user    = KnoraSystemInstances.Users.SystemUser
+      val request = Request.get(url = URL(basePathProjectsIri / encode(iri) / "members"))
+
+      for {
+        response     <- applyRoutes(request).provide(ProjectsServiceMock.empty)
+        bodyAsString <- response.body.asString
+      } yield assertTrue(response.status == Status.BadRequest) &&
+        assertTrue(bodyAsString == """{"error":"dsp.errors.BadRequestException: Project IRI is invalid."}""")
+    },
+    test("get all members by project shortcode") {
+      val shortcode  = "0001"
+      val identifier = TestDataFactory.projectShortcodeIdentifier(shortcode)
+      val user       = KnoraSystemInstances.Users.SystemUser
+      val request    = Request.get(url = URL(basePathProjectsShortcode / shortcode / "members"))
+      val mockService: ULayer[ProjectsService] = ProjectsServiceMock
+        .GetProjectMembers(
+          assertion = Assertion.equalTo((identifier, user)),
+          result = Expectation.value[ProjectMembersGetResponseADM](
+            ProjectMembersGetResponseADM(Seq.empty[UserADM])
+          )
+        )
+        .toLayer
+      for {
+        response <- applyRoutes(request).provide(mockService)
+        body     <- response.body.asString
+      } yield assertTrue(body == """{"members":[]}""")
+    },
+    test("return a BadRequest Exception if shortcode is invalid") {
+      val shortcode = "XY"
+      val user      = KnoraSystemInstances.Users.SystemUser
+      val request   = Request.get(url = URL(basePathProjectsShortcode / shortcode / "members"))
+
+      for {
+        response     <- applyRoutes(request).provide(ProjectsServiceMock.empty)
+        bodyAsString <- response.body.asString
+      } yield assertTrue(response.status == Status.BadRequest) &&
+        assertTrue(bodyAsString == """{"error":"dsp.errors.BadRequestException: ShortCode is invalid: XY"}""")
+    },
+    test("get all members by project shortname") {
+      val shortname  = "someProject"
+      val identifier = TestDataFactory.projectShortnameIdentifier(shortname)
+      val user       = KnoraSystemInstances.Users.SystemUser
+      val request    = Request.get(url = URL(basePathProjectsShortname / shortname / "members"))
+      val mockService: ULayer[ProjectsService] = ProjectsServiceMock
+        .GetProjectMembers(
+          assertion = Assertion.equalTo((identifier, user)),
+          result = Expectation.value[ProjectMembersGetResponseADM](
+            ProjectMembersGetResponseADM(Seq.empty[UserADM])
+          )
+        )
+        .toLayer
+      for {
+        response <- applyRoutes(request).provide(mockService)
+        body     <- response.body.asString
+      } yield assertTrue(body == """{"members":[]}""")
+    },
+    test("return a BadRequest Exception if shortname is invalid") {
+      val shortname = "short name"
+      val user      = KnoraSystemInstances.Users.SystemUser
+      val request   = Request.get(url = URL(basePathProjectsShortname / shortname / "members"))
+
+      for {
+        response     <- applyRoutes(request).provide(ProjectsServiceMock.empty)
+        bodyAsString <- response.body.asString
+      } yield assertTrue(response.status == Status.BadRequest) &&
+        assertTrue(bodyAsString == """{"error":"dsp.errors.BadRequestException: Shortname is invalid: short name"}""")
+    }
+  )
+
   val getProjectAdminsSpec = suite("get all project admins of a project")(
     test("get all project admins by project IRI") {
       val iri        = "http://rdfh.ch/projects/0001"
@@ -446,19 +532,6 @@
           assertion = Assertion.equalTo((identifier, user)),
           result = Expectation.value[ProjectAdminMembersGetResponseADM](
             ProjectAdminMembersGetResponseADM(Seq.empty[UserADM])
-=======
-  val getProjectMembersSpec = suite("get all members of a project")(
-    test("get all members by project IRI") {
-      val iri        = "http://rdfh.ch/projects/0001"
-      val identifier = TestDataFactory.projectIriIdentifier(iri)
-      val user       = KnoraSystemInstances.Users.SystemUser
-      val request    = Request.get(url = URL(basePathProjectsIri / encode(iri) / "members"))
-      val mockService: ULayer[ProjectsService] = ProjectsServiceMock
-        .GetProjectMembers(
-          assertion = Assertion.equalTo((identifier, user)),
-          result = Expectation.value[ProjectMembersGetResponseADM](
-            ProjectMembersGetResponseADM(Seq.empty[UserADM])
->>>>>>> b5300b5c
           )
         )
         .toLayer
@@ -470,11 +543,7 @@
     test("return a BadRequest Exception if project IRI is invalid") {
       val iri     = "http://rdfh.ch/project/0001"
       val user    = KnoraSystemInstances.Users.SystemUser
-<<<<<<< HEAD
       val request = Request.get(url = URL(basePathProjectsIri / encode(iri) / "admin-members"))
-=======
-      val request = Request.get(url = URL(basePathProjectsIri / encode(iri) / "members"))
->>>>>>> b5300b5c
 
       for {
         response     <- applyRoutes(request).provide(ProjectsServiceMock.empty)
@@ -482,7 +551,6 @@
       } yield assertTrue(response.status == Status.BadRequest) &&
         assertTrue(bodyAsString == """{"error":"dsp.errors.BadRequestException: Project IRI is invalid."}""")
     },
-<<<<<<< HEAD
     test("get all project admins by project shortcode") {
       val shortcode  = "0001"
       val identifier = TestDataFactory.projectShortcodeIdentifier(shortcode)
@@ -493,18 +561,6 @@
           assertion = Assertion.equalTo((identifier, user)),
           result = Expectation.value[ProjectAdminMembersGetResponseADM](
             ProjectAdminMembersGetResponseADM(Seq.empty[UserADM])
-=======
-    test("get all members by project shortcode") {
-      val shortcode  = "0001"
-      val identifier = TestDataFactory.projectShortcodeIdentifier(shortcode)
-      val user       = KnoraSystemInstances.Users.SystemUser
-      val request    = Request.get(url = URL(basePathProjectsShortcode / shortcode / "members"))
-      val mockService: ULayer[ProjectsService] = ProjectsServiceMock
-        .GetProjectMembers(
-          assertion = Assertion.equalTo((identifier, user)),
-          result = Expectation.value[ProjectMembersGetResponseADM](
-            ProjectMembersGetResponseADM(Seq.empty[UserADM])
->>>>>>> b5300b5c
           )
         )
         .toLayer
@@ -516,11 +572,7 @@
     test("return a BadRequest Exception if shortcode is invalid") {
       val shortcode = "XY"
       val user      = KnoraSystemInstances.Users.SystemUser
-<<<<<<< HEAD
       val request   = Request.get(url = URL(basePathProjectsShortcode / shortcode / "admin-members"))
-=======
-      val request   = Request.get(url = URL(basePathProjectsShortcode / shortcode / "members"))
->>>>>>> b5300b5c
 
       for {
         response     <- applyRoutes(request).provide(ProjectsServiceMock.empty)
@@ -528,7 +580,6 @@
       } yield assertTrue(response.status == Status.BadRequest) &&
         assertTrue(bodyAsString == """{"error":"dsp.errors.BadRequestException: ShortCode is invalid: XY"}""")
     },
-<<<<<<< HEAD
     test("get all project admins by project shortname") {
       val shortname  = "someProject"
       val identifier = TestDataFactory.projectShortnameIdentifier(shortname)
@@ -539,18 +590,6 @@
           assertion = Assertion.equalTo((identifier, user)),
           result = Expectation.value[ProjectAdminMembersGetResponseADM](
             ProjectAdminMembersGetResponseADM(Seq.empty[UserADM])
-=======
-    test("get all members by project shortname") {
-      val shortname  = "someProject"
-      val identifier = TestDataFactory.projectShortnameIdentifier(shortname)
-      val user       = KnoraSystemInstances.Users.SystemUser
-      val request    = Request.get(url = URL(basePathProjectsShortname / shortname / "members"))
-      val mockService: ULayer[ProjectsService] = ProjectsServiceMock
-        .GetProjectMembers(
-          assertion = Assertion.equalTo((identifier, user)),
-          result = Expectation.value[ProjectMembersGetResponseADM](
-            ProjectMembersGetResponseADM(Seq.empty[UserADM])
->>>>>>> b5300b5c
           )
         )
         .toLayer
@@ -562,11 +601,7 @@
     test("return a BadRequest Exception if shortname is invalid") {
       val shortname = "short name"
       val user      = KnoraSystemInstances.Users.SystemUser
-<<<<<<< HEAD
       val request   = Request.get(url = URL(basePathProjectsShortname / shortname / "admin-members"))
-=======
-      val request   = Request.get(url = URL(basePathProjectsShortname / shortname / "members"))
->>>>>>> b5300b5c
 
       for {
         response     <- applyRoutes(request).provide(ProjectsServiceMock.empty)
@@ -575,8 +610,4 @@
         assertTrue(bodyAsString == """{"error":"dsp.errors.BadRequestException: Shortname is invalid: short name"}""")
     }
   )
-<<<<<<< HEAD
-=======
-
->>>>>>> b5300b5c
 }