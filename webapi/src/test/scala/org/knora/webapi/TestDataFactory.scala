--- conflicted
+++ resolved
@@ -42,11 +42,11 @@
       UserStatus.Active,
       isInProject = Chunk(
         ProjectIri.unsafeFrom("http://rdfh.ch/projects/0001"),
-        ProjectIri.unsafeFrom("http://rdfh.ch/projects/0002"),
+        ProjectIri.unsafeFrom("http://rdfh.ch/projects/0002")
       ),
       isInGroup = Chunk(GroupIri.unsafeFrom("http://rdfh.ch/groups/0001/1234")),
       isInSystemAdminGroup = SystemAdmin.IsNotSystemAdmin,
-      isInProjectAdminGroup = Chunk(ProjectIri.unsafeFrom("http://rdfh.ch/projects/0002")),
+      isInProjectAdminGroup = Chunk(ProjectIri.unsafeFrom("http://rdfh.ch/projects/0002"))
     )
     val testUserWithoutAnyGroups: KnoraUser = KnoraUser(
       UserIri.unsafeFrom("http://rdfh.ch/users/exists2"),
@@ -60,7 +60,7 @@
       isInProject = Chunk.empty,
       isInGroup = Chunk.empty,
       isInSystemAdminGroup = SystemAdmin.IsSystemAdmin,
-      isInProjectAdminGroup = Chunk.empty,
+      isInProjectAdminGroup = Chunk.empty
     )
   }
 
@@ -71,7 +71,7 @@
       GroupDescriptions.unsafeFrom(List(V2.StringLiteralV2("one user group to rule them all", None))),
       GroupStatus.from(true),
       Some(ProjectIri.unsafeFrom("http://rdfh.ch/projects/0001")),
-      GroupSelfJoin.from(false),
+      GroupSelfJoin.from(false)
     )
   }
 
@@ -85,10 +85,7 @@
     None,
     Status.Active,
     SelfJoin.CannotJoin,
-<<<<<<< HEAD
-=======
     RestrictedView.default
->>>>>>> b248cd09
   )
 
   def projectShortcodeIdentifier(shortcode: String): ShortcodeIdentifier =
