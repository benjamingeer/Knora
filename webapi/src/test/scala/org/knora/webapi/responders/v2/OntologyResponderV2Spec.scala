package org.knora.webapi.responders.v2

import java.time.Instant
import java.util.UUID

import akka.actor.Props
import akka.testkit.{ImplicitSender, TestActorRef}
import org.knora.webapi._
import org.knora.webapi.messages.store.triplestoremessages.{ResetTriplestoreContent, ResetTriplestoreContentACK}
import org.knora.webapi.messages.v1.responder.ontologymessages.{LoadOntologiesRequest, LoadOntologiesResponse}
import org.knora.webapi.messages.v2.responder.ontologymessages._
import org.knora.webapi.responders.{RESPONDER_MANAGER_ACTOR_NAME, ResponderManager}
import org.knora.webapi.store.{STORE_MANAGER_ACTOR_NAME, StoreManager}
import org.knora.webapi.util.IriConversions._
import org.knora.webapi.util.{MutableTestIri, StringFormatter}

import scala.concurrent.duration._

class OntologyResponderV2Spec extends CoreSpec() with ImplicitSender {

    private implicit val stringFormatter: StringFormatter = StringFormatter.getGeneralInstance

<<<<<<< HEAD
    private val userProfile = SharedTestDataV1.imagesUser01
    private val projectWithProjectID = SharedTestDataV1.IMAGES_PROJECT_IRI.toSmartIri
=======
    private val imagesUserProfile = SharedAdminTestData.imagesUser01
    private val imagesProjectIri = SharedAdminTestData.IMAGES_PROJECT_IRI.toSmartIri

    private val anythingUserProfile = SharedAdminTestData.anythingAdminUser
    private val anythingProjectIri = SharedAdminTestData.ANYTHING_PROJECT_IRI.toSmartIri
>>>>>>> e5a69b4a

    private val actorUnderTest = TestActorRef[OntologyResponderV2]
    private val responderManager = system.actorOf(Props(new ResponderManager with LiveActorMaker), name = RESPONDER_MANAGER_ACTOR_NAME)
    private val storeManager = system.actorOf(Props(new StoreManager with LiveActorMaker), name = STORE_MANAGER_ACTOR_NAME)

    private val rdfDataObjects = List()

    // The default timeout for receiving reply messages from actors.
    private val timeout = 10.seconds

    private val fooIri = new MutableTestIri
    private var fooLastModDate: Instant = Instant.now

    private val AnythingOntologyIri = "http://0.0.0.0:3333/ontology/anything/v2".toSmartIri
    private var anythingLastModDate: Instant = Instant.now

    private val printErrorMessages = false

    "Load test data" in {
        storeManager ! ResetTriplestoreContent(rdfDataObjects)
        expectMsg(300.seconds, ResetTriplestoreContentACK())

        responderManager ! LoadOntologiesRequest(anythingUserProfile)
        expectMsg(10.seconds, LoadOntologiesResponse())
    }

    "The ontology responder v2" should {
        "create an empty ontology called 'foo' with a project code" in {
            actorUnderTest ! CreateOntologyRequestV2(
                ontologyName = "foo",
                projectIri = imagesProjectIri,
                label = "The foo ontology",
                apiRequestID = UUID.randomUUID,
                userProfile = imagesUserProfile
            )

            val response = expectMsgType[ReadOntologyMetadataV2](timeout)
            val metadata = response.ontologies.head
            assert(metadata.ontologyIri.toString == "http://www.knora.org/ontology/00FF/foo")
            fooIri.set(metadata.ontologyIri.toOntologySchema(ApiV2WithValueObjects).toString)
            fooLastModDate = metadata.lastModificationDate.getOrElse(throw AssertionException(s"${metadata.ontologyIri} has no last modification date"))
        }

        "change the metadata of 'foo'" in {
            val newLabel = "The modified foo ontology"

            actorUnderTest ! ChangeOntologyMetadataRequestV2(
                ontologyIri = fooIri.get.toSmartIri,
                label = newLabel,
                lastModificationDate = fooLastModDate,
                apiRequestID = UUID.randomUUID,
                userProfile = imagesUserProfile
            )

            val response = expectMsgType[ReadOntologyMetadataV2](timeout)
            val metadata = response.ontologies.head
            assert(metadata.ontologyIri.toString == "http://www.knora.org/ontology/00FF/foo")
            assert(metadata.label.contains(newLabel))
            val newFooLastModDate = metadata.lastModificationDate.getOrElse(throw AssertionException(s"${metadata.ontologyIri} has no last modification date"))
            assert(newFooLastModDate.isAfter(fooLastModDate))
            fooLastModDate = newFooLastModDate
        }

        "not create 'foo' again" in {
            actorUnderTest ! CreateOntologyRequestV2(
                ontologyName = "foo",
                projectIri = imagesProjectIri,
                label = "The foo ontology",
                apiRequestID = UUID.randomUUID,
                userProfile = imagesUserProfile
            )

            expectMsgPF(timeout) {
                case msg: akka.actor.Status.Failure =>
                    msg.cause.isInstanceOf[BadRequestException] should ===(true)
            }
        }

        "not create an ontology called '0000'" ignore {
            // TODO: re-enable when #667 is resolved.

            actorUnderTest ! CreateOntologyRequestV2(
                ontologyName = "0000",
                projectIri = imagesProjectIri,
                label = "The 0000 ontology",
                apiRequestID = UUID.randomUUID,
                userProfile = imagesUserProfile
            )

            expectMsgPF(timeout) {
                case msg: akka.actor.Status.Failure => msg.cause.isInstanceOf[BadRequestException] should ===(true)
            }

        }

        "not create an ontology called '-foo'" ignore {
            // TODO: re-enable when #667 is resolved.

            actorUnderTest ! CreateOntologyRequestV2(
                ontologyName = "-foo",
                projectIri = imagesProjectIri,
                label = "The -foo ontology",
                apiRequestID = UUID.randomUUID,
                userProfile = imagesUserProfile
            )

            expectMsgPF(timeout) {
                case msg: akka.actor.Status.Failure => msg.cause.isInstanceOf[BadRequestException] should ===(true)
            }

        }

        "not create an ontology called 'v3'" in {
            actorUnderTest ! CreateOntologyRequestV2(
                ontologyName = "v3",
                projectIri = imagesProjectIri,
                label = "The v3 ontology",
                apiRequestID = UUID.randomUUID,
                userProfile = imagesUserProfile
            )

            expectMsgPF(timeout) {
                case msg: akka.actor.Status.Failure => msg.cause.isInstanceOf[BadRequestException] should ===(true)
            }

        }

        "not create an ontology called 'ontology'" in {
            actorUnderTest ! CreateOntologyRequestV2(
                ontologyName = "ontology",
                projectIri = imagesProjectIri,
                label = "The ontology ontology",
                apiRequestID = UUID.randomUUID,
                userProfile = imagesUserProfile
            )

            expectMsgPF(timeout) {
                case msg: akka.actor.Status.Failure => msg.cause.isInstanceOf[BadRequestException] should ===(true)
            }

        }

        "not create an ontology called 'knora'" in {
            actorUnderTest ! CreateOntologyRequestV2(
                ontologyName = "knora",
                projectIri = imagesProjectIri,
                label = "The wrong knora ontology",
                apiRequestID = UUID.randomUUID,
                userProfile = imagesUserProfile
            )

            expectMsgPF(timeout) {
                case msg: akka.actor.Status.Failure => msg.cause.isInstanceOf[BadRequestException] should ===(true)
            }

        }

        "not create an ontology called 'simple'" in {
            actorUnderTest ! CreateOntologyRequestV2(
                ontologyName = "simple",
                projectIri = imagesProjectIri,
                label = "The simple ontology",
                apiRequestID = UUID.randomUUID,
                userProfile = imagesUserProfile
            )

            expectMsgPF(timeout) {
                case msg: akka.actor.Status.Failure => msg.cause.isInstanceOf[BadRequestException] should ===(true)
            }

        }

        "create an ordinary property in the 'anything' ontology as a subproperty of knora-api:hasValue and schema:name" in {

            actorUnderTest ! OntologyMetadataGetRequestV2(
                projectIris = Set(anythingProjectIri),
                userProfile = anythingUserProfile
            )

            val metadataResponse = expectMsgType[ReadOntologyMetadataV2](timeout)
            anythingLastModDate = metadataResponse.ontologies.head.lastModificationDate.get

            val propertyIri = AnythingOntologyIri.makeEntityIri("hasName")

            val propertyInfoContent = PropertyInfoContentV2(
                propertyIri = propertyIri,
                predicates = Map(
                    OntologyConstants.Rdf.Type.toSmartIri -> PredicateInfoV2(
                        predicateIri = OntologyConstants.Rdf.Type.toSmartIri,
                        objects = Set(OntologyConstants.Owl.ObjectProperty)
                    ),
                    OntologyConstants.KnoraApiV2WithValueObjects.SubjectType.toSmartIri -> PredicateInfoV2(
                        predicateIri = OntologyConstants.KnoraApiV2WithValueObjects.SubjectType.toSmartIri,
                        objects = Set(AnythingOntologyIri.makeEntityIri("Thing").toString)
                    ),
                    OntologyConstants.KnoraApiV2WithValueObjects.ObjectType.toSmartIri -> PredicateInfoV2(
                        predicateIri = OntologyConstants.KnoraApiV2WithValueObjects.ObjectType.toSmartIri,
                        objects = Set(OntologyConstants.KnoraApiV2WithValueObjects.TextValue)
                    ),
                    OntologyConstants.Rdfs.Label.toSmartIri -> PredicateInfoV2(
                        predicateIri = OntologyConstants.Rdfs.Label.toSmartIri,
                        objectsWithLang = Map(
                            "en" -> "has name",
                            "de" -> "hat Namen"
                        )
                    ),
                    OntologyConstants.Rdfs.Comment.toSmartIri -> PredicateInfoV2(
                        predicateIri = OntologyConstants.Rdfs.Comment.toSmartIri,
                        objectsWithLang = Map(
                            "en" -> "The name of a Thing",
                            "de" -> "Der Name eines Dinges"
                        )
                    )
                ),
                subPropertyOf = Set(OntologyConstants.KnoraApiV2WithValueObjects.HasValue.toSmartIri, OntologyConstants.SchemaOrg.Name.toSmartIri),
                ontologySchema = ApiV2WithValueObjects
            )

            actorUnderTest ! CreatePropertyRequestV2(
                propertyInfoContent = propertyInfoContent,
                lastModificationDate = anythingLastModDate,
                apiRequestID = UUID.randomUUID,
                userProfile = anythingUserProfile
            )

            expectMsgPF(timeout) {
                case msg: ReadOntologiesV2 =>
                    val externalMsg = msg.toOntologySchema(ApiV2WithValueObjects)
                    val ontology = externalMsg.ontologies.head
                    val property = ontology.properties(propertyIri)
                    property.entityInfoContent should ===(propertyInfoContent)
                    val metadata = ontology.ontologyMetadata
                    val newAnythingLastModDate = metadata.lastModificationDate.getOrElse(throw AssertionException(s"${metadata.ontologyIri} has no last modification date"))
                    assert(newAnythingLastModDate.isAfter(anythingLastModDate))
                    anythingLastModDate = newAnythingLastModDate
            }

            // Reload the ontology cache and see if we get the same result.

            responderManager ! LoadOntologiesRequest(anythingUserProfile)
            expectMsg(10.seconds, LoadOntologiesResponse())

            responderManager ! PropertiesGetRequestV2(
                propertyIris = Set(propertyIri),
                allLanguages = true,
                userProfile = anythingUserProfile
            )

            expectMsgPF(timeout) {
                case msg: ReadOntologiesV2 =>
                    val externalMsg = msg.toOntologySchema(ApiV2WithValueObjects)
                    val readPropertyInfo: ReadPropertyInfoV2 = externalMsg.ontologies.head.properties.values.head
                    readPropertyInfo.entityInfoContent should ===(propertyInfoContent)
            }
        }

        "create a link property in the 'anything' ontology, and automatically create the corresponding link value property" in {

            actorUnderTest ! OntologyMetadataGetRequestV2(
                projectIris = Set(anythingProjectIri),
                userProfile = anythingUserProfile
            )

            val metadataResponse = expectMsgType[ReadOntologyMetadataV2](timeout)
            anythingLastModDate = metadataResponse.ontologies.head.lastModificationDate.get

            val propertyIri = AnythingOntologyIri.makeEntityIri("hasInterestingThing")

            val propertyInfoContent = PropertyInfoContentV2(
                propertyIri = propertyIri,
                predicates = Map(
                    OntologyConstants.Rdf.Type.toSmartIri -> PredicateInfoV2(
                        predicateIri = OntologyConstants.Rdf.Type.toSmartIri,
                        objects = Set(OntologyConstants.Owl.ObjectProperty)
                    ),
                    OntologyConstants.KnoraApiV2WithValueObjects.SubjectType.toSmartIri -> PredicateInfoV2(
                        predicateIri = OntologyConstants.KnoraApiV2WithValueObjects.SubjectType.toSmartIri,
                        objects = Set(AnythingOntologyIri.makeEntityIri("Thing").toString)
                    ),
                    OntologyConstants.KnoraApiV2WithValueObjects.ObjectType.toSmartIri -> PredicateInfoV2(
                        predicateIri = OntologyConstants.KnoraApiV2WithValueObjects.ObjectType.toSmartIri,
                        objects = Set(AnythingOntologyIri.makeEntityIri("Thing").toString)
                    ),
                    OntologyConstants.Rdfs.Label.toSmartIri -> PredicateInfoV2(
                        predicateIri = OntologyConstants.Rdfs.Label.toSmartIri,
                        objectsWithLang = Map(
                            "en" -> "has interesting thing"
                        )
                    ),
                    OntologyConstants.Rdfs.Comment.toSmartIri -> PredicateInfoV2(
                        predicateIri = OntologyConstants.Rdfs.Comment.toSmartIri,
                        objectsWithLang = Map(
                            "en" -> "an interesting Thing"
                        )
                    )
                ),
                subPropertyOf = Set(OntologyConstants.KnoraApiV2WithValueObjects.HasLinkTo.toSmartIri),
                ontologySchema = ApiV2WithValueObjects
            )

            actorUnderTest ! CreatePropertyRequestV2(
                propertyInfoContent = propertyInfoContent,
                lastModificationDate = anythingLastModDate,
                apiRequestID = UUID.randomUUID,
                userProfile = anythingUserProfile
            )

            expectMsgPF(timeout) {
                case msg: ReadOntologiesV2 =>
                    val externalMsg = msg.toOntologySchema(ApiV2WithValueObjects)
                    val ontology = externalMsg.ontologies.head
                    val property = ontology.properties(propertyIri)
                    assert(property.isLinkProp)
                    assert(!property.isLinkValueProp)
                    ontology.properties(propertyIri).entityInfoContent should ===(propertyInfoContent)
                    val metadata = ontology.ontologyMetadata
                    val newAnythingLastModDate = metadata.lastModificationDate.getOrElse(throw AssertionException(s"${metadata.ontologyIri} has no last modification date"))
                    assert(newAnythingLastModDate.isAfter(anythingLastModDate))
                    anythingLastModDate = newAnythingLastModDate
            }

            // Check that the link value property was created.

            val linkValuePropIri = propertyIri.fromLinkPropToLinkValueProp

            responderManager ! PropertiesGetRequestV2(
                propertyIris = Set(linkValuePropIri),
                allLanguages = true,
                userProfile = anythingUserProfile
            )

            expectMsgPF(timeout) {
                case msg: ReadOntologiesV2 =>
                    val externalMsg = msg.toOntologySchema(ApiV2WithValueObjects)
                    val readPropertyInfo: ReadPropertyInfoV2 = externalMsg.ontologies.head.properties.values.head
                    assert(readPropertyInfo.entityInfoContent.propertyIri == linkValuePropIri)
                    assert(!readPropertyInfo.isLinkProp)
                    assert(readPropertyInfo.isLinkValueProp)
            }

            // Reload the ontology cache and see if we get the same result.

            responderManager ! LoadOntologiesRequest(anythingUserProfile)
            expectMsg(10.seconds, LoadOntologiesResponse())

            responderManager ! PropertiesGetRequestV2(
                propertyIris = Set(propertyIri),
                allLanguages = true,
                userProfile = anythingUserProfile
            )

            expectMsgPF(timeout) {
                case msg: ReadOntologiesV2 =>
                    val externalMsg = msg.toOntologySchema(ApiV2WithValueObjects)
                    val readPropertyInfo: ReadPropertyInfoV2 = externalMsg.ontologies.head.properties.values.head
                    assert(readPropertyInfo.isLinkProp)
                    assert(!readPropertyInfo.isLinkValueProp)
                    readPropertyInfo.entityInfoContent should ===(propertyInfoContent)
            }

            responderManager ! PropertiesGetRequestV2(
                propertyIris = Set(linkValuePropIri),
                allLanguages = true,
                userProfile = anythingUserProfile
            )

            expectMsgPF(timeout) {
                case msg: ReadOntologiesV2 =>
                    val externalMsg = msg.toOntologySchema(ApiV2WithValueObjects)
                    val readPropertyInfo: ReadPropertyInfoV2 = externalMsg.ontologies.head.properties.values.head
                    assert(readPropertyInfo.entityInfoContent.propertyIri == linkValuePropIri)
                    assert(!readPropertyInfo.isLinkProp)
                    assert(readPropertyInfo.isLinkValueProp)
            }

        }

        "not create a property without an rdf:type" in {

            val propertyIri = AnythingOntologyIri.makeEntityIri("wrongProperty")

            val propertyInfoContent = PropertyInfoContentV2(
                propertyIri = propertyIri,
                predicates = Map(
                    OntologyConstants.KnoraApiV2WithValueObjects.SubjectType.toSmartIri -> PredicateInfoV2(
                        predicateIri = OntologyConstants.KnoraApiV2WithValueObjects.SubjectType.toSmartIri,
                        objects = Set(AnythingOntologyIri.makeEntityIri("Thing").toString)
                    ),
                    OntologyConstants.KnoraApiV2WithValueObjects.ObjectType.toSmartIri -> PredicateInfoV2(
                        predicateIri = OntologyConstants.KnoraApiV2WithValueObjects.ObjectType.toSmartIri,
                        objects = Set(OntologyConstants.KnoraApiV2WithValueObjects.TextValue)
                    ),
                    OntologyConstants.Rdfs.Label.toSmartIri -> PredicateInfoV2(
                        predicateIri = OntologyConstants.Rdfs.Label.toSmartIri,
                        objectsWithLang = Map(
                            "en" -> "wrong property"
                        )
                    ),
                    OntologyConstants.Rdfs.Comment.toSmartIri -> PredicateInfoV2(
                        predicateIri = OntologyConstants.Rdfs.Comment.toSmartIri,
                        objectsWithLang = Map(
                            "en" -> "An invalid property definition"
                        )
                    )
                ),
                subPropertyOf = Set(OntologyConstants.KnoraApiV2WithValueObjects.HasValue.toSmartIri),
                ontologySchema = ApiV2WithValueObjects
            )

            actorUnderTest ! CreatePropertyRequestV2(
                propertyInfoContent = propertyInfoContent,
                lastModificationDate = anythingLastModDate,
                apiRequestID = UUID.randomUUID,
                userProfile = anythingUserProfile
            )

            expectMsgPF(timeout) {
                case msg: akka.actor.Status.Failure =>
                    if (printErrorMessages) println(msg.cause.getMessage)
                    msg.cause.isInstanceOf[BadRequestException] should ===(true)
            }
        }

        "not create a property with a knora-base:subjectType that refers to a nonexistent class" in {

            val propertyIri = AnythingOntologyIri.makeEntityIri("wrongProperty")

            val propertyInfoContent = PropertyInfoContentV2(
                propertyIri = propertyIri,
                predicates = Map(
                    OntologyConstants.Rdf.Type.toSmartIri -> PredicateInfoV2(
                        predicateIri = OntologyConstants.Rdf.Type.toSmartIri,
                        objects = Set(OntologyConstants.Owl.ObjectProperty)
                    ),
                    OntologyConstants.KnoraApiV2WithValueObjects.SubjectType.toSmartIri -> PredicateInfoV2(
                        predicateIri = OntologyConstants.KnoraApiV2WithValueObjects.SubjectType.toSmartIri,
                        objects = Set(AnythingOntologyIri.makeEntityIri("NonexistentClass").toString)
                    ),
                    OntologyConstants.KnoraApiV2WithValueObjects.ObjectType.toSmartIri -> PredicateInfoV2(
                        predicateIri = OntologyConstants.KnoraApiV2WithValueObjects.ObjectType.toSmartIri,
                        objects = Set(OntologyConstants.KnoraApiV2WithValueObjects.TextValue)
                    ),
                    OntologyConstants.Rdfs.Label.toSmartIri -> PredicateInfoV2(
                        predicateIri = OntologyConstants.Rdfs.Label.toSmartIri,
                        objectsWithLang = Map(
                            "en" -> "wrong property"
                        )
                    ),
                    OntologyConstants.Rdfs.Comment.toSmartIri -> PredicateInfoV2(
                        predicateIri = OntologyConstants.Rdfs.Comment.toSmartIri,
                        objectsWithLang = Map(
                            "en" -> "An invalid property definition"
                        )
                    )
                ),
                subPropertyOf = Set(OntologyConstants.KnoraApiV2WithValueObjects.HasValue.toSmartIri),
                ontologySchema = ApiV2WithValueObjects
            )

            actorUnderTest ! CreatePropertyRequestV2(
                propertyInfoContent = propertyInfoContent,
                lastModificationDate = anythingLastModDate,
                apiRequestID = UUID.randomUUID,
                userProfile = anythingUserProfile
            )

            expectMsgPF(timeout) {
                case msg: akka.actor.Status.Failure =>
                    if (printErrorMessages) println(msg.cause.getMessage)
                    msg.cause.isInstanceOf[BadRequestException] should ===(true)
            }
        }

        "not create a property with a knora-base:objectType that refers to a nonexistent class" in {

            val propertyIri = AnythingOntologyIri.makeEntityIri("wrongProperty")

            val propertyInfoContent = PropertyInfoContentV2(
                propertyIri = propertyIri,
                predicates = Map(
                    OntologyConstants.Rdf.Type.toSmartIri -> PredicateInfoV2(
                        predicateIri = OntologyConstants.Rdf.Type.toSmartIri,
                        objects = Set(OntologyConstants.Owl.ObjectProperty)
                    ),
                    OntologyConstants.KnoraApiV2WithValueObjects.SubjectType.toSmartIri -> PredicateInfoV2(
                        predicateIri = OntologyConstants.KnoraApiV2WithValueObjects.SubjectType.toSmartIri,
                        objects = Set(AnythingOntologyIri.makeEntityIri("Thing").toString)
                    ),
                    OntologyConstants.KnoraApiV2WithValueObjects.ObjectType.toSmartIri -> PredicateInfoV2(
                        predicateIri = OntologyConstants.KnoraApiV2WithValueObjects.ObjectType.toSmartIri,
                        objects = Set(OntologyConstants.KnoraApiV2WithValueObjects.KnoraApiV2PrefixExpansion + "NonexistentClass")
                    ),
                    OntologyConstants.Rdfs.Label.toSmartIri -> PredicateInfoV2(
                        predicateIri = OntologyConstants.Rdfs.Label.toSmartIri,
                        objectsWithLang = Map(
                            "en" -> "wrong property"
                        )
                    ),
                    OntologyConstants.Rdfs.Comment.toSmartIri -> PredicateInfoV2(
                        predicateIri = OntologyConstants.Rdfs.Comment.toSmartIri,
                        objectsWithLang = Map(
                            "en" -> "An invalid property definition"
                        )
                    )
                ),
                subPropertyOf = Set(OntologyConstants.KnoraApiV2WithValueObjects.HasValue.toSmartIri),
                ontologySchema = ApiV2WithValueObjects
            )

            actorUnderTest ! CreatePropertyRequestV2(
                propertyInfoContent = propertyInfoContent,
                lastModificationDate = anythingLastModDate,
                apiRequestID = UUID.randomUUID,
                userProfile = anythingUserProfile
            )

            expectMsgPF(timeout) {
                case msg: akka.actor.Status.Failure =>
                    if (printErrorMessages) println(msg.cause.getMessage)
                    msg.cause.isInstanceOf[BadRequestException] should ===(true)
            }
        }

        "not create a file value property" in {

            val propertyIri = AnythingOntologyIri.makeEntityIri("wrongProperty")

            val propertyInfoContent = PropertyInfoContentV2(
                propertyIri = propertyIri,
                predicates = Map(
                    OntologyConstants.Rdf.Type.toSmartIri -> PredicateInfoV2(
                        predicateIri = OntologyConstants.Rdf.Type.toSmartIri,
                        objects = Set(OntologyConstants.Owl.ObjectProperty)
                    ),
                    OntologyConstants.KnoraApiV2WithValueObjects.SubjectType.toSmartIri -> PredicateInfoV2(
                        predicateIri = OntologyConstants.KnoraApiV2WithValueObjects.SubjectType.toSmartIri,
                        objects = Set(AnythingOntologyIri.makeEntityIri("Thing").toString)
                    ),
                    OntologyConstants.KnoraApiV2WithValueObjects.ObjectType.toSmartIri -> PredicateInfoV2(
                        predicateIri = OntologyConstants.KnoraApiV2WithValueObjects.ObjectType.toSmartIri,
                        objects = Set(OntologyConstants.KnoraApiV2WithValueObjects.FileValue)
                    ),
                    OntologyConstants.Rdfs.Label.toSmartIri -> PredicateInfoV2(
                        predicateIri = OntologyConstants.Rdfs.Label.toSmartIri,
                        objectsWithLang = Map(
                            "en" -> "wrong property"
                        )
                    ),
                    OntologyConstants.Rdfs.Comment.toSmartIri -> PredicateInfoV2(
                        predicateIri = OntologyConstants.Rdfs.Comment.toSmartIri,
                        objectsWithLang = Map(
                            "en" -> "An invalid property definition"
                        )
                    )
                ),
                subPropertyOf = Set(OntologyConstants.KnoraApiV2WithValueObjects.HasFileValue.toSmartIri),
                ontologySchema = ApiV2WithValueObjects
            )

            actorUnderTest ! CreatePropertyRequestV2(
                propertyInfoContent = propertyInfoContent,
                lastModificationDate = anythingLastModDate,
                apiRequestID = UUID.randomUUID,
                userProfile = anythingUserProfile
            )

            expectMsgPF(timeout) {
                case msg: akka.actor.Status.Failure =>
                    if (printErrorMessages) println(msg.cause.getMessage)
                    msg.cause.isInstanceOf[BadRequestException] should ===(true)
            }
        }

        "not directly create a link value property" in {

            val propertyIri = AnythingOntologyIri.makeEntityIri("wrongProperty")

            val propertyInfoContent = PropertyInfoContentV2(
                propertyIri = propertyIri,
                predicates = Map(
                    OntologyConstants.Rdf.Type.toSmartIri -> PredicateInfoV2(
                        predicateIri = OntologyConstants.Rdf.Type.toSmartIri,
                        objects = Set(OntologyConstants.Owl.ObjectProperty)
                    ),
                    OntologyConstants.KnoraApiV2WithValueObjects.SubjectType.toSmartIri -> PredicateInfoV2(
                        predicateIri = OntologyConstants.KnoraApiV2WithValueObjects.SubjectType.toSmartIri,
                        objects = Set(AnythingOntologyIri.makeEntityIri("Thing").toString)
                    ),
                    OntologyConstants.KnoraApiV2WithValueObjects.ObjectType.toSmartIri -> PredicateInfoV2(
                        predicateIri = OntologyConstants.KnoraApiV2WithValueObjects.ObjectType.toSmartIri,
                        objects = Set(OntologyConstants.KnoraApiV2WithValueObjects.LinkValue)
                    ),
                    OntologyConstants.Rdfs.Label.toSmartIri -> PredicateInfoV2(
                        predicateIri = OntologyConstants.Rdfs.Label.toSmartIri,
                        objectsWithLang = Map(
                            "en" -> "wrong property"
                        )
                    ),
                    OntologyConstants.Rdfs.Comment.toSmartIri -> PredicateInfoV2(
                        predicateIri = OntologyConstants.Rdfs.Comment.toSmartIri,
                        objectsWithLang = Map(
                            "en" -> "An invalid property definition"
                        )
                    )
                ),
                subPropertyOf = Set(OntologyConstants.KnoraApiV2WithValueObjects.HasLinkToValue.toSmartIri),
                ontologySchema = ApiV2WithValueObjects
            )

            actorUnderTest ! CreatePropertyRequestV2(
                propertyInfoContent = propertyInfoContent,
                lastModificationDate = anythingLastModDate,
                apiRequestID = UUID.randomUUID,
                userProfile = anythingUserProfile
            )

            expectMsgPF(timeout) {
                case msg: akka.actor.Status.Failure =>
                    if (printErrorMessages) println(msg.cause.getMessage)
                    msg.cause.isInstanceOf[BadRequestException] should ===(true)
            }
        }

        "not directly create a property with a knora-api:objectType of knora-api:LinkValue" in {

            val propertyIri = AnythingOntologyIri.makeEntityIri("wrongProperty")

            val propertyInfoContent = PropertyInfoContentV2(
                propertyIri = propertyIri,
                predicates = Map(
                    OntologyConstants.Rdf.Type.toSmartIri -> PredicateInfoV2(
                        predicateIri = OntologyConstants.Rdf.Type.toSmartIri,
                        objects = Set(OntologyConstants.Owl.ObjectProperty)
                    ),
                    OntologyConstants.KnoraApiV2WithValueObjects.SubjectType.toSmartIri -> PredicateInfoV2(
                        predicateIri = OntologyConstants.KnoraApiV2WithValueObjects.SubjectType.toSmartIri,
                        objects = Set(AnythingOntologyIri.makeEntityIri("Thing").toString)
                    ),
                    OntologyConstants.KnoraApiV2WithValueObjects.ObjectType.toSmartIri -> PredicateInfoV2(
                        predicateIri = OntologyConstants.KnoraApiV2WithValueObjects.ObjectType.toSmartIri,
                        objects = Set(OntologyConstants.KnoraApiV2WithValueObjects.LinkValue)
                    ),
                    OntologyConstants.Rdfs.Label.toSmartIri -> PredicateInfoV2(
                        predicateIri = OntologyConstants.Rdfs.Label.toSmartIri,
                        objectsWithLang = Map(
                            "en" -> "wrong property"
                        )
                    ),
                    OntologyConstants.Rdfs.Comment.toSmartIri -> PredicateInfoV2(
                        predicateIri = OntologyConstants.Rdfs.Comment.toSmartIri,
                        objectsWithLang = Map(
                            "en" -> "An invalid property definition"
                        )
                    )
                ),
                subPropertyOf = Set(OntologyConstants.KnoraApiV2WithValueObjects.HasValue.toSmartIri),
                ontologySchema = ApiV2WithValueObjects
            )

            actorUnderTest ! CreatePropertyRequestV2(
                propertyInfoContent = propertyInfoContent,
                lastModificationDate = anythingLastModDate,
                apiRequestID = UUID.randomUUID,
                userProfile = anythingUserProfile
            )

            expectMsgPF(timeout) {
                case msg: akka.actor.Status.Failure =>
                    if (printErrorMessages) println(msg.cause.getMessage)
                    msg.cause.isInstanceOf[BadRequestException] should ===(true)
            }
        }


        "not create a property whose object type is knora-api:StillImageFileValue" in {

            val propertyIri = AnythingOntologyIri.makeEntityIri("wrongProperty")

            val propertyInfoContent = PropertyInfoContentV2(
                propertyIri = propertyIri,
                predicates = Map(
                    OntologyConstants.Rdf.Type.toSmartIri -> PredicateInfoV2(
                        predicateIri = OntologyConstants.Rdf.Type.toSmartIri,
                        objects = Set(OntologyConstants.Owl.ObjectProperty)
                    ),
                    OntologyConstants.KnoraApiV2WithValueObjects.SubjectType.toSmartIri -> PredicateInfoV2(
                        predicateIri = OntologyConstants.KnoraApiV2WithValueObjects.SubjectType.toSmartIri,
                        objects = Set(AnythingOntologyIri.makeEntityIri("Thing").toString)
                    ),
                    OntologyConstants.KnoraApiV2WithValueObjects.ObjectType.toSmartIri -> PredicateInfoV2(
                        predicateIri = OntologyConstants.KnoraApiV2WithValueObjects.ObjectType.toSmartIri,
                        objects = Set(OntologyConstants.KnoraApiV2WithValueObjects.StillImageFileValue)
                    ),
                    OntologyConstants.Rdfs.Label.toSmartIri -> PredicateInfoV2(
                        predicateIri = OntologyConstants.Rdfs.Label.toSmartIri,
                        objectsWithLang = Map(
                            "en" -> "wrong property"
                        )
                    ),
                    OntologyConstants.Rdfs.Comment.toSmartIri -> PredicateInfoV2(
                        predicateIri = OntologyConstants.Rdfs.Comment.toSmartIri,
                        objectsWithLang = Map(
                            "en" -> "An invalid property definition"
                        )
                    )
                ),
                subPropertyOf = Set(OntologyConstants.KnoraApiV2WithValueObjects.HasValue.toSmartIri),
                ontologySchema = ApiV2WithValueObjects
            )

            actorUnderTest ! CreatePropertyRequestV2(
                propertyInfoContent = propertyInfoContent,
                lastModificationDate = anythingLastModDate,
                apiRequestID = UUID.randomUUID,
                userProfile = anythingUserProfile
            )

            expectMsgPF(timeout) {
                case msg: akka.actor.Status.Failure =>
                    if (printErrorMessages) println(msg.cause.getMessage)
                    msg.cause.isInstanceOf[BadRequestException] should ===(true)
            }
        }

        "not create a property whose object type is a Knora resource class if the property isn't a subproperty of knora-api:hasLinkValue" in {

            val propertyIri = AnythingOntologyIri.makeEntityIri("wrongProperty")

            val propertyInfoContent = PropertyInfoContentV2(
                propertyIri = propertyIri,
                predicates = Map(
                    OntologyConstants.Rdf.Type.toSmartIri -> PredicateInfoV2(
                        predicateIri = OntologyConstants.Rdf.Type.toSmartIri,
                        objects = Set(OntologyConstants.Owl.ObjectProperty)
                    ),
                    OntologyConstants.KnoraApiV2WithValueObjects.SubjectType.toSmartIri -> PredicateInfoV2(
                        predicateIri = OntologyConstants.KnoraApiV2WithValueObjects.SubjectType.toSmartIri,
                        objects = Set(AnythingOntologyIri.makeEntityIri("Thing").toString)
                    ),
                    OntologyConstants.KnoraApiV2WithValueObjects.ObjectType.toSmartIri -> PredicateInfoV2(
                        predicateIri = OntologyConstants.KnoraApiV2WithValueObjects.ObjectType.toSmartIri,
                        objects = Set(AnythingOntologyIri.makeEntityIri("Thing").toString)
                    ),
                    OntologyConstants.Rdfs.Label.toSmartIri -> PredicateInfoV2(
                        predicateIri = OntologyConstants.Rdfs.Label.toSmartIri,
                        objectsWithLang = Map(
                            "en" -> "wrong property"
                        )
                    ),
                    OntologyConstants.Rdfs.Comment.toSmartIri -> PredicateInfoV2(
                        predicateIri = OntologyConstants.Rdfs.Comment.toSmartIri,
                        objectsWithLang = Map(
                            "en" -> "An invalid property definition"
                        )
                    )
                ),
                subPropertyOf = Set(OntologyConstants.KnoraApiV2WithValueObjects.HasValue.toSmartIri),
                ontologySchema = ApiV2WithValueObjects
            )

            actorUnderTest ! CreatePropertyRequestV2(
                propertyInfoContent = propertyInfoContent,
                lastModificationDate = anythingLastModDate,
                apiRequestID = UUID.randomUUID,
                userProfile = anythingUserProfile
            )

            expectMsgPF(timeout) {
                case msg: akka.actor.Status.Failure =>
                    if (printErrorMessages) println(msg.cause.getMessage)
                    msg.cause.isInstanceOf[BadRequestException] should ===(true)
            }
        }

        "not create a link property whose object type is knora-api:TextValue" in {

            val propertyIri = AnythingOntologyIri.makeEntityIri("wrongProperty")

            val propertyInfoContent = PropertyInfoContentV2(
                propertyIri = propertyIri,
                predicates = Map(
                    OntologyConstants.Rdf.Type.toSmartIri -> PredicateInfoV2(
                        predicateIri = OntologyConstants.Rdf.Type.toSmartIri,
                        objects = Set(OntologyConstants.Owl.ObjectProperty)
                    ),
                    OntologyConstants.KnoraApiV2WithValueObjects.SubjectType.toSmartIri -> PredicateInfoV2(
                        predicateIri = OntologyConstants.KnoraApiV2WithValueObjects.SubjectType.toSmartIri,
                        objects = Set(AnythingOntologyIri.makeEntityIri("Thing").toString)
                    ),
                    OntologyConstants.KnoraApiV2WithValueObjects.ObjectType.toSmartIri -> PredicateInfoV2(
                        predicateIri = OntologyConstants.KnoraApiV2WithValueObjects.ObjectType.toSmartIri,
                        objects = Set(OntologyConstants.KnoraApiV2WithValueObjects.TextValue)
                    ),
                    OntologyConstants.Rdfs.Label.toSmartIri -> PredicateInfoV2(
                        predicateIri = OntologyConstants.Rdfs.Label.toSmartIri,
                        objectsWithLang = Map(
                            "en" -> "wrong property"
                        )
                    ),
                    OntologyConstants.Rdfs.Comment.toSmartIri -> PredicateInfoV2(
                        predicateIri = OntologyConstants.Rdfs.Comment.toSmartIri,
                        objectsWithLang = Map(
                            "en" -> "An invalid property definition"
                        )
                    )
                ),
                subPropertyOf = Set(OntologyConstants.KnoraApiV2WithValueObjects.HasLinkTo.toSmartIri),
                ontologySchema = ApiV2WithValueObjects
            )

            actorUnderTest ! CreatePropertyRequestV2(
                propertyInfoContent = propertyInfoContent,
                lastModificationDate = anythingLastModDate,
                apiRequestID = UUID.randomUUID,
                userProfile = anythingUserProfile
            )

            expectMsgPF(timeout) {
                case msg: akka.actor.Status.Failure =>
                    if (printErrorMessages) println(msg.cause.getMessage)
                    msg.cause.isInstanceOf[BadRequestException] should ===(true)
            }
        }

        "not create a subproperty of anything:hasText with a knora-api:objectType of knora-api:IntegerValue" in {

            val propertyIri = AnythingOntologyIri.makeEntityIri("wrongProperty")

            val propertyInfoContent = PropertyInfoContentV2(
                propertyIri = propertyIri,
                predicates = Map(
                    OntologyConstants.Rdf.Type.toSmartIri -> PredicateInfoV2(
                        predicateIri = OntologyConstants.Rdf.Type.toSmartIri,
                        objects = Set(OntologyConstants.Owl.ObjectProperty)
                    ),
                    OntologyConstants.KnoraApiV2WithValueObjects.SubjectType.toSmartIri -> PredicateInfoV2(
                        predicateIri = OntologyConstants.KnoraApiV2WithValueObjects.SubjectType.toSmartIri,
                        objects = Set(AnythingOntologyIri.makeEntityIri("Thing").toString)
                    ),
                    OntologyConstants.KnoraApiV2WithValueObjects.ObjectType.toSmartIri -> PredicateInfoV2(
                        predicateIri = OntologyConstants.KnoraApiV2WithValueObjects.ObjectType.toSmartIri,
                        objects = Set(OntologyConstants.KnoraApiV2WithValueObjects.IntValue)
                    ),
                    OntologyConstants.Rdfs.Label.toSmartIri -> PredicateInfoV2(
                        predicateIri = OntologyConstants.Rdfs.Label.toSmartIri,
                        objectsWithLang = Map(
                            "en" -> "wrong property"
                        )
                    ),
                    OntologyConstants.Rdfs.Comment.toSmartIri -> PredicateInfoV2(
                        predicateIri = OntologyConstants.Rdfs.Comment.toSmartIri,
                        objectsWithLang = Map(
                            "en" -> "An invalid property definition"
                        )
                    )
                ),
                subPropertyOf = Set(AnythingOntologyIri.makeEntityIri("hasText")),
                ontologySchema = ApiV2WithValueObjects
            )

            actorUnderTest ! CreatePropertyRequestV2(
                propertyInfoContent = propertyInfoContent,
                lastModificationDate = anythingLastModDate,
                apiRequestID = UUID.randomUUID,
                userProfile = anythingUserProfile
            )

            expectMsgPF(timeout) {
                case msg: akka.actor.Status.Failure =>
                    if (printErrorMessages) println(msg.cause.getMessage)
                    msg.cause.isInstanceOf[BadRequestException] should ===(true)
            }

        }

        "not create a subproperty of anything:hasBlueThing with a knora-api:objectType of anything:Thing" in {

            val propertyIri = AnythingOntologyIri.makeEntityIri("wrongProperty")

            val propertyInfoContent = PropertyInfoContentV2(
                propertyIri = propertyIri,
                predicates = Map(
                    OntologyConstants.Rdf.Type.toSmartIri -> PredicateInfoV2(
                        predicateIri = OntologyConstants.Rdf.Type.toSmartIri,
                        objects = Set(OntologyConstants.Owl.ObjectProperty)
                    ),
                    OntologyConstants.KnoraApiV2WithValueObjects.SubjectType.toSmartIri -> PredicateInfoV2(
                        predicateIri = OntologyConstants.KnoraApiV2WithValueObjects.SubjectType.toSmartIri,
                        objects = Set(AnythingOntologyIri.makeEntityIri("Thing").toString)
                    ),
                    OntologyConstants.KnoraApiV2WithValueObjects.ObjectType.toSmartIri -> PredicateInfoV2(
                        predicateIri = OntologyConstants.KnoraApiV2WithValueObjects.ObjectType.toSmartIri,
                        objects = Set(AnythingOntologyIri.makeEntityIri("Thing").toString)
                    ),
                    OntologyConstants.Rdfs.Label.toSmartIri -> PredicateInfoV2(
                        predicateIri = OntologyConstants.Rdfs.Label.toSmartIri,
                        objectsWithLang = Map(
                            "en" -> "wrong property"
                        )
                    ),
                    OntologyConstants.Rdfs.Comment.toSmartIri -> PredicateInfoV2(
                        predicateIri = OntologyConstants.Rdfs.Comment.toSmartIri,
                        objectsWithLang = Map(
                            "en" -> "An invalid property definition"
                        )
                    )
                ),
                subPropertyOf = Set(AnythingOntologyIri.makeEntityIri("hasBlueThing")),
                ontologySchema = ApiV2WithValueObjects
            )

            actorUnderTest ! CreatePropertyRequestV2(
                propertyInfoContent = propertyInfoContent,
                lastModificationDate = anythingLastModDate,
                apiRequestID = UUID.randomUUID,
                userProfile = anythingUserProfile
            )

            expectMsgPF(timeout) {
                case msg: akka.actor.Status.Failure =>
                    if (printErrorMessages) println(msg.cause.getMessage)
                    msg.cause.isInstanceOf[BadRequestException] should ===(true)
            }

        }
    }
}<|MERGE_RESOLUTION|>--- conflicted
+++ resolved
@@ -20,16 +20,11 @@
 
     private implicit val stringFormatter: StringFormatter = StringFormatter.getGeneralInstance
 
-<<<<<<< HEAD
-    private val userProfile = SharedTestDataV1.imagesUser01
-    private val projectWithProjectID = SharedTestDataV1.IMAGES_PROJECT_IRI.toSmartIri
-=======
-    private val imagesUserProfile = SharedAdminTestData.imagesUser01
-    private val imagesProjectIri = SharedAdminTestData.IMAGES_PROJECT_IRI.toSmartIri
-
-    private val anythingUserProfile = SharedAdminTestData.anythingAdminUser
-    private val anythingProjectIri = SharedAdminTestData.ANYTHING_PROJECT_IRI.toSmartIri
->>>>>>> e5a69b4a
+    private val imagesUserProfile = SharedTestDataV1.imagesUser01
+    private val imagesProjectIri = SharedTestDataV1.IMAGES_PROJECT_IRI.toSmartIri
+
+    private val anythingUserProfile = SharedTestDataV1.anythingAdminUser
+    private val anythingProjectIri = SharedTestDataV1.ANYTHING_PROJECT_IRI.toSmartIri
 
     private val actorUnderTest = TestActorRef[OntologyResponderV2]
     private val responderManager = system.actorOf(Props(new ResponderManager with LiveActorMaker), name = RESPONDER_MANAGER_ACTOR_NAME)
