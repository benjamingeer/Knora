--- conflicted
+++ resolved
@@ -1595,13 +1595,8 @@
                     standoffTagClassIri = OntologyConstants.KnoraBase.StandoffLinkTag.toSmartIri,
                     startPosition = 31,
                     endPosition = 39,
-<<<<<<< HEAD
                     attributes = Vector(StandoffTagIriAttributeV2(standoffPropertyIri = OntologyConstants.KnoraBase.StandoffTagHasLink.toSmartIri, value = zeitglöckleinIri)),
-                    uuid = UUID.randomUUID().toString,
-=======
-                    attributes = Vector(StandoffTagIriAttributeV2(standoffPropertyIri = OntologyConstants.KnoraBase.StandoffTagHasLink, value = zeitglöckleinIri)),
                     uuid = UUID.randomUUID(),
->>>>>>> 20736f73
                     originalXMLID = None,
                     startIndex = 0
                 )),
@@ -1689,13 +1684,8 @@
                     standoffTagClassIri = OntologyConstants.KnoraBase.StandoffLinkTag.toSmartIri,
                     startPosition = 30,
                     endPosition = 38,
-<<<<<<< HEAD
                     attributes = Vector(StandoffTagIriAttributeV2(standoffPropertyIri = OntologyConstants.KnoraBase.StandoffTagHasLink.toSmartIri, value = zeitglöckleinIri)),
-                    uuid = UUID.randomUUID().toString,
-=======
-                    attributes = Vector(StandoffTagIriAttributeV2(standoffPropertyIri = OntologyConstants.KnoraBase.StandoffTagHasLink, value = zeitglöckleinIri)),
                     uuid = UUID.randomUUID(),
->>>>>>> 20736f73
                     originalXMLID = None,
                     startIndex = 0
                 )),
