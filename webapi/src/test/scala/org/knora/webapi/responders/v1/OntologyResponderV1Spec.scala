--- conflicted
+++ resolved
@@ -624,7 +624,7 @@
         userdata = UserDataV1(
             projects_info = Nil,
             projects = None,
-            activeProject = None,
+            active_project = None,
             password = None,
             email = Some("test@test.ch"),
             lastname = Some("Test"),
@@ -736,14 +736,8 @@
                         id = "http://www.knora.org/ontology/incunabula#pagenum"
                     ),
                     PropertyTypeV1(
-<<<<<<< HEAD
-                        label = "has Representation (Image)",
-                        id = "http://www.knora.org/ontology/knora-base#hasStillImageFileValue"
-                    ),
-=======
                         "http://www.knora.org/ontology/knora-base#hasStillImageFileValue",
                         "has image file"),
->>>>>>> 00a7f473
                     PropertyTypeV1(
                         label = "Citation/reference",
                         id = "http://www.knora.org/ontology/incunabula#citation"
@@ -787,14 +781,8 @@
                         id = "http://www.knora.org/ontology/incunabula#sbTitle"
                     ),
                     PropertyTypeV1(
-<<<<<<< HEAD
-                        label = "has Representation (Image)",
-                        id = "http://www.knora.org/ontology/knora-base#hasStillImageFileValue"
-                    ),
-=======
                         "http://www.knora.org/ontology/knora-base#hasStillImageFileValue",
                         "has image file"),
->>>>>>> 00a7f473
                     PropertyTypeV1(
                         label = "Beschreibung (Richtext)",
                         id = "http://www.knora.org/ontology/incunabula#description"
