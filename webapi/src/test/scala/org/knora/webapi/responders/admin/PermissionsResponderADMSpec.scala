--- conflicted
+++ resolved
@@ -194,11 +194,7 @@
         )
         expectMsg(
           AdministrativePermissionsForProjectGetResponseADM(
-<<<<<<< HEAD
-            Seq(perm002_a1.p, perm002_a2.p, perm002_a3.p)
-=======
             Seq(perm002_a2.p, perm002_a3.p, perm002_a1.p)
->>>>>>> e58e463f
           ))
       }
 
@@ -320,11 +316,7 @@
 
         expectMsg(
           DefaultObjectAccessPermissionsForProjectGetResponseADM(
-<<<<<<< HEAD
-            defaultObjectAccessPermissions = Seq(perm0003_a4.p, perm002_d1.p, perm002_d2.p)
-=======
             defaultObjectAccessPermissions = Seq(perm002_d2.p, perm002_d1.p, perm0003_a4.p)
->>>>>>> e58e463f
           ))
       }
 
