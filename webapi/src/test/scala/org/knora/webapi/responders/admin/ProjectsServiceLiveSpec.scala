--- conflicted
+++ resolved
@@ -116,13 +116,8 @@
   val createProjectSpec: Spec[Any, Throwable] = test("create a project") {
     val payload = ProjectCreatePayloadADM(
       None,
-<<<<<<< HEAD
       TestDataFactory.projectShortname("newproject"),
-      TestDataFactory.projectShortCode("3333"),
-=======
-      TestDataFactory.projectShortName("newproject"),
       TestDataFactory.projectShortcode("3333"),
->>>>>>> f01c319e
       Some(TestDataFactory.projectName("project longname")),
       TestDataFactory.projectDescription(Seq(StringLiteralV2("updated project description", Some("en")))),
       TestDataFactory.projectKeywords(Seq("test", "kewords")),
