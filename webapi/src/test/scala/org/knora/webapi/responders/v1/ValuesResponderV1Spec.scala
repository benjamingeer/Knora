/*
 * Copyright © 2015 Lukas Rosenthaler, Benjamin Geer, Ivan Subotic,
 * Tobias Schweizer, André Kilchenmann, and André Fatton.
 *
 * This file is part of Knora.
 *
 * Knora is free software: you can redistribute it and/or modify
 * it under the terms of the GNU Affero General Public License as published
 * by the Free Software Foundation, either version 3 of the License, or
 * (at your option) any later version.
 *
 * Knora is distributed in the hope that it will be useful,
 * but WITHOUT ANY WARRANTY; without even the implied warranty of
 * MERCHANTABILITY or FITNESS FOR A PARTICULAR PURPOSE.  See the
 * GNU Affero General Public License for more details.
 *
 * You should have received a copy of the GNU Affero General Public
 * License along with Knora.  If not, see <http://www.gnu.org/licenses/>.
 */

package org.knora.webapi.responders.v1

import java.util.UUID

import akka.actor.Props
import akka.testkit.{ImplicitSender, TestActorRef}
import org.knora.webapi._
import org.knora.webapi.messages.v1.responder.sipimessages.SipiResponderConversionFileRequestV1
import org.knora.webapi.messages.v1.responder.valuemessages._
import org.knora.webapi.messages.v1.responder.resourcemessages.{LocationV1, ResourceFullGetRequestV1, ResourceFullResponseV1}
import org.knora.webapi.messages.v1.responder.usermessages.{UserDataV1, UserProfileV1}
import org.knora.webapi.messages.v1.store.triplestoremessages._
import org.knora.webapi.responders._
import org.knora.webapi.store.{STORE_MANAGER_ACTOR_NAME, StoreManager}
import org.knora.webapi.util.{DateUtilV1, MutableTestIri}
import org.knora.webapi.util.ScalaPrettyPrinter

import scala.concurrent.duration._

/**
  * Static data for testing [[ValuesResponderV1]].
  */
object ValuesResponderV1Spec {
    private val incunabulaProjectIri = "http://data.knora.org/projects/77275339"
    private val anythingProjectIri = "http://data.knora.org/projects/anything"

    private val zeitglöckleinIri = "http://data.knora.org/c5058f3a"
    private val miscResourceIri = "http://data.knora.org/miscResource"
    private val aThingIri = "http://data.knora.org/a-thing"

    private val incunabulaUserData = UserDataV1(
        email = Some("test@test.ch"),
        lastname = Some("Test"),
        firstname = Some("User"),
        username = Some("testuser"),
        token = None,
        user_id = Some("http://data.knora.org/users/b83acc5f05"),
        lang = "de"
    )

    private val incunabulaUser = UserProfileV1(
        projects = Vector("http://data.knora.org/projects/77275339"),
        groups = Nil,
        userData = incunabulaUserData
    )

    private val imagesUser = UserProfileV1(
        projects = Vector("http://data.knora.org/projects/images"),
        groups = Nil,
        userData = UserDataV1(
            user_id = Some("http://data.knora.org/users/91e19f1e01"),
            lang = "de"
        )
    )

    private val anythingUser = UserProfileV1(
        projects = Vector("http://data.knora.org/projects/anything"),
        groups = Nil,
        userData = UserDataV1(
            user_id = Some("http://data.knora.org/users/9XBCrDV3SRa7kS1WwynB4Q"),
            lang = "de"
        )
    )

    private val versionHistoryWithHiddenVersion = ValueVersionHistoryGetResponseV1(
        userdata = incunabulaUserData,
        valueVersions = Vector(
            ValueVersionV1(
                previousValue = None, // The user doesn't have permission to see the previous value.
                valueCreationDate = Some("2016-01-22T11:31:24Z"),
                valueObjectIri = "http://data.knora.org/21abac2162/values/f76660458201"
            ),
            ValueVersionV1(
                previousValue = None,
                valueCreationDate = Some("2016-01-20T11:31:24Z"),
                valueObjectIri = "http://data.knora.org/21abac2162/values/11111111"
            )
        )
    )
}

/**
  * Tests [[ValuesResponderV1]].
  */
class ValuesResponderV1Spec extends CoreSpec() with ImplicitSender {
    import ValuesResponderV1Spec._

    private val actorUnderTest = TestActorRef[ValuesResponderV1]

    val responderManager = system.actorOf(Props(new TestResponderManagerV1(Map(SIPI_ROUTER_ACTOR_NAME -> system.actorOf(Props(new MockSipiResponderV1))))), name = RESPONDER_MANAGER_ACTOR_NAME)

    private val storeManager = system.actorOf(Props(new StoreManager with LiveActorMaker), name = STORE_MANAGER_ACTOR_NAME)

    val rdfDataObjects = Vector(
        RdfDataObject(path = "../knora-ontologies/knora-base.ttl", name = "http://www.knora.org/ontology/knora-base"),
        RdfDataObject(path = "../knora-ontologies/knora-dc.ttl", name = "http://www.knora.org/ontology/dc"),
        RdfDataObject(path = "../knora-ontologies/salsah-gui.ttl", name = "http://www.knora.org/ontology/salsah-gui"),
        RdfDataObject(path = "_test_data/ontologies/incunabula-onto.ttl", name = "http://www.knora.org/ontology/incunabula"),
        RdfDataObject(path = "_test_data/responders.v1.ValuesResponderV1Spec/incunabula-data.ttl", name = "http://www.knora.org/data/incunabula"),
        RdfDataObject(path = "_test_data/ontologies/images-demo-onto.ttl", name = "http://www.knora.org/ontology/images"),
        RdfDataObject(path = "_test_data/demo_data/images-demo-data.ttl", name = "http://www.knora.org/data/images"),
        RdfDataObject(path = "_test_data/ontologies/anything-onto.ttl", name = "http://www.knora.org/ontology/anything"),
        RdfDataObject(path = "_test_data/all_data/anything-data.ttl", name = "http://www.knora.org/data/anything")
    )

    // The default timeout for receiving reply messages from actors.
    private val timeout = 30.seconds

    // IRIs that are generated by tests and used by subsequent tests.
    private val commentIri = new MutableTestIri
    private val firstValueIriWithResourceRef = new MutableTestIri
    private val secondValueIriWithResourceRef = new MutableTestIri
    private val standoffLinkValueIri = new MutableTestIri
    private val currentSeqnumValueIri = new MutableTestIri
    private val currentPubdateValueIri = new MutableTestIri
    private val linkObjLinkValueIri = new MutableTestIri
    private val currentColorValueIri = new MutableTestIri
    private val currentGeomValueIri = new MutableTestIri
    private val partOfLinkValueIri = new MutableTestIri

    private def checkComment1aResponse(response: CreateValueResponseV1, utf8str: String, textattr: Map[String, Seq[StandoffPositionV1]] = Map.empty[String, Seq[StandoffPositionV1]]): Unit = {
        assert(response.rights == 8, "rights was not 8")
        assert(response.value.asInstanceOf[TextValueV1].utf8str == utf8str, "comment value did not match")
        assert(response.value.asInstanceOf[TextValueV1].textattr == textattr, "textattr did not match")
        commentIri.set(response.id)
    }

    private def checkValueGetResponse(response: ValueGetResponseV1): Unit = {
        assert(response.rights == 8, "rights was not 8")
        assert(response.value.asInstanceOf[TextValueV1].utf8str == "Comment 1a\r", "comment value did not match")
    }

    private def checkValueGetResponseWithStandoff(response: ValueGetResponseV1): Unit = {
        assert(response.rights == 6, "rights was not 6")
        assert(response.value.asInstanceOf[TextValueV1].utf8str == "Zusammengebunden mit zwei weiteren Drucken von Johann Amerbach\n", "comment utf8str value did not match")

        // expected Standoff information for <http://data.knora.org/e41ab5695c/values/d3398239089e04> in incunabula-data.ttl
        val textattr = Map(
            "bold" -> Vector(StandoffPositionV1(
                start = 21,
                end = 25
            ))
        )

        assert(response.value.asInstanceOf[TextValueV1].textattr == textattr, "textattr did not match")
    }

    private def checkComment1bResponse(response: ChangeValueResponseV1, utf8str: String, textattr: Map[String, Seq[StandoffPositionV1]] = Map.empty[String, Seq[StandoffPositionV1]]): Unit = {
        assert(response.rights == 8, "rights was not 8")
        assert(response.value.asInstanceOf[TextValueV1].utf8str == utf8str, "comment value did not match")
        assert(response.value.asInstanceOf[TextValueV1].textattr == textattr, "textattr did not match")
        commentIri.set(response.id)
    }

    private def checkOrderInResource(response: ResourceFullResponseV1): Unit = {
        val comments = response.props.get.properties.filter(_.pid == "http://www.knora.org/ontology/incunabula#book_comment").head

        assert(comments.values == Vector(
            TextValueV1(utf8str = "Comment 1b"),
            TextValueV1("Comment 2")
        ), "Values of book_comment did not match")
    }

<<<<<<< HEAD
    private def checkTextValue(expected: TextValueV1, received: TextValueV1): Unit = {
=======
    private def checkDeletion(response: DeleteValueResponseV1): Unit = {
        commentIri.set(response.id)
    }

    private def checkTextValue(received: TextValueV1, expected: TextValueV1): Unit = {
>>>>>>> 00a7f473
        def orderPositions(left: StandoffPositionV1, right: StandoffPositionV1): Boolean = {
            if (left.start != right.start) {
                left.start < right.start
            } else {
                left.end < right.end
            }
        }

        assert(received.utf8str == expected.utf8str)
        assert(received.resource_reference == expected.resource_reference)
        assert(received.textattr.keys == expected.textattr.keys)

        for (attribute <- expected.textattr.keys) {
            val expectedPositions = expected.textattr(attribute).sortWith(orderPositions)
            val receivedPositions = received.textattr(attribute).sortWith(orderPositions)

            assert(receivedPositions.length == expectedPositions.length)

            for ((receivedPosition, expectedPosition) <- receivedPositions.zip(expectedPositions)) {
                assert(receivedPosition.start == expectedPosition.start)
                assert(receivedPosition.end == expectedPosition.end)

                assert(receivedPosition.resid == expectedPosition.resid)

                if (expectedPosition.resid.isEmpty) {
                    assert(receivedPosition.href == expectedPosition.href)
                }
            }
        }
    }

    private def getLastModificationDate(resourceIri: IRI): Option[String] = {
        val lastModSparqlQuery = queries.sparql.v1.txt.getLastModificationDate(
            triplestore = settings.triplestoreType,
            resourceIri = resourceIri
        ).toString()

        storeManager ! SparqlSelectRequest(lastModSparqlQuery)

        expectMsgPF(timeout) {
            case response: SparqlSelectResponse =>
                val rows = response.results.bindings
                assert(rows.size <= 1, s"Resource $resourceIri has more than one instance of knora-base:lastModificationDate")

                if (rows.size == 1) {
                    Some(rows.head.rowMap("lastModificationDate"))
                } else {
                    None
                }
        }
    }

    // a sample set of text attributes
    private val sampleTextattr = Map(
        "bold" -> Vector(StandoffPositionV1(
            start = 0,
            end = 7
        )),
        "p" -> Vector(StandoffPositionV1(
            start = 0,
            end = 10
        ))
    )

    private def checkImageFileValueChange(received: ChangeFileValueResponseV1, request: ChangeFileValueRequestV1): Unit = {
        assert(received.locations.size == 2, "Expected two file values to have been changed (thumb and full quality)")

        received.locations.foreach {
            location: LocationV1 => assert(location.origname == request.file.originalFilename, "wrong original file name")
        }
    }

    "Load test data" in {
        storeManager ! ResetTriplestoreContent(rdfDataObjects)
        expectMsg(300.seconds, ResetTriplestoreContentACK())
    }

    "The values responder" should {
        "add a new text value without Standoff" in {
            val lastModBeforeUpdate = getLastModificationDate(zeitglöckleinIri)

            val utf8str = "Comment 1a\r"

            actorUnderTest ! CreateValueRequestV1(
                projectIri = incunabulaProjectIri,
                resourceIri = zeitglöckleinIri,
                propertyIri = "http://www.knora.org/ontology/incunabula#book_comment",
                value = TextValueV1(utf8str = utf8str),
                userProfile = incunabulaUser,
                apiRequestID = UUID.randomUUID
            )

            expectMsgPF(timeout) {
                case msg: CreateValueResponseV1 => checkComment1aResponse(msg, utf8str)
            }

            // Check that the resource's last modification date got updated.
            val lastModAfterUpdate = getLastModificationDate(zeitglöckleinIri)
            lastModBeforeUpdate != lastModAfterUpdate should ===(true)
        }

        "query a text value without Standoff" in {
            actorUnderTest ! ValueGetRequestV1(
                valueIri = commentIri.get,
                userProfile = incunabulaUser
            )

            expectMsgPF(timeout) {
                case msg: ValueGetResponseV1 => checkValueGetResponse(msg)
            }
        }

        "query a text value containing Standoff (disabled because of issue 17)" ignore {
            actorUnderTest ! ValueGetRequestV1(
                valueIri = "http://data.knora.org/e41ab5695c/values/d3398239089e04",
                userProfile = incunabulaUser
            )

            expectMsgPF(timeout) {
                case msg: ValueGetResponseV1 =>
                    checkValueGetResponseWithStandoff(msg)
            }
        }

        "query a LinkValue" in {
            actorUnderTest ! LinkValueGetRequestV1(
                subjectIri = "http://data.knora.org/8a0b1e75",
                predicateIri = "http://www.knora.org/ontology/incunabula#partOf",
                objectIri = zeitglöckleinIri,
                userProfile = incunabulaUser
            )

            expectMsg(
                timeout,
                ValueGetResponseV1(
                    valuetype = OntologyConstants.KnoraBase.LinkValue,
                    value = LinkValueV1(
                        subjectIri = "http://data.knora.org/8a0b1e75",
                        predicateIri = "http://www.knora.org/ontology/incunabula#partOf",
                        objectIri = zeitglöckleinIri,
                        referenceCount = 1
                    ),
                    rights = 2,
                    userdata = incunabulaUserData
                )
            )
        }

        "add a new version of a text value without Standoff" in {
            val lastModBeforeUpdate = getLastModificationDate(zeitglöckleinIri)

            val utf8str = "Comment 1b"

            actorUnderTest ! ChangeValueRequestV1(
                valueIri = commentIri.get,
                value = TextValueV1(utf8str = utf8str),
                userProfile = incunabulaUser,
                apiRequestID = UUID.randomUUID
            )

            expectMsgPF(timeout) {
                case msg: ChangeValueResponseV1 => checkComment1bResponse(msg, utf8str)
            }

            // Check that the resource's last modification date got updated.
            val lastModAfterUpdate = getLastModificationDate(zeitglöckleinIri)
            lastModBeforeUpdate != lastModAfterUpdate should ===(true)
        }

        "not add a new version of a value that's exactly the same as the current version" in {
            val utf8str = "Comment 1b"

            actorUnderTest ! ChangeValueRequestV1(
                valueIri = commentIri.get,
                value = TextValueV1(utf8str = utf8str),
                userProfile = incunabulaUser,
                apiRequestID = UUID.randomUUID
            )

            expectMsgPF(timeout) {
                case msg: akka.actor.Status.Failure => msg.cause.isInstanceOf[DuplicateValueException] should ===(true)
            }
        }

        "not create a new value that would duplicate an existing value" in {
            val utf8str = "Comment 1b"

            actorUnderTest ! CreateValueRequestV1(
                projectIri = "http://data.knora.org/projects/77275339",
                resourceIri = zeitglöckleinIri,
                propertyIri = "http://www.knora.org/ontology/incunabula#book_comment",
                value = TextValueV1(utf8str = utf8str),
                userProfile = incunabulaUser,
                apiRequestID = UUID.randomUUID
            )

            expectMsgPF(timeout) {
                case msg: akka.actor.Status.Failure => msg.cause.isInstanceOf[DuplicateValueException] should ===(true)
            }
        }

        "not add a new version of a value that would duplicate an existing value" in {
            val utf8str = "GW 4168"

            actorUnderTest ! ChangeValueRequestV1(
                valueIri = "http://data.knora.org/c5058f3a/values/184e99ca01",
                value = TextValueV1(utf8str = utf8str),
                userProfile = incunabulaUser,
                apiRequestID = UUID.randomUUID
            )

            expectMsgPF(timeout) {
                case msg: akka.actor.Status.Failure => msg.cause.isInstanceOf[DuplicateValueException] should ===(true)
            }
        }

        "insert valueHasOrder correctly for each value" in {
            actorUnderTest ! CreateValueRequestV1(
                projectIri = "http://data.knora.org/projects/77275339",
                resourceIri = zeitglöckleinIri,
                propertyIri = "http://www.knora.org/ontology/incunabula#book_comment",
                value = TextValueV1("Comment 2"),
                userProfile = incunabulaUser,
                apiRequestID = UUID.randomUUID
            )

            expectMsgPF(timeout) {
                case msg: CreateValueResponseV1 => ()
            }

            responderManager ! ResourceFullGetRequestV1(
                iri = zeitglöckleinIri,
                userProfile = incunabulaUser
            )

            expectMsgPF(timeout) {
                case msg: ResourceFullResponseV1 => checkOrderInResource(msg)
            }
        }

        "return the version history of a value" in {
            actorUnderTest ! ValueVersionHistoryGetRequestV1(
                resourceIri = zeitglöckleinIri,
                propertyIri = "http://www.knora.org/ontology/incunabula#book_comment",
                currentValueIri = commentIri.get,
                userProfile = incunabulaUser
            )

            expectMsgPF(timeout) {
                case msg: ValueVersionHistoryGetResponseV1 => msg.valueVersions.length should ===(2)
            }
        }

        "mark a value as deleted" in {
            val lastModBeforeUpdate = getLastModificationDate(zeitglöckleinIri)

            actorUnderTest ! DeleteValueRequestV1(
                valueIri = commentIri.get,
                userProfile = incunabulaUser,
                apiRequestID = UUID.randomUUID
            )

            expectMsg(timeout, DeleteValueResponseV1(commentIri.get, ValuesResponderV1Spec.userProfile.userData))

            actorUnderTest ! ValueGetRequestV1(
                valueIri = commentIri.get,
                userProfile = incunabulaUser
            )

            expectMsgPF(timeout) {
                case msg: akka.actor.Status.Failure => msg.cause.isInstanceOf[NotFoundException] should ===(true)
            }

            // Check that the resource's last modification date got updated.
            val lastModAfterUpdate = getLastModificationDate(zeitglöckleinIri)
            lastModBeforeUpdate != lastModAfterUpdate should ===(true)
        }

        "not add a new value to a nonexistent resource" in {
            actorUnderTest ! CreateValueRequestV1(
                projectIri = "http://data.knora.org/projects/77275339",
                resourceIri = "http://data.knora.org/nonexistent",
                propertyIri = "http://www.knora.org/ontology/incunabula#book_comment",
                value = TextValueV1("Comment 1"),
                userProfile = incunabulaUser,
                apiRequestID = UUID.randomUUID
            )

            expectMsgPF(timeout) {
                case msg: akka.actor.Status.Failure => msg.cause.isInstanceOf[NotFoundException] should ===(true)
            }
        }

        "not add a new value to a deleted resource" in {
            actorUnderTest ! CreateValueRequestV1(
                projectIri = "http://data.knora.org/projects/77275339",
                resourceIri = "http://data.knora.org/9935159f67",
                propertyIri = "http://www.knora.org/ontology/incunabula#book_comment",
                value = TextValueV1("Comment 1"),
                userProfile = incunabulaUser,
                apiRequestID = UUID.randomUUID
            )

            expectMsgPF(timeout) {
                case msg: akka.actor.Status.Failure => msg.cause.isInstanceOf[NotFoundException] should ===(true)
            }
        }

        "not add a new version of a deleted value" in {
            actorUnderTest ! ChangeValueRequestV1(
                valueIri = commentIri.get,
                value = TextValueV1("Comment 1c"),
                userProfile = incunabulaUser,
                apiRequestID = UUID.randomUUID
            )

            expectMsgPF(timeout) {
                case msg: akka.actor.Status.Failure => msg.cause.isInstanceOf[NotFoundException] should ===(true)
            }
        }

        "not add a new value to a resource that the user doesn't have permission to modify" in {
            actorUnderTest ! CreateValueRequestV1(
                projectIri = "http://data.knora.org/projects/77275339",
                resourceIri = "http://data.knora.org/e41ab5695c",
                propertyIri = "http://www.knora.org/ontology/incunabula#book_comment",
                value = TextValueV1("Comment 1"),
                userProfile = incunabulaUser,
                apiRequestID = UUID.randomUUID
            )

            expectMsgPF(timeout) {
                case msg: akka.actor.Status.Failure => msg.cause.isInstanceOf[ForbiddenException] should ===(true)
            }
        }

        "not add a new value of the wrong type" in {
            actorUnderTest ! CreateValueRequestV1(
                projectIri = "http://data.knora.org/projects/77275339",
                resourceIri = "http://data.knora.org/21abac2162",
                propertyIri = "http://www.knora.org/ontology/incunabula#pubdate",
                value = TextValueV1("this is not a date"),
                userProfile = incunabulaUser,
                apiRequestID = UUID.randomUUID
            )

            expectMsgPF(timeout) {
                case msg: akka.actor.Status.Failure => msg.cause.isInstanceOf[OntologyConstraintException] should ===(true)
            }
        }

        "not add a new version to a value that the user doesn't have permission to modify" in {
            actorUnderTest ! ChangeValueRequestV1(
                valueIri = "http://data.knora.org/c5058f3a/values/c3295339",
                value = TextValueV1("Zeitglöcklein des Lebens und Leidens Christi modified"),
                userProfile = incunabulaUser,
                apiRequestID = UUID.randomUUID
            )

            expectMsgPF(timeout) {
                case msg: akka.actor.Status.Failure => msg.cause.isInstanceOf[ForbiddenException] should ===(true)
            }
        }

        "not add a new version of a value of the wrong type" in {
            actorUnderTest ! ChangeValueRequestV1(
                valueIri = "http://data.knora.org/c5058f3a/values/cfd09f1e01",
                value = TextValueV1("this is not a date"),
                userProfile = incunabulaUser,
                apiRequestID = UUID.randomUUID
            )

            expectMsgPF(timeout) {
                case msg: akka.actor.Status.Failure =>
                    msg.cause.isInstanceOf[OntologyConstraintException] should ===(true)
            }
        }

        "not add a new value that would violate a cardinality restriction" in {
            // The cardinality of incunabula:partOf in incunabula:page is 1, and page http://data.knora.org/4f11adaf is already part of a book.
            actorUnderTest ! CreateValueRequestV1(
                projectIri = "http://data.knora.org/projects/77275339",
                resourceIri = "http://data.knora.org/4f11adaf",
                propertyIri = "http://www.knora.org/ontology/incunabula#partOf",
                value = LinkUpdateV1(targetResourceIri = "http://data.knora.org/e41ab5695c"),
                userProfile = incunabulaUser,
                apiRequestID = UUID.randomUUID
            )

            expectMsgPF(timeout) {
                case msg: akka.actor.Status.Failure => msg.cause.isInstanceOf[OntologyConstraintException] should ===(true)
            }

            // The cardinality of incunabula:seqnum in incunabula:page is 0-1, and page http://data.knora.org/4f11adaf already has a seqnum.
            actorUnderTest ! CreateValueRequestV1(
                projectIri = "http://data.knora.org/projects/77275339",
                resourceIri = "http://data.knora.org/4f11adaf",
                propertyIri = "http://www.knora.org/ontology/incunabula#seqnum",
                value = IntegerValueV1(1),
                userProfile = incunabulaUser,
                apiRequestID = UUID.randomUUID
            )

            expectMsgPF(timeout) {
                case msg: akka.actor.Status.Failure => msg.cause.isInstanceOf[OntologyConstraintException] should ===(true)
            }
        }

        "hide versions the user doesn't have permission to see" in {
            actorUnderTest ! ValueVersionHistoryGetRequestV1(
                resourceIri = "http://data.knora.org/21abac2162",
                propertyIri = "http://www.knora.org/ontology/incunabula#title",
                currentValueIri = "http://data.knora.org/21abac2162/values/f76660458201",
                userProfile = incunabulaUser
            )

            expectMsg(timeout, versionHistoryWithHiddenVersion)
        }


        "create a color value" in {

            val color = "#000000"

            actorUnderTest ! CreateValueRequestV1(
                projectIri = "http://data.knora.org/projects/77275339",
                resourceIri = miscResourceIri,
                propertyIri = "http://www.knora.org/ontology/incunabula#miscHasColor",
                value = ColorValueV1(color),
                userProfile = incunabulaUser,
                apiRequestID = UUID.randomUUID)

            expectMsgPF(timeout) {
                case msg: CreateValueResponseV1 =>
                    currentColorValueIri.set(msg.id)
                    msg.value should ===(ColorValueV1(color))
            }
        }

        "change an existing color value" in {

            val color = "#FFFFFF"

            actorUnderTest ! ChangeValueRequestV1(
                value = ColorValueV1(color),
                userProfile = incunabulaUser,
                valueIri = currentColorValueIri.get,
                apiRequestID = UUID.randomUUID
            )

            expectMsgPF(timeout) {
                case msg: ChangeValueResponseV1 =>
                    currentColorValueIri.set(msg.id)
                    msg.value should ===(ColorValueV1(color))
            }
        }

        "create a geometry value" in {

            val geom = "{\"status\":\"active\",\"lineColor\":\"#ff3333\",\"lineWidth\":2,\"points\":[{\"x\":0.5516074450084602,\"y\":0.4444444444444444},{\"x\":0.2791878172588832,\"y\":0.5}],\"type\":\"rectangle\",\"original_index\":0}"

            actorUnderTest ! CreateValueRequestV1(
                projectIri = "http://data.knora.org/projects/77275339",
                resourceIri = miscResourceIri,
                propertyIri = "http://www.knora.org/ontology/incunabula#miscHasGeometry",
                value = GeomValueV1(geom),
                userProfile = incunabulaUser,
                apiRequestID = UUID.randomUUID)

            expectMsgPF(timeout) {
                case msg: CreateValueResponseV1 =>
                    currentGeomValueIri.set(msg.id)
                    msg.value should ===(GeomValueV1(geom))
            }

        }

        "change a geometry value for a region" in {

            val geom = "{\"status\":\"active\",\"lineColor\":\"#ff4433\",\"lineWidth\":1,\"points\":[{\"x\":0.5516074450084602,\"y\":0.4444444444444444},{\"x\":0.2791878172588832,\"y\":0.5}],\"type\":\"rectangle\",\"original_index\":0}"

            actorUnderTest ! ChangeValueRequestV1(
                value = GeomValueV1(geom),
                valueIri = currentGeomValueIri.get,
                userProfile = incunabulaUser,
                apiRequestID = UUID.randomUUID
            )

            expectMsgPF(timeout) {
                case msg: ChangeValueResponseV1 =>
                    currentGeomValueIri.set(msg.id)
                    msg.value should ===(GeomValueV1(geom))
            }
        }

        "add a new text value with Standoff" in {

            val utf8str = "Comment 1aa\r"

            actorUnderTest ! CreateValueRequestV1(
                projectIri = "http://data.knora.org/projects/77275339",
                resourceIri = zeitglöckleinIri,
                propertyIri = "http://www.knora.org/ontology/incunabula#book_comment",
                value = TextValueV1(utf8str = utf8str, textattr = sampleTextattr),
                userProfile = incunabulaUser,
                apiRequestID = UUID.randomUUID
            )

            expectMsgPF(timeout) {
                case msg: CreateValueResponseV1 => checkComment1aResponse(msg, utf8str, sampleTextattr)
            }
        }

        "add a new version of a text value with Standoff" in {

            val utf8str = "Comment 1bb\r"

            actorUnderTest ! ChangeValueRequestV1(
                valueIri = commentIri.get,
                value = TextValueV1(utf8str = utf8str, textattr = sampleTextattr),
                userProfile = incunabulaUser,
                apiRequestID = UUID.randomUUID
            )

            expectMsgPF(timeout) {
                case msg: ChangeValueResponseV1 => checkComment1bResponse(msg, utf8str, sampleTextattr)
            }
        }

        "add a new text value containing a Standoff resource reference, and create a hasStandoffLinkTo direct link and a corresponding LinkValue" in {
            val textValueWithResourceRef = TextValueV1(
                utf8str = "This comment refers to another resource",
                textattr = Map(
                    StandoffConstantsV1.LINK_ATTR -> Vector(StandoffPositionV1(
                        start = 31,
                        end = 39,
                        resid = Some(zeitglöckleinIri)
                    ))
                ),
                resource_reference = Vector(zeitglöckleinIri)
            )

            actorUnderTest ! CreateValueRequestV1(
                projectIri = "http://data.knora.org/projects/77275339",
                resourceIri = "http://data.knora.org/21abac2162",
                propertyIri = "http://www.knora.org/ontology/incunabula#book_comment",
                value = textValueWithResourceRef,
                userProfile = incunabulaUser,
                apiRequestID = UUID.randomUUID
            )

            expectMsgPF(timeout) {
                case CreateValueResponseV1(newValue: TextValueV1, _, newValueIri: IRI, _, _) =>
                    firstValueIriWithResourceRef.set(newValueIri)
                    checkTextValue(received = newValue, expected = textValueWithResourceRef)
            }

            actorUnderTest ! LinkValueGetRequestV1(
                subjectIri = "http://data.knora.org/21abac2162",
                predicateIri = OntologyConstants.KnoraBase.HasStandoffLinkTo,
                objectIri = zeitglöckleinIri,
                userProfile = incunabulaUser
            )

            // Since this is the first Standoff resource reference between the source and target resources, we should
            // now have version 1 of a LinkValue, with a reference count of 1.

            expectMsg(
                timeout,
                ValueGetResponseV1(
                    valuetype = OntologyConstants.KnoraBase.LinkValue,
                    value = LinkValueV1(
                        subjectIri = "http://data.knora.org/21abac2162",
                        predicateIri = OntologyConstants.KnoraBase.HasStandoffLinkTo,
                        objectIri = zeitglöckleinIri,
                        referenceCount = 1
                    ),
                    rights = 8,
                    userdata = incunabulaUserData
                )
            )

            val sparqlQuery = queries.sparql.v1.txt.findLinkValueByObject(
                triplestore = settings.triplestoreType,
                subjectIri = "http://data.knora.org/21abac2162",
                predicateIri = OntologyConstants.KnoraBase.HasStandoffLinkTo,
                objectIri = zeitglöckleinIri
            ).toString()

            storeManager ! SparqlSelectRequest(sparqlQuery)

            // The new LinkValue should have no previous version, and there should be a direct link between the resources.

            expectMsgPF(timeout) {
                case response: SparqlSelectResponse =>
                    val rows = response.results.bindings
                    rows.groupBy(_.rowMap("linkValue")).size should ===(1)
                    rows.exists(_.rowMap("objPred") == OntologyConstants.KnoraBase.PreviousValue) should ===(false)
                    rows.head.rowMap.get("directLinkExists").exists(_.toBoolean) should ===(true)
            }

        }

        "add a new version of a text value containing a Standoff resource reference, without needlessly making a new version of the LinkValue" in {
            // The new version contains two references to the same resource.
            val textValueWithResourceRef = TextValueV1(
                utf8str = "This updated comment refers to another resource",
                textattr = Map(
                    StandoffConstantsV1.LINK_ATTR -> Vector(
                        StandoffPositionV1(
                            start = 39,
                            end = 47,
                            resid = Some(zeitglöckleinIri)
                        ),
                        StandoffPositionV1(
                            start = 0,
                            end = 4,
                            resid = Some(zeitglöckleinIri)
                        )
                    )
                ),
                resource_reference = Vector(zeitglöckleinIri)
            )

            actorUnderTest ! ChangeValueRequestV1(
                valueIri = firstValueIriWithResourceRef.get,
                value = textValueWithResourceRef,
                userProfile = incunabulaUser,
                apiRequestID = UUID.randomUUID
            )

            expectMsgPF(timeout) {
                case ChangeValueResponseV1(newValue: TextValueV1, _, newValueIri: IRI, _, _) =>
                    firstValueIriWithResourceRef.set(newValueIri)
                    checkTextValue(received = newValue, expected = textValueWithResourceRef)
            }

            actorUnderTest ! LinkValueGetRequestV1(
                subjectIri = "http://data.knora.org/21abac2162",
                predicateIri = OntologyConstants.KnoraBase.HasStandoffLinkTo,
                objectIri = zeitglöckleinIri,
                userProfile = incunabulaUser
            )

            // Since the new version still refers to the same resource, the reference count of the LinkValue should not
            // change.

            expectMsg(
                timeout,
                ValueGetResponseV1(
                    valuetype = OntologyConstants.KnoraBase.LinkValue,
                    value = LinkValueV1(
                        subjectIri = "http://data.knora.org/21abac2162",
                        predicateIri = OntologyConstants.KnoraBase.HasStandoffLinkTo,
                        objectIri = zeitglöckleinIri,
                        referenceCount = 1
                    ),
                    rights = 8,
                    userdata = incunabulaUserData
                )
            )

            val sparqlQuery = queries.sparql.v1.txt.findLinkValueByObject(
                triplestore = settings.triplestoreType,
                subjectIri = "http://data.knora.org/21abac2162",
                predicateIri = OntologyConstants.KnoraBase.HasStandoffLinkTo,
                objectIri = zeitglöckleinIri
            ).toString()

            storeManager ! SparqlSelectRequest(sparqlQuery)

            // There should be no new version of the LinkValue, and the direct link should still be there.

            expectMsgPF(timeout) {
                case response: SparqlSelectResponse =>
                    val rows = response.results.bindings
                    rows.groupBy(_.rowMap("linkValue")).size should ===(1)
                    rows.exists(_.rowMap("objPred") == OntologyConstants.KnoraBase.PreviousValue) should ===(false)
                    rows.head.rowMap.get("directLinkExists").exists(_.toBoolean) should ===(true)
            }
        }

        "add another new text value containing a Standoff resource reference, and make a new version of the LinkValue" in {
            val textValueWithResourceRef = TextValueV1(
                utf8str = "This remark refers to another resource",
                textattr = Map(
                    StandoffConstantsV1.LINK_ATTR -> Vector(StandoffPositionV1(
                        start = 30,
                        end = 38,
                        resid = Some(zeitglöckleinIri)
                    ))
                ),
                resource_reference = Vector(zeitglöckleinIri)
            )

            actorUnderTest ! CreateValueRequestV1(
                projectIri = "http://data.knora.org/projects/77275339",
                resourceIri = "http://data.knora.org/21abac2162",
                propertyIri = "http://www.knora.org/ontology/incunabula#book_comment",
                value = textValueWithResourceRef,
                userProfile = incunabulaUser,
                apiRequestID = UUID.randomUUID
            )

            expectMsgPF(timeout) {
                case CreateValueResponseV1(newValue: TextValueV1, _, newValueIri: IRI, _, _) =>
                    secondValueIriWithResourceRef.set(newValueIri)
                    checkTextValue(received = newValue, expected = textValueWithResourceRef)
            }

            actorUnderTest ! LinkValueGetRequestV1(
                subjectIri = "http://data.knora.org/21abac2162",
                predicateIri = OntologyConstants.KnoraBase.HasStandoffLinkTo,
                objectIri = zeitglöckleinIri,
                userProfile = incunabulaUser
            )

            // Now that we've added a different TextValue that refers to the same resource, we should have version 2
            // of the LinkValue, with a reference count of 2.

            expectMsg(
                timeout,
                ValueGetResponseV1(
                    valuetype = OntologyConstants.KnoraBase.LinkValue,
                    value = LinkValueV1(
                        subjectIri = "http://data.knora.org/21abac2162",
                        predicateIri = OntologyConstants.KnoraBase.HasStandoffLinkTo,
                        objectIri = zeitglöckleinIri,
                        referenceCount = 2
                    ),
                    rights = 8,
                    userdata = incunabulaUserData
                )
            )

            val sparqlQuery = queries.sparql.v1.txt.findLinkValueByObject(
                triplestore = settings.triplestoreType,
                subjectIri = "http://data.knora.org/21abac2162",
                predicateIri = OntologyConstants.KnoraBase.HasStandoffLinkTo,
                objectIri = zeitglöckleinIri
            ).toString()

            storeManager ! SparqlSelectRequest(sparqlQuery)

            // It should have a previousValue pointing to the previous version, and the direct link should
            // still be there.

            expectMsgPF(timeout) {
                case response: SparqlSelectResponse =>
                    val rows = response.results.bindings
                    rows.groupBy(_.rowMap("linkValue")).size should ===(1)
                    rows.exists(_.rowMap("objPred") == OntologyConstants.KnoraBase.PreviousValue) should ===(true)
                    rows.head.rowMap.get("directLinkExists").exists(_.toBoolean) should ===(true)
            }
        }

        "add a new version of a text value with the Standoff resource reference removed, and make a new version of the LinkValue" in {
            val textValue = TextValueV1(utf8str = "No resource reference here")

            actorUnderTest ! ChangeValueRequestV1(
                valueIri = firstValueIriWithResourceRef.get,
                value = textValue,
                userProfile = incunabulaUser,
                apiRequestID = UUID.randomUUID
            )

            expectMsgPF(timeout) {
                case ChangeValueResponseV1(newValue: TextValueV1, _, newValueIri: IRI, _, _) =>
                    firstValueIriWithResourceRef.set(newValueIri)
                    checkTextValue(received = textValue, expected = newValue)
            }

            actorUnderTest ! LinkValueGetRequestV1(
                subjectIri = "http://data.knora.org/21abac2162",
                predicateIri = OntologyConstants.KnoraBase.HasStandoffLinkTo,
                objectIri = zeitglöckleinIri,
                userProfile = incunabulaUser
            )

            // Version 3 of the LinkValue should have a reference count of 1.

            expectMsg(
                timeout,
                ValueGetResponseV1(
                    valuetype = OntologyConstants.KnoraBase.LinkValue,
                    value = LinkValueV1(
                        subjectIri = "http://data.knora.org/21abac2162",
                        predicateIri = OntologyConstants.KnoraBase.HasStandoffLinkTo,
                        objectIri = zeitglöckleinIri,
                        referenceCount = 1
                    ),
                    rights = 8,
                    userdata = incunabulaUserData
                )
            )

            val sparqlQuery = queries.sparql.v1.txt.findLinkValueByObject(
                triplestore = settings.triplestoreType,
                subjectIri = "http://data.knora.org/21abac2162",
                predicateIri = OntologyConstants.KnoraBase.HasStandoffLinkTo,
                objectIri = zeitglöckleinIri
            ).toString()

            storeManager ! SparqlSelectRequest(sparqlQuery)

            // The LinkValue should point to its previous version, and the direct link should still be there.

            expectMsgPF(timeout) {
                case response: SparqlSelectResponse =>
                    standoffLinkValueIri.set(response.results.bindings.head.rowMap("linkValue"))
                    val rows = response.results.bindings
                    rows.groupBy(_.rowMap("linkValue")).size should ===(1)
                    rows.exists(_.rowMap("objPred") == OntologyConstants.KnoraBase.PreviousValue) should ===(true)
                    rows.head.rowMap.get("directLinkExists").exists(_.toBoolean) should ===(true)
            }

            // The LinkValue should have 3 versions in its version history.

            actorUnderTest ! ValueVersionHistoryGetRequestV1(
                resourceIri = "http://data.knora.org/21abac2162",
                propertyIri = OntologyConstants.KnoraBase.HasStandoffLinkToValue,
                currentValueIri = standoffLinkValueIri.get,
                userProfile = incunabulaUser
            )

            expectMsgPF(timeout) {
                case msg: ValueVersionHistoryGetResponseV1 => msg.valueVersions.length should ===(3)
            }
        }

        "delete a hasStandoffLinkTo direct link when the reference count of the corresponding LinkValue reaches 0" in {
            val textValue = TextValueV1(utf8str = "No resource reference here either")

            actorUnderTest ! ChangeValueRequestV1(
                valueIri = secondValueIriWithResourceRef.get,
                value = textValue,
                userProfile = incunabulaUser,
                apiRequestID = UUID.randomUUID
            )

            expectMsgPF(timeout) {
                case ChangeValueResponseV1(newValue: TextValueV1, _, newValueIri: IRI, _, _) =>
                    secondValueIriWithResourceRef.set(newValueIri)
                    checkTextValue(received = newValue, expected = textValue)
            }

            // The new version of the LinkValue should be marked as deleted.

            actorUnderTest ! LinkValueGetRequestV1(
                subjectIri = "http://data.knora.org/21abac2162",
                predicateIri = OntologyConstants.KnoraBase.HasStandoffLinkTo,
                objectIri = zeitglöckleinIri,
                userProfile = incunabulaUser
            )

            expectMsgPF(timeout) {
                case msg: akka.actor.Status.Failure => msg.cause.isInstanceOf[NotFoundException] should ===(true)
            }

            val sparqlQuery = queries.sparql.v1.txt.findLinkValueByObject(
                triplestore = settings.triplestoreType,
                subjectIri = "http://data.knora.org/21abac2162",
                predicateIri = OntologyConstants.KnoraBase.HasStandoffLinkTo,
                objectIri = zeitglöckleinIri,
                includeDeleted = true
            ).toString()

            storeManager ! SparqlSelectRequest(sparqlQuery)

            // The LinkValue should point to its previous version. There should be no direct link.

            expectMsgPF(timeout) {
                case response: SparqlSelectResponse =>
                    standoffLinkValueIri.unset()
                    val rows = response.results.bindings
                    rows.groupBy(_.rowMap("linkValue")).size should ===(1)
                    rows.exists(row => row.rowMap("objPred") == OntologyConstants.KnoraBase.IsDeleted && row.rowMap("objObj").toBoolean) should ===(true)
                    rows.exists(_.rowMap("objPred") == OntologyConstants.KnoraBase.PreviousValue) should ===(true)
                    rows.head.rowMap.get("directLinkExists").exists(_.toBoolean) should ===(false)
            }
        }

        "recreate the hasStandoffLinkTo direct link when a new standoff resource reference is added" in {
            val textValueWithResourceRef = TextValueV1(
                utf8str = "This updated comment refers again to another resource",
                textattr = Map(
                    StandoffConstantsV1.LINK_ATTR -> Vector(
                        StandoffPositionV1(
                            start = 45,
                            end = 53,
                            resid = Some(zeitglöckleinIri)
                        )
                    )
                ),
                resource_reference = Vector(zeitglöckleinIri)
            )

            actorUnderTest ! ChangeValueRequestV1(
                valueIri = firstValueIriWithResourceRef.get,
                value = textValueWithResourceRef,
                userProfile = incunabulaUser,
                apiRequestID = UUID.randomUUID
            )

            expectMsgPF(timeout) {
                case ChangeValueResponseV1(newValue: TextValueV1, _, newValueIri: IRI, _, _) =>
                    firstValueIriWithResourceRef.set(newValueIri)
                    checkTextValue(received = newValue, expected = textValueWithResourceRef)
            }

            actorUnderTest ! LinkValueGetRequestV1(
                subjectIri = "http://data.knora.org/21abac2162",
                predicateIri = OntologyConstants.KnoraBase.HasStandoffLinkTo,
                objectIri = zeitglöckleinIri,
                userProfile = incunabulaUser
            )

            // There should now be a new LinkValue with no previous versions and a reference count of 1, and
            // there should once again be a direct link.

            expectMsg(
                timeout,
                ValueGetResponseV1(
                    valuetype = OntologyConstants.KnoraBase.LinkValue,
                    value = LinkValueV1(
                        subjectIri = "http://data.knora.org/21abac2162",
                        predicateIri = OntologyConstants.KnoraBase.HasStandoffLinkTo,
                        objectIri = zeitglöckleinIri,
                        referenceCount = 1
                    ),
                    rights = 8,
                    userdata = incunabulaUserData
                )
            )

            val sparqlQuery = queries.sparql.v1.txt.findLinkValueByObject(
                triplestore = settings.triplestoreType,
                subjectIri = "http://data.knora.org/21abac2162",
                predicateIri = OntologyConstants.KnoraBase.HasStandoffLinkTo,
                objectIri = zeitglöckleinIri
            ).toString()

            storeManager ! SparqlSelectRequest(sparqlQuery)

            expectMsgPF(timeout) {
                case response: SparqlSelectResponse =>
                    val rows = response.results.bindings
                    rows.groupBy(_.rowMap("linkValue")).size should ===(1)
                    rows.exists(_.rowMap("objPred") == OntologyConstants.KnoraBase.PreviousValue) should ===(false)
                    rows.head.rowMap.get("directLinkExists").exists(_.toBoolean) should ===(true)
            }
        }

        "add a new Integer value (seqnum of a page)" in {

            val seqnum = 4

            actorUnderTest ! CreateValueRequestV1(
                projectIri = "http://data.knora.org/projects/77275339",
                resourceIri = "http://data.knora.org/8a0b1e75",
                propertyIri = "http://www.knora.org/ontology/incunabula#seqnum",
                value = IntegerValueV1(seqnum),
                userProfile = incunabulaUser,
                apiRequestID = UUID.randomUUID
            )

            expectMsgPF(timeout) {
                case CreateValueResponseV1(newValue: IntegerValueV1, _, newValueIri: IRI, _, incunabulaUserData) =>
                    currentSeqnumValueIri.set(newValueIri)
                    newValue should ===(IntegerValueV1(seqnum))
            }
        }

        "change an existing Integer value (seqnum of a page)" in {

            val seqnum = 8

            actorUnderTest ! ChangeValueRequestV1(
                value = IntegerValueV1(seqnum),
                userProfile = incunabulaUser,
                valueIri = currentSeqnumValueIri.get,
                apiRequestID = UUID.randomUUID
            )

            expectMsgPF(timeout) {
                case ChangeValueResponseV1(newValue: IntegerValueV1, _, newValueIri: IRI, _, incunabulaUserData) =>
                    newValue should ===(IntegerValueV1(seqnum))
            }
        }

        "add a new Date value (pubdate of a book)" in {

            // great resource to verify that expected conversion result from and to JDC is correct:
            // https://www.fourmilab.ch/documents/calendar/
            actorUnderTest ! CreateValueRequestV1(
                projectIri = "http://data.knora.org/projects/77275339",
                resourceIri = "http://data.knora.org/21abac2162",
                propertyIri = "http://www.knora.org/ontology/incunabula#pubdate",
                value = JulianDayCountValueV1(
                    dateval1 = 2451545,
                    dateval2 = 2457044,
                    dateprecision1 = KnoraPrecisionV1.YEAR,
                    dateprecision2 = KnoraPrecisionV1.DAY,
                    calendar = KnoraCalendarV1.GREGORIAN
                ),
                userProfile = incunabulaUser,
                apiRequestID = UUID.randomUUID
            )

            expectMsgPF(timeout) {
                case msg: CreateValueResponseV1 =>
                    currentPubdateValueIri.set(msg.id)
                    msg.value should ===(DateValueV1("2000", "2015-01-21", KnoraCalendarV1.GREGORIAN))
            }
        }

        "change an existing date (pubdate of a book)" in {

            actorUnderTest ! ChangeValueRequestV1(
                value = JulianDayCountValueV1(
                    dateval1 = 2265854,
                    dateval2 = 2265854,
                    dateprecision1 = KnoraPrecisionV1.DAY,
                    dateprecision2 = KnoraPrecisionV1.DAY,
                    calendar = KnoraCalendarV1.JULIAN
                ),
                userProfile = incunabulaUser,
                valueIri = currentPubdateValueIri.get,
                apiRequestID = UUID.randomUUID
            )

            expectMsgPF(timeout) {
                case msg: ChangeValueResponseV1 =>
                    currentPubdateValueIri.set(msg.id)
                    msg.value should ===(DateValueV1("1491-07-28", "1491-07-28", KnoraCalendarV1.JULIAN))
            }

        }

        "create a link between two resources" in {
            val createValueRequest = CreateValueRequestV1(
                projectIri = "http://data.knora.org/projects/77275339",
                resourceIri = "http://data.knora.org/cb1a74e3e2f6",
                propertyIri = OntologyConstants.KnoraBase.HasLinkTo,
                value = LinkUpdateV1(
                    targetResourceIri = zeitglöckleinIri
                ),
                userProfile = incunabulaUser,
                apiRequestID = UUID.randomUUID
            )

            actorUnderTest ! createValueRequest

            expectMsgPF(timeout) {
                case CreateValueResponseV1(linkV1: LinkV1, _, newLinkValueIri: IRI, _, _) =>
                    linkObjLinkValueIri.set(newLinkValueIri)
                    linkV1.targetResourceIri should ===(zeitglöckleinIri)
                    linkV1.valueResourceClass should ===(Some("http://www.knora.org/ontology/incunabula#book"))
            }

            // The new LinkValue should have no previous version, and there should be a direct link between the resources.

            val sparqlQuery = queries.sparql.v1.txt.findLinkValueByObject(
                triplestore = settings.triplestoreType,
                subjectIri = "http://data.knora.org/cb1a74e3e2f6",
                predicateIri = OntologyConstants.KnoraBase.HasLinkTo,
                objectIri = zeitglöckleinIri
            ).toString()

            storeManager ! SparqlSelectRequest(sparqlQuery)

            expectMsgPF(timeout) {
                case response: SparqlSelectResponse =>
                    val rows = response.results.bindings
                    rows.groupBy(_.rowMap("linkValue")).size should ===(1)
                    rows.exists(_.rowMap("objPred") == OntologyConstants.KnoraBase.PreviousValue) should ===(false)
                    rows.head.rowMap.get("directLinkExists").exists(_.toBoolean) should ===(true)
            }
        }

        "not create a duplicate link" in {
            val createValueRequest = CreateValueRequestV1(
                projectIri = "http://data.knora.org/projects/77275339",
                resourceIri = "http://data.knora.org/cb1a74e3e2f6",
                propertyIri = OntologyConstants.KnoraBase.HasLinkTo,
                value = LinkUpdateV1(
                    targetResourceIri = zeitglöckleinIri
                ),
                userProfile = incunabulaUser,
                apiRequestID = UUID.randomUUID
            )

            actorUnderTest ! createValueRequest

            expectMsgPF(timeout) {
                case msg: akka.actor.Status.Failure => msg.cause.isInstanceOf[DuplicateValueException] should ===(true)
            }
        }

        "not create a link that points to a resource of the wrong class" in {
            actorUnderTest ! CreateValueRequestV1(
                projectIri = "http://data.knora.org/projects/77275339",
                resourceIri = miscResourceIri,
                propertyIri = "http://www.knora.org/ontology/incunabula#miscHasBook", // can only point to an incunabula:book
                value = LinkUpdateV1(
                    targetResourceIri = "http://data.knora.org/8a0b1e75" // an incunabula:page, not an incunabula:book
                ),
                userProfile = incunabulaUser,
                apiRequestID = UUID.randomUUID
            )

            expectMsgPF(timeout) {
                case msg: akka.actor.Status.Failure => msg.cause.isInstanceOf[OntologyConstraintException] should ===(true)
            }
        }

        "change a link" in {
            val linkSourceIri = "http://data.knora.org/cb1a74e3e2f6"
            val linkTargetIri = "http://data.knora.org/21abac2162"
            val lastModBeforeUpdate = getLastModificationDate(linkSourceIri)

            val changeValueRequest = ChangeValueRequestV1(
                value = LinkUpdateV1(
                    targetResourceIri = linkTargetIri
                ),
                userProfile = incunabulaUser,
                valueIri = linkObjLinkValueIri.get,
                apiRequestID = UUID.randomUUID
            )

            actorUnderTest ! changeValueRequest

            expectMsgPF(timeout) {
                case ChangeValueResponseV1(linkValue: LinkV1, _, newLinkValueIri: IRI, _, _) =>
                    linkObjLinkValueIri.set(newLinkValueIri)
                    linkValue.targetResourceIri should ===(linkTargetIri)
            }

            // The old LinkValue should be deleted now, and the old direct link should have been removed.

            val oldLinkValueSparqlQuery = queries.sparql.v1.txt.findLinkValueByObject(
                triplestore = settings.triplestoreType,
                subjectIri = linkSourceIri,
                predicateIri = OntologyConstants.KnoraBase.HasLinkTo,
                objectIri = zeitglöckleinIri,
                includeDeleted = true
            ).toString()

            storeManager ! SparqlSelectRequest(oldLinkValueSparqlQuery)

            expectMsgPF(timeout) {
                case response: SparqlSelectResponse =>
                    val rows = response.results.bindings
                    rows.groupBy(_.rowMap("linkValue")).size should ===(1)
                    rows.exists(row => row.rowMap("objPred") == OntologyConstants.KnoraBase.IsDeleted && row.rowMap("objObj").toBoolean) should ===(true)
                    rows.exists(_.rowMap("objPred") == OntologyConstants.KnoraBase.PreviousValue) should ===(true)
                    rows.head.rowMap.get("directLinkExists").exists(_.toBoolean) should ===(false)
            }

            // The new LinkValue should have no previous version, and there should be a direct link between the resources.

            val newLinkValueSparqlQuery = queries.sparql.v1.txt.findLinkValueByObject(
                triplestore = settings.triplestoreType,
                subjectIri = linkSourceIri,
                predicateIri = OntologyConstants.KnoraBase.HasLinkTo,
                objectIri = linkTargetIri
            ).toString()

            storeManager ! SparqlSelectRequest(newLinkValueSparqlQuery)

            expectMsgPF(timeout) {
                case response: SparqlSelectResponse =>
                    val rows = response.results.bindings
                    rows.groupBy(_.rowMap("linkValue")).size should ===(1)
                    rows.exists(_.rowMap("objPred") == OntologyConstants.KnoraBase.PreviousValue) should ===(false)
                    rows.head.rowMap.get("directLinkExists").exists(_.toBoolean) should ===(true)
            }

            // Check that the link source's last modification date got updated.
            val lastModAfterUpdate = getLastModificationDate(linkSourceIri)
            lastModBeforeUpdate != lastModAfterUpdate should ===(true)
        }

        "delete a link between two resources" in {

            val linkSourceIri = "http://data.knora.org/cb1a74e3e2f6"
            val linkTargetIri = "http://data.knora.org/21abac2162"
            val lastModBeforeUpdate = getLastModificationDate(linkSourceIri)

            val comment = "This link is no longer needed"

            actorUnderTest ! DeleteValueRequestV1(
                valueIri = linkObjLinkValueIri.get,
<<<<<<< HEAD
                deleteComment = Some(comment),
                userProfile = ValuesResponderV1Spec.userProfile,
=======
                comment = Some(comment),
                userProfile = incunabulaUser,
>>>>>>> 00a7f473
                apiRequestID = UUID.randomUUID
            )

            expectMsgPF(timeout) {
                case DeleteValueResponseV1(newLinkValueIri: IRI, _) =>
                    linkObjLinkValueIri.set(newLinkValueIri)
            }

            val deletedLinkValueSparqlQuery = queries.sparql.v1.txt.findLinkValueByObject(
                triplestore = settings.triplestoreType,
                subjectIri = linkSourceIri,
                predicateIri = OntologyConstants.KnoraBase.HasLinkTo,
                objectIri = linkTargetIri,
                includeDeleted = true
            ).toString()

            storeManager ! SparqlSelectRequest(deletedLinkValueSparqlQuery)

            expectMsgPF(timeout) {
                case response: SparqlSelectResponse =>
                    val rows = response.results.bindings
                    rows.groupBy(_.rowMap("linkValue")).size should ===(1)
                    rows.exists(row => row.rowMap("objPred") == OntologyConstants.KnoraBase.IsDeleted && row.rowMap("objObj").toBoolean) should ===(true)
                    rows.exists(_.rowMap("objPred") == OntologyConstants.KnoraBase.PreviousValue) should ===(true)
                    rows.head.rowMap.get("directLinkExists").exists(_.toBoolean) should ===(false)
                    rows.exists(row => row.rowMap("objPred") == OntologyConstants.KnoraBase.ValueHasComment && row.rowMap("objObj") == comment) should ===(true)
            }

            // Check that the link source's last modification date got updated.
            val lastModAfterUpdate = getLastModificationDate(linkSourceIri)
            lastModBeforeUpdate != lastModAfterUpdate should ===(true)
        }

        "change the partOf property of a page" in {
            // A test UserDataV1.
            val userData = UserDataV1(
                email = Some("test@test.ch"),
                lastname = Some("Test"),
                firstname = Some("User"),
                username = Some("testuser"),
                token = None,
                user_id = Some("http://data.knora.org/users/91e19f1e01"),
                lang = "de"
            )

            // A test UserProfileV1.
            val userProfile = UserProfileV1(
                projects = Vector("http://data.knora.org/projects/77275339"),
                groups = Nil,
                userData = userData
            )

            val linkTargetIri = "http://data.knora.org/e41ab5695c"

            partOfLinkValueIri.set("http://data.knora.org/8a0b1e75/values/3a7b5130-22c2-4400-a794-062b7a3e3436")

            val changeValueRequest = ChangeValueRequestV1(
                value = LinkUpdateV1(
                    targetResourceIri = linkTargetIri
                ),
                userProfile = userProfile,
                valueIri = partOfLinkValueIri.get,
                apiRequestID = UUID.randomUUID
            )

            actorUnderTest ! changeValueRequest

            expectMsgPF(timeout) {
                case ChangeValueResponseV1(linkValue: LinkV1, _, newLinkValueIri: IRI, _, _) =>
                    // save valueIri for next test
                    partOfLinkValueIri.set(newLinkValueIri)
                    linkValue.targetResourceIri should ===(linkTargetIri)
            }

        }

        "try to change the partOf property of a page, but submit the current target Iri" in {
            // A test UserDataV1.
            val userData = UserDataV1(
                email = Some("test@test.ch"),
                lastname = Some("Test"),
                firstname = Some("User"),
                username = Some("testuser"),
                token = None,
                user_id = Some("http://data.knora.org/users/91e19f1e01"),
                lang = "de"
            )

            // A test UserProfileV1.
            val userProfile = UserProfileV1(
                projects = Vector("http://data.knora.org/projects/77275339"),
                groups = Nil,
                userData = userData
            )

            val linkTargetIri = "http://data.knora.org/e41ab5695c"

            val changeValueRequest = ChangeValueRequestV1(
                value = LinkUpdateV1(
                    targetResourceIri = linkTargetIri
                ),
                userProfile = userProfile,
                valueIri = partOfLinkValueIri.get, // use valueIri from previous test
                apiRequestID = UUID.randomUUID
            )

            actorUnderTest ! changeValueRequest

            expectMsgPF(timeout) {
                case msg: akka.actor.Status.Failure => msg.cause.isInstanceOf[DuplicateValueException] should ===(true)
            }

        }

        "add a new text value with a comment" in {
            val comment = "This is a comment"
            val metaComment = "This is a metacomment"

            actorUnderTest ! CreateValueRequestV1(
                projectIri = "http://data.knora.org/projects/77275339",
                resourceIri = zeitglöckleinIri,
                propertyIri = "http://www.knora.org/ontology/incunabula#book_comment",
                value = TextValueV1(utf8str = comment),
                comment = Some(metaComment),
                userProfile = incunabulaUser,
                apiRequestID = UUID.randomUUID
            )

            expectMsgPF(timeout) {
                case msg: CreateValueResponseV1 =>
                    msg.value.toString should ===(comment)
                    msg.comment should ===(Some(metaComment))
            }
        }

        "add a comment to a value" in {
            val lastModBeforeUpdate = getLastModificationDate(zeitglöckleinIri)

            val comment = "This is wrong. I am the author!"

            val changeCommentRequest = ChangeCommentRequestV1(
                valueIri = "http://data.knora.org/c5058f3a/values/8653a672",
                comment = comment,
                userProfile = incunabulaUser,
                apiRequestID = UUID.randomUUID
            )

            actorUnderTest ! changeCommentRequest

            expectMsgPF(timeout) {
                case msg: ChangeValueResponseV1 =>
                    msg.value should ===(TextValueV1(utf8str = "Berthold, der Bruder"))
                    msg.comment should ===(Some(comment))
            }

            // Check that the resource's last modification date got updated.
            val lastModAfterUpdate = getLastModificationDate(zeitglöckleinIri)
            lastModBeforeUpdate != lastModAfterUpdate should ===(true)
        }

        "add a new image file value to an incunabula:page" in {

            val fileRequest = SipiResponderConversionFileRequestV1(
                originalFilename = "Chlaus.jpg",
                originalMimeType = "image/jpeg",
                filename = "./test_server/images/Chlaus.jpg",
                userProfile = incunabulaUser
            )

            val fileChangeRequest = ChangeFileValueRequestV1(
                resourceIri = "http://data.knora.org/8a0b1e75",
                file = fileRequest,
                apiRequestID = UUID.randomUUID,
                userProfile = incunabulaUser)

            actorUnderTest ! fileChangeRequest

            expectMsgPF(timeout) {
                case msg: ChangeFileValueResponseV1 => checkImageFileValueChange(msg, fileChangeRequest)
            }

        }

        "change the season of a image:bild from summer to winter" in {

            val winter = "http://data.knora.org/lists/eda2792605"

            actorUnderTest ! ChangeValueRequestV1(
                value = HierarchicalListValueV1(winter),
                userProfile = imagesUser,
                valueIri = "http://data.knora.org/d208fb9357d5/values/bc90a9c5091004",
                apiRequestID = UUID.randomUUID
            )

            expectMsgPF(timeout) {
                case ChangeValueResponseV1(newListValue: HierarchicalListValueV1, _, _, _, _) =>
                    newListValue should ===(HierarchicalListValueV1(winter))
            }

        }

        "create a season of a image:bild" in {

            val summer = "http://data.knora.org/lists/526f26ed04"

            actorUnderTest ! CreateValueRequestV1(
                value = HierarchicalListValueV1(summer),
                userProfile = imagesUser,
                propertyIri = "http://www.knora.org/ontology/images#jahreszeit",
                resourceIri = "http://data.knora.org/691e7e2244d5",
                projectIri = "http://data.knora.org/projects/images",
                apiRequestID = UUID.randomUUID
            )

            expectMsgPF(timeout) {
                case CreateValueResponseV1(newListValue: HierarchicalListValueV1, _ , _, _, _) =>
                    newListValue should ===(HierarchicalListValueV1(summer))
            }

        }

        "add a decimal value to an anything:Thing" in {
            val decimalValue = DecimalValueV1(BigDecimal("5.6"))

            actorUnderTest ! CreateValueRequestV1(
                value = decimalValue,
                userProfile = anythingUser,
                propertyIri = "http://www.knora.org/ontology/anything#hasDecimal",
                resourceIri = aThingIri,
                projectIri = anythingProjectIri,
                apiRequestID = UUID.randomUUID
            )

            expectMsgPF(timeout) {
                case CreateValueResponseV1(newDecimalValue: DecimalValueV1, _ , _, _, _) =>
                    newDecimalValue should ===(decimalValue)
            }
        }

        "add an interval value to an anything:Thing" in {
            val intervalValue = IntervalValueV1(timeval1 = BigDecimal("1000000000000000.0000000000000001"), timeval2 = BigDecimal("1000000000000000.0000000000000002"))

            actorUnderTest ! CreateValueRequestV1(
                value = intervalValue,
                userProfile = anythingUser,
                propertyIri = "http://www.knora.org/ontology/anything#hasInterval",
                resourceIri = aThingIri,
                projectIri = anythingProjectIri,
                apiRequestID = UUID.randomUUID
            )

            expectMsgPF(timeout) {
                case CreateValueResponseV1(newIntervalValue: IntervalValueV1, _ , _, _, _) =>
                    newIntervalValue should ===(intervalValue)
            }
        }

        "add a color value to an anything:Thing" in {
            val colorValue = ColorValueV1("#4169E1")

            actorUnderTest ! CreateValueRequestV1(
                value = colorValue,
                userProfile = anythingUser,
                propertyIri = "http://www.knora.org/ontology/anything#hasColor",
                resourceIri = aThingIri,
                projectIri = anythingProjectIri,
                apiRequestID = UUID.randomUUID
            )

            expectMsgPF(timeout) {
                case CreateValueResponseV1(newColorValue: ColorValueV1, _ , _, _, _) =>
                    newColorValue should ===(colorValue)
            }
        }

        // TODO: commented out because of compaibility issues with the GUI
        /*"add a geometry value to an anything:Thing" in {
            val geomValue = GeomValueV1("{\"status\":\"active\",\"lineColor\":\"#ff3333\",\"lineWidth\":2,\"points\":[{\"x\":0.5516074450084602,\"y\":0.4444444444444444},{\"x\":0.2791878172588832,\"y\":0.5}],\"type\":\"rectangle\",\"original_index\":0}")

            actorUnderTest ! CreateValueRequestV1(
                value = geomValue,
                userProfile = anythingUser,
                propertyIri = "http://www.knora.org/ontology/anything#hasGeometry",
                resourceIri = aThingIri,
                projectIri = anythingProjectIri,
                apiRequestID = UUID.randomUUID
            )

            expectMsgPF(timeout) {
                case CreateValueResponseV1(newGeomValue: GeomValueV1, _ , _, _, _) =>
                    newGeomValue should ===(geomValue)
            }
        }

        "add a geoname value to an anything:Thing" in {
            val geonameValue = GeonameValueV1("2661602")

            actorUnderTest ! CreateValueRequestV1(
                value = geonameValue,
                userProfile = anythingUser,
                propertyIri = "http://www.knora.org/ontology/anything#hasGeoname",
                resourceIri = aThingIri,
                projectIri = anythingProjectIri,
                apiRequestID = UUID.randomUUID
            )

            expectMsgPF(timeout) {
                case CreateValueResponseV1(newGeonameValue: GeonameValueV1, _ , _, _, _) =>
                    newGeonameValue should ===(geonameValue)
            }
        }

        "add a boolean value to an anything:Thing" in {
            val booleanValue = BooleanValueV1(true)

            actorUnderTest ! CreateValueRequestV1(
                value = booleanValue,
                userProfile = anythingUser,
                propertyIri = "http://www.knora.org/ontology/anything#hasBoolean",
                resourceIri = aThingIri,
                projectIri = anythingProjectIri,
                apiRequestID = UUID.randomUUID
            )

            expectMsgPF(timeout) {
                case CreateValueResponseV1(newBooleanValue: BooleanValueV1, _ , _, _, _) =>
                    newBooleanValue should ===(booleanValue)
            }
        }*/

        "add a URI value to an anything:Thing" in {
            val uriValue = UriValueV1("http://dhlab.unibas.ch")

            actorUnderTest ! CreateValueRequestV1(
                value = uriValue,
                userProfile = anythingUser,
                propertyIri = "http://www.knora.org/ontology/anything#hasUri",
                resourceIri = aThingIri,
                projectIri = anythingProjectIri,
                apiRequestID = UUID.randomUUID
            )

            expectMsgPF(timeout) {
                case CreateValueResponseV1(newUriValue: UriValueV1, _ , _, _, _) =>
                    newUriValue should ===(uriValue)
            }
        }

<<<<<<< HEAD
        // TODO: add create value request test for list node value
=======
>>>>>>> 00a7f473
    }
}<|MERGE_RESOLUTION|>--- conflicted
+++ resolved
@@ -181,15 +181,7 @@
         ), "Values of book_comment did not match")
     }
 
-<<<<<<< HEAD
     private def checkTextValue(expected: TextValueV1, received: TextValueV1): Unit = {
-=======
-    private def checkDeletion(response: DeleteValueResponseV1): Unit = {
-        commentIri.set(response.id)
-    }
-
-    private def checkTextValue(received: TextValueV1, expected: TextValueV1): Unit = {
->>>>>>> 00a7f473
         def orderPositions(left: StandoffPositionV1, right: StandoffPositionV1): Boolean = {
             if (left.start != right.start) {
                 left.start < right.start
@@ -452,7 +444,7 @@
                 apiRequestID = UUID.randomUUID
             )
 
-            expectMsg(timeout, DeleteValueResponseV1(commentIri.get, ValuesResponderV1Spec.userProfile.userData))
+            expectMsg(timeout, DeleteValueResponseV1(commentIri.get, incunabulaUserData))
 
             actorUnderTest ! ValueGetRequestV1(
                 valueIri = commentIri.get,
@@ -1383,13 +1375,8 @@
 
             actorUnderTest ! DeleteValueRequestV1(
                 valueIri = linkObjLinkValueIri.get,
-<<<<<<< HEAD
                 deleteComment = Some(comment),
-                userProfile = ValuesResponderV1Spec.userProfile,
-=======
-                comment = Some(comment),
-                userProfile = incunabulaUser,
->>>>>>> 00a7f473
+                userProfile = incunabulaUser,
                 apiRequestID = UUID.randomUUID
             )
 
@@ -1737,10 +1724,5 @@
                     newUriValue should ===(uriValue)
             }
         }
-
-<<<<<<< HEAD
-        // TODO: add create value request test for list node value
-=======
->>>>>>> 00a7f473
     }
 }