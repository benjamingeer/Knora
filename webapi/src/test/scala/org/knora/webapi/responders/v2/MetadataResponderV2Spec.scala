--- conflicted
+++ resolved
@@ -73,13 +73,6 @@
            |<beol> dsp-repo:hasShortcode "0801" .
            |<beol> dsp-repo:hasAlternateName "beol" .
            |""".stripMargin
-<<<<<<< HEAD
-
-    // Parse the request to a Jena Graph.
-    private val requestGraph: Graph = RdfRequestParser.requestToJenaGraph(entityStr = metdataContent,
-        contentType = RdfMediaTypes.`text/turtle`)
-=======
->>>>>>> ec9868c2
 
     // Parse the request to a Jena Graph.
     private val requestGraph: Graph = RdfFormatUtil.parseToJenaGraph(
@@ -88,12 +81,9 @@
     )
 
     "The metadata responder v2" should {
-<<<<<<< HEAD
-        "put a metadata graph in triplestore" in {
-=======
+
         "put a metadata graph in the triplestore" in {
 
->>>>>>> ec9868c2
             responderManager ! MetadataPutRequestV2(
                 graph = requestGraph,
                 projectADM = SharedTestDataADM.beolProject,
