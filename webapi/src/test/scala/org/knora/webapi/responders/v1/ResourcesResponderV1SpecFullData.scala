/*
 * Copyright © 2015-2018 the contributors (see Contributors.md).
 *
 * This file is part of Knora.
 *
 * Knora is free software: you can redistribute it and/or modify
 * it under the terms of the GNU Affero General Public License as published
 * by the Free Software Foundation, either version 3 of the License, or
 * (at your option) any later version.
 *
 * Knora is distributed in the hope that it will be useful,
 * but WITHOUT ANY WARRANTY; without even the implied warranty of
 * MERCHANTABILITY or FITNESS FOR A PARTICULAR PURPOSE.  See the
 * GNU Affero General Public License for more details.
 *
 * You should have received a copy of the GNU Affero General Public
 * License along with Knora.  If not, see <http://www.gnu.org/licenses/>.
 */

package org.knora.webapi.responders.v1

import java.util.UUID

import akka.actor.ActorSystem
import org.knora.webapi.messages.v1.responder.resourcemessages._
import org.knora.webapi.messages.v2.responder.standoffmessages.{MappingXMLtoStandoff, StandoffDataTypeClasses, XMLTag}
import org.knora.webapi.messages.v1.responder.valuemessages._
import org.knora.webapi.twirl.{StandoffTagIriAttributeV2, StandoffTagV2}
import org.knora.webapi.{OntologyConstants, Settings}


object ResourcesResponderV1SpecFullData {

    implicit lazy val system = ActorSystem("webapi")

    val settings = Settings(system)

    // The expected response to a "full" resource request for a book.
    val expectedBookResourceFullResponse = ResourceFullResponseV1(
        access = "OK",
        incoming = Vector(
            IncomingV1(
                value = Some("DEMO_"),
                resinfo = ResourceInfoV1(
                    firstproperty = Some("DEMO_"),
                    value_of = 0,
                    lastmod = "0000-00-00 00:00:00",
                    resclass_has_location = false,
                    resclass_name = "object",
                    locdata = None,
                    locations = None,
                    preview = None,
                    restype_iconsrc = Some(settings.salsah1BaseUrl + settings.salsah1ProjectIconsBasePath + "knora-base/link.gif"),
                    restype_description = Some("Verkn\u00FCpfung mehrerer Resourcen"),
                    restype_label = Some("Verkn\u00FCpfungsobjekt"),
                    restype_name = Some("http://www.knora.org/ontology/knora-base#LinkObj"),
                    restype_id = "http://www.knora.org/ontology/knora-base#LinkObj",
                    person_id = "http://rdfh.ch/users/91e19f1e01",
                    project_id = "http://rdfh.ch/projects/0803"
                ),
                ext_res_id = ExternalResourceIDV1(
                    pid = "http://www.knora.org/ontology/knora-base#hasLinkTo",
                    id = "http://rdfh.ch/ab79ffa43935"
                )
            ),
            IncomingV1(
                value = Some("Diese drei Texte sind in einem Band zusammengebunden."),
                resinfo = ResourceInfoV1(
                    firstproperty = Some("Diese drei Texte sind in einem Band zusammengebunden."),
                    value_of = 0,
                    lastmod = "0000-00-00 00:00:00",
                    resclass_has_location = false,
                    resclass_name = "object",
                    locdata = None,
                    locations = None,
                    preview = None,
                    restype_iconsrc = Some(settings.salsah1BaseUrl + settings.salsah1ProjectIconsBasePath + "knora-base/link.gif"),
                    restype_description = Some("Verkn\u00FCpfung mehrerer Resourcen"),
                    restype_label = Some("Verkn\u00FCpfungsobjekt"),
                    restype_name = Some("http://www.knora.org/ontology/knora-base#LinkObj"),
                    restype_id = "http://www.knora.org/ontology/knora-base#LinkObj",
                    person_id = "http://rdfh.ch/users/b83acc5f05",
                    project_id = "http://rdfh.ch/projects/0803"
                ),
                ext_res_id = ExternalResourceIDV1(
                    pid = "http://www.knora.org/ontology/knora-base#hasLinkTo",
                    id = "http://rdfh.ch/cb1a74e3e2f6"
                )
            )
        ),
        props = Some(PropsV1(properties = Vector(
            PropertyV1(
                locations = Nil,
                value_rights = Vector(Some(6)),
                value_firstprops = Vector(None),
                value_iconsrcs = Vector(None),
                value_restype = Vector(None),
                comments = Vector(None),
                value_ids = Vector("http://rdfh.ch/c5058f3a/values/8653a672"),
                values = Vector(TextValueSimpleV1(
                    utf8str = "Berthold, der Bruder"
                )),
                occurrence = Some("0-n"),
                attributes = "maxlength=255;size=60",
                label = Some("Creator"),
                is_annotation = "0",
                guielement = Some("text"),
                guiorder = Some(2),
                valuetype_id = Some("http://www.knora.org/ontology/knora-base#TextValue"),
                regular_property = 1,
                pid = "http://www.knora.org/ontology/0803/incunabula#hasAuthor"
            ),
            PropertyV1(
                locations = Nil,
                value_rights = Vector(Some(6)),
                value_firstprops = Vector(None),
                value_iconsrcs = Vector(None),
                value_restype = Vector(None),
                comments = Vector(None),
                value_ids = Vector("http://rdfh.ch/c5058f3a/values/c3295339"),
                values = Vector(TextValueSimpleV1(
                    utf8str = "Zeitgl\u00F6cklein des Lebens und Leidens Christi"
                )),
                occurrence = Some("1-n"),
                attributes = "size=80;maxlength=255",
                label = Some("Titel"),
                is_annotation = "0",
                guielement = Some("text"),
                guiorder = Some(1),
                valuetype_id = Some("http://www.knora.org/ontology/knora-base#TextValue"),
                regular_property = 1,
                pid = "http://www.knora.org/ontology/0803/incunabula#title"
            ),
            PropertyV1(
                locations = Nil,
                value_rights = Vector(
                    Some(6),
                    Some(6),
                    Some(6)
                ),
                value_firstprops = Vector(
                    None,
                    None,
                    None
                ),
                value_iconsrcs = Vector(
                    None,
                    None,
                    None
                ),
                value_restype = Vector(
                    None,
                    None,
                    None
                ),
                comments = Vector(
                    None,
                    None,
                    None
                ),
                value_ids = Vector(
                    "http://rdfh.ch/c5058f3a/values/184e99ca01",
                    "http://rdfh.ch/c5058f3a/values/db77ec0302",
                    "http://rdfh.ch/c5058f3a/values/9ea13f3d02"
                ),
                values = Vector(
                    TextValueSimpleV1(
                        utf8str = "Schramm Bd. XXI, S. 27"
                    ),
                    TextValueSimpleV1(
                        utf8str = "GW 4168"
                    ),
                    TextValueSimpleV1(
                        utf8str = "ISTC ib00512000"
                    )
                ),
                occurrence = Some("0-n"),
                attributes = "cols=60;wrap=soft;rows=3",
                label = Some("Verweis"),
                is_annotation = "0",
                guielement = Some("textarea"),
                guiorder = Some(5),
                valuetype_id = Some("http://www.knora.org/ontology/knora-base#TextValue"),
                regular_property = 1,
                pid = "http://www.knora.org/ontology/0803/incunabula#citation"
            ),
            PropertyV1(
                locations = Nil,
                value_rights = Vector(Some(7)),
                value_firstprops = Vector(None),
                value_iconsrcs = Vector(None),
                value_restype = Vector(None),
                comments = Vector(None),
                value_ids = Vector("http://rdfh.ch/c5058f3a/values/92faf25701"),
                values = Vector(TextValueSimpleV1(
                    utf8str = "Universit\u00E4ts- und Stadtbibliothek K\u00F6ln, Sign: AD+S167"
                )),
                occurrence = Some("0-1"),
                attributes = "cols=60;rows=4;wrap=soft",
                label = Some("Standort"),
                is_annotation = "0",
                guielement = Some("textarea"),
                guiorder = Some(6),
                valuetype_id = Some("http://www.knora.org/ontology/knora-base#TextValue"),
                regular_property = 1,
                pid = "http://www.knora.org/ontology/0803/incunabula#location"
            ),
            PropertyV1(
                locations = Nil,
                value_rights = Vector(Some(7)),
                value_firstprops = Vector(None),
                value_iconsrcs = Vector(None),
                value_restype = Vector(None),
                comments = Vector(None),
                value_ids = Vector("http://rdfh.ch/c5058f3a/values/10e00c7acc2704"),
                values = Vector(TextValueSimpleV1(
                    utf8str = "http://www.ub.uni-koeln.de/cdm/compoundobject/collection/inkunabeln/id/1878/rec/1"
                )),
                occurrence = Some("0-1"),
                attributes = "size=60;maxlength=200",
                label = Some("URI"),
                is_annotation = "0",
                guielement = Some("text"),
                guiorder = Some(7),
                valuetype_id = Some("http://www.knora.org/ontology/knora-base#TextValue"),
                regular_property = 1,
                pid = "http://www.knora.org/ontology/0803/incunabula#url"
            ),
            PropertyV1(
                locations = Nil,
                value_rights = Vector(Some(6)),
                value_firstprops = Vector(None),
                value_iconsrcs = Vector(None),
                value_restype = Vector(None),
                comments = Vector(None),
                value_ids = Vector("http://rdfh.ch/c5058f3a/values/5524469101"),
                values = Vector(TextValueSimpleV1(
                    utf8str = "Dimension: 8\u00B0"
                )),
                occurrence = Some("0-1"),
                attributes = "cols=60;wrap=soft;rows=3",
                label = Some("Physische Beschreibung"),
                is_annotation = "0",
                guielement = Some("textarea"),
                guiorder = Some(9),
                valuetype_id = Some("http://www.knora.org/ontology/knora-base#TextValue"),
                regular_property = 1,
                pid = "http://www.knora.org/ontology/0803/incunabula#physical_desc"
            ),
            PropertyV1(
                locations = Nil,
                value_rights = Vector(Some(2)),
                value_firstprops = Vector(None),
                value_iconsrcs = Vector(None),
                value_restype = Vector(None),
                comments = Vector(None),
                value_ids = Vector("http://rdfh.ch/c5058f3a/values/0ca74ce5"),
                values = Vector(TextValueSimpleV1(
                    utf8str = "Basel"
                )),
                occurrence = Some("0-1"),
                attributes = "size=60;maxlength=100",
                label = Some("Ort der Herausgabe"),
                is_annotation = "0",
                guielement = Some("text"),
                guiorder = Some(4),
                valuetype_id = Some("http://www.knora.org/ontology/knora-base#TextValue"),
                regular_property = 1,
                pid = "http://www.knora.org/ontology/0803/incunabula#publoc"
            ),
            PropertyV1(
                locations = Nil,
                value_rights = Vector(Some(6)),
                value_firstprops = Vector(None),
                value_iconsrcs = Vector(None),
                value_restype = Vector(None),
                comments = Vector(None),
                value_ids = Vector("http://rdfh.ch/c5058f3a/values/cfd09f1e01"),
                values = Vector(DateValueV1(
                    calendar = KnoraCalendarV1.JULIAN,
                    dateval2 = "1492",
                    dateval1 = "1492",
                    era1="CE",
                    era2="CE"
                )),
                occurrence = Some("0-1"),
                attributes = "",
                label = Some("Datum der Herausgabe"),
                is_annotation = "0",
                guielement = Some("date"),
                guiorder = Some(5),
                valuetype_id = Some("http://www.knora.org/ontology/knora-base#DateValue"),
                regular_property = 1,
                pid = "http://www.knora.org/ontology/0803/incunabula#pubdate"
            ),
            PropertyV1(
                locations = Nil,
                value_rights = Vector(Some(6)),
                value_firstprops = Vector(None),
                value_iconsrcs = Vector(None),
                value_restype = Vector(None),
                comments = Vector(None),
                value_ids = Vector("http://rdfh.ch/c5058f3a/values/497df9ab"),
                values = Vector(TextValueSimpleV1(
                    utf8str = "Johann Amerbach"
                )),
                occurrence = Some("0-n"),
                attributes = "maxlength=255;size=60",
                label = Some("Verleger"),
                is_annotation = "0",
                guielement = Some("text"),
                guiorder = Some(3),
                valuetype_id = Some("http://www.knora.org/ontology/knora-base#TextValue"),
                regular_property = 1,
                pid = "http://www.knora.org/ontology/0803/incunabula#publisher"
            ),
            PropertyV1(
                locations = Nil,
                value_rights = Nil,
                value_firstprops = Nil,
                value_iconsrcs = Nil,
                value_restype = Nil,
                comments = Nil,
                value_ids = Nil,
                values = Nil,
                occurrence = Some("0-n"),
                attributes = "wrap=soft;width=95%;rows=7",
                label = Some("Kommentar"),
                is_annotation = "0",
                guielement = Some("textarea"),
                guiorder = Some(12),
                valuetype_id = Some("http://www.knora.org/ontology/knora-base#TextValue"),
                regular_property = 1,
                pid = "http://www.knora.org/ontology/0803/incunabula#book_comment"
            ),
            PropertyV1(
                locations = Nil,
                value_rights = Nil,
                value_firstprops = Nil,
                value_iconsrcs = Nil,
                value_restype = Nil,
                comments = Nil,
                value_ids = Nil,
                values = Nil,
                occurrence = Some("0-1"),
                attributes = "",
                label = Some("Beschreibung (Richtext)"),
                is_annotation = "0",
                guielement = Some("richtext"),
                guiorder = Some(2),
                valuetype_id = Some("http://www.knora.org/ontology/knora-base#TextValue"),
                regular_property = 1,
                pid = "http://www.knora.org/ontology/0803/incunabula#description"
            ),
            PropertyV1(
                locations = Nil,
                value_rights = Nil,
                value_firstprops = Nil,
                value_iconsrcs = Nil,
                value_restype = Nil,
                comments = Nil,
                value_ids = Nil,
                values = Nil,
                occurrence = Some("0-n"),
                attributes = "cols=60;wrap=soft;rows=3",
                label = Some("Anmerkung"),
                is_annotation = "0",
                guielement = Some("textarea"),
                guiorder = Some(10),
                valuetype_id = Some("http://www.knora.org/ontology/knora-base#TextValue"),
                regular_property = 1,
                pid = "http://www.knora.org/ontology/0803/incunabula#note"
            ),
            PropertyV1(
                locations = Nil,
                value_rights = Nil,
                value_firstprops = Nil,
                value_iconsrcs = Nil,
                value_restype = Nil,
                comments = Nil,
                value_ids = Nil,
                values = Nil,
                occurrence = Some("0-n"),
                attributes = "restypeid=http://www.knora.org/ontology/knora-base#Resource",
                label = Some("hat Standoff Link zu"),
                is_annotation = "0",
                guielement = None,
                guiorder = None,
                valuetype_id = Some("http://www.knora.org/ontology/knora-base#LinkValue"),
                regular_property = 1,
                pid = "http://www.knora.org/ontology/knora-base#hasStandoffLinkTo"
            )

        ))),
        resdata = Some(ResourceDataV1(
            rights = Some(6),
            iconsrc = Some(settings.salsah1BaseUrl + settings.salsah1ProjectIconsBasePath + "incunabula/book.gif"),
            restype_label = Some("Buch"),
            restype_name = "http://www.knora.org/ontology/0803/incunabula#book",
            res_id = "http://rdfh.ch/c5058f3a"
        )),
        resinfo = Some(ResourceInfoV1(
            firstproperty = Some("Zeitgl\u00F6cklein des Lebens und Leidens Christi"),
            value_of = 0,
            lastmod = "0000-00-00 00:00:00",
            resclass_has_location = false,
            resclass_name = "object",
            locdata = None,
            locations = None,
            preview = None,
            restype_iconsrc = Some(settings.salsah1BaseUrl + settings.salsah1ProjectIconsBasePath + "incunabula/book.gif"),
            restype_description = Some("Diese Resource-Klasse beschreibt ein Buch"),
            restype_label = Some("Buch"),
            restype_name = Some("http://www.knora.org/ontology/0803/incunabula#book"),
            restype_id = "http://www.knora.org/ontology/0803/incunabula#book",
            person_id = "http://rdfh.ch/users/91e19f1e01",
            project_id = "http://rdfh.ch/projects/0803"
        ))
    )

    // The expected response to a "full" resource request for a page.
    val expectedPageResourceFullResponse = ResourceFullResponseV1(
        access = "OK",
        incoming = Nil,
        props = Some(PropsV1(properties = Vector(
            PropertyV1(
                locations = Vector(
                    LocationV1(
                        protocol = "file",
                        duration = 0,
                        fps = 0,
                        path = "http://localhost:1024/knora/incunabula_0000000002.jpg/full/full/0/default.jpg",
                        ny = Some(128),
                        nx = Some(95),
                        origname = "ad+s167_druck1=0001.tif",
                        format_name = "JPEG"
                    ),
                    LocationV1(
                        protocol = "file",
                        duration = 0,
                        fps = 0,
                        path = "http://localhost:1024/knora/incunabula_0000000002.jp2/full/82,110/0/default.jpg",
                        ny = Some(110),
                        nx = Some(82),
                        origname = "ad+s167_druck1=0001.tif",
                        format_name = "JPEG2000"
                    ),
                    LocationV1(
                        protocol = "file",
                        duration = 0,
                        fps = 0,
                        path = "http://localhost:1024/knora/incunabula_0000000002.jp2/full/163,219/0/default.jpg",
                        ny = Some(219),
                        nx = Some(163),
                        origname = "ad+s167_druck1=0001.tif",
                        format_name = "JPEG2000"
                    ),
                    LocationV1(
                        protocol = "file",
                        duration = 0,
                        fps = 0,
                        path = "http://localhost:1024/knora/incunabula_0000000002.jp2/full/327,438/0/default.jpg",
                        ny = Some(438),
                        nx = Some(327),
                        origname = "ad+s167_druck1=0001.tif",
                        format_name = "JPEG2000"
                    ),
                    LocationV1(
                        protocol = "file",
                        duration = 0,
                        fps = 0,
                        path = "http://localhost:1024/knora/incunabula_0000000002.jp2/full/653,876/0/default.jpg",
                        ny = Some(876),
                        nx = Some(653),
                        origname = "ad+s167_druck1=0001.tif",
                        format_name = "JPEG2000"
                    ),
                    LocationV1(
                        protocol = "file",
                        duration = 0,
                        fps = 0,
                        path = "http://localhost:1024/knora/incunabula_0000000002.jp2/full/1307,1753/0/default.jpg",
                        ny = Some(1753),
                        nx = Some(1307),
                        origname = "ad+s167_druck1=0001.tif",
                        format_name = "JPEG2000"
                    ),
                    LocationV1(
                        protocol = "file",
                        duration = 0,
                        fps = 0,
                        path = "http://localhost:1024/knora/incunabula_0000000002.jp2/full/2613,3505/0/default.jpg",
                        ny = Some(3505),
                        nx = Some(2613),
                        origname = "ad+s167_druck1=0001.tif",
                        format_name = "JPEG2000"
                    )
                ),
                value_rights = Nil,
                value_firstprops = Nil,
                value_iconsrcs = Nil,
                value_restype = Nil,
                comments = Vector(None),
                value_ids = Vector("0"),
                values = Vector(IntegerValueV1(ival = 0)),
                occurrence = None,
                attributes = "",
                label = None,
                is_annotation = "0",
                guielement = Some("fileupload"),
                guiorder = Some(2147483647),
                valuetype_id = Some("-1"),
                regular_property = 1,
                pid = "__location__"
            ),
            PropertyV1(
                locations = Nil,
                value_rights = Vector(Some(6)),
                value_firstprops = Vector(None),
                value_iconsrcs = Vector(None),
                value_restype = Vector(None),
                comments = Vector(None),
                value_ids = Vector("http://rdfh.ch/8a0b1e75/values/61cb927602"),
                values = Vector(TextValueSimpleV1(
                    utf8str = "a1r, Titelblatt"
                )),
                occurrence = Some("0-1"),
                attributes = "size=8;maxlength=8",
                label = Some("Seitenbezeichnung"),
                is_annotation = "0",
                guielement = Some("text"),
                guiorder = Some(1),
                valuetype_id = Some("http://www.knora.org/ontology/knora-base#TextValue"),
                regular_property = 1,
                pid = "http://www.knora.org/ontology/0803/incunabula#pagenum"
            ),
            PropertyV1(
                locations = Nil,
                value_rights = Vector(Some(6)),
                value_firstprops = Vector(None),
                value_iconsrcs = Vector(None),
                value_restype = Vector(None),
                comments = Vector(None),
                value_ids = Vector("http://rdfh.ch/8a0b1e75/values/3e3d4dc0e922"),
                values = Vector(TextValueSimpleV1(
                    utf8str = "Titel: \"Das andechtig zitglo(e)gglyn | des lebens vnd lide(n)s christi nach | den xxiiij stunden v\u00DFgeteilt.\"\nHolzschnitt: Schlaguhr mit Zifferblatt f\u00FCr 24 Stunden, auf deren oberem Rand zu beiden Seiten einer Glocke die Verk\u00FCndigungsszene mit Maria (links) und dem Engel (rechts) zu sehen ist.\nBord\u00FCre: Ranken mit Fabelwesen, Holzschnitt.\nKolorierung: Rot, Blau, Gr\u00FCn, Gelb, Braun.\nBeschriftung oben Mitte (Graphitstift) \"B 1\"."
                )),
                occurrence = Some("0-1"),
                attributes = "",
                label = Some("Beschreibung (Richtext)"),
                is_annotation = "0",
                guielement = Some("richtext"),
                guiorder = Some(2),
                valuetype_id = Some("http://www.knora.org/ontology/knora-base#TextValue"),
                regular_property = 1,
                pid = "http://www.knora.org/ontology/0803/incunabula#description"
            ),
            PropertyV1(
                locations = Nil,
                value_rights = Vector(Some(7)),
                value_firstprops = Vector(None),
                value_iconsrcs = Vector(None),
                value_restype = Vector(None),
                comments = Vector(None),
                value_ids = Vector("http://rdfh.ch/8a0b1e75/values/e80b2d895f23"),
                values = Vector(TextValueSimpleV1(
                    utf8str = "Schramm, Bd. 21, Abb. 601."
                )),
                occurrence = Some("0-n"),
                attributes = "wrap=soft;rows=7;width=95%",
                label = Some("Kommentar"),
                is_annotation = "0",
                guielement = Some("textarea"),
                guiorder = Some(6),
                valuetype_id = Some("http://www.knora.org/ontology/knora-base#TextValue"),
                regular_property = 1,
                pid = "http://www.knora.org/ontology/0803/incunabula#page_comment"
            ),
            PropertyV1(
                locations = Nil,
                value_rights = Vector(Some(2)),
                value_firstprops = Vector(None),
                value_iconsrcs = Vector(None),
                value_restype = Vector(None),
                comments = Vector(None),
                value_ids = Vector("http://rdfh.ch/8a0b1e75/values/aa488c2203"),
                values = Vector(TextValueSimpleV1(
                    utf8str = "ad+s167_druck1=0001.tif"
                )),
                occurrence = Some("1"),
                attributes = "maxlength=128;size=54",
                label = Some("Urspr\u00FCnglicher Dateiname"),
                is_annotation = "0",
                guielement = Some("text"),
                guiorder = Some(7),
                valuetype_id = Some("http://www.knora.org/ontology/knora-base#TextValue"),
                regular_property = 1,
                pid = "http://www.knora.org/ontology/0803/incunabula#origname"
            ),
            PropertyV1(
                locations = Nil,
                value_rights = Vector(Some(2)),
                value_firstprops = Vector(None),
                value_iconsrcs = Vector(None),
                value_restype = Vector(None),
                comments = Vector(None),
                value_ids = Vector("http://rdfh.ch/8a0b1e75/values/e71e39e902"),
                values = Vector(IntegerValueV1(ival = 1)),
                occurrence = Some("0-1"),
                attributes = "max=-1;min=0",
                label = Some("Sequenznummer"),
                is_annotation = "0",
                guielement = Some("spinbox"),
                guiorder = Some(3),
                valuetype_id = Some("http://www.knora.org/ontology/knora-base#IntValue"),
                regular_property = 1,
                pid = "http://www.knora.org/ontology/0803/incunabula#seqnum"
            ),
            PropertyV1(
                locations = Nil,
                value_rights = Vector(Some(2)),
                value_firstprops = Vector(Some("Zeitgl\u00F6cklein des Lebens und Leidens Christi")),
                value_iconsrcs = Vector(Some(settings.salsah1BaseUrl + settings.salsah1ProjectIconsBasePath + "incunabula/book.gif")),
                value_restype = Vector(Some("Buch")),
                comments = Vector(None),
                value_ids = Vector("http://rdfh.ch/8a0b1e75/values/ac9ddbf4-62a7-4cdc-b530-16cbbaa265bf"),
                values = Vector(LinkV1(
                    valueResourceClassIcon = Some(settings.salsah1BaseUrl + settings.salsah1ProjectIconsBasePath + "incunabula/book.gif"),
                    valueResourceClassLabel = Some("Buch"),
                    valueResourceClass = Some("http://www.knora.org/ontology/0803/incunabula#book"),
                    valueLabel = Some("Zeitgl\u00F6cklein des Lebens und Leidens Christi"),
                    targetResourceIri = "http://rdfh.ch/c5058f3a"
                )),
                occurrence = Some("1"),
                attributes = "restypeid=http://www.knora.org/ontology/0803/incunabula#book",
                label = Some("ist ein Teil von"),
                is_annotation = "0",
                guielement = Some("searchbox"),
                guiorder = Some(2),
                valuetype_id = Some("http://www.knora.org/ontology/knora-base#LinkValue"),
                regular_property = 1,
                pid = "http://www.knora.org/ontology/0803/incunabula#partOf"
            ),
            PropertyV1(
                locations = Nil,
                value_rights = Nil,
                value_firstprops = Nil,
                value_iconsrcs = Nil,
                value_restype = Nil,
                comments = Nil,
                value_ids = Nil,
                values = Nil,
                occurrence = Some("0-1"),
                attributes = "numprops=1;restypeid=http://www.knora.org/ontology/0803/incunabula#Sideband",
                label = Some("Randleistentyp links"),
                is_annotation = "0",
                guielement = Some("searchbox"),
                guiorder = Some(10),
                valuetype_id = Some("http://www.knora.org/ontology/knora-base#LinkValue"),
                regular_property = 1,
                pid = "http://www.knora.org/ontology/0803/incunabula#hasLeftSideband"
            ),
            PropertyV1(
                locations = Nil,
                value_rights = Nil,
                value_firstprops = Nil,
                value_iconsrcs = Nil,
                value_restype = Nil,
                comments = Nil,
                value_ids = Nil,
                values = Nil,
                occurrence = Some("0-1"),
                attributes = "numprops=1;restypeid=http://www.knora.org/ontology/0803/incunabula#Sideband",
                label = Some("Randleistentyp rechts"),
                is_annotation = "0",
                guielement = Some("searchbox"),
                guiorder = Some(11),
                valuetype_id = Some("http://www.knora.org/ontology/knora-base#LinkValue"),
                regular_property = 1,
                pid = "http://www.knora.org/ontology/0803/incunabula#hasRightSideband"
            ),
            PropertyV1(
                locations = Nil,
                value_rights = Nil,
                value_firstprops = Nil,
                value_iconsrcs = Nil,
                value_restype = Nil,
                comments = Nil,
                value_ids = Nil,
                values = Nil,
                occurrence = Some("0-n"),
                attributes = "cols=60;wrap=soft;rows=3",
                label = Some("Verweis"),
                is_annotation = "0",
                guielement = Some("textarea"),
                guiorder = Some(5),
                valuetype_id = Some("http://www.knora.org/ontology/knora-base#TextValue"),
                regular_property = 1,
                pid = "http://www.knora.org/ontology/0803/incunabula#citation"
            ),
            PropertyV1(
                locations = Nil,
                value_rights = Nil,
                value_firstprops = Nil,
                value_iconsrcs = Nil,
                value_restype = Nil,
                comments = Nil,
                value_ids = Nil,
                values = Nil,
                occurrence = Some("0-n"),
                attributes = "restypeid=http://www.knora.org/ontology/knora-base#Resource",
                label = Some("hat Standoff Link zu"),
                is_annotation = "0",
                guielement = None,
                guiorder = None,
                valuetype_id = Some("http://www.knora.org/ontology/knora-base#LinkValue"),
                regular_property = 1,
                pid = "http://www.knora.org/ontology/knora-base#hasStandoffLinkTo"
            ),
            PropertyV1(
                locations = Nil,
                value_rights = Nil,
                value_firstprops = Nil,
                value_iconsrcs = Nil,
                value_restype = Nil,
                comments = Nil,
                value_ids = Nil,
                values = Nil,
                occurrence = Some("0-n"),
                attributes = "",
                label = Some("Transkription"),
                is_annotation = "0",
                guielement = Some("richtext"),
                guiorder = Some(12),
                valuetype_id = Some("http://www.knora.org/ontology/knora-base#TextValue"),
                regular_property = 1,
                pid = "http://www.knora.org/ontology/0803/incunabula#transcription"
            )
        ))),
        resdata = Some(ResourceDataV1(
            rights = Some(6),
            iconsrc = Some(settings.salsah1BaseUrl + settings.salsah1ProjectIconsBasePath + "incunabula/page.gif"),
            restype_label = Some("Seite"),
            restype_name = "http://www.knora.org/ontology/0803/incunabula#page",
            res_id = "http://rdfh.ch/8a0b1e75"
        )),
        resinfo = Some(ResourceInfoV1(
            firstproperty = Some("a1r, Titelblatt"),
            value_of = 0,
            lastmod = "0000-00-00 00:00:00",
            resclass_has_location = true,
            resclass_name = "object",
            locdata = Some(LocationV1(
                protocol = "file",
                duration = 0,
                fps = 0,
                path = "http://localhost:1024/knora/incunabula_0000000002.jp2/full/2613,3505/0/default.jpg",
                ny = Some(3505),
                nx = Some(2613),
                origname = "ad+s167_druck1=0001.tif",
                format_name = "JPEG2000"
            )),
            locations = Some(Vector(
                LocationV1(
                    protocol = "file",
                    duration = 0,
                    fps = 0,
                    path = "http://localhost:1024/knora/incunabula_0000000002.jpg/full/full/0/default.jpg",
                    ny = Some(128),
                    nx = Some(95),
                    origname = "ad+s167_druck1=0001.tif",
                    format_name = "JPEG"
                ),
                LocationV1(
                    protocol = "file",
                    duration = 0,
                    fps = 0,
                    path = "http://localhost:1024/knora/incunabula_0000000002.jp2/full/82,110/0/default.jpg",
                    ny = Some(110),
                    nx = Some(82),
                    origname = "ad+s167_druck1=0001.tif",
                    format_name = "JPEG2000"
                ),
                LocationV1(
                    protocol = "file",
                    duration = 0,
                    fps = 0,
                    path = "http://localhost:1024/knora/incunabula_0000000002.jp2/full/163,219/0/default.jpg",
                    ny = Some(219),
                    nx = Some(163),
                    origname = "ad+s167_druck1=0001.tif",
                    format_name = "JPEG2000"
                ),
                LocationV1(
                    protocol = "file",
                    duration = 0,
                    fps = 0,
                    path = "http://localhost:1024/knora/incunabula_0000000002.jp2/full/327,438/0/default.jpg",
                    ny = Some(438),
                    nx = Some(327),
                    origname = "ad+s167_druck1=0001.tif",
                    format_name = "JPEG2000"
                ),
                LocationV1(
                    protocol = "file",
                    duration = 0,
                    fps = 0,
                    path = "http://localhost:1024/knora/incunabula_0000000002.jp2/full/653,876/0/default.jpg",
                    ny = Some(876),
                    nx = Some(653),
                    origname = "ad+s167_druck1=0001.tif",
                    format_name = "JPEG2000"
                ),
                LocationV1(
                    protocol = "file",
                    duration = 0,
                    fps = 0,
                    path = "http://localhost:1024/knora/incunabula_0000000002.jp2/full/1307,1753/0/default.jpg",
                    ny = Some(1753),
                    nx = Some(1307),
                    origname = "ad+s167_druck1=0001.tif",
                    format_name = "JPEG2000"
                ),
                LocationV1(
                    protocol = "file",
                    duration = 0,
                    fps = 0,
                    path = "http://localhost:1024/knora/incunabula_0000000002.jp2/full/2613,3505/0/default.jpg",
                    ny = Some(3505),
                    nx = Some(2613),
                    origname = "ad+s167_druck1=0001.tif",
                    format_name = "JPEG2000"
                )
            )),
            preview = Some(LocationV1(
                protocol = "file",
                duration = 0,
                fps = 0,
                path = "http://localhost:1024/knora/incunabula_0000000002.jpg/full/full/0/default.jpg",
                ny = Some(128),
                nx = Some(95),
                origname = "ad+s167_druck1=0001.tif",
                format_name = "JPEG"
            )),
            restype_iconsrc = Some(settings.salsah1BaseUrl + settings.salsah1ProjectIconsBasePath + "incunabula/page.gif"),
            restype_description = Some("Eine Seite ist ein Teil eines Buchs"),
            restype_label = Some("Seite"),
            restype_name = Some("http://www.knora.org/ontology/0803/incunabula#page"),
            restype_id = "http://www.knora.org/ontology/0803/incunabula#page",
            person_id = "http://rdfh.ch/users/91e19f1e01",
            project_id = "http://rdfh.ch/projects/0803"
        ))
    )

    val dummyMapping = MappingXMLtoStandoff(
        namespace = Map.empty[String, Map[String, Map[String, XMLTag]]],
        defaultXSLTransformation = None
    )

    val expectedRegionFullResource = ResourceFullResponseV1(
        access = "OK",
        incoming = Vector(
            IncomingV1(
                value = Some("Gleicher Holzschnitt"),
                resinfo = ResourceInfoV1(
                    firstproperty = Some("Gleicher Holzschnitt"),
                    value_of = 0,
                    lastmod = "0000-00-00 00:00:00",
                    resclass_has_location = false,
                    resclass_name = "object",
                    locdata = None,
                    locations = None,
                    preview = None,
                    restype_iconsrc = Some(settings.salsah1BaseUrl + settings.salsah1ProjectIconsBasePath + "knora-base/link.gif"),
                    restype_description = Some("Verknüpfung mehrerer Resourcen (Systemobject)"),
                    restype_label = Some("Verknüpfungsobjekt"),
                    restype_name = Some("http://www.knora.org/ontology/knora-base#LinkObj"),
                    restype_id = "http://www.knora.org/ontology/knora-base#LinkObj",
                    person_id = "http://rdfh.ch/users/91e19f1e01",
                    project_id = "http://rdfh.ch/projects/0803"
                ),
                ext_res_id = ExternalResourceIDV1(
                    pid = "http://www.knora.org/ontology/knora-base#hasLinkTo",
                    id = "http://rdfh.ch/faa4d435a9f7"
                )
            ),
            IncomingV1(
                value = Some("Gleicher Holzschnitt wie in deutscher Ausgabe Seite b8v"),
                resinfo = ResourceInfoV1(
                    firstproperty = Some("Gleicher Holzschnitt wie in deutscher Ausgabe Seite b8v"),
                    value_of = 0,
                    lastmod = "0000-00-00 00:00:00",
                    resclass_has_location = false,
                    resclass_name = "object",
                    locdata = None,
                    locations = None,
                    preview = None,
                    restype_iconsrc = Some(settings.salsah1BaseUrl + settings.salsah1ProjectIconsBasePath + "knora-base/region.gif"),
                    restype_description = Some("This Resource represents a geometric region of a resource. The geometry is represented currently as JSON string."),
                    restype_label = Some("Region"),
                    restype_name = Some("http://www.knora.org/ontology/knora-base#Region"),
                    restype_id = "http://www.knora.org/ontology/knora-base#Region",
                    person_id = "http://rdfh.ch/users/91e19f1e01",
                    project_id = "http://rdfh.ch/projects/0803"
                ),
                ext_res_id = ExternalResourceIDV1(
                    pid = "http://www.knora.org/ontology/knora-base#hasStandoffLinkTo",
                    id = "http://rdfh.ch/c5cf5a2bc6be"
                )
            ),
            IncomingV1(
                value = Some("Derselbe Holzschnitt wird auch auf Seite b8v der deutschen Ausgabe des Narrenschiffs verwendet."),
                resinfo = ResourceInfoV1(
                    firstproperty = Some("Derselbe Holzschnitt wird auch auf Seite b8v der deutschen Ausgabe des Narrenschiffs verwendet."),
                    value_of = 0,
                    lastmod = "0000-00-00 00:00:00",
                    resclass_has_location = false,
                    resclass_name = "object",
                    locdata = None,
                    locations = None,
                    preview = None,
                    restype_iconsrc = Some(settings.salsah1BaseUrl + settings.salsah1ProjectIconsBasePath + "knora-base/region.gif"),
                    restype_description = Some("This Resource represents a geometric region of a resource. The geometry is represented currently as JSON string."),
                    restype_label = Some("Region"),
                    restype_name = Some("http://www.knora.org/ontology/knora-base#Region"),
                    restype_id = "http://www.knora.org/ontology/knora-base#Region",
                    person_id = "http://rdfh.ch/users/1458b20f08",
                    project_id = "http://rdfh.ch/projects/0803"
                ),
                ext_res_id = ExternalResourceIDV1(
                    pid = "http://www.knora.org/ontology/knora-base#hasStandoffLinkTo",
                    id = "http://rdfh.ch/c9824353ae06"
                )
            ),
            IncomingV1(
                value = Some("Der Holzschnitt wird auf Seite b8v der deutschen Ausgabe des Narrenschiffs und c7r der lateinischen Ausgabe des Narrenschiffs verwendet."),
                resinfo = ResourceInfoV1(
                    firstproperty = Some("Der Holzschnitt wird auf Seite b8v der deutschen Ausgabe des Narrenschiffs und c7r der lateinischen Ausgabe des Narrenschiffs verwendet."),
                    value_of = 0,
                    lastmod = "0000-00-00 00:00:00",
                    resclass_has_location = false,
                    resclass_name = "object",
                    locdata = None,
                    locations = None,
                    preview = None,
                    restype_iconsrc = Some(settings.salsah1BaseUrl + settings.salsah1ProjectIconsBasePath + "knora-base/link.gif"),
                    restype_description = Some("Verknüpfung mehrerer Resourcen (Systemobject)"),
                    restype_label = Some("Verknüpfungsobjekt"),
                    restype_name = Some("http://www.knora.org/ontology/knora-base#LinkObj"),
                    restype_id = "http://www.knora.org/ontology/knora-base#LinkObj",
                    person_id = "http://rdfh.ch/users/1458b20f08",
                    project_id = "http://rdfh.ch/projects/0803"
                ),
                ext_res_id = ExternalResourceIDV1(
                    pid = "http://www.knora.org/ontology/knora-base#hasLinkTo",
                    id = "http://rdfh.ch/8e88d28dae06"
                )
            )
        ),
        props = Some(PropsV1(properties = Vector(
            PropertyV1(
                locations = Nil,
                value_rights = Vector(Some(6)),
                value_firstprops = Vector(None),
                value_iconsrcs = Vector(None),
                value_restype = Vector(None),
                comments = Vector(None),
                value_ids = Vector("http://rdfh.ch/047db418ae06/values/7331b94196a104"),
                values = Vector(TextValueWithStandoffV1(
                    resource_reference = Set("http://rdfh.ch/047db418ae06/values/2428fc96-1383-4457-9704-077b37256103"), // TODO: Why is this a Value onject IRI?
                    standoff =
                        Vector(StandoffTagV2(
                            standoffTagClassIri = OntologyConstants.Standoff.StandoffParagraphTag,
                            endPosition = 94,
                            startPosition = 0,
                            uuid = UUID.randomUUID().toString,
                            originalXMLID = None,
                            startIndex = 0
                        ),
                            StandoffTagV2(
                                standoffTagClassIri = OntologyConstants.KnoraBase.StandoffLinkTag,
                                dataType = Some(StandoffDataTypeClasses.StandoffLinkTag),
                                endPosition = 39,
                                startPosition = 36,
<<<<<<< HEAD
                                attributes = Vector(StandoffTagIriAttributeV2(standoffPropertyIri = OntologyConstants.KnoraBase.StandoffTagHasLink, value = "http://data.knora.org/047db418ae06/values/2428fc96-1383-4457-9704-077b37256103")),
=======
                                attributes = Vector(StandoffTagIriAttributeV1(standoffPropertyIri = OntologyConstants.KnoraBase.StandoffTagHasLink, value = "http://rdfh.ch/047db418ae06/values/2428fc96-1383-4457-9704-077b37256103")),
>>>>>>> cf593416
                                uuid = UUID.randomUUID().toString,
                                originalXMLID = None,
                                startIndex = 0
                            )
                        ),
                    utf8str = "Derselbe Holzschnitt wird auf Seite c7r der lateinischen Ausgabe des Narrenschiffs verwendet.\r",
                    mapping = dummyMapping,
                    mappingIri = "http://rdfh.ch/standoff/mappings/StandardMapping"
                )),
                occurrence = Some("1-n"),
                attributes = "",
                label = Some("Kommentar"),
                is_annotation = "0",
                guielement = None,
                guiorder = None,
                valuetype_id = Some("http://www.knora.org/ontology/knora-base#TextValue"),
                regular_property = 1,
                pid = "http://www.knora.org/ontology/knora-base#hasComment"
            ),
            PropertyV1(
                locations = Nil,
                value_rights = Vector(Some(6)),
                value_firstprops = Vector(None),
                value_iconsrcs = Vector(None),
                value_restype = Vector(None),
                comments = Vector(None),
                value_ids = Vector("http://rdfh.ch/047db418ae06/values/cca179c00527"),
                values = Vector(ColorValueV1(color = "#ff3333")),
                occurrence = Some("1"),
                attributes = "ncolors=8",
                label = Some("Farbe"),
                is_annotation = "0",
                guielement = Some("colorpicker"),
                guiorder = None,
                valuetype_id = Some("http://www.knora.org/ontology/knora-base#ColorValue"),
                regular_property = 1,
                pid = "http://www.knora.org/ontology/knora-base#hasColor"
            ),
            PropertyV1(
                locations = Nil,
                value_rights = Vector(Some(6)),
                value_firstprops = Vector(None),
                value_iconsrcs = Vector(None),
                value_restype = Vector(None),
                comments = Vector(None),
                value_ids = Vector("http://rdfh.ch/047db418ae06/values/097826870527"),
                values = Vector(GeomValueV1(geom = "{\"status\":\"active\",\"lineColor\":\"#ff3333\",\"lineWidth\":2,\"points\":[{\"x\":0.24285714285714285,\"y\":0.1712962962962963},{\"x\":0.8678571428571429,\"y\":0.16666666666666666},{\"x\":0.8892857142857142,\"y\":0.7222222222222222},{\"x\":0.25,\"y\":0.7361111111111112},{\"x\":0.2392857142857143,\"y\":0.16898148148148148}],\"type\":\"polygon\"}")),
                occurrence = Some("1-n"),
                attributes = "width=95%;rows=4;wrap=soft",
                label = Some("Geometrie"),
                is_annotation = "0",
                guielement = Some("geometry"),
                guiorder = None,
                valuetype_id = Some("http://www.knora.org/ontology/knora-base#GeomValue"),
                regular_property = 1,
                pid = "http://www.knora.org/ontology/knora-base#hasGeometry"
            ),
            PropertyV1(
                locations = Nil,
                value_rights = Vector(Some(6)),
                value_firstprops = Vector(Some("Derselbe Holzschnitt wird auch auf Seite b8v der deutschen Ausgabe des Narrenschiffs verwendet.")),
                value_iconsrcs = Vector(Some(settings.salsah1BaseUrl + settings.salsah1ProjectIconsBasePath + "knora-base/region.gif")),
                value_restype = Vector(Some("Region")),
                comments = Vector(None),
                value_ids = Vector("http://rdfh.ch/047db418ae06/values/2428fc96-1383-4457-9704-077b37256103"),
                values = Vector(LinkV1(
                    valueResourceClassIcon = Some(settings.salsah1BaseUrl + settings.salsah1ProjectIconsBasePath + "knora-base/region.gif"),
                    valueResourceClassLabel = Some("Region"),
                    valueResourceClass = Some("http://www.knora.org/ontology/knora-base#Region"),
                    valueLabel = Some("Derselbe Holzschnitt wird auch auf Seite b8v der deutschen Ausgabe des Narrenschiffs verwendet."),
                    targetResourceIri = "http://rdfh.ch/c9824353ae06"
                )),
                occurrence = None,
                attributes = "",
                label = None,
                is_annotation = "0",
                guielement = None,
                guiorder = None,
                valuetype_id = Some("http://www.knora.org/ontology/knora-base#Resource"),
                regular_property = 1,
                pid = "http://www.knora.org/ontology/knora-base#hasStandoffLinkTo"
            ),
            PropertyV1(
                locations = Nil,
                value_rights = Vector(Some(6)),
                value_firstprops = Vector(Some("b8v")),
                value_iconsrcs = Vector(Some(settings.salsah1BaseUrl + settings.salsah1ProjectIconsBasePath + "incunabula/page.gif")),
                value_restype = Vector(Some("Seite")),
                comments = Vector(None),
                value_ids = Vector("http://rdfh.ch/047db418ae06/values/2335c869-b649-4dd8-b4b5-e82c88449d62"),
                values = Vector(LinkV1(
                    valueResourceClassIcon = Some(settings.salsah1BaseUrl + settings.salsah1ProjectIconsBasePath + "incunabula/page.gif"),
                    valueResourceClassLabel = Some("Seite"),
                    valueResourceClass = Some("http://www.knora.org/ontology/0803/incunabula#page"),
                    valueLabel = Some("b8v"),
                    targetResourceIri = "http://rdfh.ch/883be8542e03"
                )),
                occurrence = Some("1"),
                attributes = "",
                label = None,
                is_annotation = "0",
                guielement = None,
                guiorder = None,
                valuetype_id = Some("http://www.knora.org/ontology/knora-base#Representation"),
                regular_property = 1,
                pid = "http://www.knora.org/ontology/knora-base#isRegionOf"
            )
        ))),
        resdata = Some(ResourceDataV1(
            rights = Some(6),
            iconsrc = Some(settings.salsah1BaseUrl + settings.salsah1ProjectIconsBasePath + "knora-base/region.gif"),
            restype_label = Some("Region"),
            restype_name = "http://www.knora.org/ontology/knora-base#Region",
            res_id = "http://rdfh.ch/047db418ae06"
        )),
        resinfo = Some(ResourceInfoV1(
            firstproperty = Some("Derselbe Holzschnitt wird auf Seite c7r der lateinischen Ausgabe des Narrenschiffs verwendet."),
            value_of = 0,
            lastmod = "0000-00-00 00:00:00",
            resclass_has_location = false,
            resclass_name = "object",
            locdata = None,
            locations = None,
            preview = None,
            restype_iconsrc = Some(settings.salsah1BaseUrl + settings.salsah1ProjectIconsBasePath + "knora-base/region.gif"),
            restype_description = Some("This Resource represents a geometric region of a resource. The geometry is represented currently as JSON string."),
            restype_label = Some("Region"),
            restype_name = Some("http://www.knora.org/ontology/knora-base#Region"),
            restype_id = "http://www.knora.org/ontology/knora-base#Region",
            person_id = "http://rdfh.ch/users/1458b20f08",
            project_id = "http://rdfh.ch/projects/0803"
        ))
    )
}<|MERGE_RESOLUTION|>--- conflicted
+++ resolved
@@ -982,11 +982,7 @@
                                 dataType = Some(StandoffDataTypeClasses.StandoffLinkTag),
                                 endPosition = 39,
                                 startPosition = 36,
-<<<<<<< HEAD
-                                attributes = Vector(StandoffTagIriAttributeV2(standoffPropertyIri = OntologyConstants.KnoraBase.StandoffTagHasLink, value = "http://data.knora.org/047db418ae06/values/2428fc96-1383-4457-9704-077b37256103")),
-=======
-                                attributes = Vector(StandoffTagIriAttributeV1(standoffPropertyIri = OntologyConstants.KnoraBase.StandoffTagHasLink, value = "http://rdfh.ch/047db418ae06/values/2428fc96-1383-4457-9704-077b37256103")),
->>>>>>> cf593416
+                                attributes = Vector(StandoffTagIriAttributeV2(standoffPropertyIri = OntologyConstants.KnoraBase.StandoffTagHasLink, value = "http://rdfh.ch/047db418ae06/values/2428fc96-1383-4457-9704-077b37256103")),
                                 uuid = UUID.randomUUID().toString,
                                 originalXMLID = None,
                                 startIndex = 0
