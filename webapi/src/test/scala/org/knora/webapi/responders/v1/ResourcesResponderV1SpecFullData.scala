/*
 * Copyright © 2015 Lukas Rosenthaler, Benjamin Geer, Ivan Subotic,
 * Tobias Schweizer, André Kilchenmann, and André Fatton.
 *
 * This file is part of Knora.
 *
 * Knora is free software: you can redistribute it and/or modify
 * it under the terms of the GNU Affero General Public License as published
 * by the Free Software Foundation, either version 3 of the License, or
 * (at your option) any later version.
 *
 * Knora is distributed in the hope that it will be useful,
 * but WITHOUT ANY WARRANTY; without even the implied warranty of
 * MERCHANTABILITY or FITNESS FOR A PARTICULAR PURPOSE.  See the
 * GNU Affero General Public License for more details.
 *
 * You should have received a copy of the GNU Affero General Public
 * License along with Knora.  If not, see <http://www.gnu.org/licenses/>.
 */

package org.knora.webapi.responders.v1

import akka.actor.ActorSystem
import org.knora.webapi.messages.v1.responder.resourcemessages._
import org.knora.webapi.messages.v1.responder.usermessages.UserDataV1
import org.knora.webapi.messages.v1.responder.valuemessages._
import org.knora.webapi.{IRI, Settings}

object ResourcesResponderV1SpecFullData {

    implicit lazy val system = ActorSystem("webapi")

    val settings = Settings(system)

    // The expected response to a "full" resource request for a book.
    val expectedBookResourceFullResponse = ResourceFullResponseV1(
        userdata = UserDataV1(
            password = None,
            email = Some("test@test.ch"),
            lastname = Some("Test"),
            firstname = Some("User"),
            username = Some("testuser"),
            token = None,
            user_id = Some("http://data.knora.org/users/b83acc5f05"),
            lang = "de"
        ),
        access = "OK",
        incoming = Vector(
            IncomingV1(
                value = Some("DEMO_"),
                resinfo = ResourceInfoV1(
                    firstproperty = Some("DEMO_"),
                    value_of = 0,
                    lastmod = "0000-00-00 00:00:00",
                    resclass_has_location = false,
                    resclass_name = "object",
                    locdata = None,
                    locations = None,
                    preview = None,
                    restype_iconsrc = Some(settings.baseSALSAHUrl + settings.projectIconsBasePath + "knora-base/link.gif"),
                    restype_description = Some("Verkn\u00FCpfung mehrerer Resourcen"),
                    restype_label = Some("Verkn\u00FCpfungsobjekt"),
                    restype_name = Some("http://www.knora.org/ontology/knora-base#LinkObj"),
                    restype_id = "http://www.knora.org/ontology/knora-base#LinkObj",
                    person_id = "http://data.knora.org/users/91e19f1e01",
                    project_id = "http://data.knora.org/projects/77275339"
                ),
                ext_res_id = ExternalResourceIDV1(
                    pid = "http://www.knora.org/ontology/knora-base#hasLinkTo",
                    id = "http://data.knora.org/ab79ffa43935"
                )
            ),
            IncomingV1(
                value = Some("Diese drei Texte sind in einem Band zusammengebunden."),
                resinfo = ResourceInfoV1(
                    firstproperty = Some("Diese drei Texte sind in einem Band zusammengebunden."),
                    value_of = 0,
                    lastmod = "0000-00-00 00:00:00",
                    resclass_has_location = false,
                    resclass_name = "object",
                    locdata = None,
                    locations = None,
                    preview = None,
                    restype_iconsrc = Some(settings.baseSALSAHUrl + settings.projectIconsBasePath + "knora-base/link.gif"),
                    restype_description = Some("Verkn\u00FCpfung mehrerer Resourcen"),
                    restype_label = Some("Verkn\u00FCpfungsobjekt"),
                    restype_name = Some("http://www.knora.org/ontology/knora-base#LinkObj"),
                    restype_id = "http://www.knora.org/ontology/knora-base#LinkObj",
                    person_id = "http://data.knora.org/users/b83acc5f05",
                    project_id = "http://data.knora.org/projects/77275339"
                ),
                ext_res_id = ExternalResourceIDV1(
                    pid = "http://www.knora.org/ontology/knora-base#hasLinkTo",
                    id = "http://data.knora.org/cb1a74e3e2f6"
                )
            )
        ),
        props = Some(PropsV1(properties = Vector(
            PropertyV1(
                locations = Nil,
                value_rights = Vector(Some(6)),
                value_firstprops = Vector(None),
                value_iconsrcs = Vector(None),
                value_restype = Vector(None),
                comments = Vector(""),
                value_ids = Vector("http://data.knora.org/c5058f3a/values/8653a672"),
                values = Vector(TextValueV1(
                    utf8str = "Berthold, der Bruder"
                )),
                occurrence = Some("0-n"),
                attributes = "maxlength=255;size=60",
                label = Some("Creator"),
                is_annotation = "0",
                guielement = Some("text"),
                guiorder = Some(2),
                valuetype_id = Some("http://www.knora.org/ontology/knora-base#TextValue"),
                regular_property = 1,
                pid = "http://www.knora.org/ontology/incunabula#hasAuthor"
            ),
            PropertyV1(
                locations = Nil,
                value_rights = Vector(Some(6)),
                value_firstprops = Vector(None),
                value_iconsrcs = Vector(None),
                value_restype = Vector(None),
                comments = Vector(""),
                value_ids = Vector("http://data.knora.org/c5058f3a/values/c3295339"),
                values = Vector(TextValueV1(
                    utf8str = "Zeitgl\u00F6cklein des Lebens und Leidens Christi"
                )),
                occurrence = Some("1-n"),
                attributes = "size=80;maxlength=255",
                label = Some("Titel"),
                is_annotation = "0",
                guielement = Some("text"),
                guiorder = Some(1),
                valuetype_id = Some("http://www.knora.org/ontology/knora-base#TextValue"),
                regular_property = 1,
                pid = "http://www.knora.org/ontology/incunabula#title"
            ),
            PropertyV1(
                locations = Nil,
                value_rights = Vector(
                    Some(6),
                    Some(6),
                    Some(6)
                ),
                value_firstprops = Vector(
                    None,
                    None,
                    None
                ),
                value_iconsrcs = Vector(
                    None,
                    None,
                    None
                ),
                value_restype = Vector(
                    None,
                    None,
                    None
                ),
                comments = Vector(
                    "",
                    "",
                    ""
                ),
                value_ids = Vector(
                    "http://data.knora.org/c5058f3a/values/184e99ca01",
                    "http://data.knora.org/c5058f3a/values/db77ec0302",
                    "http://data.knora.org/c5058f3a/values/9ea13f3d02"
                ),
                values = Vector(
                    TextValueV1(
                        utf8str = "Schramm Bd. XXI, S. 27"
                    ),
                    TextValueV1(
                        utf8str = "GW 4168"
                    ),
                    TextValueV1(
                        utf8str = "ISTC ib00512000"
                    )
                ),
                occurrence = Some("0-n"),
                attributes = "cols=60;wrap=soft;rows=3",
                label = Some("Verweis"),
                is_annotation = "0",
                guielement = Some("textarea"),
                guiorder = Some(5),
                valuetype_id = Some("http://www.knora.org/ontology/knora-base#TextValue"),
                regular_property = 1,
                pid = "http://www.knora.org/ontology/incunabula#citation"
            ),
            PropertyV1(
                locations = Nil,
                value_rights = Vector(Some(7)),
                value_firstprops = Vector(None),
                value_iconsrcs = Vector(None),
                value_restype = Vector(None),
                comments = Vector(""),
                value_ids = Vector("http://data.knora.org/c5058f3a/values/92faf25701"),
                values = Vector(TextValueV1(
                    utf8str = "Universit\u00E4ts- und Stadtbibliothek K\u00F6ln, Sign: AD+S167"
                )),
                occurrence = Some("0-1"),
                attributes = "cols=60;rows=4;wrap=soft",
                label = Some("Standort"),
                is_annotation = "0",
                guielement = Some("textarea"),
                guiorder = Some(6),
                valuetype_id = Some("http://www.knora.org/ontology/knora-base#TextValue"),
                regular_property = 1,
                pid = "http://www.knora.org/ontology/incunabula#location"
            ),
            PropertyV1(
                locations = Nil,
                value_rights = Vector(Some(7)),
                value_firstprops = Vector(None),
                value_iconsrcs = Vector(None),
                value_restype = Vector(None),
                comments = Vector(""),
                value_ids = Vector("http://data.knora.org/c5058f3a/values/10e00c7acc2704"),
                values = Vector(TextValueV1(
                    utf8str = "http://www.ub.uni-koeln.de/cdm/compoundobject/collection/inkunabeln/id/1878/rec/1"
                )),
                occurrence = Some("0-1"),
                attributes = "size=60;maxlength=200",
                label = Some("URI"),
                is_annotation = "0",
                guielement = Some("text"),
                guiorder = Some(7),
                valuetype_id = Some("http://www.knora.org/ontology/knora-base#TextValue"),
                regular_property = 1,
                pid = "http://www.knora.org/ontology/incunabula#url"
            ),
            PropertyV1(
                locations = Nil,
                value_rights = Vector(Some(6)),
                value_firstprops = Vector(None),
                value_iconsrcs = Vector(None),
                value_restype = Vector(None),
                comments = Vector(""),
                value_ids = Vector("http://data.knora.org/c5058f3a/values/5524469101"),
                values = Vector(TextValueV1(
                    utf8str = "Dimension: 8\u00B0"
                )),
                occurrence = Some("0-1"),
                attributes = "cols=60;wrap=soft;rows=3",
                label = Some("Physische Beschreibung"),
                is_annotation = "0",
                guielement = Some("textarea"),
                guiorder = Some(9),
                valuetype_id = Some("http://www.knora.org/ontology/knora-base#TextValue"),
                regular_property = 1,
                pid = "http://www.knora.org/ontology/incunabula#physical_desc"
            ),
            PropertyV1(
                locations = Nil,
                value_rights = Vector(Some(2)),
                value_firstprops = Vector(None),
                value_iconsrcs = Vector(None),
                value_restype = Vector(None),
                comments = Vector(""),
                value_ids = Vector("http://data.knora.org/c5058f3a/values/0ca74ce5"),
                values = Vector(TextValueV1(
                    utf8str = "Basel"
                )),
                occurrence = Some("0-1"),
                attributes = "size=60;maxlength=100",
                label = Some("Ort der Herausgabe"),
                is_annotation = "0",
                guielement = Some("text"),
                guiorder = Some(4),
                valuetype_id = Some("http://www.knora.org/ontology/knora-base#TextValue"),
                regular_property = 1,
                pid = "http://www.knora.org/ontology/incunabula#publoc"
            ),
            PropertyV1(
                locations = Nil,
                value_rights = Vector(Some(6)),
                value_firstprops = Vector(None),
                value_iconsrcs = Vector(None),
                value_restype = Vector(None),
                comments = Vector(""),
                value_ids = Vector("http://data.knora.org/c5058f3a/values/cfd09f1e01"),
                values = Vector(DateValueV1(
                    calendar = KnoraCalendarV1.JULIAN,
                    dateval2 = "1492",
                    dateval1 = "1492"
                )),
                occurrence = Some("0-1"),
                attributes = "size=16;maxlength=32",
                label = Some("Datum der Herausgabe"),
                is_annotation = "0",
                guielement = Some("date"),
                guiorder = Some(5),
                valuetype_id = Some("http://www.knora.org/ontology/knora-base#DateValue"),
                regular_property = 1,
                pid = "http://www.knora.org/ontology/incunabula#pubdate"
            ),
            PropertyV1(
                locations = Nil,
                value_rights = Vector(Some(6)),
                value_firstprops = Vector(None),
                value_iconsrcs = Vector(None),
                value_restype = Vector(None),
                comments = Vector(""),
                value_ids = Vector("http://data.knora.org/c5058f3a/values/497df9ab"),
                values = Vector(TextValueV1(
                    utf8str = "Johann Amerbach"
                )),
                occurrence = Some("0-n"),
                attributes = "maxlength=255;size=60",
                label = Some("Verleger"),
                is_annotation = "0",
                guielement = Some("text"),
                guiorder = Some(3),
                valuetype_id = Some("http://www.knora.org/ontology/knora-base#TextValue"),
                regular_property = 1,
                pid = "http://www.knora.org/ontology/incunabula#publisher"
            ),
            PropertyV1(
                locations = Nil,
                value_rights = Nil,
                value_firstprops = Nil,
                value_iconsrcs = Nil,
                value_restype = Nil,
                comments = Nil,
                value_ids = Nil,
                values = Nil,
                occurrence = Some("0-n"),
                attributes = "wrap=soft;width=95%;rows=7",
                label = Some("Kommentar"),
                is_annotation = "0",
                guielement = Some("textarea"),
                guiorder = Some(12),
                valuetype_id = Some("http://www.knora.org/ontology/knora-base#TextValue"),
                regular_property = 1,
                pid = "http://www.knora.org/ontology/incunabula#book_comment"
            ),
            PropertyV1(
                locations = Nil,
                value_rights = Nil,
                value_firstprops = Nil,
                value_iconsrcs = Nil,
                value_restype = Nil,
                comments = Nil,
                value_ids = Nil,
                values = Nil,
                occurrence = Some("0-1"),
                attributes = "",
                label = Some("Beschreibung (Richtext)"),
                is_annotation = "0",
                guielement = Some("richtext"),
                guiorder = Some(2),
                valuetype_id = Some("http://www.knora.org/ontology/knora-base#TextValue"),
                regular_property = 1,
                pid = "http://www.knora.org/ontology/incunabula#description"
            ),
            PropertyV1(
                locations = Nil,
                value_rights = Nil,
                value_firstprops = Nil,
                value_iconsrcs = Nil,
                value_restype = Nil,
                comments = Nil,
                value_ids = Nil,
                values = Nil,
                occurrence = Some("0-n"),
                attributes = "cols=60;wrap=soft;rows=3",
                label = Some("Anmerkung"),
                is_annotation = "0",
                guielement = Some("textarea"),
                guiorder = Some(10),
                valuetype_id = Some("http://www.knora.org/ontology/knora-base#TextValue"),
                regular_property = 1,
                pid = "http://www.knora.org/ontology/incunabula#note"
            ),
            PropertyV1(
                locations = Nil,
                value_rights = Nil,
                value_firstprops = Nil,
                value_iconsrcs = Nil,
                value_restype = Nil,
                comments = Nil,
                value_ids = Nil,
                values = Nil,
                occurrence = Some("0-n"),
                attributes = "restypeid=http://www.knora.org/ontology/knora-base#Resource",
                label = Some("hat Standoff Link zu"),
                is_annotation = "0",
                guielement = None,
                guiorder = None,
                valuetype_id = Some("http://www.knora.org/ontology/knora-base#LinkValue"),
                regular_property = 1,
                pid = "http://www.knora.org/ontology/knora-base#hasStandoffLinkTo"
            ),
            PropertyV1(
                locations = Nil,
                value_rights = Nil,
                value_firstprops = Nil,
                value_iconsrcs = Nil,
                value_restype = Nil,
                comments = Nil,
                value_ids = Nil,
                values = Nil,
                occurrence = Some("0-n"),
                attributes = "restypeid=http://www.knora.org/ontology/knora-base#Representation",
                label = Some("hat Repräsentation"),
                is_annotation = "0",
                guielement = None,
                guiorder = None,
                valuetype_id = Some("http://www.knora.org/ontology/knora-base#LinkValue"),
                regular_property = 1,
                pid = "http://www.knora.org/ontology/knora-base#hasRepresentation"
            ),
            PropertyV1(
                locations = Nil,
                value_rights = Nil,
                value_firstprops = Nil,
                value_iconsrcs = Nil,
                value_restype = Nil,
                comments = Nil,
                value_ids = Nil,
                values = Nil,
                occurrence = Some("0-1"),
                attributes = "",
                label = Some("Sequenznummer"),
                is_annotation = "0",
                guielement = None,
                guiorder = None,
                valuetype_id = Some("http://www.knora.org/ontology/knora-base#IntValue"),
                regular_property = 1,
                pid = "http://www.knora.org/ontology/knora-base#seqnum"
            )

        ))),
        resdata = Some(ResourceDataV1(
            rights = Some(6),
            iconsrc = Some(settings.baseSALSAHUrl + settings.projectIconsBasePath + "incunabula/book.gif"),
            restype_label = Some("Buch"),
            restype_name = "http://www.knora.org/ontology/incunabula#book",
            res_id = "http://data.knora.org/c5058f3a"
        )),
        resinfo = Some(ResourceInfoV1(
            firstproperty = Some("Zeitgl\u00F6cklein des Lebens und Leidens Christi"),
            value_of = 0,
            lastmod = "0000-00-00 00:00:00",
            resclass_has_location = false,
            resclass_name = "object",
            locdata = None,
            locations = None,
            preview = None,
            restype_iconsrc = Some(settings.baseSALSAHUrl + settings.projectIconsBasePath + "incunabula/book.gif"),
            restype_description = Some("Diese Resource-Klasse beschreibt ein Buch"),
            restype_label = Some("Buch"),
            restype_name = Some("http://www.knora.org/ontology/incunabula#book"),
            restype_id = "http://www.knora.org/ontology/incunabula#book",
            person_id = "http://data.knora.org/users/91e19f1e01",
            project_id = "http://data.knora.org/projects/77275339"
        ))
    )

    // The expected response to a "full" resource request for a page.
    val expectedPageResourceFullResponse = ResourceFullResponseV1(
        userdata = UserDataV1(
            projects_info = Nil,
            projects = None,
            active_project = None,
            password = None,
            email = Some("test@test.ch"),
            lastname = Some("Test"),
            firstname = Some("User"),
            username = Some("testuser"),
            token = None,
            user_id = Some("http://data.knora.org/users/b83acc5f05"),
            lang = "de"
        ),
        access = "OK",
        incoming = Nil,
        props = Some(PropsV1(properties = Vector(
            PropertyV1(
                locations = Vector(
                    LocationV1(
                        protocol = "file",
                        duration = 0,
                        fps = 0,
                        path = "http://localhost:1024/knora/incunabula_0000000002.jpg/full/full/0/default.jpg",
                        ny = Some(128),
                        nx = Some(95),
                        origname = "ad+s167_druck1=0001.tif",
                        format_name = "JPEG"
                    ),
                    LocationV1(
                        protocol = "file",
                        duration = 0,
                        fps = 0,
                        path = "http://localhost:1024/knora/incunabula_0000000002.jp2/full/82,110/0/default.jpg",
                        ny = Some(110),
                        nx = Some(82),
                        origname = "ad+s167_druck1=0001.tif",
                        format_name = "JPEG2000"
                    ),
                    LocationV1(
                        protocol = "file",
                        duration = 0,
                        fps = 0,
                        path = "http://localhost:1024/knora/incunabula_0000000002.jp2/full/163,219/0/default.jpg",
                        ny = Some(219),
                        nx = Some(163),
                        origname = "ad+s167_druck1=0001.tif",
                        format_name = "JPEG2000"
                    ),
                    LocationV1(
                        protocol = "file",
                        duration = 0,
                        fps = 0,
                        path = "http://localhost:1024/knora/incunabula_0000000002.jp2/full/327,438/0/default.jpg",
                        ny = Some(438),
                        nx = Some(327),
                        origname = "ad+s167_druck1=0001.tif",
                        format_name = "JPEG2000"
                    ),
                    LocationV1(
                        protocol = "file",
                        duration = 0,
                        fps = 0,
                        path = "http://localhost:1024/knora/incunabula_0000000002.jp2/full/653,876/0/default.jpg",
                        ny = Some(876),
                        nx = Some(653),
                        origname = "ad+s167_druck1=0001.tif",
                        format_name = "JPEG2000"
                    ),
                    LocationV1(
                        protocol = "file",
                        duration = 0,
                        fps = 0,
                        path = "http://localhost:1024/knora/incunabula_0000000002.jp2/full/1307,1753/0/default.jpg",
                        ny = Some(1753),
                        nx = Some(1307),
                        origname = "ad+s167_druck1=0001.tif",
                        format_name = "JPEG2000"
                    ),
                    LocationV1(
                        protocol = "file",
                        duration = 0,
                        fps = 0,
                        path = "http://localhost:1024/knora/incunabula_0000000002.jp2/full/2613,3505/0/default.jpg",
                        ny = Some(3505),
                        nx = Some(2613),
                        origname = "ad+s167_druck1=0001.tif",
                        format_name = "JPEG2000"
                    )
                ),
                value_rights = Nil,
                value_firstprops = Nil,
                value_iconsrcs = Nil,
                value_restype = Nil,
                comments = Vector("0"),
                value_ids = Vector("0"),
                values = Vector(IntegerValueV1(ival = 0)),
                occurrence = None,
                attributes = "",
                label = None,
                is_annotation = "0",
                guielement = Some("fileupload"),
                guiorder = Some(2147483647),
                valuetype_id = Some("-1"),
                regular_property = 1,
                pid = "__location__"
            ),
            PropertyV1(
                locations = Nil,
                value_rights = Vector(Some(6)),
                value_firstprops = Vector(None),
                value_iconsrcs = Vector(None),
                value_restype = Vector(None),
                comments = Vector(""),
                value_ids = Vector("http://data.knora.org/8a0b1e75/values/61cb927602"),
                values = Vector(TextValueV1(
                    utf8str = "a1r, Titelblatt"
                )),
                occurrence = Some("0-1"),
                attributes = "min=4;max=8",
                label = Some("Seitenbezeichnung"),
                is_annotation = "0",
                guielement = Some("text"),
                guiorder = Some(1),
                valuetype_id = Some("http://www.knora.org/ontology/knora-base#TextValue"),
                regular_property = 1,
                pid = "http://www.knora.org/ontology/incunabula#pagenum"
            ),
            PropertyV1(
                locations = Nil,
                value_rights = Vector(Some(8)),
                value_firstprops = Vector(None),
                value_iconsrcs = Vector(None),
                value_restype = Vector(None),
                comments = Vector(""),
                value_ids = Vector("http://data.knora.org/8a0b1e75/values/3e3d4dc0e922"),
                values = Vector(TextValueV1(
                    utf8str = "Titel: \"Das andechtig zitglo(e)gglyn | des lebens vnd lide(n)s christi nach | den xxiiij stunden v\u00DFgeteilt.\"\nHolzschnitt: Schlaguhr mit Zifferblatt f\u00FCr 24 Stunden, auf deren oberem Rand zu beiden Seiten einer Glocke die Verk\u00FCndigungsszene mit Maria (links) und dem Engel (rechts) zu sehen ist.\nBord\u00FCre: Ranken mit Fabelwesen, Holzschnitt.\nKolorierung: Rot, Blau, Gr\u00FCn, Gelb, Braun.\nBeschriftung oben Mitte (Graphitstift) \"B 1\"."
                )),
                occurrence = Some("0-1"),
                attributes = "",
                label = Some("Beschreibung (Richtext)"),
                is_annotation = "0",
                guielement = Some("richtext"),
                guiorder = Some(2),
                valuetype_id = Some("http://www.knora.org/ontology/knora-base#TextValue"),
                regular_property = 1,
                pid = "http://www.knora.org/ontology/incunabula#description"
            ),
            PropertyV1(
                locations = Nil,
                value_rights = Vector(Some(8)),
                value_firstprops = Vector(None),
                value_iconsrcs = Vector(None),
                value_restype = Vector(None),
                comments = Vector(""),
                value_ids = Vector("http://data.knora.org/8a0b1e75/values/e80b2d895f23"),
                values = Vector(TextValueV1(
                    utf8str = "Schramm, Bd. 21, Abb. 601."
                )),
                occurrence = Some("0-n"),
                attributes = "wrap=soft;rows=7;width=95%",
                label = Some("Kommentar"),
                is_annotation = "0",
                guielement = Some("textarea"),
                guiorder = Some(6),
                valuetype_id = Some("http://www.knora.org/ontology/knora-base#TextValue"),
                regular_property = 1,
                pid = "http://www.knora.org/ontology/incunabula#page_comment"
            ),
            PropertyV1(
                locations = Nil,
                value_rights = Vector(Some(2)),
                value_firstprops = Vector(None),
                value_iconsrcs = Vector(None),
                value_restype = Vector(None),
                comments = Vector(""),
                value_ids = Vector("http://data.knora.org/8a0b1e75/values/aa488c2203"),
                values = Vector(TextValueV1(
                    utf8str = "ad+s167_druck1=0001.tif"
                )),
                occurrence = Some("1"),
                attributes = "maxlength=128;size=54",
                label = Some("Urspr\u00FCnglicher Dateiname"),
                is_annotation = "0",
                guielement = Some("text"),
                guiorder = Some(7),
                valuetype_id = Some("http://www.knora.org/ontology/knora-base#TextValue"),
                regular_property = 1,
                pid = "http://www.knora.org/ontology/incunabula#origname"
            ),
            PropertyV1(
                locations = Nil,
                value_rights = Vector(Some(2)),
                value_firstprops = Vector(None),
                value_iconsrcs = Vector(None),
                value_restype = Vector(None),
                comments = Vector(""),
                value_ids = Vector("http://data.knora.org/8a0b1e75/values/e71e39e902"),
                values = Vector(IntegerValueV1(ival = 1)),
                occurrence = Some("0-1"),
                attributes = "max=-1;min=0",
                label = Some("Sequenznummer"),
                is_annotation = "0",
                guielement = Some("spinbox"),
                guiorder = Some(3),
                valuetype_id = Some("http://www.knora.org/ontology/knora-base#IntValue"),
                regular_property = 1,
                pid = "http://www.knora.org/ontology/incunabula#seqnum"
            ),
            PropertyV1(
                locations = Nil,
                value_rights = Vector(Some(2)),
                value_firstprops = Vector(Some("Zeitgl\u00F6cklein des Lebens und Leidens Christi")),
                value_iconsrcs = Vector(Some(settings.baseSALSAHUrl + settings.projectIconsBasePath + "incunabula/book.gif")),
                value_restype = Vector(Some("Buch")),
                comments = Vector(""),
                value_ids = Vector("http://data.knora.org/8a0b1e75/values/ac9ddbf4-62a7-4cdc-b530-16cbbaa265bf"),
                values = Vector(LinkV1(
                    valueResourceClassIcon = Some(settings.baseSALSAHUrl + settings.projectIconsBasePath + "incunabula/book.gif"),
                    valueResourceClassLabel = Some("Buch"),
                    valueResourceClass = Some("http://www.knora.org/ontology/incunabula#book"),
                    valueLabel = Some("Zeitgl\u00F6cklein des Lebens und Leidens Christi"),
                    targetResourceIri = "http://data.knora.org/c5058f3a"
                )),
                occurrence = Some("1"),
                attributes = "restypeid=http://www.knora.org/ontology/incunabula#book",
                label = Some("ist ein Teil von"),
                is_annotation = "0",
                guielement = Some("searchbox"),
                guiorder = Some(2),
                valuetype_id = Some("http://www.knora.org/ontology/knora-base#LinkValue"),
                regular_property = 1,
                pid = "http://www.knora.org/ontology/incunabula#partOf"
            ),
            PropertyV1(
                locations = Nil,
                value_rights = Nil,
                value_firstprops = Nil,
                value_iconsrcs = Nil,
                value_restype = Nil,
                comments = Nil,
                value_ids = Nil,
                values = Nil,
                occurrence = Some("0-1"),
                attributes = "numprops=1;restypeid=http://www.knora.org/ontology/incunabula#Sideband",
                label = Some("Randleistentyp links"),
                is_annotation = "0",
                guielement = Some("searchbox"),
                guiorder = Some(10),
                valuetype_id = Some("http://www.knora.org/ontology/knora-base#LinkValue"),
                regular_property = 1,
                pid = "http://www.knora.org/ontology/incunabula#hasLeftSideband"
            ),
            PropertyV1(
                locations = Nil,
                value_rights = Nil,
                value_firstprops = Nil,
                value_iconsrcs = Nil,
                value_restype = Nil,
                comments = Nil,
                value_ids = Nil,
                values = Nil,
                occurrence = Some("0-1"),
                attributes = "numprops=1;restypeid=http://www.knora.org/ontology/incunabula#Sideband",
                label = Some("Randleistentyp rechts"),
                is_annotation = "0",
                guielement = Some("searchbox"),
                guiorder = Some(11),
                valuetype_id = Some("http://www.knora.org/ontology/knora-base#LinkValue"),
                regular_property = 1,
                pid = "http://www.knora.org/ontology/incunabula#hasRightSideband"
            ),
            PropertyV1(
                locations = Nil,
                value_rights = Nil,
                value_firstprops = Nil,
                value_iconsrcs = Nil,
                value_restype = Nil,
                comments = Nil,
                value_ids = Nil,
                values = Nil,
                occurrence = Some("0-n"),
                attributes = "cols=60;wrap=soft;rows=3",
                label = Some("Verweis"),
                is_annotation = "0",
                guielement = Some("textarea"),
                guiorder = Some(5),
                valuetype_id = Some("http://www.knora.org/ontology/knora-base#TextValue"),
                regular_property = 1,
                pid = "http://www.knora.org/ontology/incunabula#citation"
            ),
            PropertyV1(
                locations = Nil,
                value_rights = Nil,
                value_firstprops = Nil,
                value_iconsrcs = Nil,
                value_restype = Nil,
                comments = Nil,
                value_ids = Nil,
                values = Nil,
                occurrence = Some("0-n"),
                attributes = "restypeid=http://www.knora.org/ontology/knora-base#Resource",
                label = Some("hat Standoff Link zu"),
                is_annotation = "0",
                guielement = None,
                guiorder = None,
                valuetype_id = Some("http://www.knora.org/ontology/knora-base#LinkValue"),
                regular_property = 1,
                pid = "http://www.knora.org/ontology/knora-base#hasStandoffLinkTo"
            ),
            PropertyV1(
                locations = Nil,
                value_rights = Nil,
                value_firstprops = Nil,
                value_iconsrcs = Nil,
                value_restype = Nil,
                comments = Nil,
                value_ids = Nil,
                values = Nil,
                occurrence = Some("0-n"),
                attributes = "restypeid=http://www.knora.org/ontology/knora-base#Representation",
                label = Some("hat Repräsentation"),
                is_annotation = "0",
                guielement = None,
                guiorder = None,
                valuetype_id = Some("http://www.knora.org/ontology/knora-base#LinkValue"),
                regular_property = 1,
                pid = "http://www.knora.org/ontology/knora-base#hasRepresentation"
            ),
            PropertyV1(
                locations = Nil,
                value_rights = Nil,
                value_firstprops = Nil,
                value_iconsrcs = Nil,
                value_restype = Nil,
                comments = Nil,
                value_ids = Nil,
                values = Nil,
                occurrence = Some("0-n"),
                attributes = "hlist=<http://data.knora.org/lists/4b6d86ce03>",
                label = Some("Transkription"),
                is_annotation = "0",
                guielement = Some("pulldown"),
                guiorder = Some(12),
                valuetype_id = Some("http://www.knora.org/ontology/knora-base#TextValue"),
                regular_property = 1,
                pid = "http://www.knora.org/ontology/incunabula#transcription"
            )
        ))),
        resdata = Some(ResourceDataV1(
            rights = Some(6),
            iconsrc = Some(settings.baseSALSAHUrl + settings.projectIconsBasePath + "incunabula/page.gif"),
            restype_label = Some("Seite"),
            restype_name = "http://www.knora.org/ontology/incunabula#page",
            res_id = "http://data.knora.org/8a0b1e75"
        )),
        resinfo = Some(ResourceInfoV1(
            firstproperty = Some("a1r, Titelblatt"),
            value_of = 0,
            lastmod = "0000-00-00 00:00:00",
            resclass_has_location = true,
            resclass_name = "object",
            locdata = Some(LocationV1(
                protocol = "file",
                duration = 0,
                fps = 0,
                path = "http://localhost:1024/knora/incunabula_0000000002.jp2/full/2613,3505/0/default.jpg",
                ny = Some(3505),
                nx = Some(2613),
                origname = "ad+s167_druck1=0001.tif",
                format_name = "JPEG2000"
            )),
            locations = Some(Vector(
                LocationV1(
                    protocol = "file",
                    duration = 0,
                    fps = 0,
                    path = "http://localhost:1024/knora/incunabula_0000000002.jpg/full/full/0/default.jpg",
                    ny = Some(128),
                    nx = Some(95),
                    origname = "ad+s167_druck1=0001.tif",
                    format_name = "JPEG"
                ),
                LocationV1(
                    protocol = "file",
                    duration = 0,
                    fps = 0,
                    path = "http://localhost:1024/knora/incunabula_0000000002.jp2/full/82,110/0/default.jpg",
                    ny = Some(110),
                    nx = Some(82),
                    origname = "ad+s167_druck1=0001.tif",
                    format_name = "JPEG2000"
                ),
                LocationV1(
                    protocol = "file",
                    duration = 0,
                    fps = 0,
                    path = "http://localhost:1024/knora/incunabula_0000000002.jp2/full/163,219/0/default.jpg",
                    ny = Some(219),
                    nx = Some(163),
                    origname = "ad+s167_druck1=0001.tif",
                    format_name = "JPEG2000"
                ),
                LocationV1(
                    protocol = "file",
                    duration = 0,
                    fps = 0,
                    path = "http://localhost:1024/knora/incunabula_0000000002.jp2/full/327,438/0/default.jpg",
                    ny = Some(438),
                    nx = Some(327),
                    origname = "ad+s167_druck1=0001.tif",
                    format_name = "JPEG2000"
                ),
                LocationV1(
                    protocol = "file",
                    duration = 0,
                    fps = 0,
                    path = "http://localhost:1024/knora/incunabula_0000000002.jp2/full/653,876/0/default.jpg",
                    ny = Some(876),
                    nx = Some(653),
                    origname = "ad+s167_druck1=0001.tif",
                    format_name = "JPEG2000"
                ),
                LocationV1(
                    protocol = "file",
                    duration = 0,
                    fps = 0,
                    path = "http://localhost:1024/knora/incunabula_0000000002.jp2/full/1307,1753/0/default.jpg",
                    ny = Some(1753),
                    nx = Some(1307),
                    origname = "ad+s167_druck1=0001.tif",
                    format_name = "JPEG2000"
                ),
                LocationV1(
                    protocol = "file",
                    duration = 0,
                    fps = 0,
                    path = "http://localhost:1024/knora/incunabula_0000000002.jp2/full/2613,3505/0/default.jpg",
                    ny = Some(3505),
                    nx = Some(2613),
                    origname = "ad+s167_druck1=0001.tif",
                    format_name = "JPEG2000"
                )
            )),
            preview = Some(LocationV1(
                protocol = "file",
                duration = 0,
                fps = 0,
                path = "http://localhost:1024/knora/incunabula_0000000002.jpg/full/full/0/default.jpg",
                ny = Some(128),
                nx = Some(95),
                origname = "ad+s167_druck1=0001.tif",
                format_name = "JPEG"
            )),
            restype_iconsrc = Some(settings.baseSALSAHUrl + settings.projectIconsBasePath + "incunabula/page.gif"),
            restype_description = Some("Eine Seite ist ein Teil eines Buchs"),
            restype_label = Some("Seite"),
            restype_name = Some("http://www.knora.org/ontology/incunabula#page"),
            restype_id = "http://www.knora.org/ontology/incunabula#page",
            person_id = "http://data.knora.org/users/91e19f1e01",
            project_id = "http://data.knora.org/projects/77275339"
        ))
    )
<<<<<<< HEAD
=======

    val expectedRegionFullResource = ResourceFullResponseV1(
        userdata = UserDataV1(
            password = None,
            email = Some("test@test.ch"),
            lastname = Some("Test"),
            firstname = Some("User"),
            username = Some("testuser"),
            token = None,
            user_id = Some("http://data.knora.org/users/b83acc5f05"),
            lang = "de"
        ),
        access = "OK",
        incoming = Vector(
            IncomingV1(
                value = Some("Gleicher Holzschnitt"),
                resinfo = ResourceInfoV1(
                    firstproperty = Some("Gleicher Holzschnitt"),
                    value_of = 0,
                    lastmod = "0000-00-00 00:00:00",
                    resclass_has_location = false,
                    resclass_name = "object",
                    locdata = None,
                    locations = None,
                    preview = None,
                    restype_iconsrc = Some(settings.baseSALSAHUrl + settings.projectIconsBasePath + "knora-base/link.gif"),
                    restype_description = Some("Verknüpfung mehrerer Resourcen (Systemobject)"),
                    restype_label = Some("Verknüpfungsobjekt"),
                    restype_name = Some("http://www.knora.org/ontology/knora-base#LinkObj"),
                    restype_id = "http://www.knora.org/ontology/knora-base#LinkObj",
                    person_id = "http://data.knora.org/users/91e19f1e01",
                    project_id = "http://data.knora.org/projects/77275339"
                ),
                ext_res_id = ExternalResourceIDV1(
                    pid = "http://www.knora.org/ontology/knora-base#hasLinkTo",
                    id = "http://data.knora.org/faa4d435a9f7"
                )
            ),
            IncomingV1(
                value = Some("Gleicher Holzschnitt wie in deutscher Ausgabe Seite b8v"),
                resinfo = ResourceInfoV1(
                    firstproperty = Some("Gleicher Holzschnitt wie in deutscher Ausgabe Seite b8v"),
                    value_of = 0,
                    lastmod = "0000-00-00 00:00:00",
                    resclass_has_location = false,
                    resclass_name = "object",
                    locdata = None,
                    locations = None,
                    preview = None,
                    restype_iconsrc = Some(settings.baseSALSAHUrl + settings.projectIconsBasePath + "knora-base/region.gif"),
                    restype_description = Some("This Resource represents a geometric region of a resource. The geometry is represented currently as JSON string."),
                    restype_label = Some("Region"),
                    restype_name = Some("http://www.knora.org/ontology/knora-base#Region"),
                    restype_id = "http://www.knora.org/ontology/knora-base#Region",
                    person_id = "http://data.knora.org/users/91e19f1e01",
                    project_id = "http://data.knora.org/projects/77275339"
                ),
                ext_res_id = ExternalResourceIDV1(
                    pid = "http://www.knora.org/ontology/knora-base#hasStandoffLinkTo",
                    id = "http://data.knora.org/c5cf5a2bc6be"
                )
            ),
            IncomingV1(
                value = Some("Derselbe Holzschnitt wird auch auf Seite b8v der deutschen Ausgabe des Narrenschiffs verwendet."),
                resinfo = ResourceInfoV1(
                    firstproperty = Some("Derselbe Holzschnitt wird auch auf Seite b8v der deutschen Ausgabe des Narrenschiffs verwendet."),
                    value_of = 0,
                    lastmod = "0000-00-00 00:00:00",
                    resclass_has_location = false,
                    resclass_name = "object",
                    locdata = None,
                    locations = None,
                    preview = None,
                    restype_iconsrc = Some(settings.baseSALSAHUrl + settings.projectIconsBasePath + "knora-base/region.gif"),
                    restype_description = Some("This Resource represents a geometric region of a resource. The geometry is represented currently as JSON string."),
                    restype_label = Some("Region"),
                    restype_name = Some("http://www.knora.org/ontology/knora-base#Region"),
                    restype_id = "http://www.knora.org/ontology/knora-base#Region",
                    person_id = "http://data.knora.org/users/1458b20f08",
                    project_id = "http://data.knora.org/projects/77275339"
                ),
                ext_res_id = ExternalResourceIDV1(
                    pid = "http://www.knora.org/ontology/knora-base#hasStandoffLinkTo",
                    id = "http://data.knora.org/c9824353ae06"
                )
            ),
            IncomingV1(
                value = Some("Der Holzschnitt wird auf Seite b8v der deutschen Ausgabe des Narrenschiffs und c7r der lateinischen Ausgabe des Narrenschiffs verwendet."),
                resinfo = ResourceInfoV1(
                    firstproperty = Some("Der Holzschnitt wird auf Seite b8v der deutschen Ausgabe des Narrenschiffs und c7r der lateinischen Ausgabe des Narrenschiffs verwendet."),
                    value_of = 0,
                    lastmod = "0000-00-00 00:00:00",
                    resclass_has_location = false,
                    resclass_name = "object",
                    locdata = None,
                    locations = None,
                    preview = None,
                    restype_iconsrc = Some(settings.baseSALSAHUrl + settings.projectIconsBasePath + "knora-base/link.gif"),
                    restype_description = Some("Verknüpfung mehrerer Resourcen (Systemobject)"),
                    restype_label = Some("Verknüpfungsobjekt"),
                    restype_name = Some("http://www.knora.org/ontology/knora-base#LinkObj"),
                    restype_id = "http://www.knora.org/ontology/knora-base#LinkObj",
                    person_id = "http://data.knora.org/users/1458b20f08",
                    project_id = "http://data.knora.org/projects/77275339"
                ),
                ext_res_id = ExternalResourceIDV1(
                    pid = "http://www.knora.org/ontology/knora-base#hasLinkTo",
                    id = "http://data.knora.org/8e88d28dae06"
                )
            )
        ),
        props = Some(PropsV1(properties = Vector(
            PropertyV1(
                locations = Nil,
                value_rights = Vector(Some(6)),
                value_firstprops = Vector(None),
                value_iconsrcs = Vector(None),
                value_restype = Vector(None),
                comments = Vector(""),
                value_ids = Vector("http://data.knora.org/047db418ae06/values/7331b94196a104"),
                values = Vector(TextValueV1(
                    resource_reference = Set("http://data.knora.org/047db418ae06/values/2428fc96-1383-4457-9704-077b37256103"), // TODO: Why is this a Value onject IRI?
                    textattr = Map(
                        StandoffTagV1.paragraph -> Vector(StandoffPositionV1(
                            href = None,
                            resid = None,
                            end = 94,
                            start = 0
                        )),
                        StandoffTagV1.link -> Vector(StandoffPositionV1(
                            href = Some("http://localhost:3333/v1/resources/http%3A%2F%2Fdata.knora.org%2F047db418ae06%2Fvalues%2F2428fc96-1383-4457-9704-077b37256103"),
                            resid = Some("http://data.knora.org/047db418ae06/values/2428fc96-1383-4457-9704-077b37256103"),
                            end = 39,
                            start = 36
                        ))
                    ),
                    utf8str = "Derselbe Holzschnitt wird auf Seite c7r der lateinischen Ausgabe des Narrenschiffs verwendet.\r"
                )),
                occurrence = Some("1-n"),
                attributes = "",
                label = Some("Kommentar"),
                is_annotation = "0",
                guielement = None,
                guiorder = None,
                valuetype_id = Some("http://www.knora.org/ontology/knora-base#TextValue"),
                regular_property = 1,
                pid = "http://www.knora.org/ontology/knora-base#hasComment"
            ),
            PropertyV1(
                locations = Nil,
                value_rights = Vector(Some(6)),
                value_firstprops = Vector(None),
                value_iconsrcs = Vector(None),
                value_restype = Vector(None),
                comments = Vector(""),
                value_ids = Vector("http://data.knora.org/047db418ae06/values/cca179c00527"),
                values = Vector(ColorValueV1(color = "#ff3333")),
                occurrence = Some("1"),
                attributes = "ncolors=8",
                label = Some("Farbe"),
                is_annotation = "0",
                guielement = Some("colorpicker"),
                guiorder = None,
                valuetype_id = Some("http://www.knora.org/ontology/knora-base#ColorValue"),
                regular_property = 1,
                pid = "http://www.knora.org/ontology/knora-base#hasColor"
            ),
            PropertyV1(
                locations = Nil,
                value_rights = Vector(Some(6)),
                value_firstprops = Vector(None),
                value_iconsrcs = Vector(None),
                value_restype = Vector(None),
                comments = Vector(""),
                value_ids = Vector("http://data.knora.org/047db418ae06/values/097826870527"),
                values = Vector(GeomValueV1(geom = "{\"status\":\"active\",\"lineColor\":\"#ff3333\",\"lineWidth\":2,\"points\":[{\"x\":0.24285714285714285,\"y\":0.1712962962962963},{\"x\":0.8678571428571429,\"y\":0.16666666666666666},{\"x\":0.8892857142857142,\"y\":0.7222222222222222},{\"x\":0.25,\"y\":0.7361111111111112},{\"x\":0.2392857142857143,\"y\":0.16898148148148148}],\"type\":\"polygon\"}")),
                occurrence = Some("1-n"),
                attributes = "width=95%;rows=4;wrap=soft",
                label = Some("Geometrie"),
                is_annotation = "0",
                guielement = Some("geometry"),
                guiorder = None,
                valuetype_id = Some("http://www.knora.org/ontology/knora-base#GeomValue"),
                regular_property = 1,
                pid = "http://www.knora.org/ontology/knora-base#hasGeometry"
            ),
            PropertyV1(
                locations = Nil,
                value_rights = Vector(Some(6)),
                value_firstprops = Vector(Some("Derselbe Holzschnitt wird auch auf Seite b8v der deutschen Ausgabe des Narrenschiffs verwendet.")),
                value_iconsrcs = Vector(Some(settings.baseSALSAHUrl + settings.projectIconsBasePath + "knora-base/region.gif")),
                value_restype = Vector(Some("Region")),
                comments = Vector(""),
                value_ids = Vector("http://data.knora.org/047db418ae06/values/2428fc96-1383-4457-9704-077b37256103"),
                values = Vector(LinkV1(
                    valueResourceClassIcon = Some(settings.baseSALSAHUrl + settings.projectIconsBasePath + "knora-base/region.gif"),
                    valueResourceClassLabel = Some("Region"),
                    valueResourceClass = Some("http://www.knora.org/ontology/knora-base#Region"),
                    valueLabel = Some("Derselbe Holzschnitt wird auch auf Seite b8v der deutschen Ausgabe des Narrenschiffs verwendet."),
                    targetResourceIri = "http://data.knora.org/c9824353ae06"
                )),
                occurrence = None,
                attributes = "",
                label = None,
                is_annotation = "0",
                guielement = None,
                guiorder = None,
                valuetype_id = Some("http://www.knora.org/ontology/knora-base#Resource"),
                regular_property = 1,
                pid = "http://www.knora.org/ontology/knora-base#hasStandoffLinkTo"
            ),
            PropertyV1(
                locations = Nil,
                value_rights = Vector(Some(6)),
                value_firstprops = Vector(Some("b8v")),
                value_iconsrcs = Vector(Some(settings.baseSALSAHUrl + settings.projectIconsBasePath + "incunabula/page.gif")),
                value_restype = Vector(Some("Seite")),
                comments = Vector(""),
                value_ids = Vector("http://data.knora.org/047db418ae06/values/2335c869-b649-4dd8-b4b5-e82c88449d62"),
                values = Vector(LinkV1(
                    valueResourceClassIcon = Some(settings.baseSALSAHUrl + settings.projectIconsBasePath + "incunabula/page.gif"),
                    valueResourceClassLabel = Some("Seite"),
                    valueResourceClass = Some("http://www.knora.org/ontology/incunabula#page"),
                    valueLabel = Some("b8v"),
                    targetResourceIri = "http://data.knora.org/883be8542e03"
                )),
                occurrence = Some("1"),
                attributes = "",
                label = None,
                is_annotation = "0",
                guielement = None,
                guiorder = None,
                valuetype_id = Some("http://www.knora.org/ontology/knora-base#Representation"),
                regular_property = 1,
                pid = "http://www.knora.org/ontology/knora-base#isRegionOf"
            )
        ))),
        resdata = Some(ResourceDataV1(
            rights = Some(6),
            iconsrc = Some(settings.baseSALSAHUrl + settings.projectIconsBasePath + "knora-base/region.gif"),
            restype_label = Some("Region"),
            restype_name = "http://www.knora.org/ontology/knora-base#Region",
            res_id = "http://data.knora.org/047db418ae06"
        )),
        resinfo = Some(ResourceInfoV1(
            firstproperty = Some("Derselbe Holzschnitt wird auf Seite c7r der lateinischen Ausgabe des Narrenschiffs verwendet."),
            value_of = 0,
            lastmod = "0000-00-00 00:00:00",
            resclass_has_location = false,
            resclass_name = "object",
            locdata = None,
            locations = None,
            preview = None,
            restype_iconsrc = Some(settings.baseSALSAHUrl + settings.projectIconsBasePath + "knora-base/region.gif"),
            restype_description = Some("This Resource represents a geometric region of a resource. The geometry is represented currently as JSON string."),
            restype_label = Some("Region"),
            restype_name = Some("http://www.knora.org/ontology/knora-base#Region"),
            restype_id = "http://www.knora.org/ontology/knora-base#Region",
            person_id = "http://data.knora.org/users/1458b20f08",
            project_id = "http://data.knora.org/projects/77275339"
        ))
    )
>>>>>>> b7368aec
}<|MERGE_RESOLUTION|>--- conflicted
+++ resolved
@@ -926,8 +926,6 @@
             project_id = "http://data.knora.org/projects/77275339"
         ))
     )
-<<<<<<< HEAD
-=======
 
     val expectedRegionFullResource = ResourceFullResponseV1(
         userdata = UserDataV1(
@@ -1190,5 +1188,4 @@
             project_id = "http://data.knora.org/projects/77275339"
         ))
     )
->>>>>>> b7368aec
 }