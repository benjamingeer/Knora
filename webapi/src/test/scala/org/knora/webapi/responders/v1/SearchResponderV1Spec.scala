--- conflicted
+++ resolved
@@ -190,13 +190,6 @@
     private val storeManager = system.actorOf(Props(new StoreManager with LiveActorMaker), name = STORE_MANAGER_ACTOR_NAME)
 
     val rdfDataObjects = List(
-<<<<<<< HEAD
-        RdfDataObject(path = "../knora-ontologies/knora-base.ttl", name = "http://www.knora.org/ontology/knora-base"),
-        RdfDataObject(path = "_test_data/ontologies/standoff-onto.ttl", name = "http://www.knora.org/ontology/standoff"),
-        RdfDataObject(path = "../knora-ontologies/knora-dc.ttl", name = "http://www.knora.org/ontology/dc"),
-        RdfDataObject(path = "../knora-ontologies/salsah-gui.ttl", name = "http://www.knora.org/ontology/salsah-gui"),
-=======
->>>>>>> 5eacd0c2
         RdfDataObject(path = "_test_data/ontologies/incunabula-onto.ttl", name = "http://www.knora.org/ontology/incunabula"),
         RdfDataObject(path = "_test_data/all_data/incunabula-data.ttl", name = "http://www.knora.org/data/incunabula"),
         RdfDataObject(path = "_test_data/ontologies/images-demo-onto.ttl", name = "http://www.knora.org/ontology/images"),
