/*
 * Copyright © 2015-2019 the contributors (see Contributors.md).
 *
 * This file is part of Knora.
 *
 * Knora is free software: you can redistribute it and/or modify
 * it under the terms of the GNU Affero General Public License as published
 * by the Free Software Foundation, either version 3 of the License, or
 * (at your option) any later version.
 *
 * Knora is distributed in the hope that it will be useful,
 * but WITHOUT ANY WARRANTY; without even the implied warranty of
 * MERCHANTABILITY or FITNESS FOR A PARTICULAR PURPOSE.  See the
 * GNU Affero General Public License for more details.
 *
 * You should have received a copy of the GNU Affero General Public
 * License along with Knora.  If not, see <http://www.gnu.org/licenses/>.
 */

package org.knora.webapi.responders.v1

import akka.testkit._
import org.knora.webapi.SharedOntologyTestDataADM._
import org.knora.webapi._
import org.knora.webapi.messages.store.triplestoremessages.RdfDataObject
import org.knora.webapi.messages.v1.responder.searchmessages._

import scala.concurrent.duration._

/**
  * Static data for testing [[SearchResponderV1]].
  */
object SearchResponderV1Spec {

    private val incunabulaUser = SharedTestDataADM.incunabulaMemberUser

    private val anythingUser1 = SharedTestDataADM.anythingUser1

    private val anythingUser2 = SharedTestDataADM.anythingUser2

    private val fulltextThingResultsForUser1 = Vector(SearchResultRowV1(
        rights = Some(8),
        preview_ny = 32,
        preview_nx = 32,
        value = Vector(
            "Ein Ding f\u00FCr jemanden, dem die Dinge gefallen",
            "Ich liebe die Dinge, sie sind alles f\u00FCr mich.",
            "Na ja, die Dinge sind OK."
        ),
        valuelabel = Vector(
            "Label",
            "Text",
            "Text"
        ),
        valuetype_id = Vector(
            "http://www.w3.org/2000/01/rdf-schema#label",
            "http://www.knora.org/ontology/knora-base#TextValue",
            "http://www.knora.org/ontology/knora-base#TextValue"
        ),
        iconlabel = Some("Ding"),
        icontitle = Some("Ding"),
        iconsrc = Some("http://0.0.0.0:3335/project-icons/anything/thing.png"),
        preview_path = Some("http://0.0.0.0:3335/project-icons/anything/thing.png"),
        obj_id = "http://rdfh.ch/0001/a-thing-with-text-values"
    ))

    private val fulltextValueInThingResultsForUser1 = Vector(SearchResultRowV1(
        rights = Some(8),
        preview_ny = 32,
        preview_nx = 32,
        value = Vector(
            "Ein Ding f\u00FCr jemanden, dem die Dinge gefallen",
            "Ich liebe die Dinge, sie sind alles f\u00FCr mich."
        ),
        valuelabel = Vector(
            "Label",
            "Text"
        ),
        valuetype_id = Vector(
            "http://www.w3.org/2000/01/rdf-schema#label",
            "http://www.knora.org/ontology/knora-base#TextValue"
        ),
        iconlabel = Some("Ding"),
        icontitle = Some("Ding"),
        iconsrc = Some("http://0.0.0.0:3335/project-icons/anything/thing.png"),
        preview_path = Some("http://0.0.0.0:3335/project-icons/anything/thing.png"),
        obj_id = "http://rdfh.ch/0001/a-thing-with-text-values"
    ))

    private val fulltextThingResultsForUser2 = Vector(SearchResultRowV1(
        rights = Some(2),
        preview_ny = 32,
        preview_nx = 32,
        value = Vector("Ein Ding f\u00FCr jemanden, dem die Dinge gefallen"),
        valuelabel = Vector("Label"),
        valuetype_id = Vector("http://www.w3.org/2000/01/rdf-schema#label"),
        iconlabel = Some("Ding"),
        icontitle = Some("Ding"),
        iconsrc = Some("http://0.0.0.0:3335/project-icons/anything/thing.png"),
        preview_path = Some("http://0.0.0.0:3335/project-icons/anything/thing.png"),
        obj_id = "http://rdfh.ch/0001/a-thing-with-text-values"
    ))

    private val hasOtherThingResultsForUser1 = Vector(SearchResultRowV1(
        rights = Some(8),
        preview_ny = 32,
        preview_nx = 32,
        value = Vector(
            "A thing that only project members can see",
            "Another thing that only project members can see"
        ),
        valuelabel = Vector(
            "Label",
            "Ein anderes Ding"
        ),
        valuetype_id = Vector(
            "http://www.w3.org/2000/01/rdf-schema#label",
            "http://www.knora.org/ontology/knora-base#Resource"
        ),
        iconlabel = Some("Ding"),
        icontitle = Some("Ding"),
        iconsrc = Some("http://0.0.0.0:3335/project-icons/anything/thing.png"),
        preview_path = Some("http://0.0.0.0:3335/project-icons/anything/thing.png"),
        obj_id = "http://rdfh.ch/0001/project-thing-1"
    ))

    private val hasStandoffLinkToResultsForUser1 = Vector(SearchResultRowV1(
        rights = Some(8),
        preview_ny = 32,
        preview_nx = 32,
        value = Vector(
            "A thing that only project members can see",
            "Another thing that only project members can see"
        ),
        valuelabel = Vector(
            "Label",
            "hat Standoff Link zu"
        ),
        valuetype_id = Vector(
            "http://www.w3.org/2000/01/rdf-schema#label",
            "http://www.knora.org/ontology/knora-base#Resource"
        ),
        iconlabel = Some("Ding"),
        icontitle = Some("Ding"),
        iconsrc = Some("http://0.0.0.0:3335/project-icons/anything/thing.png"),
        preview_path = Some("http://0.0.0.0:3335/project-icons/anything/thing.png"),
        obj_id = "http://rdfh.ch/0001/project-thing-1"
    ))

    private val hasStandoffLinkToResultsForUser2 = Vector(SearchResultRowV1(
        rights = Some(2),
        preview_ny = 32,
        preview_nx = 32,
        value = Vector(
            "A thing that only project members can see",
            "Another thing that only project members can see"
        ),
        valuelabel = Vector(
            "Label",
            "hat Standoff Link zu"
        ),
        valuetype_id = Vector(
            "http://www.w3.org/2000/01/rdf-schema#label",
            "http://www.knora.org/ontology/knora-base#Resource"
        ),
        iconlabel = Some("Ding"),
        icontitle = Some("Ding"),
        iconsrc = Some("http://0.0.0.0:3335/project-icons/anything/thing.png"),
        preview_path = Some("http://0.0.0.0:3335/project-icons/anything/thing.png"),
        obj_id = "http://rdfh.ch/0001/project-thing-1"
    ))

}


/**
  * Tests [[SearchResponderV1]].
  */
class SearchResponderV1Spec extends CoreSpec() with ImplicitSender {

    import SearchResponderV1Spec._

    override lazy val rdfDataObjects = List(
        RdfDataObject(path = "_test_data/all_data/incunabula-data.ttl", name = "http://www.knora.org/data/0803/incunabula"),
        RdfDataObject(path = "_test_data/demo_data/images-demo-data.ttl", name = "http://www.knora.org/data/00FF/images"),
        RdfDataObject(path = "_test_data/all_data/anything-data.ttl", name = "http://www.knora.org/data/0001/anything")
    )

    // The default timeout for receiving reply messages from actors.
    private val timeout = 30.seconds

    // An expected response consisting of two books with the title "Zeitglöcklein des Lebens und Leidens Christi".
    private val twoZeitglöckleinBooksResponse = SearchGetResponseV1(
        thumb_max = SearchPreviewDimensionsV1(
            ny = 32,
            nx = 32
        ),
        paging = Vector(SearchResultPage(
            show_nrows = 2,
            start_at = 0,
            current = true
        )),
        nhits = "2",
        subjects = Vector(
            SearchResultRowV1(
                rights = Some(6),
                preview_ny = 32,
                preview_nx = 32,
                value = Vector(
                    "Zeitgl\u00F6cklein des Lebens und Leidens Christi",
                    "Zeitgl\u00F6cklein des Lebens und Leidens Christi"
                ),
                valuelabel = Vector(
                    "Label",
                    "Titel"
                ),
                valuetype_id = Vector(
                    "http://www.w3.org/2000/01/rdf-schema#label",
                    "http://www.knora.org/ontology/knora-base#TextValue"
                ),
                iconlabel = Some("Buch"),
                icontitle = Some("Buch"),
                iconsrc = Some(settings.salsah1BaseUrl + settings.salsah1ProjectIconsBasePath + "incunabula/book.gif"),
                preview_path = Some(settings.salsah1BaseUrl + settings.salsah1ProjectIconsBasePath + "incunabula/book.gif"),
                obj_id = "http://rdfh.ch/0803/c5058f3a"
            ),
            SearchResultRowV1(
                rights = Some(6),
                preview_ny = 32,
                preview_nx = 32,
                value = Vector(
                    "Zeitgl\u00F6cklein des Lebens und Leidens Christi",
                    "Zeitgl\u00F6cklein des Lebens und Leidens Christi"
                ),
                valuelabel = Vector(
                    "Label",
                    "Titel"
                ),
                valuetype_id = Vector(
                    "http://www.w3.org/2000/01/rdf-schema#label",
                    "http://www.knora.org/ontology/knora-base#TextValue"
                ),
                iconlabel = Some("Buch"),
                icontitle = Some("Buch"),
                iconsrc = Some(settings.salsah1BaseUrl + settings.salsah1ProjectIconsBasePath + "incunabula/book.gif"),
                preview_path = Some(settings.salsah1BaseUrl + settings.salsah1ProjectIconsBasePath + "incunabula/book.gif"),
                obj_id = "http://rdfh.ch/0803/ff17e5ef9601"
            )
        )
    )

    val bertholdResponse = SearchGetResponseV1(
        subjects = Vector(
            SearchResultRowV1(
<<<<<<< HEAD
                obj_id = "http://rdfh.ch/0803/c5058f3a",
                preview_path = Some("http://localhost:3335/project-icons/incunabula/book.gif"),
                iconsrc = Some("http://localhost:3335/project-icons/incunabula/book.gif"),
=======
                obj_id = "http://rdfh.ch/c5058f3a",
                preview_path = Some("http://0.0.0.0:3335/project-icons/incunabula/book.gif"),
                iconsrc = Some("http://0.0.0.0:3335/project-icons/incunabula/book.gif"),
>>>>>>> b6f4cb08
                icontitle = Some("Buch"),
                iconlabel = Some("Buch"),
                valuetype_id = Vector("http://www.w3.org/2000/01/rdf-schema#label", "http://www.knora.org/ontology/knora-base#TextValue"),
                valuelabel = Vector("Label", "Creator"),
                value = Vector("Zeitglöcklein des Lebens und Leidens Christi", "Berthold, der Bruder"),
                preview_nx = 32,
                preview_ny = 32,
                rights = Some(6)
            ),
            SearchResultRowV1(
<<<<<<< HEAD
                obj_id = "http://rdfh.ch/0803/ff17e5ef9601",
                preview_path = Some("http://localhost:3335/project-icons/incunabula/book.gif"),
                iconsrc = Some("http://localhost:3335/project-icons/incunabula/book.gif"),
=======
                obj_id = "http://rdfh.ch/ff17e5ef9601",
                preview_path = Some("http://0.0.0.0:3335/project-icons/incunabula/book.gif"),
                iconsrc = Some("http://0.0.0.0:3335/project-icons/incunabula/book.gif"),
>>>>>>> b6f4cb08
                icontitle = Some("Buch"),
                iconlabel = Some("Buch"),
                valuetype_id = Vector("http://www.w3.org/2000/01/rdf-schema#label", "http://www.knora.org/ontology/knora-base#TextValue"),
                valuelabel = Vector("Label", "Creator"),
                value = Vector("Zeitglöcklein des Lebens und Leidens Christi", "Berthold, der Bruder"),
                preview_nx = 32,
                preview_ny = 32,
                rights = Some(6)
            )
        ),
        nhits = "2",
        paging = Vector(SearchResultPage(current = true, 0, 2)),
        thumb_max = SearchPreviewDimensionsV1(32, 32)
    )

    "The search responder" should {
        "return 3 results when we do a simple search for the word 'Zeitglöcklein' in the Incunabula test data" in {
            // http://0.0.0.0:3333/v1/search/Zeitglöcklein?searchtype=fulltext
            responderManager ! FulltextSearchGetRequestV1(
                searchValue = "Zeitglöcklein",
                userProfile = incunabulaUser,
                startAt = 0,
                showNRows = 25
            )

            expectMsgPF(timeout) {
                case response: SearchGetResponseV1 if response.subjects.size == 3 => ()
            }
        }

        "return 2 results when we do a simple search for the words 'Zeitglöcklein' and 'Lebens' in the Incunabula test data" in {
            // http://0.0.0.0:3333/v1/search/Zeitglöcklein%20Lebens?searchtype=fulltext
            responderManager ! FulltextSearchGetRequestV1(
                searchValue = "Zeitglöcklein Lebens",
                userProfile = incunabulaUser,
                startAt = 0,
                showNRows = 25
            )

            expectMsgPF(timeout) {
                case response: SearchGetResponseV1 if response.subjects.size == 2 => ()
            }
        }

        "return 0 results when we do a simple search for the words 'Zeitglöcklein' for the type incunabula:page in the Incunabula test data" in {
            // http://0.0.0.0:3333/v1/search/Zeitglöcklein%20Lebens?searchtype=fulltext&filter_by_restype=http%3A%2F%2Fwww.knora.org%2Fontology%2Fincunabula%23page
            responderManager ! FulltextSearchGetRequestV1(
                searchValue = "Zeitglöcklein Lebens",
                userProfile = incunabulaUser,
                startAt = 0,
                showNRows = 25,
                filterByRestype = Some("http://www.knora.org/ontology/0803/incunabula#page")
            )

            expectMsgPF(timeout) {
                case response: SearchGetResponseV1 if response.subjects.isEmpty => ()
            }
        }

        "return 1 result when we do a simple search for the word 'Orationes' (the rdfs:label and title of a book) in the Incunabula test data" in {
            // http://0.0.0.0:3333/v1/search/Orationes?searchtype=fulltext
            // TODO: Fuseki and GraphDB actually return different results here: Fuseki returns the match for the resource label, while GraphDB returns
            // the one for the text value. Both appear to be correct: we are using SAMPLE, so each triplestore is returning a different random result.
            // Try to find another approach so that they return the same result. Also, GraphDB returns the wrong label (again, because it seems to be
            // selecting a random one). Instead of getting labels from the search query, the search responder can ask the ontology responder for them.
            responderManager ! FulltextSearchGetRequestV1(
                searchValue = "Orationes",
                userProfile = incunabulaUser,
                startAt = 0,
                showNRows = 25
            )

            expectMsgPF(timeout) {
                case response: SearchGetResponseV1 if response.subjects.size == 1 => ()
            }
        }

        "return 2 results when we do a simple search for the words 'Berthold and Bruder' in the Incunabula test data" in {
            // http://0.0.0.0:3333/v1/search/Berthold%20Bruder?searchtype=fulltext
            responderManager ! FulltextSearchGetRequestV1(
                searchValue = "Berthold Bruder",
                userProfile = incunabulaUser,
                startAt = 0,
                showNRows = 25
            )

            expectMsg(timeout, bertholdResponse)
        }

        "return 2 books with the title 'Zeitglöcklein des Lebens und Leidens Christi' when we search for book titles containing the string 'Zeitglöcklein' (using a regular expression) in the Incunabula test data" in {
            // http://0.0.0.0:3333/v1/search/?searchtype=extended&filter_by_restype=http%3A%2F%2Fwww.knora.org%2Fontology%2Fincunabula%23book&property_id=http%3A%2F%2Fwww.knora.org%2Fontology%2Fincunabula%23title&compop=LIKE&searchval=Zeitglöcklein
            responderManager ! ExtendedSearchGetRequestV1(
                userProfile = incunabulaUser,
                searchValue = Vector("Zeitglöcklein"),
                compareProps = Vector(SearchComparisonOperatorV1.LIKE),
                propertyIri = Vector("http://www.knora.org/ontology/0803/incunabula#title"),
                filterByRestype = Some("http://www.knora.org/ontology/0803/incunabula#book"),
                startAt = 0,
                showNRows = 25
            )

            expectMsg(timeout, twoZeitglöckleinBooksResponse)
        }


        "return 2 books with the title 'Zeitglöcklein des Lebens und Leidens Christi' when we search for book titles containing the word 'Zeitglöcklein' (using the full-text search index) in the Incunabula test data" in {
            // http://0.0.0.0:3333/v1/search/?searchtype=extended&filter_by_restype=http%3A%2F%2Fwww.knora.org%2Fontology%2Fincunabula%23book&property_id=http%3A%2F%2Fwww.knora.org%2Fontology%2Fincunabula%23title&compop=MATCH&searchval=Zeitglöcklein
            responderManager ! ExtendedSearchGetRequestV1(
                userProfile = incunabulaUser,
                searchValue = Vector("Zeitglöcklein"),
                compareProps = Vector(SearchComparisonOperatorV1.MATCH),
                propertyIri = Vector("http://www.knora.org/ontology/0803/incunabula#title"),
                filterByRestype = Some("http://www.knora.org/ontology/0803/incunabula#book"),
                startAt = 0,
                showNRows = 25
            )

            expectMsg(timeout, twoZeitglöckleinBooksResponse)
        }

        "return 1 book with the title 'Zeitglöcklein des Lebens und Leidens Christi' that was published in 1490 (Julian Calendar) when we search for book titles containing the word 'Zeitglöcklein' (using the full-text search index) in the Incunabula test data" in {
            // http://0.0.0.0:3333/v1/search/?searchtype=extended&filter_by_restype=http%3A%2F%2Fwww.knora.org%2Fontology%2Fincunabula%23book&property_id=http%3A%2F%2Fwww.knora.org%2Fontology%2Fincunabula%23title&compop=MATCH&searchval=Zeitglöcklein&property_id=http%3A%2F%2Fwww.knora.org%2Fontology%2Fincunabula%23pubdate&compop=EQ&searchval=JULIAN:1490
            responderManager ! ExtendedSearchGetRequestV1(
                userProfile = incunabulaUser,
                searchValue = Vector("Zeitglöcklein", "JULIAN:1490"),
                compareProps = Vector(SearchComparisonOperatorV1.MATCH, SearchComparisonOperatorV1.EQ),
                propertyIri = Vector("http://www.knora.org/ontology/0803/incunabula#title", "http://www.knora.org/ontology/0803/incunabula#pubdate"),
                filterByRestype = Some("http://www.knora.org/ontology/0803/incunabula#book"),
                startAt = 0,
                showNRows = 25
            )

            expectMsgPF(timeout) {
                case response: SearchGetResponseV1 => response.subjects.size should ===(1)
            }
        }

        "return 2 books with the title 'Zeitglöcklein des Lebens und Leidens Christi' when we search for book titles containing the word 'Lebens' but not containing the word 'walfart' (using MATCH BOOLEAN) in the Incunabula test data" in {
            // http://0.0.0.0:3333/v1/search/?searchtype=extended&property_id=http%3A%2F%2Fwww.knora.org%2Fontology%2Fincunabula%23title&compop=MATCH_BOOLEAN&searchval=%2BLebens+-walfart&show_nrows=25&start_at=0&filter_by_restype=http%3A%2F%2Fwww.knora.org%2Fontology%2Fincunabula%23book
            responderManager ! ExtendedSearchGetRequestV1(
                userProfile = incunabulaUser,
                searchValue = Vector("+Lebens -walfart"),
                compareProps = Vector(SearchComparisonOperatorV1.MATCH_BOOLEAN),
                propertyIri = Vector("http://www.knora.org/ontology/0803/incunabula#title"),
                filterByRestype = Some("http://www.knora.org/ontology/0803/incunabula#book"),
                startAt = 0,
                showNRows = 25
            )

            expectMsg(timeout, twoZeitglöckleinBooksResponse)
        }

        /*

        Previously we used a FILTER NOT EXISTS statement here, but it did not return a value for ?anyLiteral
        So now we use just a negated regex
        Problem: if a resource has two instances of the same property and one of them matches and the other does not,
        it will be contained in the search results (now we have 18 instead of 17 books returned)

        */

        "return 18 books when we search for book titles that do not include the string 'Zeitglöcklein' (using a regular expression) in the Incunabula test data" in {
            // http://0.0.0.0:3333/v1/search/?searchtype=extended&filter_by_restype=http%3A%2F%2Fwww.knora.org%2Fontology%2Fincunabula%23book&property_id=http%3A%2F%2Fwww.knora.org%2Fontology%2Fincunabula%23title&compop=!LIKE&searchval=Zeitgl%C3%B6cklein
            responderManager ! ExtendedSearchGetRequestV1(
                userProfile = incunabulaUser,
                searchValue = Vector("Zeitglöcklein"),
                compareProps = Vector(SearchComparisonOperatorV1.NOT_LIKE),
                propertyIri = Vector("http://www.knora.org/ontology/0803/incunabula#title"),
                filterByRestype = Some("http://www.knora.org/ontology/0803/incunabula#book"),
                startAt = 0,
                showNRows = 25
            )

            expectMsgPF(timeout) {
                case response: SearchGetResponseV1 => response.subjects.size should ===(18)
            }
        }

        "return 2 books with the title 'Zeitglöcklein des Lebens und Leidens Christi' when we search for exactly that book title in the Incunabula test data" in {
            // http://0.0.0.0:3333/v1/search/?searchtype=extended&filter_by_restype=http%3A%2F%2Fwww.knora.org%2Fontology%2Fincunabula%23book&property_id=http%3A%2F%2Fwww.knora.org%2Fontology%2Fincunabula%23title&compop=EQ&searchval=Zeitgl%C3%B6cklein%20des%20Lebens%20und%20Leidens%20Christi
            responderManager ! ExtendedSearchGetRequestV1(
                userProfile = incunabulaUser,
                searchValue = Vector("Zeitglöcklein des Lebens und Leidens Christi"),
                compareProps = Vector(SearchComparisonOperatorV1.EQ),
                propertyIri = Vector("http://www.knora.org/ontology/0803/incunabula#title"),
                filterByRestype = Some("http://www.knora.org/ontology/0803/incunabula#book"),
                startAt = 0,
                showNRows = 25
            )

            expectMsg(timeout, twoZeitglöckleinBooksResponse)
        }

        "return 18 books when we search for all books that have a title that is not exactly 'Zeitglöcklein des Lebens und Leidens Christi' (although they may have another title that is) in the Incunabula test data" in {
            // http://0.0.0.0:3333/v1/search/?searchtype=extended&filter_by_restype=http%3A%2F%2Fwww.knora.org%2Fontology%2Fincunabula%23book&property_id=http%3A%2F%2Fwww.knora.org%2Fontology%2Fincunabula%23title&compop=!EQ&searchval=Zeitgl%C3%B6cklein%20des%20Lebens%20und%20Leidens%20Christi
            responderManager ! ExtendedSearchGetRequestV1(
                userProfile = incunabulaUser,
                searchValue = Vector("Zeitglöcklein des Lebens und Leidens Christi"),
                compareProps = Vector(SearchComparisonOperatorV1.NOT_EQ),
                propertyIri = Vector("http://www.knora.org/ontology/0803/incunabula#title"),
                filterByRestype = Some("http://www.knora.org/ontology/0803/incunabula#book"),
                startAt = 0,
                showNRows = 25
            )

            expectMsgPF(timeout) {
                case response: SearchGetResponseV1 => response.subjects.size should ===(18)
            }
        }

        "return 19 books when we search for all books in the Incunabula test data" in {
            // http://0.0.0.0:3333/v1/search/?searchtype=extended&show_nrows=25&start_at=0&filter_by_restype=http%3A%2F%2Fwww.knora.org%2Fontology%2Fincunabula%23book
            responderManager ! ExtendedSearchGetRequestV1(
                userProfile = incunabulaUser,
                searchValue = Vector(),
                compareProps = Vector(),
                propertyIri = Vector(),
                filterByRestype = Some("http://www.knora.org/ontology/0803/incunabula#book"),
                startAt = 0,
                showNRows = 25
            )

            expectMsgPF(timeout) {
                case response: SearchGetResponseV1 => response.subjects.size should ===(19)
            }
        }

        "return 19 books when we search for all books that have a title in the Incunabula test data" in {
            // http://0.0.0.0:3333/v1/search/?searchtype=extended&filter_by_restype=http%3A%2F%2Fwww.knora.org%2Fontology%2Fincunabula%23book&property_id=http%3A%2F%2Fwww.knora.org%2Fontology%2Fincunabula%23title&compop=EXISTS&searchval
            responderManager ! ExtendedSearchGetRequestV1(
                userProfile = incunabulaUser,
                searchValue = Vector(""),
                compareProps = Vector(SearchComparisonOperatorV1.EXISTS),
                propertyIri = Vector("http://www.knora.org/ontology/0803/incunabula#title"),
                filterByRestype = Some("http://www.knora.org/ontology/0803/incunabula#book"),
                startAt = 0,
                showNRows = 25
            )

            expectMsgPF(timeout) {
                case response: SearchGetResponseV1 => response.subjects.size should ===(19)
            }
        }

        "return 19 pages when we search for all pages that have a sequence number of 1 in the Incunabula test data" in {
            // http://0.0.0.0:3333/v1/search/?searchtype=extended&filter_by_restype=http%3A%2F%2Fwww.knora.org%2Fontology%2Fincunabula%23page&property_id=http%3A%2F%2Fwww.knora.org%2Fontology%2Fincunabula%23seqnum&compop=EQ&searchval=1
            responderManager ! ExtendedSearchGetRequestV1(
                userProfile = incunabulaUser,
                searchValue = Vector("1"),
                compareProps = Vector(SearchComparisonOperatorV1.EQ),
                propertyIri = Vector("http://www.knora.org/ontology/0803/incunabula#seqnum"),
                filterByRestype = Some("http://www.knora.org/ontology/0803/incunabula#page"),
                startAt = 0,
                showNRows = 25
            )

            expectMsgPF(timeout) {
                case response: SearchGetResponseV1 => response.subjects.size should ===(19)
            }
        }

        "return 79 pages when we search for all pages that have an incunabula:seqnum greater than 450 in the Incunabula test data" in {
            // http://0.0.0.0:3333/v1/search/?searchtype=extended&filter_by_restype=http%3A%2F%2Fwww.knora.org%2Fontology%2Fincunabula%23page&property_id=http%3A%2F%2Fwww.knora.org%2Fontology%2Fincunabula%23seqnum&compop=GT&searchval=450
            responderManager ! ExtendedSearchGetRequestV1(
                userProfile = incunabulaUser,
                searchValue = Vector("450"),
                compareProps = Vector(SearchComparisonOperatorV1.GT),
                propertyIri = Vector("http://www.knora.org/ontology/0803/incunabula#seqnum"),
                filterByRestype = Some("http://www.knora.org/ontology/0803/incunabula#page"),
                startAt = 0,
                showNRows = 100
            )

            expectMsgPF(timeout) {
                case response: SearchGetResponseV1 => response.subjects.size should ===(79)
            }
        }

        "return 79 pages when we search for all representations that have an incunabula:seqnum greater than 450 in the Incunabula test data" in {
            responderManager ! ExtendedSearchGetRequestV1(
                userProfile = incunabulaUser,
                searchValue = Vector("450"),
                compareProps = Vector(SearchComparisonOperatorV1.GT),
                propertyIri = Vector("http://www.knora.org/ontology/0803/incunabula#seqnum"),
                filterByRestype = Some("http://www.knora.org/ontology/knora-base#Representation"),
                startAt = 0,
                showNRows = 100
            )

            expectMsgPF(timeout) {
                case response: SearchGetResponseV1 => response.subjects.size should ===(79)
            }
        }

        "return 2 books when we search for all books that were published in January 1495 (Julian date) in the Incunabula test data" in {
            // http://0.0.0.0:3333/v1/search/?searchtype=extended&filter_by_restype=http%3A%2F%2Fwww.knora.org%2Fontology%2Fincunabula%23page&property_id=http%3A%2F%2Fwww.knora.org%2Fontology%2Fincunabula%23seqnum&compop=EQ&searchval=1
            responderManager ! ExtendedSearchGetRequestV1(
                userProfile = incunabulaUser,
                searchValue = Vector("JULIAN:1495-01"),
                compareProps = Vector(SearchComparisonOperatorV1.EQ),
                propertyIri = Vector("http://www.knora.org/ontology/0803/incunabula#pubdate"),
                filterByRestype = Some("http://www.knora.org/ontology/0803/incunabula#book"),
                startAt = 0,
                showNRows = 25
            )

            expectMsgPF(timeout) {
                case response: SearchGetResponseV1 => response.subjects.size should ===(2)
            }
        }

        "return 7 books when we search for all books whose publication date is greater than or equal to January 1495 (Julian date) in the Incunabula test data" in {
            // http://0.0.0.0:3333/v1/search/?searchtype=extended&filter_by_restype=http%3A%2F%2Fwww.knora.org%2Fontology%2Fincunabula%23book&property_id=http%3A%2F%2Fwww.knora.org%2Fontology%2Fincunabula%23pubdate&compop=GT_EQ&searchval=JULIAN:1495-01
            responderManager ! ExtendedSearchGetRequestV1(
                userProfile = incunabulaUser,
                searchValue = Vector("JULIAN:1495-01"),
                compareProps = Vector(SearchComparisonOperatorV1.GT_EQ),
                propertyIri = Vector("http://www.knora.org/ontology/0803/incunabula#pubdate"),
                filterByRestype = Some("http://www.knora.org/ontology/0803/incunabula#book"),
                startAt = 0,
                showNRows = 25
            )

            expectMsgPF(timeout) {
                case response: SearchGetResponseV1 => response.subjects.size should ===(7)
            }
        }

        "return 15 books when we search for all books whose publication date is less than or equal to December 1495 (Julian date) in the Incunabula test data" in {
            // http://0.0.0.0:3333/v1/search/?searchtype=extended&filter_by_restype=http%3A%2F%2Fwww.knora.org%2Fontology%2Fincunabula%23book&property_id=http%3A%2F%2Fwww.knora.org%2Fontology%2Fincunabula%23pubdate&compop=LT_EQ&searchval=JULIAN:1495-12
            responderManager ! ExtendedSearchGetRequestV1(
                userProfile = incunabulaUser,
                searchValue = Vector("JULIAN:1495-12"),
                compareProps = Vector(SearchComparisonOperatorV1.LT_EQ),
                propertyIri = Vector("http://www.knora.org/ontology/0803/incunabula#pubdate"),
                filterByRestype = Some("http://www.knora.org/ontology/0803/incunabula#book"),
                startAt = 0,
                showNRows = 25
            )

            expectMsgPF(timeout) {
                case response: SearchGetResponseV1 => response.subjects.size should ===(15)
            }
        }

        "return all the pages that are part of Zeitglöcklein des Lebens" in {
            // http://0.0.0.0:3333/v1/search/?searchtype=extended&filter_by_restype=http%3A%2F%2Fwww.knora.org%2Fontology%2Fincunabula%23page&property_id=http%3A%2F%2Fwww.knora.org%2Fontology%2Fincunabula%23partOf&compop=EQ&searchval=http%3A%2F%2Frdfh.ch%2Fc5058f3a
            responderManager ! ExtendedSearchGetRequestV1(
                userProfile = incunabulaUser,
                searchValue = Vector("http://rdfh.ch/0803/c5058f3a"),
                compareProps = Vector(SearchComparisonOperatorV1.EQ),
                propertyIri = Vector("http://www.knora.org/ontology/0803/incunabula#partOf"),
                filterByRestype = Some("http://www.knora.org/ontology/0803/incunabula#page"),
                startAt = 0,
                showNRows = 500
            )

            expectMsgPF(timeout) {
                case response: SearchGetResponseV1 => response.subjects.size should ===(402)
            }
        }

        "return all the pages that have a sequence number of 1 and are part of some book" in {
            // http://0.0.0.0:3333/v1/search/?searchtype=extended&filter_by_restype=http%3A%2F%2Fwww.knora.org%2Fontology%2Fincunabula%23page&property_id=http%3A%2F%2Fwww.knora.org%2Fontology%2Fincunabula%23seqnum&compop=EQ&searchval=1&property_id=http%3A%2F%2Fwww.knora.org%2Fontology%2Fincunabula%23partOf&compop=EXISTS&searchval=
            responderManager ! ExtendedSearchGetRequestV1(
                userProfile = incunabulaUser,
                searchValue = Vector("1", ""),
                compareProps = Vector(SearchComparisonOperatorV1.EQ, SearchComparisonOperatorV1.EXISTS),
                propertyIri = Vector("http://www.knora.org/ontology/0803/incunabula#seqnum", "http://www.knora.org/ontology/0803/incunabula#partOf"),
                filterByRestype = Some("http://www.knora.org/ontology/0803/incunabula#page"),
                startAt = 0,
                showNRows = 25
            )

            expectMsgPF(timeout) {
                case response: SearchGetResponseV1 => response.subjects.size should ===(19)
            }
        }

        "return all the representations that have a sequence number of 1 and are part of some book (using knora-base:isPartOf)" in {
            responderManager ! ExtendedSearchGetRequestV1(
                userProfile = incunabulaUser,
                searchValue = Vector("1", ""),
                compareProps = Vector(SearchComparisonOperatorV1.EQ, SearchComparisonOperatorV1.EXISTS),
                propertyIri = Vector("http://www.knora.org/ontology/0803/incunabula#seqnum", "http://www.knora.org/ontology/knora-base#isPartOf"),
                filterByRestype = Some("http://www.knora.org/ontology/knora-base#Representation"),
                startAt = 0,
                showNRows = 25
            )

            expectMsgPF(timeout) {
                case response: SearchGetResponseV1 => response.subjects.size should ===(19)
            }
        }

        "return all the pages that are part of Zeitglöcklein des Lebens and have a seqnum" in {
            // http://0.0.0.0:3333/v1/search/?searchtype=extended&filter_by_restype=http%3A%2F%2Fwww.knora.org%2Fontology%2Fincunabula%23page&property_id=http%3A%2F%2Fwww.knora.org%2Fontology%2Fincunabula%23partOf&compop=EQ&searchval=http%3A%2F%2Frdfh.ch%2Fc5058f3a&property_id=http%3A%2F%2Fwww.knora.org%2Fontology%2Fincunabula%23seqnum&compop=EXISTS&searchval=
            responderManager ! ExtendedSearchGetRequestV1(
                userProfile = incunabulaUser,
                searchValue = Vector("http://rdfh.ch/0803/c5058f3a", ""),
                compareProps = Vector(SearchComparisonOperatorV1.EQ, SearchComparisonOperatorV1.EXISTS),
                propertyIri = Vector("http://www.knora.org/ontology/0803/incunabula#partOf", "http://www.knora.org/ontology/0803/incunabula#seqnum"),
                filterByRestype = Some("http://www.knora.org/ontology/0803/incunabula#page"),
                startAt = 0,
                showNRows = 500
            )

            expectMsgPF(timeout) {
                case response: SearchGetResponseV1 => response.subjects.size should ===(402)
            }

        }

        "return all the representations that are part of Zeitglöcklein des Lebens and have a seqnum (using base properties from knora-base)" in {
            responderManager ! ExtendedSearchGetRequestV1(
                userProfile = incunabulaUser,
                searchValue = Vector("http://rdfh.ch/0803/c5058f3a", ""),
                compareProps = Vector(SearchComparisonOperatorV1.EQ, SearchComparisonOperatorV1.EXISTS),
                propertyIri = Vector("http://www.knora.org/ontology/knora-base#isPartOf", "http://www.knora.org/ontology/knora-base#seqnum"),
                filterByRestype = Some("http://www.knora.org/ontology/knora-base#Representation"),
                startAt = 0,
                showNRows = 500
            )

            expectMsgPF(timeout) {
                case response: SearchGetResponseV1 => response.subjects.size should ===(402)
            }

        }

        "return all the pages that are part of Zeitglöcklein des Lebens, have a seqnum less than or equal to 200, and have a page number that is not 'a1r, Titelblatt'" in {
            responderManager ! ExtendedSearchGetRequestV1(
                userProfile = incunabulaUser,
                searchValue = Vector("http://rdfh.ch/0803/c5058f3a", "200", "a1r, Titelblatt"),
                compareProps = Vector(SearchComparisonOperatorV1.EQ, SearchComparisonOperatorV1.LT_EQ, SearchComparisonOperatorV1.NOT_EQ),
                propertyIri = Vector("http://www.knora.org/ontology/0803/incunabula#partOf", "http://www.knora.org/ontology/0803/incunabula#seqnum", "http://www.knora.org/ontology/0803/incunabula#pagenum"),
                filterByRestype = Some("http://www.knora.org/ontology/0803/incunabula#page"),
                startAt = 0,
                showNRows = 300
            )

            expectMsgPF(timeout) {
                case response: SearchGetResponseV1 => response.subjects.size should ===(199)
            }

        }

        "return all the images from the images-demo project whose title belong to the category 'Sport'" in {
            // http://0.0.0.0:3333/v1/search/?searchtype=extended&property_id%5B%5D=http%3A%2F%2Fwww.knora.org%2Fontology%2Fimages%23titel&compop%5B%5D=EQ&searchval%5B%5D=http%3A%2F%2Frdfh.ch%2Flists%2F71a1543cce&show_nrows=25&start_at=0&filter_by_restype=http%3A%2F%2Fwww.knora.org%2Fontology%2Fimages%23bild
            responderManager ! ExtendedSearchGetRequestV1(
                userProfile = incunabulaUser,
                searchValue = Vector("http://rdfh.ch/lists/00FF/71a1543cce"), // list node SPORT
                compareProps = Vector(SearchComparisonOperatorV1.EQ),
                propertyIri = Vector(IMAGES_TITEL_PROPERTY),
                filterByRestype = Some(IMAGES_BILD_RESOURCE_CLASS),
                startAt = 0,
                showNRows = 25
            )

            expectMsgPF(timeout) {
                case response: SearchGetResponseV1 => response.subjects.size should ===(10)
            }

        }

        "return all the images from the images-demo project whose title belong to the category 'Spazieren'" in {
            // http://0.0.0.0:3333/v1/search/?searchtype=extended&property_id%5B%5D=http%3A%2F%2Fwww.knora.org%2Fontology%2Fimages%23titel&compop%5B%5D=EQ&searchval%5B%5D=http%3A%2F%2Frdfh.ch%2Flists%2F38c73482e3&show_nrows=25&start_at=0&filter_by_restype=http%3A%2F%2Fwww.knora.org%2Fontology%2Fimages%23bild
            responderManager ! ExtendedSearchGetRequestV1(
                userProfile = incunabulaUser,
                searchValue = Vector("http://rdfh.ch/lists/00FF/38c73482e3"), // list node SPAZIEREN
                compareProps = Vector(SearchComparisonOperatorV1.EQ),
                propertyIri = Vector(IMAGES_TITEL_PROPERTY),
                filterByRestype = Some(IMAGES_BILD_RESOURCE_CLASS),
                startAt = 0,
                showNRows = 25
            )

            expectMsgPF(timeout) {
                case response: SearchGetResponseV1 => response.subjects.size should ===(1)
            }

        }

        "return all the images from the images-demo project whose title belong to the category 'Alpinismus'" in {
            // http://0.0.0.0:3333/v1/search/?searchtype=extended&property_id%5B%5D=http%3A%2F%2Fwww.knora.org%2Fontology%2Fimages%23titel&compop%5B%5D=EQ&searchval%5B%5D=http%3A%2F%2Frdfh.ch%2Flists%2F3bc59463e2&show_nrows=25&start_at=0&filter_by_restype=http%3A%2F%2Fwww.knora.org%2Fontology%2Fimages%23bild
            responderManager ! ExtendedSearchGetRequestV1(
                userProfile = incunabulaUser,
                searchValue = Vector("http://rdfh.ch/lists/00FF/3bc59463e2"), // list node ALPINISMUS
                compareProps = Vector(SearchComparisonOperatorV1.EQ),
                propertyIri = Vector(IMAGES_TITEL_PROPERTY),
                filterByRestype = Some(IMAGES_BILD_RESOURCE_CLASS),
                startAt = 0,
                showNRows = 25
            )

            expectMsgPF(timeout) {
                case response: SearchGetResponseV1 => response.subjects.size should ===(4)
            }

        }

        "filter full-text search results using permissions on resources and values" in {
            // When the owner of the resource and its values, anythingUser1, searches for something that matches the resource's label
            // as well as both values, the search result should include the resource and show that both values matched.

            responderManager ! FulltextSearchGetRequestV1(
                searchValue = "die Dinge",
                filterByRestype = Some("http://www.knora.org/ontology/0001/anything#Thing"),
                userProfile = anythingUser1,
                startAt = 0,
                showNRows = 25
            )

            expectMsgPF(timeout) {
                case response: SearchGetResponseV1 => response.subjects should ===(fulltextThingResultsForUser1)
            }

            // Another user in the same project, anythingUser2, should get the resource as a search result, but should not see the values.

            responderManager ! FulltextSearchGetRequestV1(
                searchValue = "die Dinge",
                filterByRestype = Some("http://www.knora.org/ontology/0001/anything#Thing"),
                userProfile = anythingUser2,
                startAt = 0,
                showNRows = 25
            )

            expectMsgPF(timeout) {
                case response: SearchGetResponseV1 => response.subjects should ===(fulltextThingResultsForUser2)
            }

            // User anythingUser2 should also get the resource as a search result by searching for something that matches the resource's label, but not the values.

            responderManager ! FulltextSearchGetRequestV1(
                searchValue = "für jemanden",
                filterByRestype = Some("http://www.knora.org/ontology/0001/anything#Thing"),
                userProfile = anythingUser2,
                startAt = 0,
                showNRows = 25
            )

            expectMsgPF(timeout) {
                case response: SearchGetResponseV1 => response.subjects should ===(fulltextThingResultsForUser2)
            }

            // If user anythingUser1 searches for something that matches one of the values, but doesn't match the resource's label, the result should include the
            // value that matched, but not the value that didn't match.

            responderManager ! FulltextSearchGetRequestV1(
                searchValue = "alles für mich",
                filterByRestype = Some("http://www.knora.org/ontology/0001/anything#Thing"),
                userProfile = anythingUser1,
                startAt = 0,
                showNRows = 25
            )

            expectMsgPF(timeout) {
                case response: SearchGetResponseV1 => response.subjects should ===(fulltextValueInThingResultsForUser1)
            }

            // If user anythingUser2 searches for something that matches one of the values, but doesn't match the resource's label, no results should be returned.

            responderManager ! FulltextSearchGetRequestV1(
                searchValue = "alles für mich",
                filterByRestype = Some("http://www.knora.org/ontology/0001/anything#Thing"),
                userProfile = anythingUser2,
                startAt = 0,
                showNRows = 25
            )

            expectMsgPF(timeout) {
                case response: SearchGetResponseV1 => response.subjects.size should ===(0)
            }

            // A user in another project shouldn't get any results for any of those queries.

            responderManager ! FulltextSearchGetRequestV1(
                searchValue = "die Dinge",
                filterByRestype = Some("http://www.knora.org/ontology/0001/anything#Thing"),
                userProfile = incunabulaUser,
                startAt = 0,
                showNRows = 25
            )

            expectMsgPF(timeout) {
                case response: SearchGetResponseV1 => response.subjects.size should ===(0)
            }

            responderManager ! FulltextSearchGetRequestV1(
                searchValue = "für jemanden",
                filterByRestype = Some("http://www.knora.org/ontology/0001/anything#Thing"),
                userProfile = incunabulaUser,
                startAt = 0,
                showNRows = 25
            )

            expectMsgPF(timeout) {
                case response: SearchGetResponseV1 => response.subjects.size should ===(0)
            }

            responderManager ! FulltextSearchGetRequestV1(
                searchValue = "alles für mich",
                filterByRestype = Some("http://www.knora.org/ontology/0001/anything#Thing"),
                userProfile = incunabulaUser,
                startAt = 0,
                showNRows = 25
            )

            expectMsgPF(timeout) {
                case response: SearchGetResponseV1 => response.subjects.size should ===(0)
            }
        }

        "should not show resources that the user doesn't have permission to see in an extended search" in {
            responderManager ! ExtendedSearchGetRequestV1(
                userProfile = incunabulaUser,
                searchValue = Vector("http://rdfh.ch/project-thing-2"),
                compareProps = Vector(SearchComparisonOperatorV1.EQ),
                propertyIri = Vector("http://www.knora.org/ontology/0001/anything#hasOtherThing"),
                filterByRestype = Some("http://www.knora.org/ontology/0001/anything#Thing"),
                startAt = 0,
                showNRows = 10
            )

            expectMsgPF(timeout) {
                case response: SearchGetResponseV1 => response.subjects.size should ===(0)
            }

            responderManager ! ExtendedSearchGetRequestV1(
                userProfile = incunabulaUser,
                searchValue = Vector("http://rdfh.ch/project-thing-2"),
                compareProps = Vector(SearchComparisonOperatorV1.EQ),
                propertyIri = Vector("http://www.knora.org/ontology/knora-base#hasStandoffLinkTo"),
                filterByRestype = Some("http://www.knora.org/ontology/0001/anything#Thing"),
                startAt = 0,
                showNRows = 10
            )

            expectMsgPF(timeout) {
                case response: SearchGetResponseV1 => response.subjects.size should ===(0)
            }
        }

        "should show standoff links if the user has view permission on both resources, but show other links only if the user also has view permission on the link" in {
            // The link's owner, anythingUser1, should see the hasOtherThing link as well as the hasStandoffLinkTo link.

            responderManager ! ExtendedSearchGetRequestV1(
                userProfile = anythingUser1,
                searchValue = Vector("http://rdfh.ch/0001/project-thing-2"),
                compareProps = Vector(SearchComparisonOperatorV1.EQ),
                propertyIri = Vector("http://www.knora.org/ontology/0001/anything#hasOtherThing"),
                filterByRestype = Some("http://www.knora.org/ontology/0001/anything#Thing"),
                startAt = 0,
                showNRows = 10
            )

            expectMsgPF(timeout) {
                case response: SearchGetResponseV1 => response.subjects should ===(hasOtherThingResultsForUser1)
            }

            responderManager ! ExtendedSearchGetRequestV1(
                userProfile = anythingUser1,
                searchValue = Vector("http://rdfh.ch/0001/project-thing-2"),
                compareProps = Vector(SearchComparisonOperatorV1.EQ),
                propertyIri = Vector("http://www.knora.org/ontology/knora-base#hasStandoffLinkTo"),
                filterByRestype = Some("http://www.knora.org/ontology/0001/anything#Thing"),
                startAt = 0,
                showNRows = 10
            )

            expectMsgPF(timeout) {
                case response: SearchGetResponseV1 => response.subjects should ===(hasStandoffLinkToResultsForUser1)
            }

            // But another user in the Anything project should see only the hasStandoffLinkTo link.

            responderManager ! ExtendedSearchGetRequestV1(
                userProfile = anythingUser2,
                searchValue = Vector("http://rdfh.ch/0001/project-thing-2"),
                compareProps = Vector(SearchComparisonOperatorV1.EQ),
                propertyIri = Vector("http://www.knora.org/ontology/0001/anything#hasOtherThing"),
                filterByRestype = Some("http://www.knora.org/ontology/0001/anything#Thing"),
                startAt = 0,
                showNRows = 10
            )

            expectMsgPF(timeout) {
                case response: SearchGetResponseV1 => response.subjects.size should ===(0)
            }

            responderManager ! ExtendedSearchGetRequestV1(
                userProfile = anythingUser2,
                searchValue = Vector("http://rdfh.ch/0001/project-thing-2"),
                compareProps = Vector(SearchComparisonOperatorV1.EQ),
                propertyIri = Vector("http://www.knora.org/ontology/knora-base#hasStandoffLinkTo"),
                filterByRestype = Some("http://www.knora.org/ontology/0001/anything#Thing"),
                startAt = 0,
                showNRows = 10
            )

            expectMsgPF(timeout) {
                case response: SearchGetResponseV1 => response.subjects should ===(hasStandoffLinkToResultsForUser2)
            }
        }

    }
}<|MERGE_RESOLUTION|>--- conflicted
+++ resolved
@@ -252,15 +252,9 @@
     val bertholdResponse = SearchGetResponseV1(
         subjects = Vector(
             SearchResultRowV1(
-<<<<<<< HEAD
                 obj_id = "http://rdfh.ch/0803/c5058f3a",
-                preview_path = Some("http://localhost:3335/project-icons/incunabula/book.gif"),
-                iconsrc = Some("http://localhost:3335/project-icons/incunabula/book.gif"),
-=======
-                obj_id = "http://rdfh.ch/c5058f3a",
                 preview_path = Some("http://0.0.0.0:3335/project-icons/incunabula/book.gif"),
                 iconsrc = Some("http://0.0.0.0:3335/project-icons/incunabula/book.gif"),
->>>>>>> b6f4cb08
                 icontitle = Some("Buch"),
                 iconlabel = Some("Buch"),
                 valuetype_id = Vector("http://www.w3.org/2000/01/rdf-schema#label", "http://www.knora.org/ontology/knora-base#TextValue"),
@@ -271,15 +265,9 @@
                 rights = Some(6)
             ),
             SearchResultRowV1(
-<<<<<<< HEAD
                 obj_id = "http://rdfh.ch/0803/ff17e5ef9601",
-                preview_path = Some("http://localhost:3335/project-icons/incunabula/book.gif"),
-                iconsrc = Some("http://localhost:3335/project-icons/incunabula/book.gif"),
-=======
-                obj_id = "http://rdfh.ch/ff17e5ef9601",
                 preview_path = Some("http://0.0.0.0:3335/project-icons/incunabula/book.gif"),
                 iconsrc = Some("http://0.0.0.0:3335/project-icons/incunabula/book.gif"),
->>>>>>> b6f4cb08
                 icontitle = Some("Buch"),
                 iconlabel = Some("Buch"),
                 valuetype_id = Vector("http://www.w3.org/2000/01/rdf-schema#label", "http://www.knora.org/ontology/knora-base#TextValue"),
