/*
 * Copyright © 2021 - 2022 Swiss National Data and Service Center for the Humanities and/or DaSCH Service Platform contributors.
 * SPDX-License-Identifier: Apache-2.0
 */

package org.knora.webapi.responders.v2

import akka.testkit.ImplicitSender
import org.knora.webapi.CoreSpec
import org.knora.webapi.messages.StringFormatter
import org.knora.webapi.messages.store.triplestoremessages.RdfDataObject
import org.knora.webapi.messages.v2.responder.listsmessages.ListGetRequestV2
import org.knora.webapi.messages.v2.responder.listsmessages.ListGetResponseV2
import org.knora.webapi.messages.v2.responder.listsmessages.NodeGetRequestV2
import org.knora.webapi.messages.v2.responder.listsmessages.NodeGetResponseV2
import org.knora.webapi.sharedtestdata.SharedTestDataADM

import scala.concurrent.duration._

object ListsResponderV2Spec {
  private val userProfile = SharedTestDataADM.anythingUser2
}

/**
 * Tests [[ListsResponderV2]].
 */
class ListsResponderV2Spec extends CoreSpec() with ImplicitSender {

  import ListsResponderV2Spec._

  private implicit val stringFormatter: StringFormatter = StringFormatter.getGeneralInstance
  private val listsResponderV2SpecFullData              = new ListsResponderV2SpecFullData

  override lazy val rdfDataObjects = List(
    RdfDataObject(path = "test_data/all_data/incunabula-data.ttl", name = "http://www.knora.org/data/0803/incunabula"),
    RdfDataObject(path = "test_data/demo_data/images-demo-data.ttl", name = "http://www.knora.org/data/00FF/images"),
    RdfDataObject(path = "test_data/all_data/anything-data.ttl", name = "http://www.knora.org/data/0001/anything")
  )

  // The default timeout for receiving reply messages from actors.
  private val timeout = 10.seconds

  "The lists responder v2" should {
    "return a list" in {
<<<<<<< HEAD

      appActor ! ListGetRequestV2(
=======
      responderManager ! ListGetRequestV2(
>>>>>>> f3a66cb2
        listIri = "http://rdfh.ch/lists/0001/treeList",
        featureFactoryConfig = defaultFeatureFactoryConfig,
        requestingUser = userProfile
      )

      expectMsgPF(timeout) { case response: ListGetResponseV2 =>
        assert(response == listsResponderV2SpecFullData.treeList)
      }
    }

    "return a node" in {
<<<<<<< HEAD

      appActor ! NodeGetRequestV2(
=======
      responderManager ! NodeGetRequestV2(
>>>>>>> f3a66cb2
        nodeIri = "http://rdfh.ch/lists/0001/treeList11",
        featureFactoryConfig = defaultFeatureFactoryConfig,
        requestingUser = userProfile
      )

      expectMsgPF(timeout) { case response: NodeGetResponseV2 =>
        assert(response == listsResponderV2SpecFullData.treeNode)
      }
    }
  }
}<|MERGE_RESOLUTION|>--- conflicted
+++ resolved
@@ -42,12 +42,7 @@
 
   "The lists responder v2" should {
     "return a list" in {
-<<<<<<< HEAD
-
       appActor ! ListGetRequestV2(
-=======
-      responderManager ! ListGetRequestV2(
->>>>>>> f3a66cb2
         listIri = "http://rdfh.ch/lists/0001/treeList",
         featureFactoryConfig = defaultFeatureFactoryConfig,
         requestingUser = userProfile
@@ -59,12 +54,7 @@
     }
 
     "return a node" in {
-<<<<<<< HEAD
-
       appActor ! NodeGetRequestV2(
-=======
-      responderManager ! NodeGetRequestV2(
->>>>>>> f3a66cb2
         nodeIri = "http://rdfh.ch/lists/0001/treeList11",
         featureFactoryConfig = defaultFeatureFactoryConfig,
         requestingUser = userProfile
