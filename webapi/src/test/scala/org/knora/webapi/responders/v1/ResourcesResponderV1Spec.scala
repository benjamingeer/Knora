--- conflicted
+++ resolved
@@ -1064,13 +1064,8 @@
                         startPosition = 31,
                         endPosition = 39,
                         startIndex = 0,
-<<<<<<< HEAD
                         attributes = Vector(StandoffTagIriAttributeV2(standoffPropertyIri = OntologyConstants.KnoraBase.StandoffTagHasLink.toSmartIri, value = nonexistentIri)),
-                        uuid = UUID.randomUUID().toString,
-=======
-                        attributes = Vector(StandoffTagIriAttributeV2(standoffPropertyIri = OntologyConstants.KnoraBase.StandoffTagHasLink, value = nonexistentIri)),
                         uuid = UUID.randomUUID(),
->>>>>>> 20736f73
                         originalXMLID = None
                     )
                 ),
@@ -1127,13 +1122,8 @@
                         dataType = Some(StandoffDataTypeClasses.StandoffLinkTag),
                         startPosition = 32,
                         endPosition = 40,
-<<<<<<< HEAD
                         attributes = Vector(StandoffTagIriAttributeV2(standoffPropertyIri = OntologyConstants.KnoraBase.StandoffTagHasLink.toSmartIri, value = "http://rdfh.ch/0803/c5058f3a")),
-                        uuid = UUID.randomUUID().toString,
-=======
-                        attributes = Vector(StandoffTagIriAttributeV2(standoffPropertyIri = OntologyConstants.KnoraBase.StandoffTagHasLink, value = "http://rdfh.ch/0803/c5058f3a")),
                         uuid = UUID.randomUUID(),
->>>>>>> 20736f73
                         originalXMLID = None,
                         startIndex = 0
                     )
