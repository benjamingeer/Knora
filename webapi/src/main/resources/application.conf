--- conflicted
+++ resolved
@@ -457,17 +457,10 @@
                 path = "_test_data/ontologies/incunabula-onto.ttl"
                 name = "http://www.knora.org/ontology/incunabula"
             }
-<<<<<<< HEAD
-=======
-            {
-                path = "_test_data/ontologies/example.ttl"
-                name = "http://www.knora.org/ontology/0001/example"
-            }
             {
                 path = "_test_data/ontologies/webern-onto.ttl"
                 name = "http://www.knora.org/ontology/08AE/webern"
             }
->>>>>>> 0cdbdb96
         ]
 
         # This data is loaded if the `webapi` server is started with the `loadDemoData` flag, which initiates
