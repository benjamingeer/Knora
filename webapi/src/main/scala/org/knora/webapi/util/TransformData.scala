--- conflicted
+++ resolved
@@ -45,12 +45,9 @@
     private val JulianDayTransformation = "jdn" // jdn must be run before strings
     private val MissingValueHasStringTransformationOption = "strings"
     private val StandoffTransformationOption = "standoff"
-<<<<<<< HEAD
+    private val RegionLabelTransformation = "regionlabels"
     private val CreatorTransformationOption = "creator"
     private val OwnerBehaviourTransformationOption = "owner"
-=======
-    private val RegionLabelTransformation = "regionlabels"
->>>>>>> 5dc76ee8
     private val AllTransformationsOption = "all"
 
     private val allTransformations = Vector(
@@ -59,11 +56,8 @@
         PermissionsTransformationOption,
         MissingValueHasStringTransformationOption,
         StandoffTransformationOption,
-<<<<<<< HEAD
+        RegionLabelTransformation,
         CreatorTransformationOption
-=======
-        RegionLabelTransformation
->>>>>>> 5dc76ee8
     )
 
     private val TempFilePrefix = "TransformData"
@@ -96,20 +90,18 @@
 
     private val StandardClassesWithoutIsDeleted = Set(
         OntologyConstants.KnoraBase.User,
-        OntologyConstants.KnoraBase.Group,
+        OntologyConstants.KnoraBase.UserGroup,
         OntologyConstants.KnoraBase.KnoraProject,
         OntologyConstants.KnoraBase.Institution,
         OntologyConstants.KnoraBase.ListNode
     )
 
-<<<<<<< HEAD
+    private val ValueHasStartJDC = "http://www.knora.org/ontology/knora-base#valueHasStartJDC"
+    private val ValueHasEndJDC = "http://www.knora.org/ontology/knora-base#valueHasEndJDC"
+
     /* Owner and Creator in their shortened format as found inside 'knora-base:hasPermissions' literal */
     private val Owner = "knora-base:Owner"
     private val Creator = "knora-base:Creator"
-=======
-    private val ValueHasStartJDC = "http://www.knora.org/ontology/knora-base#valueHasStartJDC"
-    private val ValueHasEndJDC = "http://www.knora.org/ontology/knora-base#valueHasEndJDC"
->>>>>>> 5dc76ee8
 
     val conf = new Conf(args)
     val transformationOption = conf.transform()
@@ -197,13 +189,10 @@
             case PermissionsTransformationOption => new PermissionsHandler(turtleWriter)
             case MissingValueHasStringTransformationOption => new ValueHasStringHandler(turtleWriter)
             case StandoffTransformationOption => new StandoffHandler(turtleWriter)
-<<<<<<< HEAD
+            case RegionLabelTransformation => new RegionLabelHandler(turtleWriter)
+            case JulianDayTransformation => new JDNHandler(turtleWriter)
             case CreatorTransformationOption => new CreatorHandler(turtleWriter)
             case OwnerBehaviourTransformationOption => new OwnerBehaviourHandler(turtleWriter)
-=======
-            case RegionLabelTransformation => new RegionLabelHandler(turtleWriter)
-            case JulianDayTransformation => new JDNHandler(turtleWriter)
->>>>>>> 5dc76ee8
             case _ => throw new Exception(s"Unsupported transformation $transformation")
         }
 
@@ -780,8 +769,49 @@
 
 
     /**
-      *
+      * Replaces `knora-base:valueHasStartJDC` with `knora-base:valueHasStartJDN` and `knora-base:valueHasEndJDC`
+      * with `knora-base:valueHasEndJDN`.
+      *
+      * @param turtleWriter an [[RDFWriter]] that writes to the output file.
+      */
+    private class JDNHandler(turtleWriter: RDFWriter) extends RDFHandler {
+        private val valueFactory = SimpleValueFactory.getInstance()
+
+        override def handleComment(comment: IRI): Unit = {
+            turtleWriter.handleComment(comment)
+        }
+
+        override def handleStatement(st: Statement): Unit = {
+            val newPredicate = st.getPredicate.stringValue match {
+                case ValueHasStartJDC => valueFactory.createIRI(OntologyConstants.KnoraBase.ValueHasStartJDN)
+                case ValueHasEndJDC => valueFactory.createIRI(OntologyConstants.KnoraBase.ValueHasEndJDN)
+                case _ => st.getPredicate
+            }
+
+            turtleWriter.handleStatement(valueFactory.createStatement(
+                st.getSubject,
+                newPredicate,
+                st.getObject
+            ))
+        }
+
+        override def endRDF(): Unit = {
+            turtleWriter.endRDF()
+        }
+
+        override def handleNamespace(prefix: IRI, uri: IRI): Unit = {
+            turtleWriter.handleNamespace(prefix, uri)
+        }
+
+        override def startRDF(): Unit = {
+            turtleWriter.startRDF()
+        }
+    }
+
+    /**
       * Transforms existing 'knora-base:Owner' group inside permissions statements to 'knora-base:Creator'
+      *
+      * @param turtleWriter an [[RDFWriter]] that writes to the output file.
       */
     private class CreatorHandler(turtleWriter: RDFWriter) extends StatementCollectingHandler(turtleWriter: RDFWriter) {
         override def endRDF(): Unit = {
@@ -830,8 +860,9 @@
 
     /**
       * Adds 'knora-base:Creator' group to 'CR' permission statement. This corresponds to the previous behaviour with
-      * 'knora-base:Owner'. Use carefully as it will add permissions that
-      * where not there before
+      * 'knora-base:Owner'. Use carefully as it will add permissions that where not there before.
+      *
+      * @param turtleWriter an [[RDFWriter]] that writes to the output file.
       */
     private class OwnerBehaviourHandler(turtleWriter: RDFWriter) extends StatementCollectingHandler(turtleWriter: RDFWriter) {
         override def endRDF(): Unit = {
@@ -888,46 +919,6 @@
 
 
     /**
-      * Replaces `knora-base:valueHasStartJDC` with `knora-base:valueHasStartJDN` and `knora-base:valueHasEndJDC`
-      * with `knora-base:valueHasEndJDN`.
-      *
-      * @param turtleWriter an [[RDFWriter]] that writes to the output file.
-      */
-    private class JDNHandler(turtleWriter: RDFWriter) extends RDFHandler {
-        private val valueFactory = SimpleValueFactory.getInstance()
-
-        override def handleComment(comment: IRI): Unit = {
-            turtleWriter.handleComment(comment)
-        }
-
-        override def handleStatement(st: Statement): Unit = {
-            val newPredicate = st.getPredicate.stringValue match {
-                case ValueHasStartJDC => valueFactory.createIRI(OntologyConstants.KnoraBase.ValueHasStartJDN)
-                case ValueHasEndJDC => valueFactory.createIRI(OntologyConstants.KnoraBase.ValueHasEndJDN)
-                case _ => st.getPredicate
-            }
-
-            turtleWriter.handleStatement(valueFactory.createStatement(
-                st.getSubject,
-                newPredicate,
-                st.getObject
-            ))
-        }
-
-        override def endRDF(): Unit = {
-            turtleWriter.endRDF()
-        }
-
-        override def handleNamespace(prefix: IRI, uri: IRI): Unit = {
-            turtleWriter.handleNamespace(prefix, uri)
-        }
-
-        override def startRDF(): Unit = {
-            turtleWriter.startRDF()
-        }
-    }
-
-    /**
       * Parses command-line arguments.
       */
     class Conf(arguments: Seq[String]) extends ScallopConf(arguments) {
@@ -935,23 +926,13 @@
             s"""
                |Updates the structure of Knora repository data to accommodate changes in Knora.
                |
-<<<<<<< HEAD
-               |Usage: org.knora.webapi.util.TransformData -t [$IsDeletedTransformationOption|$PermissionsTransformationOption|$MissingValueHasStringTransformationOption|$StandoffTransformationOption|$CreatorTransformationOption|$OwnerBehaviourTransformationOption|$AllTransformationsOption] input output
-=======
-               |Usage: org.knora.webapi.util.TransformData -t [$IsDeletedTransformationOption|$PermissionsTransformationOption|$MissingValueHasStringTransformationOption|$StandoffTransformationOption|$RegionLabelTransformation|$JulianDayTransformation|$AllTransformationsOption] input output
->>>>>>> 5dc76ee8
+               |Usage: org.knora.webapi.util.TransformData -t [$IsDeletedTransformationOption|$PermissionsTransformationOption|$MissingValueHasStringTransformationOption|$StandoffTransformationOption|$RegionLabelTransformation|$JulianDayTransformation|$CreatorTransformationOption|$OwnerBehaviourTransformationOption|$AllTransformationsOption] input output
             """.stripMargin)
 
         val transform: ScallopOption[String] = opt[String](
             required = true,
-<<<<<<< HEAD
-            validate = t => Set(IsDeletedTransformationOption, PermissionsTransformationOption, MissingValueHasStringTransformationOption, StandoffTransformationOption, CreatorTransformationOption, OwnerBehaviourTransformationOption, AllTransformationsOption).contains(t),
-            descr = s"Selects a transformation. Available transformations: '$IsDeletedTransformationOption' (adds missing 'knora-base:isDeleted' statements), '$PermissionsTransformationOption' (combines old-style multiple permission statements into single permission statements), '$MissingValueHasStringTransformationOption' (adds missing valueHasString), '$StandoffTransformationOption' (transforms old-style standoff into new-style standoff), '$CreatorTransformationOption' (transforms existing 'knora-base:Owner' group inside permissions to 'knora-base:Creator'), '$OwnerBehaviourTransformationOption' (gives 'knora-base:Creator' CR permissions to correspond to the previous behaviour for owners - use with care as it will add permissions that where not there before), '$AllTransformationsOption' (all of the above minus '$OwnerBehaviourTransformationOption')"
-
-=======
-            validate = t => Set(IsDeletedTransformationOption, PermissionsTransformationOption, MissingValueHasStringTransformationOption, StandoffTransformationOption, RegionLabelTransformation, JulianDayTransformation, AllTransformationsOption).contains(t),
-            descr = s"Selects a transformation. Available transformations: '$IsDeletedTransformationOption' (adds missing 'knora-base:isDeleted' statements), '$PermissionsTransformationOption' (combines old-style multiple permission statements into single permission statements), '$MissingValueHasStringTransformationOption' (adds missing valueHasString), '$StandoffTransformationOption' (transforms old-style standoff into new-style standoff), '$RegionLabelTransformation' (fixes the labels of regions whose label is 'test'), '$JulianDayTransformation' (changes Julian Day Count to Julian Day Number), '$AllTransformationsOption' (all of the above)"
->>>>>>> 5dc76ee8
+            validate = t => Set(IsDeletedTransformationOption, PermissionsTransformationOption, MissingValueHasStringTransformationOption, StandoffTransformationOption, RegionLabelTransformation, JulianDayTransformation, CreatorTransformationOption, OwnerBehaviourTransformationOption, AllTransformationsOption).contains(t),
+            descr = s"Selects a transformation. Available transformations: '$IsDeletedTransformationOption' (adds missing 'knora-base:isDeleted' statements), '$PermissionsTransformationOption' (combines old-style multiple permission statements into single permission statements), '$MissingValueHasStringTransformationOption' (adds missing valueHasString), '$StandoffTransformationOption' (transforms old-style standoff into new-style standoff), '$RegionLabelTransformation' (fixes the labels of regions whose label is 'test'), '$JulianDayTransformation' (changes Julian Day Count to Julian Day Number), '$CreatorTransformationOption' (transforms existing 'knora-base:Owner' group inside permissions to 'knora-base:Creator'), '$OwnerBehaviourTransformationOption' (gives 'knora-base:Creator' CR permissions to correspond to the previous behaviour for owners - use with care as it will add permissions that where not there before), '$AllTransformationsOption' (all of the above minus '$OwnerBehaviourTransformationOption')"
         )
 
         val input: ScallopOption[String] = trailArg[String](required = true, descr = "Input Turtle file")
