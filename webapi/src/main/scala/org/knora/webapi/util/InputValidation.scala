/*
 * Copyright © 2015 Lukas Rosenthaler, Benjamin Geer, Ivan Subotic,
 * Tobias Schweizer, André Kilchenmann, and Sepideh Alassi.
 *
 * This file is part of Knora.
 *
 * Knora is free software: you can redistribute it and/or modify
 * it under the terms of the GNU Affero General Public License as published
 * by the Free Software Foundation, either version 3 of the License, or
 * (at your option) any later version.
 *
 * Knora is distributed in the hope that it will be useful,
 * but WITHOUT ANY WARRANTY; without even the implied warranty of
 * MERCHANTABILITY or FITNESS FOR A PARTICULAR PURPOSE.  See the
 * GNU Affero General Public License for more details.
 *
 * You should have received a copy of the GNU Affero General Public
 * License along with Knora.  If not, see <http://www.gnu.org/licenses/>.
 */

package org.knora.webapi.util

import java.io.File
import java.nio.file.{Files, Paths}

import akka.event.LoggingAdapter
import com.google.gwt.safehtml.shared.UriUtils._
import org.knora.webapi.util.StringUtils._
import org.apache.commons.validator.routines.UrlValidator
import org.joda.time.DateTime
import org.joda.time.format.DateTimeFormat
import org.knora.webapi._
import org.knora.webapi.messages.v1.responder.standoffmessages.StandoffDataTypeClasses
import org.knora.webapi.twirl.StandoffTagV1
import spray.json.JsonParser

import scala.util.matching.Regex


/**
  * Do save String to expected value type conversions (to be inserted in the SPARQL template).
  * If the conversion fails, the callback function `errorFun` is called
  */
object InputValidation {

    /**
      * Separates the calendar name from the rest of a Knora date.
      */
    val CalendarSeparator: String = ":"

    /**
      * Separates year, month, and day in a Knora date.
      */
    val PrecisionSeparator: String = "-"

    /**
      * Separates a date (year, month, day) from the era in a Knora date.
      */
    val EraSeparator: String = " "

    /**
      * Before Christ (equivalent to BCE)
      */
    val Era_BC: String = "BC"

    /**
      * Before Common Era (equivalent to BC)
      */
    val Era_BCE: String = "BCE"

    /**
      * Anno Domini (equivalent to CE)
      */
    val Era_AD: String = "AD"

    /**
      * Common Era (equivalent to AD)
      */
    val Era_CE: String = "CE"


    // The expected format of a Knora date.
    // Calendar:YYYY[-MM[-DD]][ EE][:YYYY[-MM[-DD]][ EE]]
    // EE being the era: one of BC or AD
    private val KnoraDateRegex: Regex = ("""^(GREGORIAN|JULIAN)""" +
        CalendarSeparator + // calendar name
        """(?:[1-9][0-9]{0,3})(""" + // year
        PrecisionSeparator +
        """(?!00)[0-9]{1,2}(""" + // month
        PrecisionSeparator +
        """(?!00)[0-9]{1,2})?)?( BC| AD| BCE| CE)?(""" + // day
        CalendarSeparator + // separator if a period is given
        """(?:[1-9][0-9]{0,3})(""" + // year 2
        PrecisionSeparator +
        """(?!00)[0-9]{1,2}(""" + // month 2
        PrecisionSeparator +
        """(?!00)[0-9]{1,2})?)?( BC| AD| BCE| CE)?)?$""").r // day 2

    // The expected format of a datetime.
    private val dateTimeFormat = "yyyy-MM-dd'T'HH:mm:ss"

    // Characters that are escaped in strings that will be used in SPARQL.
    private val SparqlEscapeInput = Array(
        "\\",
        "\"",
        "'",
        "\t",
        "\n"
    )

    // Escaped characters as they are used in SPARQL.
    private val SparqlEscapeOutput = Array(
        "\\\\",
        "\\\"",
        "\\'",
        "\\t",
        "\\n"
    )

    // A regex for matching hexadecimal color codes.
    // http://stackoverflow.com/questions/1636350/how-to-identify-a-given-string-is-hex-color-format
    private val ColorRegex = "^#(?:[0-9a-fA-F]{3}){1,2}$".r

    // A regex sub-pattern for ontology prefix labels and local entity names. According to
    // <https://www.w3.org/TR/turtle/#prefixed-name>, a prefix label in Turtle must be a valid XML NCName
    // <https://www.w3.org/TR/1999/REC-xml-names-19990114/#NT-NCName>. Knora also requires a local entity name to
    // be an XML NCName.
    private val NCNamePattern: String =
    """[\p{L}_][\p{L}0-9_.-]*"""

    // A regex for matching a string containing only an ontology prefix label or a local entity name.
    private val NCNameRegex = ("^" + NCNamePattern + "$").r

    // A regex for project-specific internal ontologies.
    private val ProjectSpecificInternalOntologyRegex: Regex = (
        "^" + OntologyConstants.KnoraInternal.InternalOntologyStart +
            "(" + NCNamePattern + ")$"
        ).r

    // A regex for external knora-api v2 with value object ontologies.
    private val ExternalApiV2WithValueObjectOntologyRegex: Regex = (
        "^" + OntologyConstants.KnoraApi.ApiOntologyStart +
            "(" + NCNamePattern + ")" +
            OntologyConstants.KnoraApiV2WithValueObject.VersionSegment + "$"
        ).r

    // A regex for external knora-api v2 simple ontologies.
    private val ExternalApiV2SimpleOntologyRegex: Regex = (
        "^" + OntologyConstants.KnoraApi.ApiOntologyStart +
            "(" + NCNamePattern + ")" +
            OntologyConstants.KnoraApiV2Simplified.VersionSegment + "$"
        ).r

    // A regex for entity IRIs in project-specific internal ontologies.
    private val InternalOntologyEntityRegex: Regex = (
        "^" + OntologyConstants.KnoraInternal.InternalOntologyStart +
            "(" + NCNamePattern + ")#(" + NCNamePattern + ")$"
        ).r

    // A regex for entity Iris in project-specific external ontologies (knora-api).
    // This works for both cases: with value object and simple.
    private val KnoraApiOntologyEntityRegex = (
        "^" + OntologyConstants.KnoraApi.ApiOntologyStart +
            "(" + NCNamePattern + ")" + "(" + OntologyConstants.KnoraApiV2WithValueObject.VersionSegment + "|" + OntologyConstants.KnoraApiV2Simplified.VersionSegment + ")" +
            "#(" + NCNamePattern + ")$"
        ).r

    // A regex for external knora-api v2 with value object entity Iris.
    private val ExternalApiV2WithValueObjectOntologyEntityRegex: Regex = (
        "^" + OntologyConstants.KnoraApi.ApiOntologyStart +
            "(" + NCNamePattern + ")" + OntologyConstants.KnoraApiV2WithValueObject.VersionSegment +
            "#(" + NCNamePattern + ")$"
        ).r

    // A regex for external knora-api v2 simple entity Iris.
    private val ExternalApiV2SimpleOntologyEntityRegex: Regex = (
        "^" + OntologyConstants.KnoraApi.ApiOntologyStart +
            "(" + NCNamePattern + ")" + OntologyConstants.KnoraApiV2Simplified.VersionSegment +
            "#(" + NCNamePattern + ")$"
        ).r

    // A regex for project-specific XML import namespaces.
    private val ProjectSpecificXmlImportNamespaceRegex: Regex = (
        "^" + OntologyConstants.KnoraXmlImportV1.ProjectSpecificXmlImportNamespace.XmlImportNamespaceStart +
            "(" + NCNamePattern + ")" +
            OntologyConstants.KnoraXmlImportV1.ProjectSpecificXmlImportNamespace.XmlImportNamespaceEnd + "$"
        ).r

    // In XML import data, a property from another ontology is referred to as prefixLabel__localName. This regex parses
    // that pattern.
    private val PropertyFromOtherOntologyInXmlImportRegex: Regex = (
        "^(" + NCNamePattern + ")__(" + NCNamePattern + ")$"
        ).r

    // In XML import data, a standoff link tag that refers to a resource described in the import must have the
    // form defined by this regex.
    private val StandoffLinkReferenceToClientIDForResourceRegex: Regex = (
        "^ref:(" + NCNamePattern + ")$"
        ).r

    // Valid URL schemes.
    private val schemes = Array("http", "https")

    // A validator for URLs.
    private val urlValidator = new UrlValidator(schemes, UrlValidator.ALLOW_LOCAL_URLS) // local urls are url encoded Knora Iris as part of the whole URL

    /**
      * Checks that a string represents a valid integer.
      *
      * @param s        the string to be checked.
      * @param errorFun a function that throws an exception. It will be called if the string does not represent a
      *                 valid integer.
      * @return the integer value of the string.
      */
    def toInt(s: String, errorFun: () => Nothing): Int = {
        try {
            s.toInt
        } catch {
            case e: Exception => errorFun() // value could not be converted to an Integer
        }
    }

    /**
      * Checks that a string represents a valid decimal number.
      *
      * @param s        the string to be checked.
      * @param errorFun a function that throws an exception. It will be called if the string does not represent a
      *                 valid decimal number.
      * @return the decimal value of the string.
      */
    def toBigDecimal(s: String, errorFun: () => Nothing): BigDecimal = {
        try {
            BigDecimal(s)
        } catch {
            case e: Exception => errorFun() // value could not be converted to a decimal
        }
    }

    /**
      * Checks that a string represents a valid datetime.
      *
      * @param s        the string to be checked.
      * @param errorFun a function that throws an exception. It will be called if the string does not represent
      *                 a valid datetime.
      * @return the same string.
      */
    def toDateTime(s: String, errorFun: () => Nothing): String = {
        // check if a string corresponds to the expected format `dateTimeFormat`

        try {
            val formatter = DateTimeFormat.forPattern(dateTimeFormat)
            DateTime.parse(s, formatter).toString(formatter)
        } catch {
            case e: Exception => errorFun() // value could not be converted to a valid DateTime using the specified format
        }
    }

    /**
      * Checks that a string represents a valid IRI.
      *
      * @param s        the string to be checked.
      * @param errorFun a function that throws an exception. It will be called if the string does not represent a valid
      *                 IRI.
      * @return the same string.
      */
    def toIri(s: String, errorFun: () => Nothing): IRI = {
        val urlEncodedStr = encodeAllowEscapes(s)

        if (urlValidator.isValid(urlEncodedStr)) {
            urlEncodedStr
        } else {
            errorFun()
        }
    }

    /**
      * Checks that a string represents a valid resource identifier in a standoff link.
      *
      * @param s               the string to be checked.
      * @param acceptClientIDs if `true`, the function accepts either an IRI or an XML NCName prefixed by `ref:`.
      *                        The latter is used to refer to a client's ID for a resource that is described in an XML bulk import.
      *                        If `false`, only an IRI is accepted.
      * @param errorFun        a function that throws an exception. It will be called if the form of the string is invalid.
      * @return the same string.
      */
    def toStandoffLinkResourceReference(s: String, acceptClientIDs: Boolean, errorFun: () => Nothing): IRI = {
        if (acceptClientIDs) {
            s match {
                case StandoffLinkReferenceToClientIDForResourceRegex(_) => s
                case _ => toIri(s, () => errorFun())
            }
        } else {
            toIri(s, () => errorFun())
        }
    }

    /**
      * Checks whether a string is a reference to a client's ID for a resource described in an XML bulk import.
      *
      * @param s the string to be checked.
      * @return `true` if the string is an XML NCName prefixed by `ref:`.
      */
    def isStandoffLinkReferenceToClientIDForResource(s: String): Boolean = {
        s match {
            case StandoffLinkReferenceToClientIDForResourceRegex(_) => true
            case _ => false
        }
    }

    /**
      * Accepts a reference from a standoff link to a resource. The reference may be either a real resource IRI
      * (referring to a resource that already exists) or a client's ID for a resource that doesn't yet exist and is
      * described in an XML bulk import. Returns the real IRI of the target resource.
      *
      * @param iri                             an IRI from a standoff link, either in the form of a real resource IRI or in the form of
      *                                        a reference to a client's ID for a resource.
      * @param clientResourceIDsToResourceIris a map of client resource IDs to real resource IRIs.
      */
    def toRealStandoffLinkTargetResourceIri(iri: IRI, clientResourceIDsToResourceIris: Map[String, IRI]): String = {
        iri match {
            case StandoffLinkReferenceToClientIDForResourceRegex(clientResourceID) => clientResourceIDsToResourceIris(clientResourceID)
            case _ => iri
        }
    }

    /**
      * Makes a string safe to be entered in the triplestore by escaping special chars.
      *
      * If the param `revert` is set to `true`, the string is unescaped.
      *
      * @param s        a string.
      * @param errorFun a function that throws an exception. It will be called if the string is empty or contains
      *                 a carriage return (`\r`).
      * @param revert   if set to `true`, the escaping is reverted. This is useful when a string is read back from the triplestore.
      * @return the same string, escaped or unescaped as requested.
      */
    def toSparqlEncodedString(s: String, errorFun: () => Nothing, revert: Boolean = false): String = {

        import org.apache.commons.lang3.StringUtils

        if (s.isEmpty || s.contains("\r")) errorFun()

        // http://www.morelab.deusto.es/code_injection/

        if (!revert) {
            StringUtils.replaceEach(
                s,
                SparqlEscapeInput,
                SparqlEscapeOutput
            )
        } else {
            StringUtils.replaceEach(
                s,
                SparqlEscapeOutput,
                SparqlEscapeInput
            )
        }
    }

    /**
      * Checks that a geometry string contains valid JSON.
      *
      * @param s        a geometry string.
      * @param errorFun a function that throws an exception. It will be called if the string does not contain valid
      *                 JSON.
      * @return the same string.
      */
    def toGeometryString(s: String, errorFun: () => Nothing): String = {
        // TODO: For now, we just make sure that the string is valid JSON. We should stop JSON in the triplestore, and represent geometry in RDF instead (issue 169).

        try {
            JsonParser(s)
            s
        } catch {
            case e: Exception => errorFun()
        }
    }

    /**
      * Checks that a hexadecimal color code string is valid.
      *
      * @param s        a string containing a hexadecimal color code.
      * @param errorFun a function that throws an exception. It will be called if the string does not contain a valid
      *                 hexadecimal color code.
      * @return the same string.
      */
    def toColor(s: String, errorFun: () => Nothing): String = {
        ColorRegex.findFirstIn(s) match {
            case Some(datestr) => datestr
            case None => errorFun() // not a valid color hex value string
        }
    }

    /**
      * Checks that the format of a Knora date string is valid.
      *
      * @param s        a Knora date string.
      * @param errorFun a function that throws an exception. It will be called if the date's format is invalid.
      * @return the same string.
      */
    def toDate(s: String, errorFun: () => Nothing): String = {
        // if the pattern doesn't match (=> None), the date string is formally invalid
        // Please note that this is a mere formal validation,
        // the actual validity check is done in `DateUtilV1.dateString2DateRange`
        KnoraDateRegex.findFirstIn(s) match {
            case Some(value) => value
            case None => errorFun() // calling this function throws an error
        }
    }

    /**
      * Checks that a string contains a valid boolean value.
      *
      * @param s        a string containing a boolean value.
      * @param errorFun a function that throws an exception. It will be called if the string does not contain
      *                 a boolean value.
      * @return the boolean value of the string.
      */
    def toBoolean(s: String, errorFun: () => Nothing): Boolean = {
        try {
            s.toBooleanExtended
        } catch {
            case e: Exception => errorFun() // value could not be converted to Boolean
        }
    }

    // TODO: Move to test case if needed
    /*
    def main(args: Array[String]): Unit = {
        val delimiter = StringUtils.repeat('=', 80)
        val goodIriStr = "http://foo.bar.org"
        val unicodeIriStr = "http://اختبار.org"
        val badIriStr = "http://foo\". DELETE ha ha ha"
        val junkStr = "Blah blah \"blah\" and 'blah'.\nAnd more \\\" blah."

        println("Good IRI string:")
        println(goodIriStr)
        println("Validator result: " + urlValidator.isValid(goodIriStr))
        println(delimiter)

        println("Unicode IRI string:")
        println(unicodeIriStr)
        println("Validator result: " + urlValidator.isValid(unicodeIriStr))
        println(delimiter)

        println("Bad IRI string:")
        println(badIriStr)
        println("Validator result: " + urlValidator.isValid(badIriStr))
        println(delimiter)

        println("Junk string:")
        println(junkStr)
        println(delimiter)
        println("Junk string, encoded:")
        println(toSparqlEncodedString(junkStr))
    }
    */


    /**
      * Map over all standoff tags to collect IRIs that are referred to by linking standoff tags.
      *
      * @param standoffTags The list of [[StandoffTagV1]].
      * @return a set of Iris referred to in the [[StandoffTagV1]].
      */
    def getResourceIrisFromStandoffTags(standoffTags: Seq[StandoffTagV1]): Set[IRI] = {
        standoffTags.foldLeft(Set.empty[IRI]) {
            case (acc: Set[IRI], standoffNode: StandoffTagV1) =>

                standoffNode match {

                    case node: StandoffTagV1 if node.dataType.isDefined && node.dataType.get == StandoffDataTypeClasses.StandoffLinkTag =>
                        acc + node.attributes.find(_.standoffPropertyIri == OntologyConstants.KnoraBase.StandoffTagHasLink).getOrElse(throw NotFoundException(s"${OntologyConstants.KnoraBase.StandoffTagHasLink} was not found in $node")).stringValue

                    case _ => acc
                }
        }
    }



    /**
      * Turn a possibly empty string value into a boolean value.
      * Returns false if the value is empty or if the given string is cannot be converted to a Boolean `true`.
      *
      * @param maybe    an optional string representation of a boolean value.
      * @param errorFun a function that throws an exception. It will be called if the string cannot be parsed
      *                 as a boolean value.
      * @return a Boolean.
      */
<<<<<<< HEAD
    def optionStringToBoolean(maybe: Option[String]): Boolean = maybe.exists(_.toBooleanExtended)
=======
    def optionStringToBoolean(maybe: Option[String], errorFun: () => Nothing): Boolean = {
        try {
            maybe.exists(_.toBoolean)
        } catch {
            case _: IllegalArgumentException => errorFun()
        }
    }
>>>>>>> b4249b2e

    /**
      *
      * @param settings   Knora application settings.
      * @param binaryData the binary file data to be saved.
      * @return the location where the file has been written to.
      */
    def saveFileToTmpLocation(settings: SettingsImpl, binaryData: Array[Byte]): File = {

        val fileName = createTempFile(settings)
        // write given file to disk
        Files.write(fileName.toPath, binaryData)

        fileName
    }

    /**
      * Creates an empty file in the default temporary-file directory specified in Knora's application settings.
      *
      * @param settings Knora's application settings.
      * @return the location where the file has been written to.
      */
    def createTempFile(settings: SettingsImpl): File = {

        // check if the location for writing temporary files exists
        if (!Files.exists(Paths.get(settings.tmpDataDir))) {
            throw FileWriteException(s"Data directory ${
                settings.tmpDataDir
            } does not exist on server")
        }

        val file: File = File.createTempFile("tmp_", ".bin", new File(settings.tmpDataDir))

        if (!file.canWrite)
            throw FileWriteException(s"File $file cannot be written.")
        file
    }

    def deleteFileFromTmpLocation(fileName: File, log: LoggingAdapter): Boolean = {

        val path = fileName.toPath

        if (!fileName.canWrite) {
            val ex = FileWriteException(s"File $path cannot be deleted.")
            log.error(ex, ex.getMessage)
        }

        Files.deleteIfExists(path)
    }

    /**
      * Checks that a string is a valid XML [[https://www.w3.org/TR/1999/REC-xml-names-19990114/#NT-NCName NCName]].
      *
      * @param ncName   the string to be checked.
      * @param errorFun a function that throws an exception. It will be called if the string is invalid.
      * @return the same string.
      */
    def toNCName(ncName: String, errorFun: () => Nothing): String = {
        NCNameRegex.findFirstIn(ncName) match {
            case Some(value) => value
            case None => errorFun()
        }
    }

    /**
      * Checks that a string is valid as a project-specific ontology prefix label or entity local name, i.e. that it is
      * a valid XML NCName and does not start with `knora`.
      *
      * @param ncName   the string to be checked.
      * @param errorFun a function that throws an exception. It will be called if the string is invalid.
      * @return the same string.
      */
    def toProjectSpecificNCName(ncName: String, errorFun: () => Nothing): String = {
        if (ncName.startsWith("knora")) {
            errorFun()
        } else {
            toNCName(ncName, () => errorFun())
        }
    }

    /**
      * A container for an XML import namespace and its prefix label.
      *
      * @param namespace   the namespace.
      * @param prefixLabel the prefix label.
      */
    case class XmlImportNamespaceInfoV1(namespace: IRI, prefixLabel: String)

    /**
      * Converts the IRI of a project-specific internal ontology (used in the triplestore) to an XML prefix label and
      * namespace for use in data import.
      *
      * @param internalOntologyIri the IRI of the project-specific internal ontology. Any trailing # character will be
      *                            stripped before the conversion.
      * @param errorFun            a function that throws an exception. It will be called if the form of the IRI is not
      *                            valid for an internal ontology IRI.
      * @return the corresponding XML prefix label and import namespace.
      */
    def internalOntologyIriToXmlNamespaceInfoV1(internalOntologyIri: IRI, errorFun: () => Nothing): XmlImportNamespaceInfoV1 = {
        val prefixLabel = getOntologyPrefixLabelFromInternalOntologyIri(internalOntologyIri, () => errorFun())
        val namespace = OntologyConstants.KnoraXmlImportV1.ProjectSpecificXmlImportNamespace.XmlImportNamespaceStart +
            prefixLabel +
            OntologyConstants.KnoraXmlImportV1.ProjectSpecificXmlImportNamespace.XmlImportNamespaceEnd
        XmlImportNamespaceInfoV1(namespace = namespace, prefixLabel = prefixLabel)
    }

    /**
      * Converts an XML namespace (used in XML data import) to the IRI of a project-specific internal ontology (used
      * in the triplestore). The resulting IRI will not end in a # character.
      *
      * @param namespace the XML namespace.
      * @param errorFun  a function that throws an exception. It will be called if the form of the string is not
      *                  valid for a Knora XML import namespace.
      * @return the corresponding project-specific internal ontology IRI.
      */
    def xmlImportNamespaceToInternalOntologyIriV1(namespace: String, errorFun: () => Nothing): IRI = {
        namespace match {
            case ProjectSpecificXmlImportNamespaceRegex(prefixLabel) =>
                OntologyConstants.KnoraInternal.InternalOntologyStart + prefixLabel

            case _ => errorFun()
        }
    }

    /**
      * Converts a XML element name in a particular namespace (used in XML data import) to the IRI of a
      * project-specific internal ontology entity (used in the triplestore).
      *
      * @param namespace    the XML namespace.
      * @param elementLabel the XML element label.
      * @param errorFun     a function that throws an exception. It will be called if the form of the namespace is not
      *                     valid for a Knora XML import namespace.
      * @return the corresponding project-specific internal ontology entity IRI.
      */
    def xmlImportElementNameToInternalOntologyIriV1(namespace: String, elementLabel: String, errorFun: () => Nothing): IRI = {
        val ontologyIri = xmlImportNamespaceToInternalOntologyIriV1(namespace, errorFun)
        ontologyIri + "#" + elementLabel
    }

    /**
      * Given the IRI of an internal ontology entity, returns the ontology prefix label.
      *
      * @param internalEntityIri the ontology entity IRI.
      * @param errorFun          a function that throws an exception. It will be called if the form of the string is not
      *                          valid for an internal ontology entity IRI.
      * @return the ontology prefix label specified in the entity IRI.
      */
    def getOntologyPrefixLabelFromInternalEntityIri(internalEntityIri: IRI, errorFun: () => Nothing): String = {
        internalEntityIri match {
            case InternalOntologyEntityRegex(prefixLabel, _) => prefixLabel
            case _ => errorFun()
        }
    }

    /**
      * Extracts the prefix label from the IRI of a project-specific internal ontology.
      *
      * @param internalOntologyIri the IRI of the project-specific internal ontology. Any trailing # character will be
      *                            stripped before the conversion.
      * @param errorFun            a function that throws an exception. It will be called if the form of the IRI is not
      *                            valid for an internal ontology IRI.
      * @return the corresponding prefix label.
      */
    def getOntologyPrefixLabelFromInternalOntologyIri(internalOntologyIri: IRI, errorFun: () => Nothing): String = {
        internalOntologyIri.stripSuffix("#") match {
            case ProjectSpecificInternalOntologyRegex(prefixLabel) => prefixLabel
            case _ => errorFun()
        }
    }

    /**
      * Given the IRI of an internal ontology entity, returns the internal ontology IRI.
      *
      * @param internalEntityIri the ontology entity IRI.
      * @param errorFun          a function that throws an exception. It will be called if the form of the string is not
      *                          valid for an internal ontology entity IRI.
      * @return the ontology IRI portion of the entity IRI.
      */
    def getInternalOntologyIriFromInternalEntityIri(internalEntityIri: IRI, errorFun: () => Nothing): IRI = {
        internalEntityIri match {
            case InternalOntologyEntityRegex(prefixLabel, _) => OntologyConstants.KnoraInternal.InternalOntologyStart + prefixLabel
            case _ => errorFun()
        }
    }

    /**
      * Converts an external ontology name to an internal ontology Iri.
      *
      * @param ontologyName the external ontology name to be converted.
      * @return the internal ontology Iri.
      */
    private def externalOntologyNameToInternalOntologyIri(ontologyName: String): IRI = {
        val internalOntologyName = if (ontologyName == "knora-api") "knora-base" else ontologyName
        OntologyConstants.KnoraInternal.InternalOntologyStart + internalOntologyName
    }


    /**
      * Given the Iri of an external knora-api v2 with value object ontology, returns the internal ontology Iri.
      *
      * @param externalOntologyIri the external ontology Iri.
      * @param errorFun            a function that throws an exception. It will be called if the form of the string is not
      *                            valid for an internal ontology IRI.
      * @return the internal ontology Iri.
      */
    def externalOntologyIriApiV2WithValueObjectToInternalOntologyIri(externalOntologyIri: IRI, errorFun: () => Nothing): IRI = {
        externalOntologyIri match {
            case ExternalApiV2WithValueObjectOntologyRegex(ontologyName) =>
                externalOntologyNameToInternalOntologyIri(ontologyName)
            case _ => errorFun()
        }
    }

    /**
      * Given the Iri of an external knora-api v2 simple ontology, returns the internal ontology Iri.
      *
      * @param externalOntologyIri the external ontology Iri.
      * @param errorFun            a function that throws an exception. It will be called if the form of the string is not
      *                            valid for an internal ontology IRI.
      * @return the internal ontology Iri.
      */
    def externalOntologyIriApiV2SimpleToInternalOntologyIri(externalOntologyIri: IRI, errorFun: () => Nothing): IRI = {
        externalOntologyIri match {
            case ExternalApiV2SimpleOntologyRegex(ontologyName) =>
                externalOntologyNameToInternalOntologyIri(ontologyName)
            case _ => errorFun()
        }
    }

    /**
      * Given the Iri of an internal ontology, returns the knora-api with value object ontology Iri.
      *
      * @param internalOntologyIri the Iri of the internal ontology.
      * @param errorFun            a function that throws an exception. It will be called if the form of the string is not
      *                            valid for an internal ontology IRI.
      * @return the external ontology Iri.
      */
    def internalOntologyIriToApiV2WithValueObjectOntologyIri(internalOntologyIri: IRI, errorFun: () => Nothing): IRI = {
        internalOntologyIri match {
            case ProjectSpecificInternalOntologyRegex(ontologyName) =>
                val apiOntologyName = if (ontologyName == "knora-base") "knora-api" else ontologyName
                OntologyConstants.KnoraApi.ApiOntologyStart + apiOntologyName + OntologyConstants.KnoraApiV2WithValueObject.VersionSegment
            case _ => errorFun()
        }
    }

    /**
      * Converts an external entity name to an internal entity Iri.
      *
      * @param ontology   the name of the ontology the entity belongs.
      * @param entityName the name of the entity.
      * @return the internal entity Iri.
      */
    private def externalEntityNameToInternalEntityIri(ontology: String, entityName: String) = {
        val ontologyName = if (ontology == "knora-api") "knora-base" else ontology
        OntologyConstants.KnoraInternal.InternalOntologyStart + ontologyName + "#" + entityName
    }

    /**
      * Given the Iri of an external knora-api v2 with value object entity, returns the internal entity Iri.
      *
      * @param externalEntityIri an external entity Iri.
      * @param errorFun          a function that throws an exception. It will be called if the form of the string is not
      *                          valid for an internal ontology IRI.
      * @return the internal entity Iri.
      */
    def externalApiV2WithValueObjectEntityIriToInternalEntityIri(externalEntityIri: IRI, errorFun: () => Nothing): IRI = {
        externalEntityIri match {
            case ExternalApiV2WithValueObjectOntologyEntityRegex(ontology, entityName) =>
                externalEntityNameToInternalEntityIri(ontology, entityName)
            case _ => errorFun()
        }
    }

    /**
      * Given the Iri of an external knora-api v2 simple entity, returns the internal entity Iri.
      *
      * @param externalEntityIri an external entity Iri.
      * @param errorFun          a function that throws an exception. It will be called if the form of the string is not
      *                          valid for an internal ontology IRI.
      * @return the internal entity Iri.
      */
    def externalApiV2SimpleEntityIriToInternalEntityIri(externalEntityIri: IRI, errorFun: () => Nothing): IRI = {
        externalEntityIri match {
            case ExternalApiV2SimpleOntologyEntityRegex(ontology, entityName) =>
                externalEntityNameToInternalEntityIri(ontology, entityName)
            case _ => errorFun()
        }
    }

    /**
      * Given the IRI of an internal ontology entity, returns the knora-api v2 with value object entity Iri.
      *
      * @param internalEntityIri the Iri of the internal ontology entity.
      * @param errorFun          a function that throws an exception. It will be called if the form of the string is not
      *                          valid for an internal ontology entity IRI.
      * @return the corresponding knora-api v2 with value object entity Iri.
      */
    def internalEntityIriToApiV2WithValueObjectEntityIri(internalEntityIri: IRI, errorFun: () => Nothing): IRI = {
        internalEntityIri match {
            case InternalOntologyEntityRegex(prefixLabel, entityName) =>
                val apiPrefixLabel = if (prefixLabel == "knora-base") "knora-api" else prefixLabel
                OntologyConstants.KnoraApi.ApiOntologyStart + apiPrefixLabel + OntologyConstants.KnoraApiV2WithValueObject.VersionSegment + "#" + entityName
            case _ => errorFun()
        }
    }

    /**
      * Given the IRI of an internal ontology entity, returns the simplified knora-api v2 entity Iri.
      *
      * @param internalEntityIri the Iri of the internal ontology entity.
      * @param errorFun          a function that throws an exception. It will be called if the form of the string is not
      *                          valid for an internal ontology entity IRI.
      * @return the corresponding simplified knora-api v2.
      */
    def internalEntityIriToSimpleApiV2EntityIri(internalEntityIri: IRI, errorFun: () => Nothing): IRI = {
        internalEntityIri match {
            case InternalOntologyEntityRegex(prefixLabel, entityName) =>
                val apiPrefixLabel = if (prefixLabel == "knora-base") "knora-api" else prefixLabel
                OntologyConstants.KnoraApi.ApiOntologyStart + apiPrefixLabel + OntologyConstants.KnoraApiV2Simplified.VersionSegment + "#" + entityName
            case _ => errorFun()
        }
    }

    /**
      * Given the IRI of an internal ontology entity, returns the local name of the entity.
      *
      * @param internalEntityIri the ontology entity IRI.
      * @param errorFun          a function that throws an exception. It will be called if the form of the string is not
      *                          valid for an internal ontology entity IRI.
      * @return the local name specified in the entity IRI.
      */
    def getEntityNameFromInternalEntityIri(internalEntityIri: IRI, errorFun: () => Nothing): String = {
        internalEntityIri match {
            case InternalOntologyEntityRegex(_, entityName) => entityName
            case _ => errorFun()
        }
    }

    /**
      * Checks whether an IRI is the IRI of an internal ontology entity.
      *
      * @param iri the IRI to be checked.
      * @return `true` if the IRI is the IRI of an internal ontology entity.
      */
    def isInternalEntityIri(iri: IRI): Boolean = {
        iri match {
            case InternalOntologyEntityRegex(_*) => true
            case _ => false
        }
    }

    /**
      * Checks whether an IRI is the IRI of an external ontology entity (knora-api).
      *
      * @param iri the IRI to be checked.
      * @return `true` if the IRI is the IRI of an external ontology entity.
      */
    def isKnoraApiEntityIri(iri: IRI): Boolean = {
        iri match {
            case KnoraApiOntologyEntityRegex(_*) => true
            case _ => false
        }
    }

    /**
      * Converts an external knora-api entity Iri (both with value object and simple) to an internal Iri.
      *
      * @param iri      the external Iri to be converted.
      * @param errorFun a function that throws an exception. It will be called if the form of the string is not
      *                 valid for an external ontology or entity IRI.
      * @return an Iri which is not an external knora-api Iri.
      */
    def externalIriToInternalIri(iri: IRI, errorFun: () => Nothing): IRI = {

        iri match {

            case ExternalApiV2SimpleOntologyEntityRegex(ontology, entity) =>
                externalEntityNameToInternalEntityIri(ontology, entity)

            case ExternalApiV2WithValueObjectOntologyEntityRegex(ontology, entity) =>
                externalEntityNameToInternalEntityIri(ontology, entity)

            case _ => errorFun()
        }
    }

    /**
      * In XML import data, a property from another ontology is referred to as `prefixLabel__localName`. This function
      * attempts to parse a property name in that format.
      *
      * @param prefixLabelAndLocalName a string that may refer to a property in the format `prefixLabel__localName`.
      * @return if successful, a `Some` containing the entity's internal IRI, otherwise `None`.
      */
    def toPropertyIriFromOtherOntologyInXmlImport(prefixLabelAndLocalName: String): Option[IRI] = {
        prefixLabelAndLocalName match {
            case PropertyFromOtherOntologyInXmlImportRegex(prefixLabel, localName) =>
                Some(s"${OntologyConstants.KnoraInternal.InternalOntologyStart}$prefixLabel#$localName")
            case _ => None
        }
    }

    /**
      * Checks that a string represents a valid path for a `knora-base:Map`. A valid path must be a sequence of names
      * separated by slashes (`/`). Each name must be a valid XML
      * [[https://www.w3.org/TR/1999/REC-xml-names-19990114/#NT-NCName NCName]].
      *
      * @param mapPath  the path to be checked.
      * @param errorFun a function that throws an exception. It will be called if the path is invalid.
      * @return the same path.
      */
    def toMapPath(mapPath: String, errorFun: () => Nothing): String = {
        val splitPath: Array[String] = mapPath.split('/')

        for (name <- splitPath) {
            InputValidation.toNCName(name, () => errorFun())
        }

        mapPath
    }
}<|MERGE_RESOLUTION|>--- conflicted
+++ resolved
@@ -483,22 +483,18 @@
       * Turn a possibly empty string value into a boolean value.
       * Returns false if the value is empty or if the given string is cannot be converted to a Boolean `true`.
       *
-      * @param maybe    an optional string representation of a boolean value.
-      * @param errorFun a function that throws an exception. It will be called if the string cannot be parsed
-      *                 as a boolean value.
+      * @param maybe an optional string representation of a boolean value.
+      * @param errorFun a function that throws an exception. It will be called if the string does not contain
+      *                 a boolean value.
       * @return a Boolean.
       */
-<<<<<<< HEAD
-    def optionStringToBoolean(maybe: Option[String]): Boolean = maybe.exists(_.toBooleanExtended)
-=======
     def optionStringToBoolean(maybe: Option[String], errorFun: () => Nothing): Boolean = {
         try {
-            maybe.exists(_.toBoolean)
+            maybe.exists(_.toBooleanExtended)
         } catch {
-            case _: IllegalArgumentException => errorFun()
-        }
-    }
->>>>>>> b4249b2e
+            case e: Exception => errorFun() // value could not be converted to Boolean
+        }
+    }
 
     /**
       *
