--- conflicted
+++ resolved
@@ -221,7 +221,7 @@
                                             assertions = predicateMapForValueAssertions,
                                             standoff = Map.empty[IRI, Map[IRI, String]], // link value does not contain standoff
                                             listNode = Map.empty[IRI, String] // link value cannot point to a list node
-                                            ))
+                                        ))
                                     } else {
                                         // Return None for the removed link value; it will be filtered out by flatMap.
                                         None
@@ -432,8 +432,9 @@
 
         valueType match {
             case OntologyConstants.KnoraBase.TextValue =>
-                // every knora-base:TextValue may have a language
+                // Any knora-base:TextValue may have a language
                 val valueLanguageOption: Option[String] = valueObject.assertions.get(OntologyConstants.KnoraBase.ValueHasLanguage)
+
                 if (valueObject.standoff.nonEmpty) {
                     // standoff nodes given
                     // get the IRI of the mapping
@@ -443,17 +444,18 @@
 
                     val standoffTags: Vector[StandoffTagV2] = StandoffTagUtilV2.createStandoffTagsV2FromSparqlResults(mapping.standoffEntities, valueObject.standoff)
 
-<<<<<<< HEAD
-                    TextValueContentV2(valueHasString = valueObjectValueHasString, valueHasLanguage = valueLanguageOption, standoff = Some(StandoffAndMapping(standoff = standoffTags, mappingIri = mappingIri, mapping = mapping.mapping, XSLT = mapping.XSLTransformation)), comment = valueCommentOption)
-
-                } else {
-                    // no standoff nodes given
-                    TextValueContentV2(valueHasString = valueObjectValueHasString, valueHasLanguage = valueLanguageOption, standoff = None, comment = valueCommentOption)
-=======
                     TextValueContentV2(
                         valueType = valueType.toSmartIri,
                         valueHasString = valueObjectValueHasString,
-                        standoff = Some(StandoffAndMapping(standoff = standoffTags, mappingIri = mappingIri, mapping = mapping.mapping, XSLT = mapping.XSLTransformation)),
+                        valueHasLanguage = valueLanguageOption,
+                        standoff = Some(
+                            StandoffAndMapping(
+                                standoff = standoffTags,
+                                mappingIri = mappingIri,
+                                mapping = mapping.mapping,
+                                XSLT = mapping.XSLTransformation
+                            )
+                        ),
                         comment = valueCommentOption
                     )
 
@@ -462,10 +464,10 @@
                     TextValueContentV2(
                         valueType = valueType.toSmartIri,
                         valueHasString = valueObjectValueHasString,
+                        valueHasLanguage = valueLanguageOption,
                         standoff = None,
                         comment = valueCommentOption
                     )
->>>>>>> f618eaec
                 }
 
 
