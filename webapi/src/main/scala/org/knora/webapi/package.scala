--- conflicted
+++ resolved
@@ -27,11 +27,7 @@
       * The version of `knora-base` and of the other built-in ontologies that this version of Knora requires.
       * Must be the same as the object of `knora-base:ontologyVersion` in the `knora-base` ontology being used.
       */
-<<<<<<< HEAD
-    val KnoraBaseVersion: String = "PR 1403"
-=======
-    val KnoraBaseVersion: String = "PR 1440"
->>>>>>> 08b4aa64
+    val KnoraBaseVersion: String = "PR XXXX"
 
     /**
       * `IRI` is a synonym for `String`, used to improve code readability.
