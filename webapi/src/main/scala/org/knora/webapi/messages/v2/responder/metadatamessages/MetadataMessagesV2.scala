/*
 * Copyright © 2015-2018 the contributors (see Contributors.md).
 *
 *  This file is part of Knora.
 *
 *  Knora is free software: you can redistribute it and/or modify
 *  it under the terms of the GNU Affero General Public License as published
 *  by the Free Software Foundation, either version 3 of the License, or
 *  (at your option) any later version.
 *
 *  Knora is distributed in the hope that it will be useful,
 *  but WITHOUT ANY WARRANTY; without even the implied warranty of
 *  MERCHANTABILITY or FITNESS FOR A PARTICULAR PURPOSE.  See the
 *  GNU Affero General Public License for more details.
 *
 *  You should have received a copy of the GNU Affero General Public
 *  License along with Knora.  If not, see <http://www.gnu.org/licenses/>.
 */

package org.knora.webapi.messages.v2.responder.metadatamessages

import java.io.StringWriter
import java.util.UUID

import org.knora.webapi.IRI
import org.knora.webapi.exceptions.{BadRequestException, ForbiddenException}
import org.knora.webapi.messages.OntologyConstants
import org.knora.webapi.messages.admin.responder.projectsmessages.ProjectADM
import org.knora.webapi.messages.admin.responder.usersmessages.UserADM
import org.knora.webapi.messages.v2.responder._
import org.apache.jena

/**
 * An abstract trait for messages that can be sent to `ResourcesResponderV2`.
 */
sealed trait MetadataResponderRequestV2 extends KnoraRequestV2 {
    /**
     * The user that made the request.
     */
    def requestingUser: UserADM
}

/**
 * Requests metadata about a project. A successful response will be a [[MetadataGetResponseV2]].
 *
 * @param projectADM     the project for which metadata is requested.
 * @param requestingUser the user making the request.
 */
case class MetadataGetRequestV2(projectADM: ProjectADM,
                                requestingUser: UserADM) extends MetadataResponderRequestV2 {
    val projectIri: IRI = projectADM.id
    // Ensure that the project isn't the system project or the shared ontologies project.
    if (projectIri == OntologyConstants.KnoraAdmin.SystemProject || projectIri == OntologyConstants.KnoraAdmin.DefaultSharedOntologiesProject) {
        throw BadRequestException(s"Resources cannot be created in project <$projectIri>")
    }
}

/**
 * Represents metadata about a project.
 *
 * @param turtle project metadata in Turtle format.
 */
case class MetadataGetResponseV2(turtle: String) extends KnoraTurtleResponseV2

/**
 * A request to create or update metadata about a project. If metadata already exists
 * for the project, it will be replaced by the metadata in this message. A successful response
 * will be a [[SuccessResponseV2]].
 *
 * @param graph          the project metadata to be stored.
 * @param projectADM     the project.
 * @param requestingUser the user making the request.
 * @param apiRequestID   the API request ID.
 */
case class MetadataPutRequestV2(graph: jena.graph.Graph,
                                projectADM: ProjectADM,
                                requestingUser: UserADM,
<<<<<<< HEAD
                                apiRequestID: UUID) extends MetadataResponderRequestV2 {
    val projectIri: IRI = projectADM.id
    // check if the requesting user is allowed to create project metadata
    if (!requestingUser.permissions.isSystemAdmin && !requestingUser.permissions.isProjectAdmin(projectIri)) {
        // not a system or project admin
        throw ForbiddenException("A new metadata for a project can only be created by a system or project admin.")
    }

    // Ensure that the project isn't the system project or the shared ontologies project.
    if (projectIri == OntologyConstants.KnoraAdmin.SystemProject || projectIri == OntologyConstants.KnoraAdmin.DefaultSharedOntologiesProject) {
        throw BadRequestException(s"Resources cannot be created in project <$projectIri>")
    }
}
=======
                                apiRequestID: UUID) extends KnoraGraphRequestV2 with MetadataResponderRequestV2
>>>>>>> 2fc106c1
<|MERGE_RESOLUTION|>--- conflicted
+++ resolved
@@ -75,8 +75,8 @@
 case class MetadataPutRequestV2(graph: jena.graph.Graph,
                                 projectADM: ProjectADM,
                                 requestingUser: UserADM,
-<<<<<<< HEAD
-                                apiRequestID: UUID) extends MetadataResponderRequestV2 {
+                                apiRequestID: UUID) extends KnoraGraphRequestV2 with MetadataResponderRequestV2 {
+
     val projectIri: IRI = projectADM.id
     // check if the requesting user is allowed to create project metadata
     if (!requestingUser.permissions.isSystemAdmin && !requestingUser.permissions.isProjectAdmin(projectIri)) {
@@ -89,6 +89,3 @@
         throw BadRequestException(s"Resources cannot be created in project <$projectIri>")
     }
 }
-=======
-                                apiRequestID: UUID) extends KnoraGraphRequestV2 with MetadataResponderRequestV2
->>>>>>> 2fc106c1
