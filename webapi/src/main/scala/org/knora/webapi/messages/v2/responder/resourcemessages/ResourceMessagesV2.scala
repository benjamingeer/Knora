/*
 * Copyright © 2015 Lukas Rosenthaler, Benjamin Geer, Ivan Subotic,
 * Tobias Schweizer, André Kilchenmann, and Sepideh Alassi.
 *
 * This file is part of Knora.
 *
 * Knora is free software: you can redistribute it and/or modify
 * it under the terms of the GNU Affero General Public License as published
 * by the Free Software Foundation, either version 3 of the License, or
 * (at your option) any later version.
 *
 * Knora is distributed in the hope that it will be useful,
 * but WITHOUT ANY WARRANTY; without even the implied warranty of
 * MERCHANTABILITY or FITNESS FOR A PARTICULAR PURPOSE.  See the
 * GNU Affero General Public License for more details.
 *
 * You should have received a copy of the GNU Affero General Public
 * License along with Knora.  If not, see <http://www.gnu.org/licenses/>.
 */

package org.knora.webapi.messages.v2.responder.resourcemessages

import org.knora.webapi.IRI
import org.knora.webapi.messages.v1.responder.usermessages.UserProfileV1
import org.knora.webapi.messages.v2.responder._

/**
  * An abstract trait for messages that can be sent to `ResourcesResponderV2`.
  */
sealed trait ResourcesResponderRequestV2 extends KnoraRequestV2 {

    def userProfile: UserProfileV1
}

/**
  * Requests a description of a resource. A successful response will be a [[ReadResourcesSequenceV2]].
  *
  * @param resourceIris the IRIs of the resources to be queried.
  * @param userProfile the profile of the user making the request.
  */
case class ResourcesGetRequestV2(resourceIris: Seq[IRI], userProfile: UserProfileV1) extends ResourcesResponderRequestV2

/**
  * Requests a preview of a resource.
  *
<<<<<<< HEAD
  * @param resourceIri the IRI of the resource to obtain a preview for.
=======
  * @param resourceIris the Iris of the resources to obtain a preview for.
>>>>>>> 8c1c0405
  * @param userProfile the profile of the user making the request.
  */
case class ResourcePreviewRequestV2(resourceIris: Seq[IRI], userProfile: UserProfileV1) extends ResourcesResponderRequestV2
<|MERGE_RESOLUTION|>--- conflicted
+++ resolved
@@ -43,11 +43,7 @@
 /**
   * Requests a preview of a resource.
   *
-<<<<<<< HEAD
-  * @param resourceIri the IRI of the resource to obtain a preview for.
-=======
   * @param resourceIris the Iris of the resources to obtain a preview for.
->>>>>>> 8c1c0405
   * @param userProfile the profile of the user making the request.
   */
-case class ResourcePreviewRequestV2(resourceIris: Seq[IRI], userProfile: UserProfileV1) extends ResourcesResponderRequestV2
+case class ResourcePreviewRequestV2(resourceIris: Seq[IRI], userProfile: UserProfileV1) extends ResourcesResponderRequestV2