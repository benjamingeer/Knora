--- conflicted
+++ resolved
@@ -8,11 +8,8 @@
 import org.knora.webapi.ApiV2Schema
 import org.knora.webapi.IRI
 import org.knora.webapi.SchemaOption
-<<<<<<< HEAD
-=======
 import org.knora.webapi.feature.FeatureFactoryConfig
 import org.knora.webapi.messages.ResponderRequest.KnoraRequestV2
->>>>>>> 7f556979
 import org.knora.webapi.messages.OntologyConstants
 import org.knora.webapi.messages.SmartIri
 import org.knora.webapi.messages.admin.responder.usersmessages.UserADM
@@ -38,6 +35,7 @@
  * @param searchValue          the values to search for.
  * @param limitToProject       limit search to given project.
  * @param limitToResourceClass limit search to given resource class.
+ * @param featureFactoryConfig the feature factory configuration.
  * @param requestingUser       the user making the request.
  */
 case class FullTextSearchCountRequestV2(
@@ -45,6 +43,7 @@
   limitToProject: Option[IRI],
   limitToResourceClass: Option[SmartIri],
   limitToStandoffClass: Option[SmartIri],
+  featureFactoryConfig: FeatureFactoryConfig,
   requestingUser: UserADM
 ) extends SearchResponderRequestV2
 
@@ -58,6 +57,7 @@
  * @param returnFiles          if true, return any file value value attached to each matching resource.
  * @param targetSchema         the target API schema.
  * @param schemaOptions        the schema options submitted with the request.
+ * @param featureFactoryConfig the feature factory configuration.
  * @param requestingUser       the user making the request.
  */
 case class FulltextSearchRequestV2(
@@ -69,6 +69,7 @@
   returnFiles: Boolean,
   targetSchema: ApiV2Schema,
   schemaOptions: Set[SchemaOption],
+  featureFactoryConfig: FeatureFactoryConfig,
   requestingUser: UserADM
 ) extends SearchResponderRequestV2
 
@@ -76,10 +77,12 @@
  * Requests the amount of results (resources count) of a given Gravsearch query. A successful response will be a [[ResourceCountV2]].
  *
  * @param constructQuery       a Sparql construct query provided by the client.
+ * @param featureFactoryConfig the feature factory configuration.
  * @param requestingUser       the user making the request.
  */
 case class GravsearchCountRequestV2(
   constructQuery: ConstructQuery,
+  featureFactoryConfig: FeatureFactoryConfig,
   requestingUser: UserADM
 ) extends SearchResponderRequestV2
 
@@ -89,12 +92,14 @@
  * @param constructQuery       a Sparql construct query provided by the client.
  * @param targetSchema         the target API schema.
  * @param schemaOptions        the schema options submitted with the request.
+ * @param featureFactoryConfig the feature factory configuration.
  * @param requestingUser       the user making the request.
  */
 case class GravsearchRequestV2(
   constructQuery: ConstructQuery,
   targetSchema: ApiV2Schema,
   schemaOptions: Set[SchemaOption] = Set.empty[SchemaOption],
+  featureFactoryConfig: FeatureFactoryConfig,
   requestingUser: UserADM
 ) extends SearchResponderRequestV2
 
@@ -104,12 +109,14 @@
  * @param searchValue          the values to search for.
  * @param limitToProject       limit search to given project.
  * @param limitToResourceClass limit search to given resource class.
+ * @param featureFactoryConfig the feature factory configuration.
  * @param requestingUser       the user making the request.
  */
 case class SearchResourceByLabelCountRequestV2(
   searchValue: String,
   limitToProject: Option[IRI],
   limitToResourceClass: Option[SmartIri],
+  featureFactoryConfig: FeatureFactoryConfig,
   requestingUser: UserADM
 ) extends SearchResponderRequestV2
 
@@ -121,6 +128,7 @@
  * @param limitToProject       limit search to given project.
  * @param limitToResourceClass limit search to given resource class.
  * @param targetSchema         the schema of the response.
+ * @param featureFactoryConfig the feature factory configuration.
  * @param requestingUser       the user making the request.
  */
 case class SearchResourceByLabelRequestV2(
@@ -129,6 +137,7 @@
   limitToProject: Option[IRI],
   limitToResourceClass: Option[SmartIri],
   targetSchema: ApiV2Schema,
+  featureFactoryConfig: FeatureFactoryConfig,
   requestingUser: UserADM
 ) extends SearchResponderRequestV2
 
@@ -164,6 +173,7 @@
  * @param page                 the page number of the results page to be returned.
  * @param targetSchema         the schema of the response.
  * @param schemaOptions        the schema options submitted with the request.
+ * @param featureFactoryConfig the feature factory configuration.
  * @param requestingUser       the user making the request.
  */
 case class SearchResourcesByProjectAndClassRequestV2(
@@ -173,5 +183,6 @@
   page: Int,
   targetSchema: ApiV2Schema,
   schemaOptions: Set[SchemaOption],
+  featureFactoryConfig: FeatureFactoryConfig,
   requestingUser: UserADM
 ) extends SearchResponderRequestV2