--- conflicted
+++ resolved
@@ -20,13 +20,9 @@
 
 package org.knora.webapi.messages.v1.responder.projectmessages
 
-<<<<<<< HEAD
 import org.knora.webapi
 import org.knora.webapi.messages.v1.responder.permissionmessages.PermissionsTemplate
-=======
->>>>>>> 7153fbaa
 import org.knora.webapi.messages.v1.responder.usermessages.{UserDataV1, UserProfileV1}
-import org.knora.webapi.messages.v1.responder.{KnoraRequestV1, KnoraResponseV1}
 import org.knora.webapi.{IRI, InconsistentTriplestoreDataException}
 import org.knora.webapi.messages.v1.responder.{KnoraRequestV1, KnoraResponseV1}
 import org.knora.webapi.responders.v1.ProjectsResponderV1
@@ -80,10 +76,7 @@
 /**
   * Get all information about all projects.
   *
-<<<<<<< HEAD
   * @param infoType is the type of the project information: full or short.
-=======
->>>>>>> 7153fbaa
   * @param userProfile the profile of the user making the request.
   */
 case class ProjectsGetRequestV1(infoType: ProjectInfoType.Value, userProfile: Option[UserProfileV1]) extends ProjectsResponderRequestV1
@@ -92,13 +85,8 @@
 /**
   * Get everything about a single project identified through it's IRI.
   *
-<<<<<<< HEAD
   * @param iri Iri of the project.
   * @param infoType is the type of the project information: full or short.
-=======
-  * @param iri           Iri of the project.
-  * @param requestType   is the type of the project information: full or short.
->>>>>>> 7153fbaa
   * @param userProfileV1 the profile of the user making the request.
   */
 case class ProjectInfoByIRIGetRequest(iri: IRI, infoType: ProjectInfoType.Value, userProfileV1: Option[UserProfileV1]) extends ProjectsResponderRequestV1
@@ -107,13 +95,8 @@
 /**
   * Find everything about a single project identified through it's shortname.
   *
-<<<<<<< HEAD
   * @param shortname of the project.
   * @param infoType is the type of the project information.
-=======
-  * @param shortname     of the project.
-  * @param requestType   is the type of the project information.
->>>>>>> 7153fbaa
   * @param userProfileV1 the profile of the user making the request.
   */
 case class ProjectInfoByShortnameGetRequest(shortname: String, infoType: ProjectInfoType.Value, userProfileV1: Option[UserProfileV1]) extends ProjectsResponderRequestV1
