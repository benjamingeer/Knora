--- conflicted
+++ resolved
@@ -365,12 +365,8 @@
   */
 case class PermissionDataV1(groupsPerProject: Map[IRI, Seq[IRI]] = Map.empty[IRI, Seq[IRI]],
                             administrativePermissionsPerProject: Map[IRI, Set[PermissionV1]] = Map.empty[IRI, Set[PermissionV1]],
-<<<<<<< HEAD
                             anonymousUser: Boolean
                            ) {
-=======
-                            defaultObjectAccessPermissionsPerProject: Map[IRI, Set[PermissionV1]] = Map.empty[IRI, Set[PermissionV1]]) {
->>>>>>> ffc8ccd8
 
     /**
       * Returns [[PermissionDataV1]] of the requested type.
