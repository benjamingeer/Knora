--- conflicted
+++ resolved
@@ -227,12 +227,7 @@
                          projects_info: Map[IRI, ProjectInfoV1] = Map.empty[IRI, ProjectInfoV1],
                          sessionId: Option[String] = None,
                          isSystemUser: Boolean = false,
-<<<<<<< HEAD
-                         permissionData: PermissionDataV1
-                        ) {
-=======
                          permissionData: PermissionDataV1 = PermissionDataV1()) {
->>>>>>> e5d72e81
 
     /**
       * Check password using either SHA-1 or SCrypt.
@@ -287,28 +282,16 @@
                 )
             }
             case UserProfileType.RESTRICTED => {
-<<<<<<< HEAD
-                val olduserdata = userData
-                val newuserdata = UserDataV1(
-                    user_id = olduserdata.user_id,
-=======
                 val oldUserData = userData
                 val newUserData = UserDataV1(
                     lang = oldUserData.lang,
                     user_id = oldUserData.user_id,
->>>>>>> e5d72e81
                     token = None, // remove token
                     firstname = oldUserData.firstname,
                     lastname = oldUserData.lastname,
                     email = oldUserData.email,
                     password = None, // remove password
-<<<<<<< HEAD
-                    isActiveUser = olduserdata.isActiveUser,
-                    projects = olduserdata.projects,
-                    lang = olduserdata.lang
-=======
                     isActiveUser = oldUserData.isActiveUser
->>>>>>> e5d72e81
                 )
 
                 UserProfileV1(
@@ -382,14 +365,8 @@
                       token: Option[String] = None,
                       firstname: Option[String] = None,
                       lastname: Option[String] = None,
-<<<<<<< HEAD
                       isActiveUser: Option[Boolean] = None,
-                      projects: Seq[IRI] = Seq.empty[IRI],
-                      lang: String
-                     ) {
-=======
-                      isActiveUser: Option[Boolean] = None) {
->>>>>>> e5d72e81
+                      lang: String) {
 
     def fullname: Option[String] = {
         (firstname, lastname) match {
