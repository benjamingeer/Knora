/*
 * Copyright © 2021 - 2022 Swiss National Data and Service Center for the Humanities and/or DaSCH Service Platform contributors.
 * SPDX-License-Identifier: Apache-2.0
 */

package org.knora.webapi.messages.v2.responder.ontologymessages

import akka.actor.ActorRef
import com.typesafe.scalalogging.Logger
import akka.util.Timeout
import org.apache.commons.lang3.builder.HashCodeBuilder

import java.time.Instant
import java.util.UUID
import scala.concurrent.ExecutionContext
import scala.concurrent.Future

<<<<<<< HEAD
import org.knora.webapi._
import org.knora.webapi.exceptions.{
  AssertionException,
  BadRequestException,
  DataConversionException,
  InconsistentRepositoryDataException
}
import org.knora.webapi.feature.FeatureFactoryConfig
import org.knora.webapi.messages.ResponderRequest.KnoraRequestV2
import org.knora.webapi.messages.IriConversions._
import org.knora.webapi.messages.admin.responder.usersmessages.UserADM
import org.knora.webapi.messages.store.triplestoremessages._
import org.knora.webapi.messages.util.rdf._
import org.knora.webapi.messages.v2.responder._
import org.knora.webapi.messages.v2.responder.ontologymessages.Cardinality.{KnoraCardinalityInfo, OwlCardinalityInfo}
import org.knora.webapi.messages.v2.responder.standoffmessages.StandoffDataTypeClasses
import org.knora.webapi.messages.{OntologyConstants, SmartIri, StringFormatter}
import org.knora.webapi.responders.ResponderManager
import org.knora.webapi.settings.KnoraSettingsImpl
=======
import dsp.errors._
import feature.FeatureFactoryConfig
import messages.IriConversions._
import messages.admin.responder.usersmessages.UserADM
import messages.store.triplestoremessages._
import messages.util.rdf._
import messages.v2.responder._
import messages.v2.responder.ontologymessages.Cardinality.{KnoraCardinalityInfo, OwlCardinalityInfo}
import messages.v2.responder.standoffmessages.StandoffDataTypeClasses
import messages.{OntologyConstants, SmartIri, StringFormatter}
import settings.KnoraSettingsImpl
>>>>>>> c09392d7

/**
 * An abstract trait for messages that can be sent to `ResourcesResponderV2`.
 */
sealed trait OntologiesResponderRequestV2 extends KnoraRequestV2 {

  def requestingUser: UserADM
}

/**
 * Requests that all ontologies in the repository are loaded. This message must be sent only once, when the application
 * starts, before it accepts any API requests. A successful response will be a [[SuccessResponseV2]].
 *
 * @param featureFactoryConfig the feature factory configuration.
 * @param requestingUser       the user making the request.
 */
case class LoadOntologiesRequestV2(featureFactoryConfig: FeatureFactoryConfig, requestingUser: UserADM)
    extends OntologiesResponderRequestV2

/**
 * Requests the creation of an empty ontology. A successful response will be a [[ReadOntologyV2]].
 *
 * @param ontologyName         the name of the ontology to be created.
 * @param projectIri           the IRI of the project that the ontology will belong to.
 * @param isShared             the flag that shows if an ontology is a shared one.
 * @param label                the label of the ontology.
 * @param comment              the optional comment that described the ontology to be created.
 * @param apiRequestID         the ID of the API request.
 * @param featureFactoryConfig the feature factory configuration.
 * @param requestingUser       the user making the request.
 */
case class CreateOntologyRequestV2(
  ontologyName: String,
  projectIri: SmartIri,
  isShared: Boolean = false,
  label: String,
  comment: Option[String] = None,
  apiRequestID: UUID,
  featureFactoryConfig: FeatureFactoryConfig,
  requestingUser: UserADM
) extends OntologiesResponderRequestV2

/**
 * Constructs instances of [[CreateOntologyRequestV2]] based on JSON-LD requests.
 */
object CreateOntologyRequestV2 extends KnoraJsonLDRequestReaderV2[CreateOntologyRequestV2] {

  /**
   * Converts JSON-LD input into a [[CreateOntologyRequestV2]].
   *
   * @param jsonLDDocument       the JSON-LD input.
   * @param apiRequestID         the UUID of the API request.
   * @param requestingUser       the user making the request.
   * @param responderManager     a reference to the responder manager.
   * @param storeManager         a reference to the store manager.
   * @param featureFactoryConfig the feature factory configuration.
   * @param settings             the application settings.
   * @param log                  a logging adapter.
   * @return a [[CreateOntologyRequestV2]] representing the input.
   */
  override def fromJsonLD(
    jsonLDDocument: JsonLDDocument,
    apiRequestID: UUID,
    requestingUser: UserADM,
    appActor: ActorRef,
    featureFactoryConfig: FeatureFactoryConfig,
    settings: KnoraSettingsImpl,
    log: Logger
  )(implicit timeout: Timeout, executionContext: ExecutionContext): Future[CreateOntologyRequestV2] =
    Future {
      fromJsonLDSync(
        jsonLDDocument = jsonLDDocument,
        apiRequestID = apiRequestID,
        featureFactoryConfig = featureFactoryConfig,
        requestingUser = requestingUser
      )
    }

  private def fromJsonLDSync(
    jsonLDDocument: JsonLDDocument,
    apiRequestID: UUID,
    featureFactoryConfig: FeatureFactoryConfig,
    requestingUser: UserADM
  ): CreateOntologyRequestV2 = {
    implicit val stringFormatter: StringFormatter = StringFormatter.getGeneralInstance

    val ontologyName: String = jsonLDDocument.requireStringWithValidation(
      OntologyConstants.KnoraApiV2Complex.OntologyName,
      stringFormatter.validateProjectSpecificOntologyName
    )
    val label: String =
      jsonLDDocument.requireStringWithValidation(OntologyConstants.Rdfs.Label, stringFormatter.toSparqlEncodedString)
    val comment: Option[String] =
      jsonLDDocument.maybeStringWithValidation(OntologyConstants.Rdfs.Comment, stringFormatter.toSparqlEncodedString)
    val projectIri: SmartIri = jsonLDDocument.requireIriInObject(
      OntologyConstants.KnoraApiV2Complex.AttachedToProject,
      stringFormatter.toSmartIriWithErr
    )
    val isShared: Boolean = jsonLDDocument.maybeBoolean(OntologyConstants.KnoraApiV2Complex.IsShared).exists(identity)

    CreateOntologyRequestV2(
      ontologyName = ontologyName,
      projectIri = projectIri,
      isShared = isShared,
      label = label,
      comment = comment,
      apiRequestID = apiRequestID,
      featureFactoryConfig = featureFactoryConfig,
      requestingUser = requestingUser
    )
  }
}

/**
 * Checks whether an ontology can be deleted. A successful response will be a [[CanDoResponseV2]].
 *
 * @param ontologyIri the ontology IRI.
 * @param featureFactoryConfig the feature factory configuration.
 * @param requestingUser the user making the request.
 */
case class CanDeleteOntologyRequestV2(
  ontologyIri: SmartIri,
  featureFactoryConfig: FeatureFactoryConfig,
  requestingUser: UserADM
) extends OntologiesResponderRequestV2

/**
 * Requests that an ontology is deleted. All the entities in the ontology must be unused in data.
 *
 * @param ontologyIri          the IRI of the ontology to delete.
 * @param lastModificationDate the ontology's last modification date.
 * @param apiRequestID         the ID of the API request.
 * @param requestingUser       the user making the request.
 */
case class DeleteOntologyRequestV2(
  ontologyIri: SmartIri,
  lastModificationDate: Instant,
  apiRequestID: UUID,
  featureFactoryConfig: FeatureFactoryConfig,
  requestingUser: UserADM
) extends OntologiesResponderRequestV2

/**
 * Represents information taken from an [[InputOntologyV2]], representing a request to update a property
 * definition.
 *
 * @param propertyInfoContent  information to be updated in the property definition.
 * @param lastModificationDate the ontology's last modification date.
 */
case class PropertyUpdateInfo(propertyInfoContent: PropertyInfoContentV2, lastModificationDate: Instant)

/**
 * Represents information taken from an [[InputOntologyV2]], representing a request to update a class
 * definition.
 *
 * @param classInfoContent     information to be updated in the class definition.
 * @param lastModificationDate the ontology's last modification date.
 */
case class ClassUpdateInfo(classInfoContent: ClassInfoContentV2, lastModificationDate: Instant)

/**
 * Assists in the processing of JSON-LD in ontology entity update requests.
 */
object OntologyUpdateHelper {

  /**
   * Gets the ontology's last modification date from the request.
   *
   * @param inputOntologyV2 an [[InputOntologyV2]] representing the ontology to be updated.
   * @return the ontology's last modification date.
   */
  def getOntologyLastModificationDate(inputOntologyV2: InputOntologyV2): Instant =
    inputOntologyV2.ontologyMetadata.lastModificationDate.getOrElse(
      throw BadRequestException(
        s"An ontology update request must include the ontology's knora-api:lastModificationDate"
      )
    )

  /**
   * Gets a class definition from the request.
   *
   * @param inputOntologyV2 an [[InputOntologyV2]] that must contain a single class definition.
   * @return a [[ClassUpdateInfo]] containing the class definition and the ontology's last modification date.
   */
  def getClassDef(inputOntologyV2: InputOntologyV2): ClassUpdateInfo = {
    implicit val stringFormatter: StringFormatter = StringFormatter.getGeneralInstance

    val externalOntologyIri = inputOntologyV2.ontologyMetadata.ontologyIri

    // The ontology's lastModificationDate must be provided.

    val lastModificationDate: Instant = getOntologyLastModificationDate(inputOntologyV2)

    // The request must contain exactly one class definition, and no property definitions.

    if (inputOntologyV2.properties.nonEmpty || inputOntologyV2.individuals.nonEmpty) {
      throw BadRequestException(
        s"A property or individual definition cannot be submitted when creating or modifying a class"
      )
    }

    if (inputOntologyV2.classes.size != 1) {
      throw BadRequestException(s"Only one class can be created or modified per request")
    }

    val classInfoContent = inputOntologyV2.classes.values.head

    // Check that the class's IRI is valid.

    val classIri = classInfoContent.classIri

    if (
      !(classIri.isKnoraApiV2EntityIri &&
        classIri.getOntologySchema.contains(ApiV2Complex) &&
        classIri.getOntologyFromEntity == externalOntologyIri)
    ) {
      throw BadRequestException(s"Invalid class IRI: $classIri")
    }

    // Check that the class's rdf:type is valid.

    val classType: SmartIri = classInfoContent.getRdfType

    if (classType != OntologyConstants.Owl.Class.toSmartIri) {
      throw BadRequestException(s"Property $classIri must be an owl:Class")
    }

    // Check that the IRIs of the class's predicates are valid.

    classInfoContent.predicates.keySet.foreach { predIri =>
      if (predIri.isKnoraIri && !predIri.getOntologySchema.contains(ApiV2Complex)) {
        throw BadRequestException(s"Invalid predicate for request: $predIri")
      }
    }

    ClassUpdateInfo(
      classInfoContent = classInfoContent,
      lastModificationDate = lastModificationDate
    )
  }

  /**
   * Gets a property definition from the request.
   *
   * @param inputOntologyV2 an [[InputOntologyV2]] that must contain a single property definition.
   * @return a [[PropertyUpdateInfo]] containing the property definition and the ontology's last modification date.
   */
  def getPropertyDef(inputOntologyV2: InputOntologyV2): PropertyUpdateInfo = {
    implicit val stringFormatter: StringFormatter = StringFormatter.getGeneralInstance

    val externalOntologyIri = inputOntologyV2.ontologyMetadata.ontologyIri

    // The ontology's lastModificationDate must be provided.

    val lastModificationDate: Instant = getOntologyLastModificationDate(inputOntologyV2)

    // The request must contain exactly one property definition, and no class definitions.

    if (inputOntologyV2.classes.nonEmpty || inputOntologyV2.individuals.nonEmpty) {
      throw BadRequestException(
        s"A class or individual definition cannot be submitted when creating or modifying a property"
      )
    }

    if (inputOntologyV2.properties.size != 1) {
      throw BadRequestException(s"Only one property can be created or modified per request")
    }

    val propertyInfoContent = inputOntologyV2.properties.values.head

    // Check that the property IRI is valid.

    val propertyIri = propertyInfoContent.propertyIri

    if (
      !(propertyIri.isKnoraApiV2EntityIri &&
        propertyIri.getOntologySchema.contains(ApiV2Complex) &&
        propertyIri.getOntologyFromEntity == externalOntologyIri)
    ) {
      throw BadRequestException(s"Invalid property IRI: $propertyIri")
    }

    // Check that the property type is valid.

    val propertyType: SmartIri = propertyInfoContent.getRdfType

    if (propertyType != OntologyConstants.Owl.ObjectProperty.toSmartIri) {
      throw BadRequestException(s"Property $propertyIri must be an owl:ObjectProperty")
    }

    // Check that the IRIs of the property's predicates are valid.

    propertyInfoContent.predicates.keySet.foreach { predIri =>
      if (predIri.isKnoraIri && !predIri.getOntologySchema.contains(ApiV2Complex)) {
        throw BadRequestException(s"Invalid predicate for request: $predIri")
      }
    }

    PropertyUpdateInfo(
      propertyInfoContent = propertyInfoContent,
      lastModificationDate = lastModificationDate
    )
  }

  private val LabelAndCommentPredicates = Set(
    OntologyConstants.Rdfs.Label,
    OntologyConstants.Rdfs.Comment
  )

  /**
   * Gets the values of `rdfs:label` or `rdfs:comment` from a request to update them.
   *
   * @param entityInfoContent the data submitted about the entity to be updated.
   * @return the values of that predicate.
   */
  def getLabelsOrComments(entityInfoContent: EntityInfoContentV2): PredicateInfoV2 = {
    implicit val stringFormatter: StringFormatter = StringFormatter.getGeneralInstance

    val predicatesWithNewData = entityInfoContent.predicates - OntologyConstants.Rdf.Type.toSmartIri

    if (predicatesWithNewData.size != 1) {
      throw BadRequestException(s"Either rdfs:label or rdfs:comment must be provided")
    }

    val predicateInfoToUpdate = predicatesWithNewData.values.head
    val predicateToUpdate     = predicateInfoToUpdate.predicateIri

    if (!LabelAndCommentPredicates.contains(predicateToUpdate.toString)) {
      throw BadRequestException(s"Invalid predicate: $predicateToUpdate")
    }

    if (
      !predicateInfoToUpdate.objects.forall {
        case StringLiteralV2(_, Some(_)) => true
        case _                           => false
      }
    ) {
      throw BadRequestException(s"Missing language code in rdfs:label or rdfs:comment")
    }

    predicateInfoToUpdate
  }
}

/**
 * Requests the addition of a property to an ontology. A successful response will be a [[ReadOntologyV2]].
 *
 * @param propertyInfoContent  an [[PropertyInfoContentV2]] containing the property definition.
 * @param lastModificationDate the ontology's last modification date.
 * @param apiRequestID         the ID of the API request.
 * @param requestingUser       the user making the request.
 */
case class CreatePropertyRequestV2(
  propertyInfoContent: PropertyInfoContentV2,
  lastModificationDate: Instant,
  apiRequestID: UUID,
  featureFactoryConfig: FeatureFactoryConfig,
  requestingUser: UserADM
) extends OntologiesResponderRequestV2

/**
 * Constructs instances of [[CreatePropertyRequestV2]] based on JSON-LD requests.
 */
object CreatePropertyRequestV2 extends KnoraJsonLDRequestReaderV2[CreatePropertyRequestV2] {

  /**
   * Converts a JSON-LD request to a [[CreatePropertyRequestV2]].
   *
   * @param jsonLDDocument       the JSON-LD input.
   * @param apiRequestID         the UUID of the API request.
   * @param requestingUser       the user making the request.
   * @param responderManager     a reference to the responder manager.
   * @param storeManager         a reference to the store manager.
   * @param featureFactoryConfig the feature factory configuration.
   * @param settings             the application settings.
   * @param log                  a logging adapter.
   * @return a [[CreatePropertyRequestV2]] representing the input.
   */
  override def fromJsonLD(
    jsonLDDocument: JsonLDDocument,
    apiRequestID: UUID,
    requestingUser: UserADM,
    appActor: ActorRef,
    featureFactoryConfig: FeatureFactoryConfig,
    settings: KnoraSettingsImpl,
    log: Logger
  )(implicit timeout: Timeout, executionContext: ExecutionContext): Future[CreatePropertyRequestV2] =
    Future {
      fromJsonLDSync(
        jsonLDDocument = jsonLDDocument,
        apiRequestID = apiRequestID,
        featureFactoryConfig = featureFactoryConfig,
        requestingUser = requestingUser
      )
    }

  private def fromJsonLDSync(
    jsonLDDocument: JsonLDDocument,
    apiRequestID: UUID,
    featureFactoryConfig: FeatureFactoryConfig,
    requestingUser: UserADM
  ): CreatePropertyRequestV2 = {
    implicit val stringFormatter: StringFormatter = StringFormatter.getGeneralInstance

    // Get the property definition and the ontology's last modification date from the JSON-LD.

    val inputOntologiesV2    = InputOntologyV2.fromJsonLD(jsonLDDocument)
    val propertyUpdateInfo   = OntologyUpdateHelper.getPropertyDef(inputOntologiesV2)
    val propertyInfoContent  = propertyUpdateInfo.propertyInfoContent
    val lastModificationDate = propertyUpdateInfo.lastModificationDate

    // Check that the knora-api:subjectType (if provided) and the knora-api:objectType point to valid entity IRIs.

    propertyInfoContent.predicates.get(OntologyConstants.KnoraApiV2Complex.SubjectType.toSmartIri).foreach {
      subjectTypePred =>
        val subjectType = subjectTypePred
          .requireIriObject(throw BadRequestException(s"Missing or invalid object for predicate knora-api:subjectType"))

        if (!(subjectType.isKnoraApiV2EntityIri && subjectType.getOntologySchema.contains(ApiV2Complex))) {
          throw BadRequestException(s"Invalid knora-api:subjectType: $subjectType")
        }
    }

    val objectType = propertyInfoContent.requireIriObject(
      OntologyConstants.KnoraApiV2Complex.ObjectType.toSmartIri,
      throw BadRequestException(s"Missing knora-api:objectType")
    )

    if (!(objectType.isKnoraApiV2EntityIri && objectType.getOntologySchema.contains(ApiV2Complex))) {
      throw BadRequestException(s"Invalid knora-api:objectType: $objectType")
    }

    // The request must provide an rdfs:label

    if (!propertyInfoContent.predicates.contains(OntologyConstants.Rdfs.Label.toSmartIri)) {
      throw BadRequestException("Missing rdfs:label")
    }

    CreatePropertyRequestV2(
      propertyInfoContent = propertyInfoContent,
      lastModificationDate = lastModificationDate,
      apiRequestID = apiRequestID,
      featureFactoryConfig = featureFactoryConfig,
      requestingUser = requestingUser
    )
  }
}

/**
 * Requests the addition of a class to an ontology. A successful response will be a [[ReadOntologyV2]].
 *
 * @param classInfoContent     a [[ClassInfoContentV2]] containing the class definition.
 * @param lastModificationDate the ontology's last modification date.
 * @param apiRequestID         the ID of the API request.
 * @param requestingUser       the user making the request.
 */
case class CreateClassRequestV2(
  classInfoContent: ClassInfoContentV2,
  lastModificationDate: Instant,
  apiRequestID: UUID,
  featureFactoryConfig: FeatureFactoryConfig,
  requestingUser: UserADM
) extends OntologiesResponderRequestV2

/**
 * Constructs instances of [[CreateClassRequestV2]] based on JSON-LD requests.
 */
object CreateClassRequestV2 extends KnoraJsonLDRequestReaderV2[CreateClassRequestV2] {

  /**
   * Converts a JSON-LD request to a [[CreateClassRequestV2]].
   *
   * @param jsonLDDocument       the JSON-LD input.
   * @param apiRequestID         the UUID of the API request.
   * @param requestingUser       the user making the request.
   * @param responderManager     a reference to the responder manager.
   * @param storeManager         a reference to the store manager.
   * @param featureFactoryConfig the feature factory configuration.
   * @param settings             the application settings.
   * @param log                  a logging adapter.
   * @return a [[CreateClassRequestV2]] representing the input.
   */
  override def fromJsonLD(
    jsonLDDocument: JsonLDDocument,
    apiRequestID: UUID,
    requestingUser: UserADM,
    appActor: ActorRef,
    featureFactoryConfig: FeatureFactoryConfig,
    settings: KnoraSettingsImpl,
    log: Logger
  )(implicit timeout: Timeout, executionContext: ExecutionContext): Future[CreateClassRequestV2] =
    Future {
      fromJsonLDSync(
        jsonLDDocument = jsonLDDocument,
        apiRequestID = apiRequestID,
        featureFactoryConfig = featureFactoryConfig,
        requestingUser = requestingUser
      )
    }

  private def fromJsonLDSync(
    jsonLDDocument: JsonLDDocument,
    apiRequestID: UUID,
    featureFactoryConfig: FeatureFactoryConfig,
    requestingUser: UserADM
  ): CreateClassRequestV2 = {
    implicit val stringFormatter: StringFormatter = StringFormatter.getGeneralInstance

    // Get the class definition and the ontology's last modification date from the JSON-LD.

    val inputOntologiesV2    = InputOntologyV2.fromJsonLD(jsonLDDocument)
    val classUpdateInfo      = OntologyUpdateHelper.getClassDef(inputOntologiesV2)
    val classInfoContent     = classUpdateInfo.classInfoContent
    val lastModificationDate = classUpdateInfo.lastModificationDate

    // The request must provide an rdfs:label

    if (!classInfoContent.predicates.contains(OntologyConstants.Rdfs.Label.toSmartIri)) {
      throw BadRequestException("Missing rdfs:label")
    }

    CreateClassRequestV2(
      classInfoContent = classInfoContent,
      lastModificationDate = lastModificationDate,
      apiRequestID = apiRequestID,
      featureFactoryConfig = featureFactoryConfig,
      requestingUser = requestingUser
    )
  }
}

/**
 * Requests the addition of cardinalities to a class. A successful response will be a [[ReadOntologyV2]].
 *
 * @param classInfoContent     a [[ClassInfoContentV2]] containing the class definition.
 * @param lastModificationDate the ontology's last modification date.
 * @param apiRequestID         the ID of the API request.
 * @param requestingUser       the user making the request.
 */
case class AddCardinalitiesToClassRequestV2(
  classInfoContent: ClassInfoContentV2,
  lastModificationDate: Instant,
  apiRequestID: UUID,
  featureFactoryConfig: FeatureFactoryConfig,
  requestingUser: UserADM
) extends OntologiesResponderRequestV2

/**
 * Constructs instances of [[AddCardinalitiesToClassRequestV2]] based on JSON-LD input.
 */
object AddCardinalitiesToClassRequestV2 extends KnoraJsonLDRequestReaderV2[AddCardinalitiesToClassRequestV2] {

  /**
   * Converts JSON-LD input into an [[AddCardinalitiesToClassRequestV2]].
   *
   * @param jsonLDDocument       the JSON-LD input.
   * @param apiRequestID         the UUID of the API request.
   * @param requestingUser       the user making the request.
   * @param responderManager     a reference to the responder manager.
   * @param storeManager         a reference to the store manager.
   * @param featureFactoryConfig the feature factory configuration.
   * @param settings             the application settings.
   * @param log                  a logging adapter.
   * @return an [[AddCardinalitiesToClassRequestV2]] representing the input.
   */
  override def fromJsonLD(
    jsonLDDocument: JsonLDDocument,
    apiRequestID: UUID,
    requestingUser: UserADM,
    appActor: ActorRef,
    featureFactoryConfig: FeatureFactoryConfig,
    settings: KnoraSettingsImpl,
    log: Logger
  )(implicit timeout: Timeout, executionContext: ExecutionContext): Future[AddCardinalitiesToClassRequestV2] =
    Future {
      fromJsonLDSync(
        jsonLDDocument = jsonLDDocument,
        apiRequestID = apiRequestID,
        featureFactoryConfig = featureFactoryConfig,
        requestingUser = requestingUser
      )
    }

  private def fromJsonLDSync(
    jsonLDDocument: JsonLDDocument,
    apiRequestID: UUID,
    featureFactoryConfig: FeatureFactoryConfig,
    requestingUser: UserADM
  ): AddCardinalitiesToClassRequestV2 = {
    // Get the class definition and the ontology's last modification date from the JSON-LD.

    val inputOntologiesV2    = InputOntologyV2.fromJsonLD(jsonLDDocument)
    val classUpdateInfo      = OntologyUpdateHelper.getClassDef(inputOntologiesV2)
    val classInfoContent     = classUpdateInfo.classInfoContent
    val lastModificationDate = classUpdateInfo.lastModificationDate

    // The request must provide cardinalities.

    if (classInfoContent.directCardinalities.isEmpty) {
      throw BadRequestException("No cardinalities specified")
    }

    AddCardinalitiesToClassRequestV2(
      classInfoContent = classInfoContent,
      lastModificationDate = lastModificationDate,
      apiRequestID = apiRequestID,
      featureFactoryConfig = featureFactoryConfig,
      requestingUser = requestingUser
    )
  }
}

/**
 * Checks whether the cardinalities of a class can be replaced. A successful response will be a [[CanDoResponseV2]].
 *
 * @param classIri the class IRI.
 * @param featureFactoryConfig the feature factory configuration.
 * @param requestingUser the user making the request.
 */
case class CanChangeCardinalitiesRequestV2(
  classIri: SmartIri,
  featureFactoryConfig: FeatureFactoryConfig,
  requestingUser: UserADM
) extends OntologiesResponderRequestV2

/**
 * Requests the replacement of a class's cardinalities with new ones. A successful response will be a [[ReadOntologyV2]].
 *
 * @param classInfoContent     a [[ClassInfoContentV2]] containing the new cardinalities.
 * @param lastModificationDate the ontology's last modification date.
 * @param apiRequestID         the ID of the API request.
 * @param requestingUser       the user making the request.
 */
case class ChangeCardinalitiesRequestV2(
  classInfoContent: ClassInfoContentV2,
  lastModificationDate: Instant,
  apiRequestID: UUID,
  featureFactoryConfig: FeatureFactoryConfig,
  requestingUser: UserADM
) extends OntologiesResponderRequestV2

/**
 * Constructs instances of [[ChangeCardinalitiesRequestV2]] based on JSON-LD input.
 */
object ChangeCardinalitiesRequestV2 extends KnoraJsonLDRequestReaderV2[ChangeCardinalitiesRequestV2] {

  /**
   * Converts JSON-LD input into a [[ChangeCardinalitiesRequestV2]].
   *
   * @param jsonLDDocument       the JSON-LD input.
   * @param apiRequestID         the UUID of the API request.
   * @param requestingUser       the user making the request.
   * @param responderManager     a reference to the responder manager.
   * @param storeManager         a reference to the store manager.
   * @param featureFactoryConfig the feature factory configuration.
   * @param settings             the application settings.
   * @param log                  a logging adapter.
   * @return a [[ChangeCardinalitiesRequestV2]] representing the input.
   */
  override def fromJsonLD(
    jsonLDDocument: JsonLDDocument,
    apiRequestID: UUID,
    requestingUser: UserADM,
    appActor: ActorRef,
    featureFactoryConfig: FeatureFactoryConfig,
    settings: KnoraSettingsImpl,
    log: Logger
  )(implicit timeout: Timeout, executionContext: ExecutionContext): Future[ChangeCardinalitiesRequestV2] =
    Future {
      fromJsonLDSync(
        jsonLDDocument = jsonLDDocument,
        apiRequestID = apiRequestID,
        featureFactoryConfig = featureFactoryConfig,
        requestingUser = requestingUser
      )
    }

  private def fromJsonLDSync(
    jsonLDDocument: JsonLDDocument,
    apiRequestID: UUID,
    featureFactoryConfig: FeatureFactoryConfig,
    requestingUser: UserADM
  ): ChangeCardinalitiesRequestV2 = {
    val inputOntologiesV2    = InputOntologyV2.fromJsonLD(jsonLDDocument)
    val classUpdateInfo      = OntologyUpdateHelper.getClassDef(inputOntologiesV2)
    val classInfoContent     = classUpdateInfo.classInfoContent
    val lastModificationDate = classUpdateInfo.lastModificationDate

    ChangeCardinalitiesRequestV2(
      classInfoContent = classInfoContent,
      lastModificationDate = lastModificationDate,
      apiRequestID = apiRequestID,
      featureFactoryConfig = featureFactoryConfig,
      requestingUser = requestingUser
    )
  }
}

/**
 * FIXME(DSP-1856): Can only remove one single cardinality at a time.
 * Requests a check if the user can remove class's cardinalities. A successful response will be a [[CanDoResponseV2]].
 *
 * @param classInfoContent     a [[ClassInfoContentV2]] containing the cardinalities to be removed.
 * @param lastModificationDate the ontology's last modification date.
 * @param apiRequestID         the ID of the API request.
 * @param requestingUser       the user making the request.
 */
final case class CanDeleteCardinalitiesFromClassRequestV2(
  classInfoContent: ClassInfoContentV2,
  lastModificationDate: Instant,
  apiRequestID: UUID,
  featureFactoryConfig: FeatureFactoryConfig,
  requestingUser: UserADM
) extends OntologiesResponderRequestV2

/**
 * Constructs instances of [[CanDeleteCardinalitiesFromClassRequestV2]] based on JSON-LD input.
 */
object CanDeleteCardinalitiesFromClassRequestV2
    extends KnoraJsonLDRequestReaderV2[CanDeleteCardinalitiesFromClassRequestV2] {

  /**
   * Converts JSON-LD input into a [[DeleteCardinalitiesFromClassRequestV2]].
   *
   * @param jsonLDDocument       the JSON-LD input.
   * @param apiRequestID         the UUID of the API request.
   * @param requestingUser       the user making the request.
   * @param responderManager     a reference to the responder manager.
   * @param storeManager         a reference to the store manager.
   * @param featureFactoryConfig the feature factory configuration.
   * @param settings             the application settings.
   * @param log                  a logging adapter.
   * @return a [[DeleteCardinalitiesFromClassRequestV2]] representing the input.
   */
  override def fromJsonLD(
    jsonLDDocument: JsonLDDocument,
    apiRequestID: UUID,
    requestingUser: UserADM,
    appActor: ActorRef,
    featureFactoryConfig: FeatureFactoryConfig,
    settings: KnoraSettingsImpl,
    log: Logger
  )(implicit timeout: Timeout, executionContext: ExecutionContext): Future[CanDeleteCardinalitiesFromClassRequestV2] =
    Future {
      fromJsonLDSync(
        jsonLDDocument = jsonLDDocument,
        apiRequestID = apiRequestID,
        featureFactoryConfig = featureFactoryConfig,
        requestingUser = requestingUser
      )
    }

  private def fromJsonLDSync(
    jsonLDDocument: JsonLDDocument,
    apiRequestID: UUID,
    featureFactoryConfig: FeatureFactoryConfig,
    requestingUser: UserADM
  ): CanDeleteCardinalitiesFromClassRequestV2 = {
    val inputOntology        = InputOntologyV2.fromJsonLD(jsonLDDocument)
    val classUpdateInfo      = OntologyUpdateHelper.getClassDef(inputOntology)
    val classInfoContent     = classUpdateInfo.classInfoContent
    val lastModificationDate = classUpdateInfo.lastModificationDate

    CanDeleteCardinalitiesFromClassRequestV2(
      classInfoContent = classInfoContent,
      lastModificationDate = lastModificationDate,
      apiRequestID = apiRequestID,
      featureFactoryConfig = featureFactoryConfig,
      requestingUser = requestingUser
    )
  }
}

/**
 * FIXME(DSP-1856): Can only remove one single cardinality at a time.
 * Requests the removal of a class's cardinalities. A successful response will be a [[ReadOntologyV2]].
 *
 * @param classInfoContent     a [[ClassInfoContentV2]] containing the cardinalities to be removed.
 * @param lastModificationDate the ontology's last modification date.
 * @param apiRequestID         the ID of the API request.
 * @param requestingUser       the user making the request.
 */
final case class DeleteCardinalitiesFromClassRequestV2(
  classInfoContent: ClassInfoContentV2,
  lastModificationDate: Instant,
  apiRequestID: UUID,
  featureFactoryConfig: FeatureFactoryConfig,
  requestingUser: UserADM
) extends OntologiesResponderRequestV2

/**
 * Constructs instances of [[DeleteCardinalitiesFromClassRequestV2]] based on JSON-LD input.
 */
object DeleteCardinalitiesFromClassRequestV2 extends KnoraJsonLDRequestReaderV2[DeleteCardinalitiesFromClassRequestV2] {

  /**
   * Converts JSON-LD input into a [[DeleteCardinalitiesFromClassRequestV2]].
   *
   * @param jsonLDDocument       the JSON-LD input.
   * @param apiRequestID         the UUID of the API request.
   * @param requestingUser       the user making the request.
   * @param responderManager     a reference to the responder manager.
   * @param storeManager         a reference to the store manager.
   * @param featureFactoryConfig the feature factory configuration.
   * @param settings             the application settings.
   * @param log                  a logging adapter.
   * @return a [[DeleteCardinalitiesFromClassRequestV2]] representing the input.
   */
  override def fromJsonLD(
    jsonLDDocument: JsonLDDocument,
    apiRequestID: UUID,
    requestingUser: UserADM,
    appActor: ActorRef,
    featureFactoryConfig: FeatureFactoryConfig,
    settings: KnoraSettingsImpl,
    log: Logger
  )(implicit timeout: Timeout, executionContext: ExecutionContext): Future[DeleteCardinalitiesFromClassRequestV2] =
    Future {
      fromJsonLDSync(
        jsonLDDocument = jsonLDDocument,
        apiRequestID = apiRequestID,
        featureFactoryConfig = featureFactoryConfig,
        requestingUser = requestingUser
      )
    }

  private def fromJsonLDSync(
    jsonLDDocument: JsonLDDocument,
    apiRequestID: UUID,
    featureFactoryConfig: FeatureFactoryConfig,
    requestingUser: UserADM
  ): DeleteCardinalitiesFromClassRequestV2 = {
    val inputOntology        = InputOntologyV2.fromJsonLD(jsonLDDocument)
    val classUpdateInfo      = OntologyUpdateHelper.getClassDef(inputOntology)
    val classInfoContent     = classUpdateInfo.classInfoContent
    val lastModificationDate = classUpdateInfo.lastModificationDate

    DeleteCardinalitiesFromClassRequestV2(
      classInfoContent = classInfoContent,
      lastModificationDate = lastModificationDate,
      apiRequestID = apiRequestID,
      featureFactoryConfig = featureFactoryConfig,
      requestingUser = requestingUser
    )
  }
}

/**
 * Requests the deletion of a class. A successful response will be a [[ReadOntologyMetadataV2]].
 *
 * @param classIri             the IRI of the class to be deleted.
 * @param lastModificationDate the ontology's last modification date.
 * @param apiRequestID         the ID of the API request.
 * @param requestingUser       the user making the request.
 */
case class DeleteClassRequestV2(
  classIri: SmartIri,
  lastModificationDate: Instant,
  apiRequestID: UUID,
  featureFactoryConfig: FeatureFactoryConfig,
  requestingUser: UserADM
) extends OntologiesResponderRequestV2

/**
 * Asks whether a class can be deleted. A successful response will be a [[CanDoResponseV2]].
 *
 * @param classIri             the IRI of the class to be deleted.
 * @param featureFactoryConfig the feature factory configuration.
 * @param requestingUser       the user making the request.
 */
case class CanDeleteClassRequestV2(
  classIri: SmartIri,
  featureFactoryConfig: FeatureFactoryConfig,
  requestingUser: UserADM
) extends OntologiesResponderRequestV2

/**
 * Requests the deletion of a property. A successful response will be a [[ReadOntologyMetadataV2]].
 *
 * @param propertyIri          the IRI of the property to be deleted.
 * @param lastModificationDate the ontology's last modification date.
 * @param apiRequestID         the ID of the API request.
 * @param requestingUser       the user making the request.
 */
case class DeletePropertyRequestV2(
  propertyIri: SmartIri,
  lastModificationDate: Instant,
  apiRequestID: UUID,
  featureFactoryConfig: FeatureFactoryConfig,
  requestingUser: UserADM
) extends OntologiesResponderRequestV2

/**
 * Asks whether a property can be deleted. A successful response will be a [[CanDoResponseV2]].
 *
 * @param propertyIri          the IRI of the property to be deleted.
 * @param featureFactoryConfig the feature factory configuration.
 * @param requestingUser       the user making the request.
 */
case class CanDeletePropertyRequestV2(
  propertyIri: SmartIri,
  featureFactoryConfig: FeatureFactoryConfig,
  requestingUser: UserADM
) extends OntologiesResponderRequestV2

/**
 * A trait for requests to change entity labels or comments.
 */
sealed trait ChangeLabelsOrCommentsRequest {

  /**
   * The predicate to update: `rdfs:label` or `rdfs:comment`.
   */
  val predicateToUpdate: SmartIri

  /**
   * The new objects of the predicate.
   */
  val newObjects: Seq[StringLiteralV2]
}

/**
 * Requests that the `salsah-gui:guiElement` and `salsah-gui:guiAttribute` of a property are changed.
 *
 * @param propertyIri          the IRI of the property to be changed.
 * @param newGuiElement        the new GUI element to be used with the property, or `None` if no GUI element should be specified.
 * @param newGuiAttributes     the new GUI attributes to be used with the property, or `None` if no GUI element should be specified.
 * @param lastModificationDate the ontology's last modification date.
 * @param apiRequestID         the ID of the API request.
 * @param featureFactoryConfig the feature factory configuration.
 * @param requestingUser       the user making the request.
 */
case class ChangePropertyGuiElementRequest(
  propertyIri: SmartIri,
  newGuiElement: Option[SmartIri],
  newGuiAttributes: Set[String],
  lastModificationDate: Instant,
  apiRequestID: UUID,
  featureFactoryConfig: FeatureFactoryConfig,
  requestingUser: UserADM
) extends OntologiesResponderRequestV2

/**
 * Constructs instances of [[ChangePropertyGuiElementRequest]] based on JSON-LD input.
 */
object ChangePropertyGuiElementRequest extends KnoraJsonLDRequestReaderV2[ChangePropertyGuiElementRequest] {

  /**
   * Converts a JSON-LD request to a [[ChangePropertyGuiElementRequest]].
   *
   * @param jsonLDDocument       the JSON-LD input.
   * @param apiRequestID         the UUID of the API request.
   * @param requestingUser       the user making the request.
   * @param responderManager     a reference to the responder manager.
   * @param storeManager         a reference to the store manager.
   * @param featureFactoryConfig the feature factory configuration.
   * @param settings             the application settings.
   * @param log                  a logging adapter.
   * @return a [[ChangePropertyLabelsOrCommentsRequestV2]] representing the input.
   */
  override def fromJsonLD(
    jsonLDDocument: JsonLDDocument,
    apiRequestID: UUID,
    requestingUser: UserADM,
    appActor: ActorRef,
    featureFactoryConfig: FeatureFactoryConfig,
    settings: KnoraSettingsImpl,
    log: Logger
  )(implicit timeout: Timeout, executionContext: ExecutionContext): Future[ChangePropertyGuiElementRequest] =
    Future {
      fromJsonLDSync(
        jsonLDDocument = jsonLDDocument,
        apiRequestID = apiRequestID,
        featureFactoryConfig = featureFactoryConfig,
        requestingUser = requestingUser
      )
    }

  private def fromJsonLDSync(
    jsonLDDocument: JsonLDDocument,
    apiRequestID: UUID,
    featureFactoryConfig: FeatureFactoryConfig,
    requestingUser: UserADM
  ): ChangePropertyGuiElementRequest = {
    implicit val stringFormatter: StringFormatter = StringFormatter.getGeneralInstance

    val inputOntologiesV2    = InputOntologyV2.fromJsonLD(jsonLDDocument)
    val propertyUpdateInfo   = OntologyUpdateHelper.getPropertyDef(inputOntologiesV2)
    val propertyInfoContent  = propertyUpdateInfo.propertyInfoContent
    val lastModificationDate = propertyUpdateInfo.lastModificationDate

    val newGuiElement: Option[SmartIri] =
      propertyInfoContent.predicates
        .get(
          OntologyConstants.SalsahGuiApiV2WithValueObjects.GuiElementProp.toSmartIri
        )
        .map { predicateInfoV2: PredicateInfoV2 =>
          predicateInfoV2.objects.head match {
            case iriLiteralV2: SmartIriLiteralV2 => iriLiteralV2.value.toOntologySchema(InternalSchema)
            case other =>
              throw BadRequestException(s"Unexpected object for salsah-gui:guiElement: $other")
          }
        }

    val newGuiAttributes: Set[String] =
      propertyInfoContent.predicates
        .get(OntologyConstants.SalsahGuiApiV2WithValueObjects.GuiAttribute.toSmartIri)
        .map { predicateInfoV2: PredicateInfoV2 =>
          predicateInfoV2.objects.map {
            case stringLiteralV2: StringLiteralV2 => stringLiteralV2.value
            case other                            => throw BadRequestException(s"Unexpected object for salsah-gui:guiAttribute: $other")
          }.toSet
        }
        .getOrElse(Set.empty[String])

    ChangePropertyGuiElementRequest(
      propertyIri = propertyInfoContent.propertyIri,
      newGuiElement = newGuiElement,
      newGuiAttributes = newGuiAttributes,
      lastModificationDate = lastModificationDate,
      apiRequestID = apiRequestID,
      featureFactoryConfig = featureFactoryConfig,
      requestingUser = requestingUser
    )
  }
}

/**
 * Requests that a property's labels or comments are changed. A successful response will be a [[ReadOntologyV2]].
 *
 * @param propertyIri          the IRI of the property.
 * @param predicateToUpdate    `rdfs:label` or `rdfs:comment`.
 * @param newObjects           the property's new labels or comments.
 * @param lastModificationDate the ontology's last modification date.
 * @param apiRequestID         the ID of the API request.
 * @param requestingUser       the user making the request.
 */
case class ChangePropertyLabelsOrCommentsRequestV2(
  propertyIri: SmartIri,
  predicateToUpdate: SmartIri,
  newObjects: Seq[StringLiteralV2],
  lastModificationDate: Instant,
  apiRequestID: UUID,
  featureFactoryConfig: FeatureFactoryConfig,
  requestingUser: UserADM
) extends OntologiesResponderRequestV2
    with ChangeLabelsOrCommentsRequest

/**
 * Constructs instances of [[ChangePropertyLabelsOrCommentsRequestV2]] based on JSON-LD input.
 */
object ChangePropertyLabelsOrCommentsRequestV2
    extends KnoraJsonLDRequestReaderV2[ChangePropertyLabelsOrCommentsRequestV2] {

  /**
   * Converts a JSON-LD request to a [[ChangePropertyLabelsOrCommentsRequestV2]].
   *
   * @param jsonLDDocument       the JSON-LD input.
   * @param apiRequestID         the UUID of the API request.
   * @param requestingUser       the user making the request.
   * @param responderManager     a reference to the responder manager.
   * @param storeManager         a reference to the store manager.
   * @param featureFactoryConfig the feature factory configuration.
   * @param settings             the application settings.
   * @param log                  a logging adapter.
   * @return a [[ChangePropertyLabelsOrCommentsRequestV2]] representing the input.
   */
  override def fromJsonLD(
    jsonLDDocument: JsonLDDocument,
    apiRequestID: UUID,
    requestingUser: UserADM,
    appActor: ActorRef,
    featureFactoryConfig: FeatureFactoryConfig,
    settings: KnoraSettingsImpl,
    log: Logger
  )(implicit timeout: Timeout, executionContext: ExecutionContext): Future[ChangePropertyLabelsOrCommentsRequestV2] =
    Future {
      fromJsonLDSync(
        jsonLDDocument = jsonLDDocument,
        apiRequestID = apiRequestID,
        featureFactoryConfig = featureFactoryConfig,
        requestingUser = requestingUser
      )
    }

  private def fromJsonLDSync(
    jsonLDDocument: JsonLDDocument,
    apiRequestID: UUID,
    featureFactoryConfig: FeatureFactoryConfig,
    requestingUser: UserADM
  ): ChangePropertyLabelsOrCommentsRequestV2 = {
    val inputOntologiesV2     = InputOntologyV2.fromJsonLD(jsonLDDocument)
    val propertyUpdateInfo    = OntologyUpdateHelper.getPropertyDef(inputOntologiesV2)
    val propertyInfoContent   = propertyUpdateInfo.propertyInfoContent
    val lastModificationDate  = propertyUpdateInfo.lastModificationDate
    val predicateInfoToUpdate = OntologyUpdateHelper.getLabelsOrComments(propertyInfoContent)

    ChangePropertyLabelsOrCommentsRequestV2(
      propertyIri = propertyInfoContent.propertyIri,
      predicateToUpdate = predicateInfoToUpdate.predicateIri,
      newObjects = predicateInfoToUpdate.objects.collect { case strLiteral: StringLiteralV2 =>
        strLiteral
      },
      lastModificationDate = lastModificationDate,
      apiRequestID = apiRequestID,
      featureFactoryConfig = featureFactoryConfig,
      requestingUser = requestingUser
    )
  }
}

/**
 * Deletes the comment from a property. A successful response will be a [[ReadOntologyV2]].
 *
 * @param propertyIri          the IRI of the property.
 * @param lastModificationDate the ontology's last modification date
 * @param apiRequestID         the ID of the API request.
 * @param requestingUser       the user making the request.
 */
case class DeletePropertyCommentRequestV2(
  propertyIri: SmartIri,
  lastModificationDate: Instant,
  apiRequestID: UUID,
  featureFactoryConfig: FeatureFactoryConfig,
  requestingUser: UserADM
) extends OntologiesResponderRequestV2

/**
 * Constructs instances of [[DeletePropertyCommentRequestV2]] based on JSON-LD input.
 */
object DeletePropertyCommentRequestV2 extends KnoraJsonLDRequestReaderV2[DeletePropertyCommentRequestV2] {

  /**
   * Converts a JSON-LD request to a [[DeletePropertyCommentRequestV2]].
   *
   * @param jsonLDDocument       the JSON-LD input.
   * @param apiRequestID         the UUID of the API request.
   * @param requestingUser       the user making the request.
   * @param appActor             a reference to the application actor.
   * @param featureFactoryConfig the feature factory configuration.
   * @param settings             the application settings.
   * @param log                  a logging adapter.
   * @return a [[DeletePropertyCommentRequestV2]] representing the input.
   */
  override def fromJsonLD(
    jsonLDDocument: JsonLDDocument,
    apiRequestID: UUID,
    requestingUser: UserADM,
    appActor: ActorRef,
    featureFactoryConfig: FeatureFactoryConfig,
    settings: KnoraSettingsImpl,
    log: Logger
  )(implicit timeout: Timeout, executionContext: ExecutionContext): Future[DeletePropertyCommentRequestV2] =
    Future {
      fromJsonLDSync(
        jsonLDDocument = jsonLDDocument,
        apiRequestID = apiRequestID,
        featureFactoryConfig = featureFactoryConfig,
        requestingUser = requestingUser
      )
    }

  private def fromJsonLDSync(
    jsonLDDocument: JsonLDDocument,
    apiRequestID: UUID,
    featureFactoryConfig: FeatureFactoryConfig,
    requestingUser: UserADM
  ): DeletePropertyCommentRequestV2 = {
    val inputOntologyV2      = InputOntologyV2.fromJsonLD(jsonLDDocument)
    val propertyUpdateInfo   = OntologyUpdateHelper.getPropertyDef(inputOntologyV2)
    val propertyInfoContent  = propertyUpdateInfo.propertyInfoContent
    val lastModificationDate = propertyUpdateInfo.lastModificationDate

    DeletePropertyCommentRequestV2(
      propertyIri = propertyInfoContent.propertyIri,
      lastModificationDate = lastModificationDate,
      apiRequestID = apiRequestID,
      featureFactoryConfig = featureFactoryConfig,
      requestingUser = requestingUser
    )
  }
}

/**
 * Requests that a class's labels or comments are changed. A successful response will be a [[ReadOntologyV2]].
 *
 * @param classIri             the IRI of the property.
 * @param predicateToUpdate    `rdfs:label` or `rdfs:comment`.
 * @param newObjects           the class's new labels or comments.
 * @param lastModificationDate the ontology's last modification date.
 * @param apiRequestID         the ID of the API request.
 * @param requestingUser       the user making the request.
 */
case class ChangeClassLabelsOrCommentsRequestV2(
  classIri: SmartIri,
  predicateToUpdate: SmartIri,
  newObjects: Seq[StringLiteralV2],
  lastModificationDate: Instant,
  apiRequestID: UUID,
  featureFactoryConfig: FeatureFactoryConfig,
  requestingUser: UserADM
) extends OntologiesResponderRequestV2
    with ChangeLabelsOrCommentsRequest

/**
 * Constructs instances of [[ChangeClassLabelsOrCommentsRequestV2]] based on JSON-LD input.
 */
object ChangeClassLabelsOrCommentsRequestV2 extends KnoraJsonLDRequestReaderV2[ChangeClassLabelsOrCommentsRequestV2] {

  /**
   * Converts a JSON-LD request to a [[ChangeClassLabelsOrCommentsRequestV2]].
   *
   * @param jsonLDDocument       the JSON-LD input.
   * @param apiRequestID         the UUID of the API request.
   * @param requestingUser       the user making the request.
   * @param responderManager     a reference to the responder manager.
   * @param storeManager         a reference to the store manager.
   * @param featureFactoryConfig the feature factory configuration.
   * @param settings             the application settings.
   * @param log                  a logging adapter.
   * @return a [[ChangeClassLabelsOrCommentsRequestV2]] representing the input.
   */
  override def fromJsonLD(
    jsonLDDocument: JsonLDDocument,
    apiRequestID: UUID,
    requestingUser: UserADM,
    appActor: ActorRef,
    featureFactoryConfig: FeatureFactoryConfig,
    settings: KnoraSettingsImpl,
    log: Logger
  )(implicit timeout: Timeout, executionContext: ExecutionContext): Future[ChangeClassLabelsOrCommentsRequestV2] =
    Future {
      fromJsonLDSync(
        jsonLDDocument = jsonLDDocument,
        apiRequestID = apiRequestID,
        featureFactoryConfig = featureFactoryConfig,
        requestingUser = requestingUser
      )
    }

  private def fromJsonLDSync(
    jsonLDDocument: JsonLDDocument,
    apiRequestID: UUID,
    featureFactoryConfig: FeatureFactoryConfig,
    requestingUser: UserADM
  ): ChangeClassLabelsOrCommentsRequestV2 = {
    val inputOntologiesV2     = InputOntologyV2.fromJsonLD(jsonLDDocument)
    val classUpdateInfo       = OntologyUpdateHelper.getClassDef(inputOntologiesV2)
    val classInfoContent      = classUpdateInfo.classInfoContent
    val lastModificationDate  = classUpdateInfo.lastModificationDate
    val predicateInfoToUpdate = OntologyUpdateHelper.getLabelsOrComments(classInfoContent)

    ChangeClassLabelsOrCommentsRequestV2(
      classIri = classInfoContent.classIri,
      predicateToUpdate = predicateInfoToUpdate.predicateIri,
      newObjects = predicateInfoToUpdate.objects.collect { case strLiteral: StringLiteralV2 =>
        strLiteral
      },
      lastModificationDate = lastModificationDate,
      apiRequestID = apiRequestID,
      featureFactoryConfig = featureFactoryConfig,
      requestingUser = requestingUser
    )
  }
}

/**
 * Deletes the comment from a class. A successful response will be a [[ReadOntologyV2]].
 *
 * @param classIri             the IRI of the class.
 * @param lastModificationDate the ontology's last modification date
 * @param apiRequestID         the ID of the API request.
 * @param requestingUser       the user making the request.
 */
case class DeleteClassCommentRequestV2(
  classIri: SmartIri,
  lastModificationDate: Instant,
  apiRequestID: UUID,
  featureFactoryConfig: FeatureFactoryConfig,
  requestingUser: UserADM
) extends OntologiesResponderRequestV2

/**
 * Constructs instances of [[DeleteClassCommentRequestV2]] based on JSON-LD input.
 */
object DeleteClassCommentRequestV2 extends KnoraJsonLDRequestReaderV2[DeleteClassCommentRequestV2] {

  /**
   * Converts a JSON-LD request to a [[DeleteClassCommentRequestV2]].
   *
   * @param jsonLDDocument       the JSON-LD input.
   * @param apiRequestID         the UUID of the API request.
   * @param requestingUser       the user making the request.
   * @param appActor             a reference to the application actor.
   * @param featureFactoryConfig the feature factory configuration.
   * @param settings             the application settings.
   * @param log                  a logging adapter.
   * @return a [[DeleteClassCommentRequestV2]] representing the input.
   */
  override def fromJsonLD(
    jsonLDDocument: JsonLDDocument,
    apiRequestID: UUID,
    requestingUser: UserADM,
    appActor: ActorRef,
    featureFactoryConfig: FeatureFactoryConfig,
    settings: KnoraSettingsImpl,
    log: Logger
  )(implicit timeout: Timeout, executionContext: ExecutionContext): Future[DeleteClassCommentRequestV2] =
    Future {
      fromJsonLDSync(
        jsonLDDocument = jsonLDDocument,
        apiRequestID = apiRequestID,
        featureFactoryConfig = featureFactoryConfig,
        requestingUser = requestingUser
      )
    }

  private def fromJsonLDSync(
    jsonLDDocument: JsonLDDocument,
    apiRequestID: UUID,
    featureFactoryConfig: FeatureFactoryConfig,
    requestingUser: UserADM
  ): DeleteClassCommentRequestV2 = {
    val inputOntologyV2: InputOntologyV2     = InputOntologyV2.fromJsonLD(jsonLDDocument)
    val classUpdateInfo: ClassUpdateInfo     = OntologyUpdateHelper.getClassDef(inputOntologyV2)
    val classInfoContent: ClassInfoContentV2 = classUpdateInfo.classInfoContent
    val lastModificationDate: Instant        = classUpdateInfo.lastModificationDate

    DeleteClassCommentRequestV2(
      classIri = classInfoContent.classIri,
      lastModificationDate = lastModificationDate,
      apiRequestID = apiRequestID,
      featureFactoryConfig = featureFactoryConfig,
      requestingUser = requestingUser
    )
  }
}

case class ChangeGuiOrderRequestV2(
  classInfoContent: ClassInfoContentV2,
  lastModificationDate: Instant,
  apiRequestID: UUID,
  featureFactoryConfig: FeatureFactoryConfig,
  requestingUser: UserADM
) extends OntologiesResponderRequestV2

object ChangeGuiOrderRequestV2 extends KnoraJsonLDRequestReaderV2[ChangeGuiOrderRequestV2] {
  override def fromJsonLD(
    jsonLDDocument: JsonLDDocument,
    apiRequestID: UUID,
    requestingUser: UserADM,
    appActor: ActorRef,
    featureFactoryConfig: FeatureFactoryConfig,
    settings: KnoraSettingsImpl,
    log: Logger
  )(implicit timeout: Timeout, executionContext: ExecutionContext): Future[ChangeGuiOrderRequestV2] =
    Future {
      fromJsonLDSync(
        jsonLDDocument = jsonLDDocument,
        apiRequestID = apiRequestID,
        featureFactoryConfig = featureFactoryConfig,
        requestingUser = requestingUser
      )
    }

  private def fromJsonLDSync(
    jsonLDDocument: JsonLDDocument,
    apiRequestID: UUID,
    featureFactoryConfig: FeatureFactoryConfig,
    requestingUser: UserADM
  ): ChangeGuiOrderRequestV2 = {
    // Get the class definition and the ontology's last modification date from the JSON-LD.

    val inputOntologiesV2    = InputOntologyV2.fromJsonLD(jsonLDDocument)
    val classUpdateInfo      = OntologyUpdateHelper.getClassDef(inputOntologiesV2)
    val classInfoContent     = classUpdateInfo.classInfoContent
    val lastModificationDate = classUpdateInfo.lastModificationDate

    // The request must provide cardinalities.

    if (classInfoContent.directCardinalities.isEmpty) {
      throw BadRequestException("No cardinalities specified")
    }

    ChangeGuiOrderRequestV2(
      classInfoContent = classInfoContent,
      lastModificationDate = lastModificationDate,
      apiRequestID = apiRequestID,
      featureFactoryConfig = featureFactoryConfig,
      requestingUser = requestingUser
    )
  }
}

/**
 * Requests a change in the metadata of an ontology. A successful response will be a [[ReadOntologyMetadataV2]].
 *
 * @param ontologyIri          the external ontology IRI.
 * @param label                the ontology's new label.
 * @param comment              the ontology's new comment.
 * @param lastModificationDate the ontology's last modification date, returned in a previous operation.
 * @param apiRequestID         the ID of the API request.
 * @param requestingUser       the user making the request.
 */
case class ChangeOntologyMetadataRequestV2(
  ontologyIri: SmartIri,
  label: Option[String] = None,
  comment: Option[String] = None,
  lastModificationDate: Instant,
  apiRequestID: UUID,
  featureFactoryConfig: FeatureFactoryConfig,
  requestingUser: UserADM
) extends OntologiesResponderRequestV2

/**
 * Constructs instances of [[ChangeOntologyMetadataRequestV2]] based on JSON-LD requests.
 */
object ChangeOntologyMetadataRequestV2 extends KnoraJsonLDRequestReaderV2[ChangeOntologyMetadataRequestV2] {

  /**
   * Converts a JSON-LD request to a [[ChangeOntologyMetadataRequestV2]].
   *
   * @param jsonLDDocument       the JSON-LD input.
   * @param apiRequestID         the UUID of the API request.
   * @param requestingUser       the user making the request.
   * @param responderManager     a reference to the responder manager.
   * @param storeManager         a reference to the store manager.
   * @param featureFactoryConfig the feature factory configuration.
   * @param settings             the application settings.
   * @param log                  a logging adapter.
   * @return a [[ChangeClassLabelsOrCommentsRequestV2]] representing the input.
   */
  override def fromJsonLD(
    jsonLDDocument: JsonLDDocument,
    apiRequestID: UUID,
    requestingUser: UserADM,
    appActor: ActorRef,
    featureFactoryConfig: FeatureFactoryConfig,
    settings: KnoraSettingsImpl,
    log: Logger
  )(implicit timeout: Timeout, executionContext: ExecutionContext): Future[ChangeOntologyMetadataRequestV2] =
    Future {
      fromJsonLDSync(
        jsonLDDocument = jsonLDDocument,
        apiRequestID = apiRequestID,
        featureFactoryConfig = featureFactoryConfig,
        requestingUser = requestingUser
      )
    }

  private def fromJsonLDSync(
    jsonLDDocument: JsonLDDocument,
    apiRequestID: UUID,
    featureFactoryConfig: FeatureFactoryConfig,
    requestingUser: UserADM
  ): ChangeOntologyMetadataRequestV2 = {
    val inputOntologyV2         = InputOntologyV2.fromJsonLD(jsonLDDocument)
    val inputMetadata           = inputOntologyV2.ontologyMetadata
    val ontologyIri             = inputMetadata.ontologyIri
    val label: Option[String]   = inputMetadata.label
    val comment: Option[String] = inputMetadata.comment
    val lastModificationDate = inputMetadata.lastModificationDate.getOrElse(
      throw BadRequestException("No knora-api:lastModificationDate submitted")
    )

    ChangeOntologyMetadataRequestV2(
      ontologyIri = ontologyIri,
      label = label,
      comment = comment,
      lastModificationDate = lastModificationDate,
      apiRequestID = apiRequestID,
      featureFactoryConfig = featureFactoryConfig,
      requestingUser = requestingUser
    )
  }
}

/**
 * Deletes the comment from an ontology. A successful response will be a [[ReadOntologyMetadataV2]].
 *
 * @param ontologyIri          the external ontology IRI.
 * @param lastModificationDate the ontology's last modification date, returned in a previous operation.
 * @param apiRequestID         the ID of the API request.
 * @param requestingUser       the user making the request.
 */
case class DeleteOntologyCommentRequestV2(
  ontologyIri: SmartIri,
  lastModificationDate: Instant,
  apiRequestID: UUID,
  featureFactoryConfig: FeatureFactoryConfig,
  requestingUser: UserADM
) extends OntologiesResponderRequestV2

/**
 * Requests all available information about a list of ontology entities (classes and/or properties). A successful response will be an
 * [[EntityInfoGetResponseV2]].
 *
 * @param classIris            the IRIs of the class entities to be queried.
 * @param propertyIris         the IRIs of the property entities to be queried.
 * @param requestingUser       the user making the request.
 */
case class EntityInfoGetRequestV2(
  classIris: Set[SmartIri] = Set.empty[SmartIri],
  propertyIris: Set[SmartIri] = Set.empty[SmartIri],
  requestingUser: UserADM
) extends OntologiesResponderRequestV2

/**
 * Represents assertions about one or more ontology entities (resource classes and/or properties).
 *
 * @param classInfoMap    a [[Map]] of class entity IRIs to [[ReadClassInfoV2]] objects.
 * @param propertyInfoMap a [[Map]] of property entity IRIs to [[ReadPropertyInfoV2]] objects.
 */
case class EntityInfoGetResponseV2(
  classInfoMap: Map[SmartIri, ReadClassInfoV2],
  propertyInfoMap: Map[SmartIri, ReadPropertyInfoV2]
)

/**
 * Requests all available information about a list of ontology entities (standoff classes and/or properties). A successful response will be an
 * [[StandoffEntityInfoGetResponseV2]].
 *
 * @param standoffClassIris    the IRIs of the resource entities to be queried.
 * @param standoffPropertyIris the IRIs of the property entities to be queried.
 * @param requestingUser       the user making the request.
 */
case class StandoffEntityInfoGetRequestV2(
  standoffClassIris: Set[SmartIri] = Set.empty[SmartIri],
  standoffPropertyIris: Set[SmartIri] = Set.empty[SmartIri],
  requestingUser: UserADM
) extends OntologiesResponderRequestV2

/**
 * Represents assertions about one or more ontology entities (resource classes and/or properties).
 *
 * @param standoffClassInfoMap    a [[Map]] of standoff class IRIs to [[ReadClassInfoV2]] objects.
 * @param standoffPropertyInfoMap a [[Map]] of standoff property IRIs to [[ReadPropertyInfoV2]] objects.
 */
case class StandoffEntityInfoGetResponseV2(
  standoffClassInfoMap: Map[SmartIri, ReadClassInfoV2],
  standoffPropertyInfoMap: Map[SmartIri, ReadPropertyInfoV2]
)

/**
 * Requests information about all standoff classes that are a subclass of a data type standoff class. A successful response will be an
 * [[StandoffClassesWithDataTypeGetResponseV2]].
 *
 * @param requestingUser       the user making the request.
 */
case class StandoffClassesWithDataTypeGetRequestV2(requestingUser: UserADM) extends OntologiesResponderRequestV2

/**
 * Represents assertions about all standoff classes that are a subclass of a data type standoff class.
 *
 * @param standoffClassInfoMap a [[Map]] of standoff class entity IRIs to [[ReadClassInfoV2]] objects.
 */
case class StandoffClassesWithDataTypeGetResponseV2(standoffClassInfoMap: Map[SmartIri, ReadClassInfoV2])

/**
 * Requests information about all standoff property entities. A successful response will be an
 * [[StandoffAllPropertyEntitiesGetResponseV2]].
 *
 * @param requestingUser       the user making the request.
 */
case class StandoffAllPropertyEntitiesGetRequestV2(requestingUser: UserADM) extends OntologiesResponderRequestV2

/**
 * Represents assertions about all standoff all standoff property entities.
 *
 * @param standoffAllPropertiesEntityInfoMap a [[Map]] of standoff property IRIs to [[ReadPropertyInfoV2]] objects.
 */
case class StandoffAllPropertyEntitiesGetResponseV2(
  standoffAllPropertiesEntityInfoMap: Map[SmartIri, ReadPropertyInfoV2]
)

/**
 * Checks whether a Knora resource or value class is a subclass of (or identical to) another class.
 * A successful response will be a [[CheckSubClassResponseV2]].
 *
 * @param subClassIri   the IRI of the subclass.
 * @param superClassIri the IRI of the superclass.
 */
case class CheckSubClassRequestV2(subClassIri: SmartIri, superClassIri: SmartIri, requestingUser: UserADM)
    extends OntologiesResponderRequestV2

/**
 * Represents a response to a [[CheckSubClassRequestV2]].
 *
 * @param isSubClass `true` if the requested inheritance relationship exists.
 */
case class CheckSubClassResponseV2(isSubClass: Boolean)

/**
 * Requests information about the subclasses of a Knora resource class. A successful response will be
 * a [[SubClassesGetResponseV2]].
 *
 * @param resourceClassIri the IRI of the given resource class.
 * @param requestingUser   the user making the request.
 */
case class SubClassesGetRequestV2(resourceClassIri: SmartIri, requestingUser: UserADM)
    extends OntologiesResponderRequestV2

/**
 * Provides information about the subclasses of a Knora resource class.
 *
 * @param subClasses a list of [[SubClassInfoV2]] representing the subclasses of the specified class.
 */
case class SubClassesGetResponseV2(subClasses: Seq[SubClassInfoV2])

/**
 * Request information about the Knora entities (Knora resource classes, standoff class, resource properties, and standoff properties) of a named graph.
 * A successful response will be a [[OntologyKnoraEntitiesIriInfoV2]].
 *
 * @param ontologyIri          the IRI of the named graph.
 * @param requestingUser       the user making the request.
 */
case class OntologyKnoraEntityIrisGetRequestV2(ontologyIri: SmartIri, requestingUser: UserADM)
    extends OntologiesResponderRequestV2

/**
 * Requests metadata about ontologies by project.
 *
 * @param projectIris          the IRIs of the projects for which ontologies should be returned. If this set is empty, information
 *                             about all ontologies is returned.
 * @param requestingUser       the user making the request.
 */
case class OntologyMetadataGetByProjectRequestV2(
  projectIris: Set[SmartIri] = Set.empty[SmartIri],
  requestingUser: UserADM
) extends OntologiesResponderRequestV2

/**
 * Requests metadata about ontologies by ontology IRI.
 *
 * @param ontologyIris         the IRIs of the ontologies to be queried. If this set is empty, information
 *                             about all ontologies is returned.
 * @param requestingUser       the user making the request.
 */
case class OntologyMetadataGetByIriRequestV2(ontologyIris: Set[SmartIri] = Set.empty[SmartIri], requestingUser: UserADM)
    extends OntologiesResponderRequestV2

/**
 * Requests entity definitions for the given ontology.
 *
 * @param ontologyIri          the ontology to query for.
 * @param allLanguages         true if information in all available languages should be returned.
 * @param requestingUser       the user making the request.
 */
case class OntologyEntitiesGetRequestV2(ontologyIri: SmartIri, allLanguages: Boolean, requestingUser: UserADM)
    extends OntologiesResponderRequestV2

/**
 * Requests the entity definitions for the given class IRIs. A successful response will be a [[ReadOntologyV2]].
 *
 * @param classIris            the IRIs of the classes to be queried.
 * @param allLanguages         true if information in all available languages should be returned.
 * @param requestingUser       the user making the request.
 */
case class ClassesGetRequestV2(classIris: Set[SmartIri], allLanguages: Boolean, requestingUser: UserADM)
    extends OntologiesResponderRequestV2

/**
 * Requests the definitions of the specified properties. A successful response will be a [[ReadOntologyV2]].
 *
 * @param propertyIris         the IRIs of the properties to be queried.
 * @param allLanguages         true if information in all available languages should be returned.
 * @param requestingUser       the user making the request.
 */
case class PropertiesGetRequestV2(propertyIris: Set[SmartIri], allLanguages: Boolean, requestingUser: UserADM)
    extends OntologiesResponderRequestV2

/**
 * Represents the contents of an ontology to be returned in an API response.
 *
 * @param ontologyMetadata metadata about the ontology.
 * @param classes          information about classes.
 * @param properties       information about properties.
 * @param isWholeOntology  `true` if this is the whole specified ontology, `false` if it's just selected entities.
 * @param userLang         the preferred language in which the information should be returned, or [[None]] if information
 *                         should be returned in all available languages.
 */
case class ReadOntologyV2(
  ontologyMetadata: OntologyMetadataV2,
  classes: Map[SmartIri, ReadClassInfoV2] = Map.empty[SmartIri, ReadClassInfoV2],
  properties: Map[SmartIri, ReadPropertyInfoV2] = Map.empty[SmartIri, ReadPropertyInfoV2],
  individuals: Map[SmartIri, ReadIndividualInfoV2] = Map.empty[SmartIri, ReadIndividualInfoV2],
  isWholeOntology: Boolean = false,
  userLang: Option[String] = None
) extends KnoraJsonLDResponseV2
    with KnoraReadV2[ReadOntologyV2] {
  private implicit val stringFormatter: StringFormatter = StringFormatter.getGeneralInstance

  /**
   * Converts this [[ReadOntologyV2]] to the specified Knora API v2 schema.
   *
   * @param targetSchema the target schema.
   * @return the converted [[ReadOntologyV2]].
   */
  override def toOntologySchema(targetSchema: ApiV2Schema): ReadOntologyV2 = {
    // Get rules for transforming internal entities to external entities in the target schema.
    val transformationRules =
      OntologyTransformationRules.getTransformationRules(ontologyMetadata.ontologyIri, targetSchema)

    // If we're converting to the API v2 simple schema, filter out link value properties.
    val propertiesConsideringLinkValueProps = targetSchema match {
      case ApiV2Simple =>
        properties.filterNot { case (_, propertyInfo) =>
          propertyInfo.isLinkValueProp
        }

      case _ => properties
    }

    // If we're converting from the external schema to an internal one, filter classes and properties that don't
    // exist in the target schema.

    val (classesFilteredForTargetSchema, propsFilteredForTargetSchema) =
      if (
        ontologyMetadata.ontologyIri.toString == OntologyConstants.KnoraBase.KnoraBaseOntologyIri ||
        ontologyMetadata.ontologyIri.toString == OntologyConstants.KnoraAdmin.KnoraAdminOntologyIri
      ) {
        val filteredClasses = classes.filterNot { case (classIri, classDef) =>
          transformationRules.internalClassesToRemove.contains(
            classIri
          ) || (targetSchema == ApiV2Simple && classDef.isStandoffClass)
        }

        val filteredProps = propertiesConsideringLinkValueProps.filterNot { case (propertyIri, _) =>
          transformationRules.internalPropertiesToRemove.contains(propertyIri)
        }

        (filteredClasses, filteredProps)
      } else {
        (classes, propertiesConsideringLinkValueProps)
      }

    // Convert everything to the target schema.

    val ontologyMetadataInTargetSchema =
      if (
        ontologyMetadata.ontologyIri.toString == OntologyConstants.KnoraBase.KnoraBaseOntologyIri ||
        ontologyMetadata.ontologyIri.toString == OntologyConstants.KnoraAdmin.KnoraAdminOntologyIri
      ) {
        transformationRules.ontologyMetadata
      } else {
        ontologyMetadata.toOntologySchema(targetSchema)
      }

    val classesInTargetSchema = classesFilteredForTargetSchema.map { case (classIri, readClassInfo) =>
      classIri.toOntologySchema(targetSchema) -> readClassInfo.toOntologySchema(targetSchema)
    }

    val propertiesInTargetSchema = propsFilteredForTargetSchema.map { case (propertyIri, readPropertyInfo) =>
      propertyIri.toOntologySchema(targetSchema) -> readPropertyInfo.toOntologySchema(targetSchema)
    }

    val individualsInTargetSchema = individuals.map { case (individualIri, readIndividualInfo) =>
      individualIri.toOntologySchema(targetSchema) -> readIndividualInfo.toOntologySchema(targetSchema)
    }

    // If we're converting from the internal schema to an external one, and this is the whole ontology,
    // add classes and properties that exist in the target schema but not in the source schema.

    val (classesWithExtraOnesForSchema, propertiesWithExtraOnesForSchema) =
      if (
        isWholeOntology &&
        (ontologyMetadata.ontologyIri.toString == OntologyConstants.KnoraBase.KnoraBaseOntologyIri ||
          ontologyMetadata.ontologyIri.toString == OntologyConstants.KnoraAdmin.KnoraAdminOntologyIri)
      ) {
        (
          classesInTargetSchema ++ transformationRules.externalClassesToAdd,
          propertiesInTargetSchema ++ transformationRules.externalPropertiesToAdd
        )
      } else {
        (classesInTargetSchema, propertiesInTargetSchema)
      }

    copy(
      ontologyMetadata = ontologyMetadataInTargetSchema,
      classes = classesWithExtraOnesForSchema,
      properties = propertiesWithExtraOnesForSchema,
      individuals = individualsInTargetSchema
    )
  }

  override def toJsonLDDocument(
    targetSchema: ApiV2Schema,
    settings: KnoraSettingsImpl,
    schemaOptions: Set[SchemaOption]
  ): JsonLDDocument =
    toOntologySchema(targetSchema).generateJsonLD(targetSchema, settings)

  private def generateJsonLD(targetSchema: ApiV2Schema, settings: KnoraSettingsImpl): JsonLDDocument = {
    // Get the ontologies of all Knora entities mentioned in class definitions.

    val knoraOntologiesFromClasses: Set[SmartIri] = classes.values.flatMap { classInfo =>
      val entityIris: Set[SmartIri] = classInfo.allCardinalities.keySet ++ classInfo.entityInfoContent.subClassOf

      entityIris.flatMap { entityIri =>
        if (entityIri.isKnoraEntityIri) {
          Set(entityIri.getOntologyFromEntity)
        } else {
          Set.empty[SmartIri]
        }
      } + classInfo.entityInfoContent.classIri.getOntologyFromEntity
    }.toSet
      .filter(_.isKnoraOntologyIri)

    // Get the ontologies of all Knora entities mentioned in property definitions.

    val knoraOntologiesFromProperties: Set[SmartIri] = properties.values.flatMap { property =>
      val entityIris = property.entityInfoContent.subPropertyOf ++
        property.entityInfoContent.getPredicateIriObjects(OntologyConstants.KnoraApiV2Simple.SubjectType.toSmartIri) ++
        property.entityInfoContent.getPredicateIriObjects(OntologyConstants.KnoraApiV2Simple.ObjectType.toSmartIri) ++
        property.entityInfoContent.getPredicateIriObjects(OntologyConstants.KnoraApiV2Complex.SubjectType.toSmartIri) ++
        property.entityInfoContent.getPredicateIriObjects(OntologyConstants.KnoraApiV2Complex.ObjectType.toSmartIri)

      entityIris.flatMap { entityIri =>
        if (entityIri.isKnoraEntityIri) {
          Set(entityIri.getOntologyFromEntity)
        } else {
          Set.empty[SmartIri]
        }
      } + property.entityInfoContent.propertyIri.getOntologyFromEntity
    }.toSet
      .filter(_.isKnoraOntologyIri)

    // Determine which ontology to use as the knora-api prefix expansion.
    val knoraApiPrefixExpansion = targetSchema match {
      case ApiV2Simple  => OntologyConstants.KnoraApiV2Simple.KnoraApiV2PrefixExpansion
      case ApiV2Complex => OntologyConstants.KnoraApiV2Complex.KnoraApiV2PrefixExpansion
    }

    // Add a salsah-gui prefix only if we're using the complex schema.
    val salsahGuiPrefix: Option[(String, String)] = targetSchema match {
      case ApiV2Complex =>
        Some(
          OntologyConstants.SalsahGui.SalsahGuiOntologyLabel -> OntologyConstants.SalsahGuiApiV2WithValueObjects.SalsahGuiPrefixExpansion
        )

      case _ => None
    }

    // Make a set of all other Knora ontologies used.
    val otherKnoraOntologiesUsed: Set[SmartIri] =
      (knoraOntologiesFromClasses ++ knoraOntologiesFromProperties).filterNot { ontology =>
        ontology.getOntologyName == OntologyConstants.KnoraApi.KnoraApiOntologyLabel ||
        ontology.getOntologyName == OntologyConstants.SalsahGui.SalsahGuiOntologyLabel
      }

    // Make the JSON-LD context.
    val context = JsonLDUtil.makeContext(
      fixedPrefixes = Map(
        OntologyConstants.KnoraApi.KnoraApiOntologyLabel -> knoraApiPrefixExpansion,
        "rdf"                                            -> OntologyConstants.Rdf.RdfPrefixExpansion,
        "rdfs"                                           -> OntologyConstants.Rdfs.RdfsPrefixExpansion,
        "owl"                                            -> OntologyConstants.Owl.OwlPrefixExpansion,
        "xsd"                                            -> OntologyConstants.Xsd.XsdPrefixExpansion
      ) ++ salsahGuiPrefix,
      knoraOntologiesNeedingPrefixes = otherKnoraOntologiesUsed
    )

    // Generate JSON-LD for the classes, properties, and individuals.

    val jsonClasses: Vector[JsonLDObject] = classes.values.map { readClassInfo =>
      userLang match {
        case Some(lang) =>
          readClassInfo.toJsonLDWithSingleLanguage(targetSchema = targetSchema, userLang = lang, settings = settings)
        case None => readClassInfo.toJsonLDWithAllLanguages(targetSchema = targetSchema)
      }
    }.toVector

    val jsonProperties: Vector[JsonLDObject] = properties.values.map { readPropertyInfo =>
      userLang match {
        case Some(lang) =>
          readPropertyInfo.toJsonLDWithSingleLanguage(targetSchema = targetSchema, userLang = lang, settings = settings)
        case None => readPropertyInfo.toJsonLDWithAllLanguages(targetSchema = targetSchema)
      }
    }.toVector

    val jsonIndividuals: Vector[JsonLDObject] = individuals.values.map { readIndividualInfo =>
      userLang match {
        case Some(lang) =>
          readIndividualInfo.toJsonLDWithSingleLanguage(
            targetSchema = targetSchema,
            userLang = lang,
            settings = settings
          )
        case None => readIndividualInfo.toJsonLDWithAllLanguages(targetSchema = targetSchema)
      }
    }.toVector

    val allEntities       = jsonClasses ++ jsonProperties ++ jsonIndividuals
    val allEntitiesSorted = allEntities.sortBy(_.value(JsonLDKeywords.ID))

    // Assemble the JSON-LD document.

    val body = JsonLDObject(
      ontologyMetadata.toJsonLD(targetSchema) + (JsonLDKeywords.GRAPH -> JsonLDArray(allEntitiesSorted))
    )

    JsonLDDocument(body = body, context = context, isFlat = true)
  }
}

/**
 * Represents information about an ontology received as input, either from the client or from the API server (in
 * the case of a test). This information is necessarily less complete than the information in a [[ReadOntologyV2]],
 * which takes advantage of additional knowledge that is available from the triplestore.
 *
 * @param ontologyMetadata metadata about the ontology.
 * @param classes          information about classes in the ontology.
 * @param properties       information about properties in the ontology.
 * @param individuals      information about OWL named individuals in the ontology.
 */
case class InputOntologyV2(
  ontologyMetadata: OntologyMetadataV2,
  classes: Map[SmartIri, ClassInfoContentV2] = Map.empty[SmartIri, ClassInfoContentV2],
  properties: Map[SmartIri, PropertyInfoContentV2] = Map.empty[SmartIri, PropertyInfoContentV2],
  individuals: Map[SmartIri, IndividualInfoContentV2] = Map.empty[SmartIri, IndividualInfoContentV2]
) {

  /**
   * Converts this [[InputOntologyV2]] to the specified Knora API v2 schema.
   *
   * @param targetSchema the target schema.
   * @return the converted [[InputOntologyV2]].
   */
  def toOntologySchema(targetSchema: ApiV2Schema): InputOntologyV2 =
    InputOntologyV2(
      ontologyMetadata = ontologyMetadata.toOntologySchema(targetSchema),
      classes = classes.map { case (classIri, classInfoContent) =>
        classIri.toOntologySchema(targetSchema) -> classInfoContent.toOntologySchema(targetSchema)
      },
      properties = properties.map { case (propertyIri, propertyInfoContent) =>
        propertyIri.toOntologySchema(targetSchema) -> propertyInfoContent.toOntologySchema(targetSchema)
      },
      individuals = individuals.map { case (individualIri, individualInfoContent) =>
        individualIri.toOntologySchema(targetSchema) -> individualInfoContent.toOntologySchema(targetSchema)
      }
    )

  /**
   * Undoes the SPARQL-escaping of predicate objects. This method is meant to be used in tests after an update, when the
   * input (whose predicate objects have been escaped for use in SPARQL) needs to be compared with the updated data
   * read back from the triplestore (in which predicate objects are not escaped). It is also used in generating
   * client API code.
   *
   * @return a copy of this [[InputOntologyV2]] with all predicate objects unescaped.
   */
  def unescape: InputOntologyV2 =
    InputOntologyV2(
      ontologyMetadata = ontologyMetadata.unescape,
      classes = classes.map { case (classIri, classDef) =>
        classIri -> classDef.unescape
      },
      properties = properties.map { case (propertyIri, propertyDef) =>
        propertyIri -> propertyDef.unescape
      },
      individuals = individuals.map { case (individualIri, individualDef) =>
        individualIri -> individualDef.unescape
      }
    )
}

/**
 * Represents a parsing mode used by [[InputOntologyV2]].
 */
sealed trait InputOntologyParsingModeV2

/**
 * A parsing mode that ignores predicates that are present in Knora responses and absent in client input.
 * In tests, this allows a Knora response containing an entity to be parsed and compared with the client input
 * that was used to create the entity.
 */
case object TestResponseParsingModeV2 extends InputOntologyParsingModeV2

/**
 * A parsing mode that rejects data not allowed in client input.
 */
case object ClientInputParsingModeV2 extends InputOntologyParsingModeV2

/**
 * A parsing mode for parsing everything returned in a Knora ontology response.
 */
case object KnoraOutputParsingModeV2 extends InputOntologyParsingModeV2

/**
 * Processes JSON-LD received either from the client or from the API server. This is intended to support
 * two use cases:
 *
 * 1. When an update request is received, an [[InputOntologyV2]] can be used to construct an update request message.
 * 1. In a test, in which the submitted JSON-LD is similar to the server's response, both can be converted to [[InputOntologyV2]] objects for comparison.
 */
object InputOntologyV2 {

  /**
   * Constructs an [[InputOntologyV2]] based on a JSON-LD document.
   *
   * @param jsonLDDocument a JSON-LD document representing information about the ontology.
   * @param parsingMode    the parsing mode to be used.
   * @return an [[InputOntologyV2]] representing the same information.
   */
  def fromJsonLD(
    jsonLDDocument: JsonLDDocument,
    parsingMode: InputOntologyParsingModeV2 = ClientInputParsingModeV2
  ): InputOntologyV2 = {
    implicit val stringFormatter: StringFormatter = StringFormatter.getGeneralInstance

    val ontologyObj: JsonLDObject = jsonLDDocument.body
    val externalOntologyIri: SmartIri =
      ontologyObj.requireStringWithValidation(JsonLDKeywords.ID, stringFormatter.toSmartIriWithErr)

    if (!(externalOntologyIri.isKnoraApiV2DefinitionIri && externalOntologyIri.isKnoraOntologyIri)) {
      throw BadRequestException(s"Invalid ontology IRI: $externalOntologyIri")
    }

    val projectIri: Option[SmartIri] = ontologyObj.maybeIriInObject(
      OntologyConstants.KnoraApiV2Complex.AttachedToProject,
      stringFormatter.toSmartIriWithErr
    )

    val ontologyLabel: Option[String] =
      ontologyObj.maybeStringWithValidation(OntologyConstants.Rdfs.Label, stringFormatter.toSparqlEncodedString)

    val ontologyComment: Option[String] =
      ontologyObj.maybeStringWithValidation(OntologyConstants.Rdfs.Comment, stringFormatter.toSparqlEncodedString)

    val lastModificationDate: Option[Instant] = ontologyObj.maybeDatatypeValueInObject(
      key = OntologyConstants.KnoraApiV2Complex.LastModificationDate,
      expectedDatatype = OntologyConstants.Xsd.DateTimeStamp.toSmartIri,
      validationFun = stringFormatter.xsdDateTimeStampToInstant
    )

    val ontologyMetadata = OntologyMetadataV2(
      ontologyIri = externalOntologyIri,
      projectIri = projectIri,
      label = ontologyLabel,
      comment = ontologyComment,
      lastModificationDate = lastModificationDate
    )

    val maybeGraph: Option[JsonLDArray] = ontologyObj.maybeArray(JsonLDKeywords.GRAPH)

    maybeGraph match {
      case Some(graph) =>
        // Make a list of (entity definition, entity type IRI)
        val entitiesWithTypes: Seq[(JsonLDObject, SmartIri)] = graph.value.map {
          case jsonLDObj: JsonLDObject =>
            val entityType =
              jsonLDObj.requireStringWithValidation(JsonLDKeywords.TYPE, stringFormatter.toSmartIriWithErr)
            (jsonLDObj, entityType)

          case _ => throw BadRequestException("@graph must contain only JSON-LD objects")
        }

        val classes: Map[SmartIri, ClassInfoContentV2] = entitiesWithTypes.collect {
          case (jsonLDObj, entityType) if OntologyConstants.ClassTypes.contains(entityType.toString) =>
            val classInfoContent = ClassInfoContentV2.fromJsonLDObject(jsonLDObj, parsingMode)
            classInfoContent.classIri -> classInfoContent
        }.toMap

        val properties: Map[SmartIri, PropertyInfoContentV2] = entitiesWithTypes.collect {
          case (jsonLDObj, entityType) if OntologyConstants.PropertyTypes.contains(entityType.toString) =>
            val propertyInfoContent = PropertyInfoContentV2.fromJsonLDObject(jsonLDObj, parsingMode)
            propertyInfoContent.propertyIri -> propertyInfoContent
        }.toMap

        val individuals = entitiesWithTypes.collect {
          case (jsonLDObj, entityType) if entityType.toString == OntologyConstants.Owl.NamedIndividual =>
            val individualInfoContent = IndividualInfoContentV2.fromJsonLDObject(jsonLDObj)
            individualInfoContent.individualIri -> individualInfoContent
        }.toMap

        // Check whether any entities are in the wrong ontology.

        val entityIris: Iterable[SmartIri] = classes.values.map(_.classIri) ++ properties.values.map(_.propertyIri) ++
          individuals.values.map(_.individualIri)

        val entityIrisInWrongOntology: Set[SmartIri] = entityIris.filter { entityIri =>
          entityIri.getOntologyFromEntity != externalOntologyIri
        }.toSet

        if (entityIrisInWrongOntology.nonEmpty) {
          throw BadRequestException(
            s"One or more entities are not in ontology $externalOntologyIri: ${entityIrisInWrongOntology.mkString(", ")}"
          )
        }

        InputOntologyV2(
          ontologyMetadata = ontologyMetadata,
          classes = classes,
          properties = properties,
          individuals = individuals
        )

      case None =>
        // We could get an ontology with no entities in a test.
        InputOntologyV2(ontologyMetadata = ontologyMetadata)
    }
  }
}

/**
 * Returns metadata about Knora ontologies.
 *
 * @param ontologies the metadata to be returned.
 */
case class ReadOntologyMetadataV2(ontologies: Set[OntologyMetadataV2])
    extends KnoraJsonLDResponseV2
    with KnoraReadV2[ReadOntologyMetadataV2] {

  override def toOntologySchema(targetSchema: ApiV2Schema): ReadOntologyMetadataV2 = {
    // We may have metadata for knora-api in more than one schema. Just return the one for the target schema.

    val ontologiesAvailableInTargetSchema = ontologies.filterNot { ontology =>
      ontology.ontologyIri.getOntologyName == OntologyConstants.KnoraApi.KnoraApiOntologyLabel &&
      !ontology.ontologyIri.getOntologySchema.contains(targetSchema)
    }

    copy(
      ontologies = ontologiesAvailableInTargetSchema.map(_.toOntologySchema(targetSchema))
    )
  }

  private def generateJsonLD(targetSchema: ApiV2Schema): JsonLDDocument = {
    val knoraApiOntologyPrefixExpansion = targetSchema match {
      case ApiV2Simple  => OntologyConstants.KnoraApiV2Simple.KnoraApiV2PrefixExpansion
      case ApiV2Complex => OntologyConstants.KnoraApiV2Complex.KnoraApiV2PrefixExpansion
    }

    val context = JsonLDObject(
      Map(
        OntologyConstants.KnoraApi.KnoraApiOntologyLabel -> JsonLDString(knoraApiOntologyPrefixExpansion),
        "xsd"                                            -> JsonLDString(OntologyConstants.Xsd.XsdPrefixExpansion),
        "rdfs"                                           -> JsonLDString(OntologyConstants.Rdfs.RdfsPrefixExpansion),
        "owl"                                            -> JsonLDString(OntologyConstants.Owl.OwlPrefixExpansion)
      )
    )

    val ontologiesJson: Vector[JsonLDObject] =
      ontologies.toVector.sortBy(_.ontologyIri).map(ontology => JsonLDObject(ontology.toJsonLD(targetSchema)))

    val body = JsonLDObject(
      Map(
        JsonLDKeywords.GRAPH -> JsonLDArray(ontologiesJson)
      )
    )

    JsonLDDocument(body = body, context = context, isFlat = true)
  }

  def toJsonLDDocument(
    targetSchema: ApiV2Schema,
    settings: KnoraSettingsImpl,
    schemaOptions: Set[SchemaOption]
  ): JsonLDDocument =
    toOntologySchema(targetSchema).generateJsonLD(targetSchema)
}

/**
 * Represents a predicate that is asserted about a given ontology entity, and the objects of that predicate.
 *
 * @param predicateIri the IRI of the predicate.
 * @param objects      the objects of the predicate.
 */
case class PredicateInfoV2(predicateIri: SmartIri, objects: Seq[OntologyLiteralV2] = Seq.empty[OntologyLiteralV2]) {
  private implicit val stringFormatter: StringFormatter = StringFormatter.getGeneralInstance

  /**
   * Converts this [[PredicateInfoV2]] to another ontology schema.
   *
   * @param targetSchema the target schema.
   * @return the converted [[PredicateInfoV2]].
   */
  def toOntologySchema(targetSchema: OntologySchema): PredicateInfoV2 =
    copy(
      predicateIri = predicateIri.toOntologySchema(targetSchema),
      objects = objects.map {
        case smartIriLiteral: SmartIriLiteralV2 => smartIriLiteral.toOntologySchema(targetSchema)
        case other                              => other
      }
    )

  /**
   * Requires this predicate to have a single IRI object, and returns that object.
   *
   * @param errorFun a function that throws an error. It will be called if the predicate does not have a single
   *                 IRI object.
   * @return the predicate's IRI object.
   */
  def requireIriObject(errorFun: => Nothing): SmartIri =
    objects match {
      case Seq(SmartIriLiteralV2(iri)) => iri
      case _                           => errorFun
    }

  /**
   * Requires this predicate to have at least one IRI, and returns those objects.
   *
   * @param errorFun a function that throws an error. It will be called if the predicate has no objects,
   *                 or has non-IRI objects.
   * @return the predicate's IRI objects.
   */
  def requireIriObjects(errorFun: => Nothing): Set[SmartIri] = {
    if (objects.isEmpty) {
      errorFun
    }

    objects.map {
      case SmartIriLiteralV2(iri) => iri
      case _                      => errorFun
    }.toSet
  }

  /**
   * Undoes the SPARQL-escaping of predicate objects. This method is meant to be used after an update, when the
   * input (whose predicate objects have been escaped for use in SPARQL) needs to be compared with the updated data
   * read back from the triplestore (in which predicate objects are not escaped).
   *
   * @return this predicate with its objects unescaped.
   */
  def unescape: PredicateInfoV2 =
    copy(
      objects = objects.map {
        case StringLiteralV2(str, lang) => StringLiteralV2(stringFormatter.fromSparqlEncodedString(str), lang)
        case other                      => other
      }
    )

  override def hashCode(): Int =
    // Ignore the order of predicate objects when generating hash codes for this class.
    new HashCodeBuilder(17, 37).append(predicateIri).append(objects.toSet).toHashCode

  override def equals(that: scala.Any): Boolean =
    // Ignore the order of predicate objects when testing equality for this class.
    that match {
      case otherPred: PredicateInfoV2 =>
        predicateIri == otherPred.predicateIri &&
          objects.toSet == otherPred.objects.toSet

      case _ => false
    }
}

/**
 * Represents the OWL cardinalities that Knora supports.
 */
object Cardinality extends Enumeration {

  /**
   * Represents information about an OWL cardinality.
   *
   * @param owlCardinalityIri   the IRI of the OWL cardinality, which must be a member of the set
   *                            [[OntologyConstants.Owl.cardinalityOWLRestrictions]].
   * @param owlCardinalityValue the value of the OWL cardinality, which must be 0 or 1.
   * @param guiOrder            the SALSAH GUI order.
   * @return a [[Value]].
   */
  case class OwlCardinalityInfo(owlCardinalityIri: IRI, owlCardinalityValue: Int, guiOrder: Option[Int] = None) {
    if (!OntologyConstants.Owl.cardinalityOWLRestrictions.contains(owlCardinalityIri)) {
      throw InconsistentRepositoryDataException(s"Invalid OWL cardinality property: $owlCardinalityIri")
    }

    if (!(owlCardinalityValue == 0 || owlCardinalityValue == 1)) {
      throw InconsistentRepositoryDataException(s"Invalid OWL cardinality value: $owlCardinalityValue")
    }

    override def toString: String = s"<$owlCardinalityIri> $owlCardinalityValue"

    def equalsWithoutGuiOrder(that: OwlCardinalityInfo): Boolean =
      owlCardinalityIri == that.owlCardinalityIri && owlCardinalityValue == that.owlCardinalityValue
  }

  /**
   * Represents a Knora cardinality with an optional SALSAH GUI order.
   *
   * @param cardinality the Knora cardinality.
   * @param guiOrder    the SALSAH GUI order.
   */
  case class KnoraCardinalityInfo(cardinality: Value, guiOrder: Option[Int] = None) {
    override def toString: String = guiOrder match {
      case Some(definedGuiOrder) => s"$cardinality (guiOrder $definedGuiOrder)"
      case None                  => cardinality.toString
    }

    def equalsWithoutGuiOrder(that: KnoraCardinalityInfo): Boolean =
      that.cardinality == cardinality
  }

  type Cardinality = Value

  val MayHaveOne: Value   = Value(0, "0-1")
  val MayHaveMany: Value  = Value(1, "0-n")
  val MustHaveOne: Value  = Value(2, "1")
  val MustHaveSome: Value = Value(3, "1-n")

  val valueMap: Map[String, Value] = values.map(v => (v.toString, v)).toMap

  /**
   * The valid mappings between Knora cardinalities and OWL cardinalities.
   */
  private val knoraCardinality2OwlCardinalityMap: Map[Value, OwlCardinalityInfo] = Map(
    MayHaveOne -> OwlCardinalityInfo(owlCardinalityIri = OntologyConstants.Owl.MaxCardinality, owlCardinalityValue = 1),
    MayHaveMany -> OwlCardinalityInfo(
      owlCardinalityIri = OntologyConstants.Owl.MinCardinality,
      owlCardinalityValue = 0
    ),
    MustHaveOne -> OwlCardinalityInfo(owlCardinalityIri = OntologyConstants.Owl.Cardinality, owlCardinalityValue = 1),
    MustHaveSome -> OwlCardinalityInfo(
      owlCardinalityIri = OntologyConstants.Owl.MinCardinality,
      owlCardinalityValue = 1
    )
  )

  private val owlCardinality2KnoraCardinalityMap: Map[OwlCardinalityInfo, Value] =
    knoraCardinality2OwlCardinalityMap.map { case (knoraC, owlC) =>
      (owlC, knoraC)
    }

  /**
   * Given the name of a value in this enumeration, returns the value. If the value is not found, throws an
   * [[InconsistentRepositoryDataException]].
   *
   * @param name the name of the value.
   * @return the requested value.
   */
  def lookup(name: String): Value =
    valueMap.get(name) match {
      case Some(value) => value
      case None        => throw InconsistentRepositoryDataException(s"Cardinality not found: $name")
    }

  /**
   * Converts information about an OWL cardinality restriction to a [[Value]] of this enumeration.
   *
   * @param propertyIri    the IRI of the property that the OWL cardinality applies to.
   * @param owlCardinality information about an OWL cardinality.
   * @return a [[Value]].
   */
  def owlCardinality2KnoraCardinality(propertyIri: IRI, owlCardinality: OwlCardinalityInfo): KnoraCardinalityInfo = {
    val cardinality = owlCardinality2KnoraCardinalityMap.getOrElse(
      owlCardinality.copy(guiOrder = None),
      throw InconsistentRepositoryDataException(s"Invalid OWL cardinality $owlCardinality for $propertyIri")
    )

    KnoraCardinalityInfo(
      cardinality = cardinality,
      guiOrder = owlCardinality.guiOrder
    )
  }

  /**
   * Converts a [[Value]] of this enumeration to information about an OWL cardinality restriction.
   *
   * @param knoraCardinality a [[Value]].
   * @return an [[OwlCardinalityInfo]].
   */
  def knoraCardinality2OwlCardinality(knoraCardinality: KnoraCardinalityInfo): OwlCardinalityInfo =
    knoraCardinality2OwlCardinalityMap(knoraCardinality.cardinality).copy(guiOrder = knoraCardinality.guiOrder)

  /**
   * Checks whether a cardinality that is directly defined on a class is compatible with an inherited cardinality on the
   * same property. This will be true only if the directly defined cardinality is at least as restrictive as the
   * inherited one.
   *
   * @param directCardinality      the directly defined cardinality.
   * @param inheritableCardinality the inherited cardinality.
   * @return `true` if the directly defined cardinality is compatible with the inherited one.
   */
  def isCompatible(directCardinality: Value, inheritableCardinality: Value): Boolean =
    if (directCardinality == inheritableCardinality) {
      true
    } else {
      inheritableCardinality match {
        case MayHaveOne   => directCardinality == MustHaveOne
        case MayHaveMany  => true
        case MustHaveOne  => false
        case MustHaveSome => directCardinality == MustHaveOne
      }
    }
}

/**
 * Represents information about an ontology entity.
 */
sealed trait EntityInfoContentV2 {

  /**
   * The predicates of the entity, and their objects.
   */
  val predicates: Map[SmartIri, PredicateInfoV2]

  protected implicit val stringFormatter: StringFormatter = StringFormatter.getGeneralInstance

  /**
   * Checks that a predicate is present in this [[EntityInfoContentV2]] and that it has a single IRI object, and
   * returns the object as a [[SmartIri]].
   *
   * @param predicateIri the IRI of the predicate.
   * @param errorFun     a function that will be called if the predicate is absent or if its object is not an IRI.
   * @return a [[SmartIri]] representing the predicate's object.
   */
  def requireIriObject(predicateIri: SmartIri, errorFun: => Nothing): SmartIri =
    predicates.getOrElse(predicateIri, errorFun).requireIriObject(errorFun)

  /**
   * Checks that a predicate is present in this [[EntityInfoContentV2]] and that it at least one IRI object, and
   * returns those objects as a set of [[SmartIri]] instances.
   *
   * @param predicateIri the IRI of the predicate.
   * @param errorFun     a function that will be called if the predicate is absent or if its objects are not IRIs.
   * @return a set of [[SmartIri]] instances representing the predicate's objects.
   */
  def requireIriObjects(predicateIri: SmartIri, errorFun: => Nothing): Set[SmartIri] =
    predicates.getOrElse(predicateIri, errorFun).requireIriObjects(errorFun)

  /**
   * A convenience method that returns the canonical `rdf:type` of this entity. Throws [[InconsistentRepositoryDataException]]
   * if the entity's predicates do not include `rdf:type`.
   *
   * @return the entity's `rdf:type`.
   */
  def getRdfType: SmartIri

  /**
   * A convenience method that returns all the objects of this entity's `rdf:type` predicate. Throws [[InconsistentRepositoryDataException]]
   * * if the entity's predicates do not include `rdf:type`.
   *
   * @return all the values of `rdf:type` for this entity, sorted for determinism.
   */
  def getRdfTypes: Seq[SmartIri]

  /**
   * Undoes the SPARQL-escaping of predicate objects. This method is meant to be used after an update, when the
   * input (whose predicate objects have been escaped for use in SPARQL) needs to be compared with the updated data
   * read back from the triplestore (in which predicate objects are not escaped).
   *
   * @return the predicates of this [[EntityInfoContentV2]], with their objects unescaped.
   */
  protected def unescapePredicateObjects: Map[SmartIri, PredicateInfoV2] =
    predicates.map { case (predicateIri, predicateInfo) =>
      predicateIri -> predicateInfo.unescape
    }

  /**
   * Gets a predicate and its object from an entity in a specific language.
   *
   * @param predicateIri the IRI of the predicate.
   * @param userLang     the language in which the object should to be returned.
   * @return the requested predicate and object.
   */
  def getPredicateAndStringLiteralObjectWithLang(
    predicateIri: SmartIri,
    settings: KnoraSettingsImpl,
    userLang: String
  ): Option[(SmartIri, String)] =
    getPredicateStringLiteralObject(
      predicateIri = predicateIri,
      preferredLangs = Some(userLang, settings.fallbackLanguage)
    ).map(obj => predicateIri -> obj)

  /**
   * Returns an object for a given predicate. If requested, attempts to return the object in the user's preferred
   * language, in the system's default language, or in any language, in that order.
   *
   * @param predicateIri   the IRI of the predicate.
   * @param preferredLangs the user's preferred language and the system's default language.
   * @return an object for the predicate, or [[None]] if this entity doesn't have the specified predicate, or
   *         if the predicate has no objects.
   */
  def getPredicateStringLiteralObject(
    predicateIri: SmartIri,
    preferredLangs: Option[(String, String)] = None
  ): Option[String] =
    // Does the predicate exist?
    predicates.get(predicateIri) match {
      case Some(predicateInfo) =>
        // Yes. Make a sequence of its string values.
        val stringLiterals: Vector[StringLiteralV2] = predicateInfo.objects.collect { case strLit: StringLiteralV2 =>
          strLit
        }.toVector

        val stringLiteralSequence = StringLiteralSequenceV2(stringLiterals)

        // Were preferred languages specified?
        preferredLangs match {
          case Some((userLang, defaultLang)) =>
            // Yes.
            stringLiteralSequence.getPreferredLanguage(userLang, defaultLang)
          case None =>
            // Preferred languages were not specified. Take the first object.
            predicateInfo.objects.headOption match {
              case Some(StringLiteralV2(str, _)) => Some(str)
              case _                             => None
            }

        }

      case None => None
    }

  /**
   * Returns all the non-language-specific string objects specified for a given predicate.
   *
   * @param predicateIri the IRI of the predicate.
   * @return the predicate's objects, or an empty set if this entity doesn't have the specified predicate.
   */
  def getPredicateStringLiteralObjectsWithoutLang(predicateIri: SmartIri): Seq[String] =
    predicates.get(predicateIri) match {
      case Some(predicateInfo) =>
        predicateInfo.objects.collect { case StringLiteralV2(str, None) =>
          str
        }

      case None => Seq.empty[String]
    }

  /**
   * Returns all the IRI objects specified for a given predicate.
   *
   * @param predicateIri the IRI of the predicate.
   * @return the predicate's IRI objects, or an empty set if this entity doesn't have the specified predicate.
   */
  def getPredicateIriObjects(predicateIri: SmartIri): Seq[SmartIri] =
    predicates.get(predicateIri) match {
      case Some(predicateInfo) =>
        predicateInfo.objects.collect { case SmartIriLiteralV2(iri) =>
          iri
        }

      case None => Seq.empty[SmartIri]
    }

  /**
   * Returns the first object specified as a boolean value for the given predicate, or `false` if the
   * entity doesn't have that predicate.
   *
   * @param predicateIri the IRI of the predicate.
   * @return the predicate's object, if given, otherwise `false`.
   */
  def getPredicateBooleanObject(predicateIri: SmartIri): Boolean = {
    val values: Seq[Boolean] = predicates.get(predicateIri) match {
      case Some(predicateInfo) =>
        predicateInfo.objects.collect { case BooleanLiteralV2(value) =>
          value
        }

      case None => Seq.empty[Boolean]
    }

    if (values.nonEmpty) {
      values.head
    } else {
      false
    }
  }

  /**
   * Returns the first object specified as an IRI for the given predicate.
   *
   * @param predicateIri the IRI of the predicate.
   * @return the predicate's object, if given.
   */
  def getPredicateIriObject(predicateIri: SmartIri): Option[SmartIri] = getPredicateIriObjects(predicateIri).headOption

  /**
   * Returns all the objects specified for a given predicate, along with the language tag of each object.
   *
   * @param predicateIri the IRI of the predicate.
   * @return a map of language tags to objects, or an empty map if this entity doesn't have the specified predicate.
   */
  def getPredicateObjectsWithLangs(predicateIri: SmartIri): Map[String, String] =
    predicates.get(predicateIri) match {
      case Some(predicateInfo) =>
        predicateInfo.objects.collect { case StringLiteralV2(str, Some(lang)) =>
          lang -> str
        }.toMap

      case None => Map.empty[String, String]
    }
}

/**
 * Processes predicates from a JSON-LD class or property definition.
 */
object EntityInfoContentV2 {
  private def stringToLiteral(str: String): StringLiteralV2 = {
    implicit val stringFormatter: StringFormatter = StringFormatter.getGeneralInstance

    StringLiteralV2(
      stringFormatter.toSparqlEncodedString(str, throw BadRequestException(s"Invalid predicate object: $str"))
    )
  }

  /**
   * Processes predicates from a JSON-LD class or property definition. Converts `@type` to `rdf:type`. Ignores
   * `\@id`, `rdfs:subClassOf` and `rdfs:subPropertyOf`.
   *
   * @param jsonLDObject the JSON-LD class or property definition.
   * @return a map of predicate IRIs to [[PredicateInfoV2]] objects.
   */
  def predicatesFromJsonLDObject(jsonLDObject: JsonLDObject): Map[SmartIri, PredicateInfoV2] = {
    implicit val stringFormatter: StringFormatter = StringFormatter.getGeneralInstance

    val entityType: SmartIri =
      jsonLDObject.requireStringWithValidation(JsonLDKeywords.TYPE, stringFormatter.toSmartIriWithErr)

    val rdfType: (SmartIri, PredicateInfoV2) = OntologyConstants.Rdf.Type.toSmartIri -> PredicateInfoV2(
      predicateIri = OntologyConstants.Rdf.Type.toSmartIri,
      objects = Seq(SmartIriLiteralV2(entityType))
    )

    val predicates =
      jsonLDObject.value - JsonLDKeywords.ID - JsonLDKeywords.TYPE - OntologyConstants.Rdfs.SubClassOf - OntologyConstants.Rdfs.SubPropertyOf - OntologyConstants.Owl.WithRestrictions

    predicates.map { case (predicateIriStr: IRI, predicateValue: JsonLDValue) =>
      val predicateIri = predicateIriStr.toSmartIri

      val predicateInfo: PredicateInfoV2 = predicateValue match {
        case JsonLDString(objStr) =>
          PredicateInfoV2(
            predicateIri = predicateIri,
            objects = Seq(stringToLiteral(objStr))
          )

        case JsonLDBoolean(objBoolean) =>
          PredicateInfoV2(
            predicateIri = predicateIri,
            objects = Seq(BooleanLiteralV2(objBoolean))
          )

        case objObj: JsonLDObject =>
          if (objObj.isIri) {
            // This is a JSON-LD IRI value.
            PredicateInfoV2(
              predicateIri = predicateIri,
              objects = Seq(SmartIriLiteralV2(objObj.toIri(stringFormatter.toSmartIriWithErr)))
            )
          } else if (objObj.isStringWithLang) {
            // This is a string with a language tag.
            PredicateInfoV2(
              predicateIri = predicateIri,
              objects = JsonLDArray(Seq(objObj)).toObjsWithLang
            )
          } else {
            throw BadRequestException(s"Unexpected object value for predicate $predicateIri: $objObj")
          }

        case objArray: JsonLDArray =>
          if (objArray.value.isEmpty) {
            throw BadRequestException(s"No values provided for predicate $predicateIri")
          }

          if (objArray.value.forall(_.isInstanceOf[JsonLDString])) {
            // All the elements of the array are strings.
            PredicateInfoV2(
              predicateIri = predicateIri,
              objects = objArray.value.map {
                case JsonLDString(objStr) => stringToLiteral(objStr)
                case other                => throw AssertionException(s"Invalid object for predicate $predicateIriStr: $other")
              }
            )
          } else if (
            objArray.value.forall {
              case jsonObjElem: JsonLDObject if jsonObjElem.isIri =>
                // All the elements of the array are IRI values.
                true
              case _ => false
            }
          ) {
            PredicateInfoV2(
              predicateIri = predicateIri,
              objects = objArray.value.map {
                case jsonObjElem: JsonLDObject =>
                  SmartIriLiteralV2(jsonObjElem.toIri(stringFormatter.toSmartIriWithErr))
                case other => throw AssertionException(s"Invalid object for predicate $predicateIriStr: $other")
              }
            )
          } else if (
            objArray.value.forall {
              case jsonObjElem: JsonLDObject if jsonObjElem.isStringWithLang =>
                // All the elements of the array are strings with language codes.
                true
              case _ => false
            }
          ) {
            PredicateInfoV2(
              predicateIri = predicateIri,
              objects = objArray.toObjsWithLang
            )
          } else {
            throw BadRequestException(s"Invalid object for predicate $predicateIriStr: $predicateValue")
          }

        case other => throw BadRequestException(s"Invalid object for predicate $predicateIriStr: $other")
      }

      predicateIri -> predicateInfo
    } + rdfType
  }
}

/**
 * Represents information about an ontolgoy entity, as returned in an API response.
 */
sealed trait ReadEntityInfoV2 {

  /**
   * Provides basic information about the entity.
   */
  val entityInfoContent: EntityInfoContentV2

  protected implicit val stringFormatter: StringFormatter = StringFormatter.getGeneralInstance

  /**
   * Returns the contents of a JSON-LD object containing non-language-specific information about the entity.
   *
   * @param targetSchema the API v2 schema in which the response will be returned.
   */
  protected def getNonLanguageSpecific(targetSchema: ApiV2Schema): Map[IRI, JsonLDValue]

  /**
   * Returns a JSON-LD object representing the entity, with language-specific information provided in a single language.
   *
   * @param targetSchema the API v2 schema in which the response will be returned.
   * @param userLang     the user's preferred language.
   * @param settings     the application settings.
   * @return a JSON-LD object representing the entity.
   */
  def toJsonLDWithSingleLanguage(
    targetSchema: ApiV2Schema,
    userLang: String,
    settings: KnoraSettingsImpl
  ): JsonLDObject = {
    val label: Option[(IRI, JsonLDString)] = entityInfoContent
      .getPredicateAndStringLiteralObjectWithLang(OntologyConstants.Rdfs.Label.toSmartIri, settings, userLang)
      .map { case (k: SmartIri, v: String) =>
        (k.toString, JsonLDString(v))
      }

    val comment: Option[(IRI, JsonLDString)] = entityInfoContent
      .getPredicateAndStringLiteralObjectWithLang(OntologyConstants.Rdfs.Comment.toSmartIri, settings, userLang)
      .map { case (k: SmartIri, v: String) =>
        (k.toString, JsonLDString(v))
      }

    JsonLDObject(getNonLanguageSpecific(targetSchema) ++ label ++ comment)
  }

  /**
   * Returns a JSON-LD object representing the entity, with language-specific information provided in all
   * available languages.
   *
   * @param targetSchema the API v2 schema in which the response will be returned.
   * @return a JSON-LD object representing the entity.
   */
  def toJsonLDWithAllLanguages(targetSchema: ApiV2Schema): JsonLDObject = {
    val labelObjs: Map[String, String] =
      entityInfoContent.getPredicateObjectsWithLangs(OntologyConstants.Rdfs.Label.toSmartIri)

    val labels: Option[(IRI, JsonLDArray)] = if (labelObjs.nonEmpty) {
      Some(OntologyConstants.Rdfs.Label -> JsonLDUtil.objectsWithLangsToJsonLDArray(labelObjs))
    } else {
      None
    }

    val commentObjs: Map[String, String] =
      entityInfoContent.getPredicateObjectsWithLangs(OntologyConstants.Rdfs.Comment.toSmartIri)

    val comments: Option[(IRI, JsonLDArray)] = if (commentObjs.nonEmpty) {
      Some(OntologyConstants.Rdfs.Comment -> JsonLDUtil.objectsWithLangsToJsonLDArray(commentObjs))
    } else {
      None
    }

    JsonLDObject(getNonLanguageSpecific(targetSchema) ++ labels ++ comments)
  }
}

/**
 * Represents an OWL class definition as returned in an API response.
 *
 * @param entityInfoContent       a [[ReadClassInfoV2]] providing information about the class.
 * @param allBaseClasses          a seq of the IRIs of all the base classes of the class.
 * @param isResourceClass         `true` if this is a subclass of `knora-base:Resource`.
 * @param isStandoffClass         `true` if this is a subclass of `knora-base:StandoffTag`.
 * @param isValueClass            `true` if the class is a Knora value class.
 * @param canBeInstantiated       `true` if the class is a Knora resource class that can be instantiated via the API.
 * @param inheritedCardinalities  a [[Map]] of properties to [[Cardinality.Value]] objects representing the class's
 *                                inherited cardinalities on those properties.
 * @param standoffDataType        if this is a standoff tag class, the standoff datatype tag class (if any) that it
 *                                is a subclass of.
 * @param knoraResourceProperties a [[Set]] of IRIs of properties in `allCardinalities` that are subproperties of `knora-base:resourceProperty`.
 * @param linkProperties          a [[Set]] of IRIs of properties in `allCardinalities` that point to resources.
 * @param linkValueProperties     a [[Set]] of IRIs of properties in `allCardinalities` that point to `LinkValue` objects.
 * @param fileValueProperties     a [[Set]] of IRIs of properties in `allCardinalities` that point to `FileValue` objects.
 */
case class ReadClassInfoV2(
  entityInfoContent: ClassInfoContentV2,
  allBaseClasses: Seq[SmartIri],
  isResourceClass: Boolean = false,
  isStandoffClass: Boolean = false,
  isValueClass: Boolean = false,
  canBeInstantiated: Boolean = false,
  inheritedCardinalities: Map[SmartIri, KnoraCardinalityInfo] = Map.empty[SmartIri, KnoraCardinalityInfo],
  standoffDataType: Option[StandoffDataTypeClasses.Value] = None,
  knoraResourceProperties: Set[SmartIri] = Set.empty[SmartIri],
  linkProperties: Set[SmartIri] = Set.empty[SmartIri],
  linkValueProperties: Set[SmartIri] = Set.empty[SmartIri],
  fileValueProperties: Set[SmartIri] = Set.empty[SmartIri]
) extends ReadEntityInfoV2
    with KnoraReadV2[ReadClassInfoV2] {

  /**
   * All the class's cardinalities, both direct and indirect.
   */
  lazy val allCardinalities: Map[SmartIri, KnoraCardinalityInfo] =
    inheritedCardinalities ++ entityInfoContent.directCardinalities

  /**
   * All the class's cardinalities for subproperties of `knora-base:resourceProperty`.
   */
  lazy val allResourcePropertyCardinalities: Map[SmartIri, KnoraCardinalityInfo] = allCardinalities.filter {
    case (propertyIri, _) => knoraResourceProperties.contains(propertyIri)
  }

  override def toOntologySchema(targetSchema: ApiV2Schema): ReadClassInfoV2 = {
    // Get rules for transforming internal entities to external entities in the target schema.
    val transformationRules =
      OntologyTransformationRules.getTransformationRules(entityInfoContent.classIri.getOntologyFromEntity, targetSchema)

    // If we're converting to the simplified API v2 schema, remove references to link value properties.

    val linkValuePropsForSchema = if (targetSchema == ApiV2Simple) {
      Set.empty[SmartIri]
    } else {
      linkValueProperties
    }

    val inheritedCardinalitiesConsideringLinkValueProps = if (targetSchema == ApiV2Simple) {
      inheritedCardinalities.filterNot { case (propertyIri, _) =>
        linkValueProperties.contains(propertyIri)
      }
    } else {
      inheritedCardinalities
    }

    val directCardinalitiesConsideringLinkValueProps = if (targetSchema == ApiV2Simple) {
      entityInfoContent.directCardinalities.filterNot { case (propertyIri, _) =>
        linkValueProperties.contains(propertyIri)
      }
    } else {
      entityInfoContent.directCardinalities
    }

    val knoraResourcePropertiesConsideringLinkValueProps = if (targetSchema == ApiV2Simple) {
      knoraResourceProperties -- linkValueProperties
    } else {
      knoraResourceProperties
    }

    // Remove inherited cardinalities for internal properties that don't exist in the target schema.

    val inheritedCardinalitiesFilteredForTargetSchema: Map[SmartIri, KnoraCardinalityInfo] =
      inheritedCardinalitiesConsideringLinkValueProps.filterNot { case (propertyIri, _) =>
        transformationRules.internalPropertiesToRemove.contains(propertyIri)
      }

    // Remove base classes that don't exist in the target schema.

    val allBaseClassesFilteredForTargetSchema = allBaseClasses.diff(transformationRules.internalClassesToRemove.toSeq)

    // Convert all IRIs to the target schema.

    val allBaseClassesInTargetSchema = allBaseClassesFilteredForTargetSchema.map(_.toOntologySchema(targetSchema))

    val entityInfoContentInTargetSchema = entityInfoContent
      .copy(
        directCardinalities = directCardinalitiesConsideringLinkValueProps
      )
      .toOntologySchema(targetSchema)

    val inheritedCardinalitiesInTargetSchema: Map[SmartIri, KnoraCardinalityInfo] =
      inheritedCardinalitiesFilteredForTargetSchema.map { case (propertyIri, cardinality) =>
        propertyIri.toOntologySchema(targetSchema) -> cardinality
      }

    val knoraResourcePropertiesInTargetSchema =
      knoraResourcePropertiesConsideringLinkValueProps.map(_.toOntologySchema(targetSchema))
    val linkPropertiesInTargetSchema      = linkProperties.map(_.toOntologySchema(targetSchema))
    val linkValuePropertiesInTargetSchema = linkValuePropsForSchema.map(_.toOntologySchema(targetSchema))
    val fileValuePropertiesInTargetSchema = fileValueProperties.map(_.toOntologySchema(targetSchema))

    // Add cardinalities that this class inherits in the target schema but not in the source schema.

    val baseClassesInTargetSchema = allBaseClasses.map(_.toOntologySchema(targetSchema))

    val inheritedCardinalitiesToAdd: Map[SmartIri, KnoraCardinalityInfo] = baseClassesInTargetSchema.flatMap {
      baseClassIri =>
        transformationRules.externalCardinalitiesToAdd.getOrElse(
          baseClassIri,
          Map.empty[SmartIri, KnoraCardinalityInfo]
        )
    }.toMap

    val inheritedCardinalitiesWithExtraOnesForSchema: Map[SmartIri, KnoraCardinalityInfo] =
      inheritedCardinalitiesInTargetSchema ++ inheritedCardinalitiesToAdd

    copy(
      entityInfoContent = entityInfoContentInTargetSchema,
      allBaseClasses = allBaseClassesInTargetSchema,
      inheritedCardinalities = inheritedCardinalitiesWithExtraOnesForSchema,
      knoraResourceProperties = knoraResourcePropertiesInTargetSchema,
      linkProperties = linkPropertiesInTargetSchema,
      linkValueProperties = linkValuePropertiesInTargetSchema,
      fileValueProperties = fileValuePropertiesInTargetSchema
    )
  }

  def getNonLanguageSpecific(targetSchema: ApiV2Schema): Map[IRI, JsonLDValue] = {
    if (entityInfoContent.ontologySchema != targetSchema) {
      throw DataConversionException(
        s"ReadClassInfoV2 for class ${entityInfoContent.classIri} is not in schema $targetSchema"
      )
    }

    // Convert OWL cardinalities to JSON-LD.
    val owlCardinalities: Seq[JsonLDObject] = allCardinalities.toArray.sortBy { case (propertyIri, _) =>
      propertyIri
    }.sortBy { case (_, cardinalityInfo: KnoraCardinalityInfo) =>
      cardinalityInfo.guiOrder
    }.toIndexedSeq.map { case (propertyIri: SmartIri, cardinalityInfo: KnoraCardinalityInfo) =>
      val prop2card: (IRI, JsonLDInt) = cardinalityInfo.cardinality match {
        case Cardinality.MayHaveMany  => OntologyConstants.Owl.MinCardinality -> JsonLDInt(0)
        case Cardinality.MayHaveOne   => OntologyConstants.Owl.MaxCardinality -> JsonLDInt(1)
        case Cardinality.MustHaveOne  => OntologyConstants.Owl.Cardinality    -> JsonLDInt(1)
        case Cardinality.MustHaveSome => OntologyConstants.Owl.MinCardinality -> JsonLDInt(1)
      }

      // If we're using the complex schema and the cardinality is inherited, add an annotation to say so.
      val isInheritedStatement =
        if (targetSchema == ApiV2Complex && !entityInfoContent.directCardinalities.contains(propertyIri)) {
          Some(OntologyConstants.KnoraApiV2Complex.IsInherited -> JsonLDBoolean(true))
        } else {
          None
        }

      val guiOrderStatement = targetSchema match {
        case ApiV2Complex =>
          cardinalityInfo.guiOrder.map { guiOrder =>
            OntologyConstants.SalsahGuiApiV2WithValueObjects.GuiOrder -> JsonLDInt(guiOrder)
          }

        case _ => None
      }

      JsonLDObject(
        Map(
          JsonLDKeywords.TYPE              -> JsonLDString(OntologyConstants.Owl.Restriction),
          OntologyConstants.Owl.OnProperty -> JsonLDUtil.iriToJsonLDObject(propertyIri.toString),
          prop2card
        ) ++ isInheritedStatement ++ guiOrderStatement
      )
    }

    val resourceIconPred = targetSchema match {
      case ApiV2Simple  => OntologyConstants.KnoraApiV2Simple.ResourceIcon
      case ApiV2Complex => OntologyConstants.KnoraApiV2Complex.ResourceIcon
    }

    val resourceIconStatement: Option[(IRI, JsonLDString)] =
      entityInfoContent.getPredicateStringLiteralObjectsWithoutLang(resourceIconPred.toSmartIri).headOption.map {
        resIcon =>
          resourceIconPred -> JsonLDString(resIcon)
      }

    val jsonRestriction: Map[IRI, JsonLDValue] = entityInfoContent.datatypeInfo match {
      case Some(datatypeInfo: DatatypeInfoV2) =>
        Map(
          OntologyConstants.Owl.OnDatatype -> JsonLDUtil.iriToJsonLDObject(datatypeInfo.onDatatype.toString)
        ) ++ datatypeInfo.pattern.map { pattern =>
          OntologyConstants.Owl.WithRestrictions -> JsonLDArray(
            Seq(
              JsonLDObject(Map(OntologyConstants.Xsd.Pattern -> JsonLDString(pattern)))
            )
          )
        }

      case None => Map.empty
    }

    val jsonSubClassOf = entityInfoContent.subClassOf.toArray.sorted.map { superClass =>
      JsonLDUtil.iriToJsonLDObject(superClass.toString)
    } ++ owlCardinalities

    val jsonSubClassOfStatement: Option[(IRI, JsonLDArray)] = if (jsonSubClassOf.nonEmpty) {
      Some(OntologyConstants.Rdfs.SubClassOf -> JsonLDArray(jsonSubClassOf.toIndexedSeq))
    } else {
      None
    }

    val isKnoraResourceClassStatement: Option[(IRI, JsonLDBoolean)] =
      if (isResourceClass && targetSchema == ApiV2Complex) {
        Some(OntologyConstants.KnoraApiV2Complex.IsResourceClass -> JsonLDBoolean(true))
      } else {
        None
      }

    val isStandoffClassStatement: Option[(IRI, JsonLDBoolean)] = if (isStandoffClass && targetSchema == ApiV2Complex) {
      Some(OntologyConstants.KnoraApiV2Complex.IsStandoffClass -> JsonLDBoolean(true))
    } else {
      None
    }

    val canBeInstantiatedStatement: Option[(IRI, JsonLDBoolean)] =
      if (canBeInstantiated && targetSchema == ApiV2Complex) {
        Some(OntologyConstants.KnoraApiV2Complex.CanBeInstantiated -> JsonLDBoolean(true))
      } else {
        None
      }

    val isValueClassStatement: Option[(IRI, JsonLDBoolean)] = if (isValueClass && targetSchema == ApiV2Complex) {
      Some(OntologyConstants.KnoraApiV2Complex.IsValueClass -> JsonLDBoolean(true))
    } else {
      None
    }

    Map(
      JsonLDKeywords.ID   -> JsonLDString(entityInfoContent.classIri.toString),
      JsonLDKeywords.TYPE -> JsonLDArray(entityInfoContent.getRdfTypes.map(typeIri => JsonLDString(typeIri.toString)))
    ) ++ jsonSubClassOfStatement ++ resourceIconStatement ++ isKnoraResourceClassStatement ++
      isStandoffClassStatement ++ canBeInstantiatedStatement ++ isValueClassStatement ++ jsonRestriction
  }
}

/**
 * Represents an OWL property definition as returned in an API response.
 *
 * @param entityInfoContent                   a [[PropertyInfoContentV2]] providing information about the property.
 * @param isResourceProp                      `true` if the property is a subproperty of `knora-base:resourceProperty`.
 * @param isEditable                          `true` if the property's value is editable via the Knora API.
 * @param isLinkProp                          `true` if the property is a subproperty of `knora-base:hasLinkTo`.
 * @param isLinkValueProp                     `true` if the property is a subproperty of `knora-base:hasLinkToValue`.
 * @param isFileValueProp                     `true` if the property is a subproperty of `knora-base:hasFileValue`.
 * @param isStandoffInternalReferenceProperty if `true`, this is a subproperty (directly or indirectly) of
 *                                            [[OntologyConstants.KnoraBase.StandoffTagHasInternalReference]].
 */
case class ReadPropertyInfoV2(
  entityInfoContent: PropertyInfoContentV2,
  isResourceProp: Boolean = false,
  isEditable: Boolean = false,
  isLinkProp: Boolean = false,
  isLinkValueProp: Boolean = false,
  isFileValueProp: Boolean = false,
  isStandoffInternalReferenceProperty: Boolean = false
) extends ReadEntityInfoV2
    with KnoraReadV2[ReadPropertyInfoV2] {
  override def toOntologySchema(targetSchema: ApiV2Schema): ReadPropertyInfoV2 = copy(
    entityInfoContent = entityInfoContent.toOntologySchema(targetSchema)
  )

  def getNonLanguageSpecific(targetSchema: ApiV2Schema): Map[IRI, JsonLDValue] = {
    if (entityInfoContent.ontologySchema != targetSchema) {
      throw DataConversionException(
        s"ReadPropertyInfoV2 for property ${entityInfoContent.propertyIri} is not in schema $targetSchema"
      )
    }

    // Get the correct knora-api:subjectType and knora-api:objectType predicates for the target API schema.
    val (subjectTypePred: IRI, objectTypePred: IRI) = targetSchema match {
      case ApiV2Simple =>
        (OntologyConstants.KnoraApiV2Simple.SubjectType, OntologyConstants.KnoraApiV2Simple.ObjectType)
      case ApiV2Complex =>
        (OntologyConstants.KnoraApiV2Complex.SubjectType, OntologyConstants.KnoraApiV2Complex.ObjectType)
    }

    // Get the property's knora-api:subjectType and knora-api:objectType, if provided.
    val (maybeSubjectType: Option[SmartIri], maybeObjectType: Option[SmartIri]) =
      entityInfoContent.ontologySchema match {
        case InternalSchema =>
          throw DataConversionException(
            s"ReadPropertyInfoV2 for property ${entityInfoContent.propertyIri} is not in schema $targetSchema"
          )

        case ApiV2Simple =>
          (
            entityInfoContent.getPredicateIriObject(OntologyConstants.KnoraApiV2Simple.SubjectType.toSmartIri),
            entityInfoContent.getPredicateIriObject(OntologyConstants.KnoraApiV2Simple.ObjectType.toSmartIri)
          )

        case ApiV2Complex =>
          (
            entityInfoContent.getPredicateIriObject(OntologyConstants.KnoraApiV2Complex.SubjectType.toSmartIri),
            entityInfoContent.getPredicateIriObject(OntologyConstants.KnoraApiV2Complex.ObjectType.toSmartIri)
          )
      }

    // Make the property's knora-api:subjectType and knora-api:objectType statements.
    val subjectTypeStatement: Option[(IRI, JsonLDObject)] =
      maybeSubjectType.map(subjectTypeObj => (subjectTypePred, JsonLDUtil.iriToJsonLDObject(subjectTypeObj.toString)))
    val objectTypeStatement: Option[(IRI, JsonLDObject)] =
      maybeObjectType.map(objectTypeObj => (objectTypePred, JsonLDUtil.iriToJsonLDObject(objectTypeObj.toString)))

    val jsonSubPropertyOf: Seq[JsonLDObject] = entityInfoContent.subPropertyOf.toSeq.sorted.map { superProperty =>
      JsonLDUtil.iriToJsonLDObject(superProperty.toString)
    }

    val jsonSubPropertyOfStatement: Option[(IRI, JsonLDArray)] = if (jsonSubPropertyOf.nonEmpty) {
      Some(OntologyConstants.Rdfs.SubPropertyOf -> JsonLDArray(jsonSubPropertyOf))
    } else {
      None
    }

    val isResourcePropStatement: Option[(IRI, JsonLDBoolean)] = if (isResourceProp && targetSchema == ApiV2Complex) {
      Some(OntologyConstants.KnoraApiV2Complex.IsResourceProperty -> JsonLDBoolean(true))
    } else {
      None
    }

    val isEditableStatement: Option[(IRI, JsonLDBoolean)] = if (isEditable && targetSchema == ApiV2Complex) {
      Some(OntologyConstants.KnoraApiV2Complex.IsEditable -> JsonLDBoolean(true))
    } else {
      None
    }

    val isLinkValuePropertyStatement: Option[(IRI, JsonLDBoolean)] =
      if (isLinkValueProp && targetSchema == ApiV2Complex) {
        Some(OntologyConstants.KnoraApiV2Complex.IsLinkValueProperty -> JsonLDBoolean(true))
      } else {
        None
      }

    val isLinkPropertyStatement: Option[(IRI, JsonLDBoolean)] = if (isLinkProp && targetSchema == ApiV2Complex) {
      Some(OntologyConstants.KnoraApiV2Complex.IsLinkProperty -> JsonLDBoolean(true))
    } else {
      None
    }

    val guiElementStatement: Option[(IRI, JsonLDObject)] = if (targetSchema == ApiV2Complex) {
      entityInfoContent
        .getPredicateIriObject(OntologyConstants.SalsahGuiApiV2WithValueObjects.GuiElementProp.toSmartIri)
        .map { obj =>
          OntologyConstants.SalsahGuiApiV2WithValueObjects.GuiElementProp -> JsonLDUtil.iriToJsonLDObject(obj.toString)
        }
    } else {
      None
    }

    val guiAttributeStatement = if (targetSchema == ApiV2Complex) {
      entityInfoContent.getPredicateStringLiteralObjectsWithoutLang(
        OntologyConstants.SalsahGuiApiV2WithValueObjects.GuiAttribute.toSmartIri
      ) match {
        case objs if objs.nonEmpty =>
          Some(
            OntologyConstants.SalsahGuiApiV2WithValueObjects.GuiAttribute -> JsonLDArray(
              objs.toArray.sorted.map(JsonLDString).toIndexedSeq
            )
          )

        case _ => None
      }
    } else {
      None
    }

    Map(
      JsonLDKeywords.ID   -> JsonLDString(entityInfoContent.propertyIri.toString),
      JsonLDKeywords.TYPE -> JsonLDArray(entityInfoContent.getRdfTypes.map(typeIri => JsonLDString(typeIri.toString)))
    ) ++ jsonSubPropertyOfStatement ++ subjectTypeStatement ++ objectTypeStatement ++
      isResourcePropStatement ++ isEditableStatement ++ isLinkValuePropertyStatement ++
      isLinkPropertyStatement ++ guiElementStatement ++ guiAttributeStatement
  }
}

/**
 * Represents an OWL named individual definition as returned in an API response.
 *
 * @param entityInfoContent an [[IndividualInfoContentV2]] representing information about the named individual.
 */
case class ReadIndividualInfoV2(entityInfoContent: IndividualInfoContentV2)
    extends ReadEntityInfoV2
    with KnoraReadV2[ReadIndividualInfoV2] {
  override def toOntologySchema(targetSchema: ApiV2Schema): ReadIndividualInfoV2 = copy(
    entityInfoContent = entityInfoContent.toOntologySchema(targetSchema)
  )

  override protected def getNonLanguageSpecific(targetSchema: ApiV2Schema): Map[IRI, JsonLDValue] = {
    val jsonLDPredicates: Map[IRI, JsonLDValue] = entityInfoContent.predicates.foldLeft(Map.empty[IRI, JsonLDValue]) {
      case (acc, (predicateIri, predicateInfo)) =>
        if (predicateInfo.objects.nonEmpty) {
          val nonLanguageSpecificObjectsAsJson: Seq[JsonLDValue] = predicateInfo.objects.collect {
            case StringLiteralV2(str, None) => (JsonLDString(str), str)
            case SmartIriLiteralV2(iri) =>
              val iriStr = iri.toString
              (JsonLDUtil.iriToJsonLDObject(iri.toString), iriStr)
          }
            .sortBy(_._2)
            .map(_._1) // Sort for determinism in testing.

          acc + (predicateIri.toString -> JsonLDArray(nonLanguageSpecificObjectsAsJson))
        } else {
          acc
        }
    }

    Map(
      JsonLDKeywords.ID -> JsonLDString(entityInfoContent.individualIri.toString)
    ) ++ jsonLDPredicates
  }
}

/**
 * Represents a definition of an `rdfs:Datatype`.
 *
 * @param onDatatype the base datatype to be extended.
 * @param pattern    an optional `xsd:pattern` specifying the regular expression that restricts its values.
 */
case class DatatypeInfoV2(onDatatype: SmartIri, pattern: Option[String] = None)

/**
 * Represents assertions about an OWL class.
 *
 * @param classIri            the IRI of the class.
 * @param predicates          a [[Map]] of predicate IRIs to [[PredicateInfoV2]] objects.
 * @param directCardinalities a [[Map]] of properties to [[Cardinality.Value]] objects representing the cardinalities
 *                            that are directly defined on the class (as opposed to inherited) on those properties.
 * @param datatypeInfo        if the class's `rdf:type` is `rdfs:Datatype`, a [[DatatypeInfoV2]] describing it.
 * @param subClassOf          the classes that this class is a subclass of.
 * @param ontologySchema      indicates whether this ontology entity belongs to an internal ontology (for use in the
 *                            triplestore) or an external one (for use in the Knora API).
 */
case class ClassInfoContentV2(
  classIri: SmartIri,
  predicates: Map[SmartIri, PredicateInfoV2] = Map.empty[SmartIri, PredicateInfoV2],
  directCardinalities: Map[SmartIri, KnoraCardinalityInfo] = Map.empty[SmartIri, KnoraCardinalityInfo],
  datatypeInfo: Option[DatatypeInfoV2] = None,
  subClassOf: Set[SmartIri] = Set.empty[SmartIri],
  ontologySchema: OntologySchema
) extends EntityInfoContentV2
    with KnoraContentV2[ClassInfoContentV2] {
  override def toOntologySchema(targetSchema: OntologySchema): ClassInfoContentV2 = {
    val classIriInTargetSchema = classIri.toOntologySchema(targetSchema)

    // Get rules for transforming internal entities to external entities in the target schema, if relevant.
    val maybeTransformationRules: Option[OntologyTransformationRules] = targetSchema match {
      case apiV2Schema: ApiV2Schema =>
        Some(OntologyTransformationRules.getTransformationRules(classIri.getOntologyFromEntity, apiV2Schema))
      case InternalSchema => None
    }

    // Remove cardinalities for internal properties that don't exist in the target schema.

    val knoraBasePropertiesToRemove: Set[SmartIri] = maybeTransformationRules match {
      case Some(transformationRules) => transformationRules.internalPropertiesToRemove
      case _                         => Set.empty[SmartIri]
    }

    val directCardinalitiesFilteredForTargetSchema: Map[SmartIri, KnoraCardinalityInfo] =
      directCardinalities.filterNot { case (propertyIri, _) =>
        knoraBasePropertiesToRemove.contains(propertyIri)
      }

    val subClassOfFilteredForTargetSchema = subClassOf.filterNot { baseClass =>
      maybeTransformationRules match {
        case Some(transformationRules) => transformationRules.internalClassesToRemove.contains(baseClass)
        case None                      => false
      }
    }

    // Convert the property IRIs of the remaining cardinalities to the target schema.

    val directCardinalitiesInTargetSchema: Map[SmartIri, KnoraCardinalityInfo] =
      directCardinalitiesFilteredForTargetSchema.map { case (propertyIri, cardinality) =>
        propertyIri.toOntologySchema(targetSchema) -> cardinality
      }

    // Add any cardinalities that this class has in the external schema but not in the internal schema.

    val cardinalitiesToAdd: Map[SmartIri, KnoraCardinalityInfo] = maybeTransformationRules match {
      case Some(transformationRules) =>
        transformationRules.externalCardinalitiesToAdd.getOrElse(
          classIriInTargetSchema,
          Map.empty[SmartIri, KnoraCardinalityInfo]
        )

      case None => Map.empty[SmartIri, KnoraCardinalityInfo]
    }

    val directCardinalitiesWithExtraOnesForSchema: Map[SmartIri, KnoraCardinalityInfo] =
      directCardinalitiesInTargetSchema ++ cardinalitiesToAdd

    val predicatesInTargetSchema = predicates.map { case (predicateIri, predicate) =>
      predicateIri.toOntologySchema(targetSchema) -> predicate.toOntologySchema(targetSchema)
    }

    val subClassOfInTargetSchema = subClassOfFilteredForTargetSchema.map(_.toOntologySchema(targetSchema))

    copy(
      classIri = classIriInTargetSchema,
      predicates = predicatesInTargetSchema,
      directCardinalities = directCardinalitiesWithExtraOnesForSchema,
      subClassOf = subClassOfInTargetSchema,
      ontologySchema = targetSchema
    )
  }

  override def getRdfType: SmartIri = {
    val classTypeSet: Seq[SmartIri] = getRdfTypes.filter { classType =>
      OntologyConstants.ClassTypes.contains(classType.toString)
    }

    if (classTypeSet.size == 1) {
      classTypeSet.head
    } else {
      throw InconsistentRepositoryDataException(s"The rdf:type of $classIri is invalid")
    }
  }

  override def getRdfTypes: Seq[SmartIri] =
    requireIriObjects(
      OntologyConstants.Rdf.Type.toSmartIri,
      throw InconsistentRepositoryDataException(s"The rdf:type of $classIri is missing or invalid")
    ).toVector.sorted

  /**
   * Undoes the SPARQL-escaping of predicate objects. This method is meant to be used after an update, when the
   * input (whose predicate objects have been escaped for use in SPARQL) needs to be compared with the updated data
   * read back from the triplestore (in which predicate objects are not escaped).
   *
   * @return a copy of this object with its predicate objects unescaped.
   */
  def unescape: ClassInfoContentV2 =
    copy(predicates = unescapePredicateObjects)
}

/**
 * Can read a [[ClassInfoContentV2]] from JSON-LD.
 */
object ClassInfoContentV2 {

  // The predicates that are allowed in a class definition that is read from JSON-LD representing client input.
  private val AllowedJsonLDClassPredicatesInClientInput = Set(
    JsonLDKeywords.ID,
    JsonLDKeywords.TYPE,
    OntologyConstants.Rdfs.SubClassOf,
    OntologyConstants.Rdfs.Label,
    OntologyConstants.Rdfs.Comment
  )

  // The predicates that are allowed in an owl:Restriction that is read from JSON-LD representing client input.
  private val AllowedJsonLDRestrictionPredicatesInClientInput = Set(
    JsonLDKeywords.TYPE,
    OntologyConstants.Owl.Cardinality,
    OntologyConstants.Owl.MinCardinality,
    OntologyConstants.Owl.MaxCardinality,
    OntologyConstants.Owl.OnProperty,
    OntologyConstants.SalsahGuiApiV2WithValueObjects.GuiOrder
  )

  /**
   * Converts a JSON-LD class definition into a [[ClassInfoContentV2]].
   *
   * @param jsonLDClassDef a JSON-LD object representing a class definition.
   * @param parsingMode    the parsing mode to be used.
   * @return a [[ClassInfoContentV2]] representing the class definition.
   */
  def fromJsonLDObject(jsonLDClassDef: JsonLDObject, parsingMode: InputOntologyParsingModeV2): ClassInfoContentV2 = {
    implicit val stringFormatter: StringFormatter = StringFormatter.getGeneralInstance

    val classIri: SmartIri =
      jsonLDClassDef.requireStringWithValidation(JsonLDKeywords.ID, stringFormatter.toSmartIriWithErr)
    val ontologySchema: OntologySchema =
      classIri.getOntologySchema.getOrElse(throw BadRequestException(s"Invalid class IRI: $classIri"))

    // Parse differently depending on parsing mode.
    val filteredClassDef: JsonLDObject = parsingMode match {
      case ClientInputParsingModeV2 =>
        // In client input mode, only certain predicates are allowed.
        val extraClassPredicates = jsonLDClassDef.value.keySet -- AllowedJsonLDClassPredicatesInClientInput

        if (extraClassPredicates.nonEmpty) {
          throw BadRequestException(
            s"The definition of $classIri contains one or more invalid predicates: ${extraClassPredicates.mkString(", ")}"
          )
        } else {
          jsonLDClassDef
        }

      case TestResponseParsingModeV2 =>
        // In test response mode, we ignore predicates that wouldn't be allowed as client input.
        JsonLDObject(jsonLDClassDef.value.view.filterKeys(AllowedJsonLDClassPredicatesInClientInput).toMap)

      case KnoraOutputParsingModeV2 =>
        // In Knora output parsing mode, we accept all predicates.
        jsonLDClassDef
    }

    val (subClassOf: Set[SmartIri], directCardinalities: Map[SmartIri, KnoraCardinalityInfo]) =
      filteredClassDef.maybeArray(OntologyConstants.Rdfs.SubClassOf) match {
        case Some(valueArray: JsonLDArray) =>
          val arrayElemsAsObjs: Seq[JsonLDObject] = valueArray.value.map {
            case jsonLDObj: JsonLDObject => jsonLDObj
            case other                   => throw BadRequestException(s"Unexpected value for rdfs:subClassOf: $other")
          }

          // Get the base classes from the objects of rdfs:subClassOf.
          val baseClasses: Set[SmartIri] = arrayElemsAsObjs.filter { jsonLDObj =>
            jsonLDObj.isIri
          }.map { jsonLDObj =>
            jsonLDObj.toIri(stringFormatter.toSmartIriWithErr)
          }.toSet

          // The restrictions are the object of rdfs:subClassOf that have type owl:Restriction.
          val restrictions: Seq[JsonLDObject] = arrayElemsAsObjs.filter { jsonLDObj =>
            if (jsonLDObj.isIri) {
              false
            } else {
              jsonLDObj
                .requireStringWithValidation(JsonLDKeywords.TYPE, stringFormatter.toSmartIriWithErr)
                .toString == OntologyConstants.Owl.Restriction
            }
          }

          val cardinalities: Map[SmartIri, KnoraCardinalityInfo] =
            restrictions.foldLeft(Map.empty[SmartIri, KnoraCardinalityInfo]) { case (acc, restriction) =>
              val isInherited =
                restriction.value.get(OntologyConstants.KnoraApiV2Complex.IsInherited).contains(JsonLDBoolean(true))

              // If we're in client input mode and the client tries to submit an inherited cardinality, return
              // a helpful error message.
              if (isInherited && parsingMode == ClientInputParsingModeV2) {
                throw BadRequestException("Inherited cardinalities are not allowed in this request")
              } else if (isInherited && parsingMode == TestResponseParsingModeV2) {
                // In test response parsing mode, ignore inherited cardinalities.
                acc
              } else {
                // In client input mode, only certain predicates are allowed on owl:Restriction nodes.
                if (parsingMode == ClientInputParsingModeV2) {
                  val extraRestrictionPredicates =
                    restriction.value.keySet -- AllowedJsonLDRestrictionPredicatesInClientInput

                  if (extraRestrictionPredicates.nonEmpty) {
                    throw BadRequestException(
                      s"A cardinality in the definition of $classIri contains one or more invalid predicates: ${extraRestrictionPredicates
                        .mkString(", ")}"
                    )
                  }
                }

                val (owlCardinalityIri: IRI, owlCardinalityValue: Int) =
                  restriction.maybeInt(OntologyConstants.Owl.Cardinality) match {
                    case Some(value) => OntologyConstants.Owl.Cardinality -> value

                    case None =>
                      restriction.maybeInt(OntologyConstants.Owl.MinCardinality) match {
                        case Some(value) => OntologyConstants.Owl.MinCardinality -> value

                        case None =>
                          restriction.maybeInt(OntologyConstants.Owl.MaxCardinality) match {
                            case Some(value) => OntologyConstants.Owl.MaxCardinality -> value
                            case None =>
                              throw BadRequestException(
                                s"Missing OWL cardinality predicate in the definition of $classIri"
                              )
                          }
                      }
                  }

                val onProperty =
                  restriction.requireIriInObject(OntologyConstants.Owl.OnProperty, stringFormatter.toSmartIriWithErr)
                val guiOrder = restriction.maybeInt(OntologyConstants.SalsahGuiApiV2WithValueObjects.GuiOrder)

                val owlCardinalityInfo = OwlCardinalityInfo(
                  owlCardinalityIri = owlCardinalityIri,
                  owlCardinalityValue = owlCardinalityValue,
                  guiOrder = guiOrder
                )

                val knoraCardinalityInfo = Cardinality.owlCardinality2KnoraCardinality(
                  propertyIri = onProperty.toString,
                  owlCardinality = owlCardinalityInfo
                )

                acc + (onProperty -> knoraCardinalityInfo)
              }
            }

          (baseClasses, cardinalities)

        case None => (Set.empty[SmartIri], Map.empty[SmartIri, KnoraCardinalityInfo])
      }

    // If this is a custom datatype, get its definition.
    val datatypeInfo: Option[DatatypeInfoV2] =
      jsonLDClassDef.maybeIriInObject(OntologyConstants.Owl.OnDatatype, stringFormatter.toSmartIriWithErr) match {
        case Some(onDatatype: SmartIri) =>
          val pattern: Option[String] = jsonLDClassDef.maybeObject(OntologyConstants.Owl.WithRestrictions) match {
            case Some(jsonLDValue: JsonLDValue) =>
              jsonLDValue match {
                case jsonLDObject: JsonLDObject =>
                  Some(jsonLDObject.requireString(OntologyConstants.Xsd.Pattern))

                case other =>
                  throw BadRequestException(s"Object of owl:withRestrictions must be an object, but got $other")
              }

            case None => None
          }

          Some(
            DatatypeInfoV2(
              onDatatype = onDatatype,
              pattern = pattern
            )
          )

        case None => None
      }

    ClassInfoContentV2(
      classIri = classIri,
      datatypeInfo = datatypeInfo,
      predicates = EntityInfoContentV2.predicatesFromJsonLDObject(filteredClassDef),
      directCardinalities = directCardinalities,
      subClassOf = subClassOf,
      ontologySchema = ontologySchema
    )
  }

}

/**
 * Represents assertions about an RDF property.
 *
 * @param propertyIri    the IRI of the queried property.
 * @param predicates     a [[Map]] of predicate IRIs to [[PredicateInfoV2]] objects.
 * @param subPropertyOf  the property's direct superproperties.
 * @param ontologySchema indicates whether this ontology entity belongs to an internal ontology (for use in the
 *                       triplestore) or an external one (for use in the Knora API).
 */
case class PropertyInfoContentV2(
  propertyIri: SmartIri,
  predicates: Map[SmartIri, PredicateInfoV2] = Map.empty[SmartIri, PredicateInfoV2],
  subPropertyOf: Set[SmartIri] = Set.empty[SmartIri],
  ontologySchema: OntologySchema
) extends EntityInfoContentV2
    with KnoraContentV2[PropertyInfoContentV2] {

  override def toOntologySchema(targetSchema: OntologySchema): PropertyInfoContentV2 = {

    // Are we converting from the internal schema to the API v2 simple schema?
    val predicatesWithAdjustedRdfType: Map[SmartIri, PredicateInfoV2] =
      if (ontologySchema == InternalSchema && targetSchema == ApiV2Simple) {
        // Yes. Is this an object property?
        val rdfTypeIri = OntologyConstants.Rdf.Type.toSmartIri
        val sourcePropertyType: SmartIri = getPredicateIriObject(rdfTypeIri).getOrElse(
          throw InconsistentRepositoryDataException(s"Property $propertyIri has no rdf:type")
        )

        if (sourcePropertyType.toString == OntologyConstants.Owl.ObjectProperty) {
          // Yes. See if we need to change it to a datatype property. Does it have a knora-base:objectClassConstraint?
          val objectClassConstraintIri          = OntologyConstants.KnoraBase.ObjectClassConstraint.toSmartIri
          val maybeObjectType: Option[SmartIri] = getPredicateIriObject(objectClassConstraintIri)

          maybeObjectType match {
            case Some(objectTypeObj) =>
              // Yes. Is there a corresponding type in the API v2 simple ontology?
              if (
                OntologyConstants
                  .CorrespondingIris((InternalSchema, ApiV2Simple))
                  .contains(objectTypeObj.toString)
              ) {
                // Yes. The corresponding type must be a datatype, so make this a datatype property.
                (predicates - rdfTypeIri) +
                  (rdfTypeIri -> PredicateInfoV2(
                    predicateIri = rdfTypeIri,
                    objects = Seq(SmartIriLiteralV2(OntologyConstants.Owl.DatatypeProperty.toSmartIri))
                  ))
              } else {
                predicates
              }
            case None => predicates
          }
        } else {
          predicates
        }
      } else {
        predicates
      }

    // Remove any references to base properties that don't exist in the target schema.

    val maybeTransformationRules: Option[OntologyTransformationRules] = targetSchema match {
      case apiV2Schema: ApiV2Schema =>
        Some(OntologyTransformationRules.getTransformationRules(propertyIri.getOntologyFromEntity, apiV2Schema))
      case InternalSchema => None
    }

    val subPropertyOfFilteredForTargetSchema = subPropertyOf.filterNot { baseProperty =>
      maybeTransformationRules match {
        case Some(transformationRules) => transformationRules.internalPropertiesToRemove.contains(baseProperty)
        case None                      => false
      }
    }

    // Convert all IRIs to the target schema.

    val predicatesInTargetSchema = predicatesWithAdjustedRdfType.map { case (predicateIri, predicate) =>
      predicateIri.toOntologySchema(targetSchema) -> predicate.toOntologySchema(targetSchema)
    }

    val subPropertyOfInTargetSchema = subPropertyOfFilteredForTargetSchema.map(_.toOntologySchema(targetSchema))

    copy(
      propertyIri = propertyIri.toOntologySchema(targetSchema),
      predicates = predicatesInTargetSchema,
      subPropertyOf = subPropertyOfInTargetSchema,
      ontologySchema = targetSchema
    )
  }

  override def getRdfType: SmartIri = {
    val propertyTypeSet: Seq[SmartIri] = getRdfTypes.filter { classType =>
      OntologyConstants.PropertyTypes.contains(classType.toString)
    }

    if (propertyTypeSet.size == 1) {
      propertyTypeSet.head
    } else {
      throw InconsistentRepositoryDataException(s"The rdf:type of $propertyIri is invalid")
    }
  }

  override def getRdfTypes: Seq[SmartIri] =
    requireIriObjects(
      OntologyConstants.Rdf.Type.toSmartIri,
      throw InconsistentRepositoryDataException(s"The rdf:type of $propertyIri is missing or invalid")
    ).toVector.sorted

  /**
   * Undoes the SPARQL-escaping of predicate objects. This method is meant to be used after an update, when the
   * input (whose predicate objects have been escaped for use in SPARQL) needs to be compared with the updated data
   * read back from the triplestore (in which predicate objects are not escaped).
   *
   * @return a copy of this object with its predicate objects unescaped.
   */
  def unescape: PropertyInfoContentV2 =
    copy(predicates = unescapePredicateObjects)
}

/**
 * Can read a [[PropertyInfoContentV2]] from JSON-LD, and provides constants used by that class.
 */
object PropertyInfoContentV2 {
  // The predicates allowed in a property definition that is read from JSON-LD representing client input.
  private val AllowedJsonLDPropertyPredicatesInClientInput = Set(
    JsonLDKeywords.ID,
    JsonLDKeywords.TYPE,
    OntologyConstants.KnoraApiV2Simple.SubjectType,
    OntologyConstants.KnoraApiV2Simple.ObjectType,
    OntologyConstants.KnoraApiV2Complex.SubjectType,
    OntologyConstants.KnoraApiV2Complex.ObjectType,
    OntologyConstants.Rdfs.SubPropertyOf,
    OntologyConstants.Rdfs.Label,
    OntologyConstants.Rdfs.Comment,
    OntologyConstants.SalsahGuiApiV2WithValueObjects.GuiElementProp,
    OntologyConstants.SalsahGuiApiV2WithValueObjects.GuiAttribute
  )

  /**
   * Reads a [[PropertyInfoContentV2]] from a JSON-LD object.
   *
   * @param jsonLDPropertyDef the JSON-LD object representing a property definition.
   * @param parsingMode       the parsing mode to be used.
   * @return a [[PropertyInfoContentV2]] representing the property definition.
   */
  def fromJsonLDObject(
    jsonLDPropertyDef: JsonLDObject,
    parsingMode: InputOntologyParsingModeV2
  ): PropertyInfoContentV2 = {
    implicit val stringFormatter: StringFormatter = StringFormatter.getGeneralInstance

    val propertyIri: SmartIri =
      jsonLDPropertyDef.requireStringWithValidation(JsonLDKeywords.ID, stringFormatter.toSmartIriWithErr)
    val ontologySchema: OntologySchema =
      propertyIri.getOntologySchema.getOrElse(throw BadRequestException(s"Invalid property IRI: $propertyIri"))

    // Parse differently depending on the parsing mode.
    val filteredPropertyDef: JsonLDObject = parsingMode match {
      case ClientInputParsingModeV2 =>
        // In client input mode, only certain predicates are allowed.
        val extraPropertyPredicates = jsonLDPropertyDef.value.keySet -- AllowedJsonLDPropertyPredicatesInClientInput

        if (extraPropertyPredicates.nonEmpty) {
          throw BadRequestException(
            s"The definition of $propertyIri contains one or more invalid predicates: ${extraPropertyPredicates.mkString(", ")}"
          )
        } else {
          jsonLDPropertyDef
        }

      case TestResponseParsingModeV2 =>
        // In test response mode, we ignore predicates that wouldn't be allowed as client input.
        JsonLDObject(jsonLDPropertyDef.value.view.filterKeys(AllowedJsonLDPropertyPredicatesInClientInput).toMap)

      case KnoraOutputParsingModeV2 =>
        // In Knora output parsing mode, we accept all predicates.
        jsonLDPropertyDef
    }

    val subPropertyOf: Set[SmartIri] = filteredPropertyDef.maybeArray(OntologyConstants.Rdfs.SubPropertyOf) match {
      case Some(valueArray: JsonLDArray) =>
        valueArray.value.map {
          case superPropertyIriObj: JsonLDObject => superPropertyIriObj.toIri(stringFormatter.toSmartIriWithErr)
          case other                             => throw BadRequestException(s"Expected a property IRI: $other")
        }.toSet

      case None => Set.empty[SmartIri]
    }

    PropertyInfoContentV2(
      propertyIri = propertyIri,
      predicates = EntityInfoContentV2.predicatesFromJsonLDObject(filteredPropertyDef),
      subPropertyOf = subPropertyOf,
      ontologySchema = ontologySchema
    )
  }
}

/**
 * Represents assertions about an OWL named individual.
 *
 * @param individualIri  the IRI of the named individual.
 * @param predicates     the predicates of the named individual.
 * @param ontologySchema indicates whether this named individual belongs to an internal ontology (for use in the
 *                       triplestore) or an external one (for use in the Knora API).
 */
case class IndividualInfoContentV2(
  individualIri: SmartIri,
  predicates: Map[SmartIri, PredicateInfoV2],
  ontologySchema: OntologySchema
) extends EntityInfoContentV2
    with KnoraContentV2[IndividualInfoContentV2] {
  override def getRdfType: SmartIri = {
    val rdfTypePred = predicates.getOrElse(
      OntologyConstants.Rdf.Type.toSmartIri,
      throw InconsistentRepositoryDataException(s"OWL named individual $individualIri has no rdf:type")
    )

    val nonIndividualTypes: Seq[SmartIri] =
      getRdfTypes.filter(iri => iri.toString != OntologyConstants.Owl.NamedIndividual)

    if (nonIndividualTypes.size != 1) {
      throw InconsistentRepositoryDataException(
        s"OWL named individual $individualIri has too many objects for rdf:type: ${rdfTypePred.objects.mkString(", ")}"
      )
    }

    nonIndividualTypes.head
  }

  override def getRdfTypes: Seq[SmartIri] =
    requireIriObjects(
      OntologyConstants.Rdf.Type.toSmartIri,
      throw InconsistentRepositoryDataException(s"The rdf:type of $individualIri is missing or invalid")
    ).toVector.sorted

  override def toOntologySchema(targetSchema: OntologySchema): IndividualInfoContentV2 =
    copy(
      individualIri = individualIri.toOntologySchema(targetSchema),
      predicates = predicates.map { case (predicateIri, predicate) =>
        predicateIri.toOntologySchema(targetSchema) -> predicate.toOntologySchema(targetSchema)
      },
      ontologySchema = targetSchema
    )

  def unescape: IndividualInfoContentV2 =
    copy(predicates = unescapePredicateObjects)
}

/**
 * Can read an [[IndividualInfoContentV2]] from JSON-LD.
 */
object IndividualInfoContentV2 {
  def fromJsonLDObject(jsonLDIndividualDef: JsonLDObject): IndividualInfoContentV2 = {
    implicit val stringFormatter: StringFormatter = StringFormatter.getGeneralInstance

    val individualIri: SmartIri =
      jsonLDIndividualDef.requireStringWithValidation(JsonLDKeywords.ID, stringFormatter.toSmartIriWithErr)
    val ontologySchema: OntologySchema = individualIri.getOntologySchema.getOrElse(
      throw BadRequestException(s"Invalid named individual IRI: $individualIri")
    )

    IndividualInfoContentV2(
      individualIri = individualIri,
      predicates = EntityInfoContentV2.predicatesFromJsonLDObject(jsonLDIndividualDef),
      ontologySchema = ontologySchema
    )

  }
}

/**
 * Represents the IRIs of Knora entities (Knora resource classes, standoff class, resource properties, and standoff properties) defined in a particular ontology.
 *
 * @param ontologyIri          the IRI of the ontology.
 * @param classIris            the classes defined in the ontology.
 * @param propertyIris         the properties defined in the ontology.
 * @param standoffClassIris    the standoff classes defined in the ontology.
 * @param standoffPropertyIris the standoff properties defined in the ontology.
 */
case class OntologyKnoraEntitiesIriInfoV2(
  ontologyIri: SmartIri,
  classIris: Set[SmartIri],
  propertyIris: Set[SmartIri],
  standoffClassIris: Set[SmartIri],
  standoffPropertyIris: Set[SmartIri]
)

/**
 * Represents information about a subclass of a resource class.
 *
 * @param id    the IRI of the subclass.
 * @param label the `rdfs:label` of the subclass.
 */
case class SubClassInfoV2(id: SmartIri, label: String)

/**
 * Returns metadata about an ontology.
 *
 * @param ontologyIri          the IRI of the ontology.
 * @param projectIri           the IRI of the project that the ontology belongs to.
 * @param label                the label of the ontology, if any.
 * @param comment              the comment of the ontology, if any.
 * @param lastModificationDate the ontology's last modification date, if any.
 * @param ontologyVersion      the version string attached to the ontology, if any.
 */
case class OntologyMetadataV2(
  ontologyIri: SmartIri,
  projectIri: Option[SmartIri] = None,
  label: Option[String] = None,
  comment: Option[String] = None,
  lastModificationDate: Option[Instant] = None,
  ontologyVersion: Option[String] = None
) extends KnoraContentV2[OntologyMetadataV2] {
  implicit private val stringFormatter: StringFormatter = StringFormatter.getGeneralInstance

  override def toOntologySchema(targetSchema: OntologySchema): OntologyMetadataV2 =
    if (ontologyIri == OntologyConstants.KnoraBase.KnoraBaseOntologyIri.toSmartIri) {
      targetSchema match {
        case InternalSchema => this
        case apiV2Schema: ApiV2Schema =>
          OntologyTransformationRules.getTransformationRules(ontologyIri, apiV2Schema).ontologyMetadata
      }
    } else {
      copy(
        ontologyIri = ontologyIri.toOntologySchema(targetSchema)
      )

    }

  /**
   * Undoes the SPARQL-escaping of the `rdfs:label` and `rdfs:comment` of this ontology. This method is meant to be used in tests after an update, when the
   * input (which has been escaped for use in SPARQL) needs to be compared with the updated data
   * read back from the triplestore (which is not escaped).
   *
   * @return a copy of this [[OntologyMetadataV2]] with the `rdfs:label` and `rdfs:comment` unescaped.
   */
  def unescape: OntologyMetadataV2 = {
    val stringFormatter: StringFormatter = StringFormatter.getGeneralInstance

    copy(
      label = label.map(stringFormatter.fromSparqlEncodedString),
      comment = comment.map(stringFormatter.fromSparqlEncodedString)
    )
  }

  def toJsonLD(targetSchema: ApiV2Schema): Map[String, JsonLDValue] = {

    val projectIriStatement: Option[(IRI, JsonLDObject)] = if (targetSchema == ApiV2Complex) {
      projectIri.map { definedProjectIri =>
        OntologyConstants.KnoraApiV2Complex.AttachedToProject -> JsonLDUtil.iriToJsonLDObject(
          definedProjectIri.toString
        )
      }
    } else {
      None
    }

    val isSharedStatement: Option[(IRI, JsonLDBoolean)] =
      if (ontologyIri.isKnoraSharedDefinitionIri && targetSchema == ApiV2Complex) {
        Some(OntologyConstants.KnoraApiV2Complex.IsShared -> JsonLDBoolean(true))
      } else {
        None
      }

    val isBuiltInStatement: Option[(IRI, JsonLDBoolean)] =
      if (ontologyIri.isKnoraBuiltInDefinitionIri && targetSchema == ApiV2Complex) {
        Some(OntologyConstants.KnoraApiV2Complex.IsBuiltIn -> JsonLDBoolean(true))
      } else {
        None
      }

    val labelStatement: Option[(IRI, JsonLDString)] = label.map { labelStr =>
      OntologyConstants.Rdfs.Label -> JsonLDString(labelStr)
    }

    val commentStatement: Option[(IRI, JsonLDString)] = comment.map { commentStr =>
      OntologyConstants.Rdfs.Comment -> JsonLDString(commentStr)
    }

    val lastModDateStatement: Option[(IRI, JsonLDObject)] = if (targetSchema == ApiV2Complex) {
      lastModificationDate.map { lastModDate =>
        OntologyConstants.KnoraApiV2Complex.LastModificationDate -> JsonLDUtil.datatypeValueToJsonLDObject(
          value = lastModDate.toString,
          datatype = OntologyConstants.Xsd.DateTimeStamp.toSmartIri
        )
      }
    } else {
      None
    }

    Map(
      JsonLDKeywords.ID   -> JsonLDString(ontologyIri.toString),
      JsonLDKeywords.TYPE -> JsonLDString(OntologyConstants.Owl.Ontology)
    ) ++ projectIriStatement ++ labelStatement ++ commentStatement ++ lastModDateStatement ++ isSharedStatement ++ isBuiltInStatement
  }
}<|MERGE_RESOLUTION|>--- conflicted
+++ resolved
@@ -15,9 +15,8 @@
 import scala.concurrent.ExecutionContext
 import scala.concurrent.Future
 
-<<<<<<< HEAD
 import org.knora.webapi._
-import org.knora.webapi.exceptions.{
+import dsp.errors.{
   AssertionException,
   BadRequestException,
   DataConversionException,
@@ -33,21 +32,7 @@
 import org.knora.webapi.messages.v2.responder.ontologymessages.Cardinality.{KnoraCardinalityInfo, OwlCardinalityInfo}
 import org.knora.webapi.messages.v2.responder.standoffmessages.StandoffDataTypeClasses
 import org.knora.webapi.messages.{OntologyConstants, SmartIri, StringFormatter}
-import org.knora.webapi.responders.ResponderManager
 import org.knora.webapi.settings.KnoraSettingsImpl
-=======
-import dsp.errors._
-import feature.FeatureFactoryConfig
-import messages.IriConversions._
-import messages.admin.responder.usersmessages.UserADM
-import messages.store.triplestoremessages._
-import messages.util.rdf._
-import messages.v2.responder._
-import messages.v2.responder.ontologymessages.Cardinality.{KnoraCardinalityInfo, OwlCardinalityInfo}
-import messages.v2.responder.standoffmessages.StandoffDataTypeClasses
-import messages.{OntologyConstants, SmartIri, StringFormatter}
-import settings.KnoraSettingsImpl
->>>>>>> c09392d7
 
 /**
  * An abstract trait for messages that can be sent to `ResourcesResponderV2`.
@@ -101,8 +86,7 @@
    * @param jsonLDDocument       the JSON-LD input.
    * @param apiRequestID         the UUID of the API request.
    * @param requestingUser       the user making the request.
-   * @param responderManager     a reference to the responder manager.
-   * @param storeManager         a reference to the store manager.
+   * @param appActor             a reference to the application actor.
    * @param featureFactoryConfig the feature factory configuration.
    * @param settings             the application settings.
    * @param log                  a logging adapter.
@@ -419,8 +403,7 @@
    * @param jsonLDDocument       the JSON-LD input.
    * @param apiRequestID         the UUID of the API request.
    * @param requestingUser       the user making the request.
-   * @param responderManager     a reference to the responder manager.
-   * @param storeManager         a reference to the store manager.
+   * @param appActror            a reference to the application actor.
    * @param featureFactoryConfig the feature factory configuration.
    * @param settings             the application settings.
    * @param log                  a logging adapter.
@@ -523,8 +506,7 @@
    * @param jsonLDDocument       the JSON-LD input.
    * @param apiRequestID         the UUID of the API request.
    * @param requestingUser       the user making the request.
-   * @param responderManager     a reference to the responder manager.
-   * @param storeManager         a reference to the store manager.
+   * @param appActror            a reference to the application actor.
    * @param featureFactoryConfig the feature factory configuration.
    * @param settings             the application settings.
    * @param log                  a logging adapter.
@@ -606,8 +588,7 @@
    * @param jsonLDDocument       the JSON-LD input.
    * @param apiRequestID         the UUID of the API request.
    * @param requestingUser       the user making the request.
-   * @param responderManager     a reference to the responder manager.
-   * @param storeManager         a reference to the store manager.
+   * @param appActror            a reference to the application actor.
    * @param featureFactoryConfig the feature factory configuration.
    * @param settings             the application settings.
    * @param log                  a logging adapter.
@@ -700,8 +681,7 @@
    * @param jsonLDDocument       the JSON-LD input.
    * @param apiRequestID         the UUID of the API request.
    * @param requestingUser       the user making the request.
-   * @param responderManager     a reference to the responder manager.
-   * @param storeManager         a reference to the store manager.
+   * @param appActror            a reference to the application actor.
    * @param featureFactoryConfig the feature factory configuration.
    * @param settings             the application settings.
    * @param log                  a logging adapter.
@@ -775,8 +755,7 @@
    * @param jsonLDDocument       the JSON-LD input.
    * @param apiRequestID         the UUID of the API request.
    * @param requestingUser       the user making the request.
-   * @param responderManager     a reference to the responder manager.
-   * @param storeManager         a reference to the store manager.
+   * @param appActror            a reference to the application actor.
    * @param featureFactoryConfig the feature factory configuration.
    * @param settings             the application settings.
    * @param log                  a logging adapter.
@@ -849,8 +828,7 @@
    * @param jsonLDDocument       the JSON-LD input.
    * @param apiRequestID         the UUID of the API request.
    * @param requestingUser       the user making the request.
-   * @param responderManager     a reference to the responder manager.
-   * @param storeManager         a reference to the store manager.
+   * @param appActror            a reference to the application actor.
    * @param featureFactoryConfig the feature factory configuration.
    * @param settings             the application settings.
    * @param log                  a logging adapter.
@@ -1001,8 +979,7 @@
    * @param jsonLDDocument       the JSON-LD input.
    * @param apiRequestID         the UUID of the API request.
    * @param requestingUser       the user making the request.
-   * @param responderManager     a reference to the responder manager.
-   * @param storeManager         a reference to the store manager.
+   * @param appActror            a reference to the application actor.
    * @param featureFactoryConfig the feature factory configuration.
    * @param settings             the application settings.
    * @param log                  a logging adapter.
@@ -1108,8 +1085,7 @@
    * @param jsonLDDocument       the JSON-LD input.
    * @param apiRequestID         the UUID of the API request.
    * @param requestingUser       the user making the request.
-   * @param responderManager     a reference to the responder manager.
-   * @param storeManager         a reference to the store manager.
+   * @param appActror            a reference to the application actor.
    * @param featureFactoryConfig the feature factory configuration.
    * @param settings             the application settings.
    * @param log                  a logging adapter.
@@ -1263,8 +1239,7 @@
    * @param jsonLDDocument       the JSON-LD input.
    * @param apiRequestID         the UUID of the API request.
    * @param requestingUser       the user making the request.
-   * @param responderManager     a reference to the responder manager.
-   * @param storeManager         a reference to the store manager.
+   * @param appActror            a reference to the application actor.
    * @param featureFactoryConfig the feature factory configuration.
    * @param settings             the application settings.
    * @param log                  a logging adapter.
@@ -1473,8 +1448,7 @@
    * @param jsonLDDocument       the JSON-LD input.
    * @param apiRequestID         the UUID of the API request.
    * @param requestingUser       the user making the request.
-   * @param responderManager     a reference to the responder manager.
-   * @param storeManager         a reference to the store manager.
+   * @param appActror            a reference to the application actor.
    * @param featureFactoryConfig the feature factory configuration.
    * @param settings             the application settings.
    * @param log                  a logging adapter.
