/*
 * Copyright © 2015 Lukas Rosenthaler, Benjamin Geer, Ivan Subotic,
 * Tobias Schweizer, André Kilchenmann, and Sepideh Alassi.
 *
 * This file is part of Knora.
 *
 * Knora is free software: you can redistribute it and/or modify
 * it under the terms of the GNU Affero General Public License as published
 * by the Free Software Foundation, either version 3 of the License, or
 * (at your option) any later version.
 *
 * Knora is distributed in the hope that it will be useful,
 * but WITHOUT ANY WARRANTY; without even the implied warranty of
 * MERCHANTABILITY or FITNESS FOR A PARTICULAR PURPOSE.  See the
 * GNU Affero General Public License for more details.
 *
 * You should have received a copy of the GNU Affero General Public
 * License along with Knora.  If not, see <http://www.gnu.org/licenses/>.
 */

package org.knora.webapi.messages.store.triplestoremessages

import akka.http.scaladsl.marshallers.sprayjson.SprayJsonSupport
import org.knora.webapi.util.ErrorHandlingMap
import org.knora.webapi.{IRI, InconsistentTriplestoreDataException, TriplestoreResponseException}
import spray.json.{DefaultJsonProtocol, DeserializationException, JsObject, JsString, JsValue, JsonFormat, NullOptions, RootJsonFormat, _}

//////////////////////////////////////////////////////////////////////////////////////////////////////////////////
// Messages

sealed trait TriplestoreRequest

/**
  * Simple message for initial actor functionality.
  */
case class HelloTriplestore(txt: String) extends TriplestoreRequest

/**
  * Simple message for checking the connection to the triplestore.
  */
case object CheckConnection extends TriplestoreRequest

/**
  * Represents a SPARQL SELECT query to be sent to the triplestore. A successful response will be a [[SparqlSelectResponse]].
  *
  * @param sparql the SPARQL string.
  */
case class SparqlSelectRequest(sparql: String) extends TriplestoreRequest

/**
  * Represents a response to a SPARQL SELECT query, containing a parsed representation of the response (JSON, etc.)
  * returned by the triplestore
  *
  * @param head    the header of the response, containing the variable names.
  * @param results the body of the response, containing rows of query results.
  */
case class SparqlSelectResponse(head: SparqlSelectResponseHeader, results: SparqlSelectResponseBody) {

    /**
      * Returns the contents of the first row of results.
      *
      * @return a [[Map]] representing the contents of the first row of results.
      */
    @throws[InconsistentTriplestoreDataException]("if the query returned no results.")
    def getFirstRow: VariableResultsRow = {
        if (results.bindings.isEmpty) {
            throw TriplestoreResponseException(s"A SPARQL query unexpectedly returned an empty result")
        }

        results.bindings.head
    }
}

/**
  * Represents the header of a JSON response to a SPARQL SELECT query.
  *
  * @param vars the names of the variables that were used in the SPARQL SELECT statement.
  */
case class SparqlSelectResponseHeader(vars: Seq[String])

/**
  * Represents the body of a JSON response to a SPARQL SELECT query.
  *
  * @param bindings the bindings of values to the variables used in the SPARQL SELECT statement.
  *                 Empty rows are not allowed.
  */
case class SparqlSelectResponseBody(bindings: Seq[VariableResultsRow]) {
    require(bindings.forall(_.rowMap.nonEmpty), "Empty rows are not allowed in a SparqlSelectResponseBody")
}


/**
  * Represents a row of results in a JSON response to a SPARQL SELECT query.
  *
  * @param rowMap a map of variable names to values in the row. An empty string is not allowed as a variable
  *               name or value.
  */
case class VariableResultsRow(rowMap: ErrorHandlingMap[String, String]) {
    require(rowMap.forall {
        case (key, value) => key.nonEmpty && value.nonEmpty
    }, "An empty string is not allowed as a variable name or value in a VariableResultsRow")
}

/**
  * Represents a SPARQL CONSTRUCT query to be sent to the triplestore. A successful response will be a
  * [[SparqlConstructResponse]].
  *
  * @param sparql the SPARQL string.
  */
case class SparqlConstructRequest(sparql: String) extends TriplestoreRequest

/**
  * A response to a [[SparqlConstructRequest]].
  *
  * @param statements a map of subject IRIs to statements about each subject.
  */
case class SparqlConstructResponse(statements: Map[IRI, Seq[(IRI, String)]])

/**
  * Represents a SPARQL CONSTRUCT query to be sent to the triplestore. A successful response will be a
  * [[SparqlExtendedConstructResponse]].
  *
  * @param sparql       the SPARQL string.
  */
case class SparqlExtendedConstructRequest(sparql: String) extends TriplestoreRequest

/**
  * A response to a [[SparqlExtendedConstructRequest]].
  *
  * @param statements a map of subjects to statements about each subject.
  */
case class SparqlExtendedConstructResponse(statements: Map[SubjectV2, Map[IRI, Seq[LiteralV2]]])

/**
  * Represents a SPARQL Update operation to be performed.
  *
  * @param sparql the SPARQL string.
  */
case class SparqlUpdateRequest(sparql: String) extends TriplestoreRequest

/**
  * Indicates that the requested SPARQL Update was executed and returned no errors..
  */
case class SparqlUpdateResponse()


/**
  * Represents a SPARQL ASK query to be sent to the triplestore. A successful response will be a
  * [[SparqlAskResponse]].
  *
  * @param sparql the SPARQL string.
  */
case class SparqlAskRequest(sparql: String) extends TriplestoreRequest

/**
  * Represents a response to a SPARQL ASK query, containing the result.
  *
  * @param result of the query.
  */
case class SparqlAskResponse(result: Boolean)

/**
  * Message for resetting the contents of the triplestore and loading a fresh set of data. The data needs to be
  * stored in an accessible path and supplied via the [[RdfDataObject]].
  *
  * @param rdfDataObjects contains a list of [[RdfDataObject]].
  */
case class ResetTriplestoreContent(rdfDataObjects: Seq[RdfDataObject]) extends TriplestoreRequest

/**
  * Sent as a response to [[ResetTriplestoreContent]] if the request was processed successfully.
  */
case class ResetTriplestoreContentACK()

/**
  * Message for removing all content from the triple store.
  */
case class DropAllTriplestoreContent() extends TriplestoreRequest

/**
  * Sent as a response to [[DropAllTriplestoreContent]] if the request was processed successfully.
  */
case class DropAllTriplestoreContentACK()

/**
  * Inserts data into the triplestore.
  *
  * @param rdfDataObjects contains a list of [[RdfDataObject]].
  */
case class InsertTriplestoreContent(rdfDataObjects: Seq[RdfDataObject]) extends TriplestoreRequest

/**
  * Sent as a response to [[InsertTriplestoreContent]] if the request was processed successfully.
  */
case class InsertTriplestoreContentACK()

/**
  * Initialize the triplestore. This will initiate the (re)creation of the repository and adding data to it.
  *
  * @param rdfDataObject contains a list of [[RdfDataObject]].
  */
case class InitTriplestore(rdfDataObject: RdfDataObject) extends TriplestoreRequest

/**
  * Initialization ((re)creation of repository and loading of data) is finished successfully.
  */
case class InitTriplestoreACK()

/**
  * Ask triplestore if it has finished initialization
  */
case class Initialized() extends TriplestoreRequest

/**
  * Response indicating whether the triplestore has finished initialization and is ready for processing messages
  *
  * @param initFinished indicates if actor initialization has finished
  */
case class InitializedResponse(initFinished: Boolean)


//////////////////////////////////////////////////////////////////////////////////////////////////////////////////
// Components of messages

/**
  * Contains the path to the 'ttl' file and the name of the named graph it should be loaded in.
  *
  * @param path to the 'ttl' file
  * @param name of the named graph the data will be load into.
  */
case class RdfDataObject(path: String, name: String)

/**
  * Represents the subject of a statement read from the triplestore.
  */
sealed trait SubjectV2

case class IriSubjectV2(value: IRI) extends SubjectV2 {
    override def toString: IRI = value
}

case class BlankNodeSubjectV2(value: String) extends SubjectV2 {
    override def toString: String = value
}

/**
  * Represents a literal read from the triplestore. There are different subclasses
  * representing literals with the extended type information stored in the triplestore.
  */
sealed trait LiteralV2

/**
  * Represents an object IRI.
  *
  * @param value the IRI.
  */
case class IriLiteralV2(value: IRI) extends LiteralV2 {
    override def toString: IRI = value
}

/**
  * Represents a blank node identifier.
  *
  * @param value the identifier of the blank node.
  */
case class BlankNodeLiteralV2(value: String) extends LiteralV2 {
    override def toString: String = value
}

/**
  * Represents a string with an optional language tag.
  *
  * @param value    the string value.
  * @param language the optional language tag.
  */
<<<<<<< HEAD
case class StringLiteralV2(value: String, language: Option[String] = None) extends LiteralV2(value = value) with Ordered[StringLiteralV2] {
    def compare(that: StringLiteralV2): Int = this.value.compareTo(that.value)
=======
case class StringLiteralV2(value: String, language: Option[String] = None) extends LiteralV2 {
    override def toString: String = value
>>>>>>> f804346e
}

/**
  * Represents a boolean value.
  *
  * @param value the boolean value.
  */
case class BooleanLiteralV2(value: Boolean) extends LiteralV2 {
    override def toString: String = value.toString
}

/**
  * Represents an integer value.
  *
  * @param value the boolean value.
  */
case class IntLiteralV2(value: Int) extends LiteralV2 {
    override def toString: String = value.toString
}

//////////////////////////////////////////////////////////////////////////////////////////////////////////////////
// JSON formatting

/**
  * A spray-json protocol for generating Knora API v1 JSON providing data about resources and their properties.
  */
trait TriplestoreJsonProtocol extends SprayJsonSupport with DefaultJsonProtocol with NullOptions {

    implicit object LiteralV2Format extends JsonFormat[StringLiteralV2] {
        /**
          * Converts a [[StringLiteralV2]] to a [[JsValue]].
          *
          * @param string a [[StringLiteralV2]].
          * @return a [[JsValue]].
          */
        def write(string: StringLiteralV2): JsValue = {

            if (string.language.isDefined) {
                // have language tag
                JsObject(
                    Map(
                        "value" -> string.value.toJson,
                        "language" -> string.language.toJson
                    )
                )
            } else {
                // no language tag
                JsObject(
                    Map(
                        "value" -> string.value.toJson
                    )
                )
            }
        }

        /**
          * Converts a [[JsValue]] to a [[StringLiteralV2]].
          *
          * @param json a [[JsValue]].
          * @return a [[StringLiteralV2]].
          */
        def read(json: JsValue): StringLiteralV2 = json match {
            case stringWithLang: JsObject => stringWithLang.getFields("value", "language") match {
                case Seq(JsString(value), JsString(language)) => StringLiteralV2(
                    value = value,
                    language = Some(language)
                )
                case Seq(JsString(value)) => StringLiteralV2(
                    value = value,
                    language = None
                )
                case _ => throw DeserializationException("JSON object with 'value', or 'value' and 'language' fields expected.")
            }
            case JsString(value) => StringLiteralV2(value, None)
            case _ => throw DeserializationException("JSON object with 'value', or 'value' and 'language' expected. ")
        }
    }

    implicit val rdfDataObjectFormat: RootJsonFormat[RdfDataObject] = jsonFormat2(RdfDataObject)
    implicit val resetTriplestoreContentFormat: RootJsonFormat[ResetTriplestoreContent] = jsonFormat1(ResetTriplestoreContent)

}<|MERGE_RESOLUTION|>--- conflicted
+++ resolved
@@ -273,13 +273,9 @@
   * @param value    the string value.
   * @param language the optional language tag.
   */
-<<<<<<< HEAD
-case class StringLiteralV2(value: String, language: Option[String] = None) extends LiteralV2(value = value) with Ordered[StringLiteralV2] {
-    def compare(that: StringLiteralV2): Int = this.value.compareTo(that.value)
-=======
 case class StringLiteralV2(value: String, language: Option[String] = None) extends LiteralV2 {
     override def toString: String = value
->>>>>>> f804346e
+    def compare(that: StringLiteralV2): Int = this.value.compareTo(that.value)
 }
 
 /**
