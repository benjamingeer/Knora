/*
 * Copyright © 2021 - 2024 Swiss National Data and Service Center for the Humanities and/or DaSCH Service Platform contributors.
 * SPDX-License-Identifier: Apache-2.0
 */

package org.knora.webapi.messages

import spray.json.*
import zio.ZLayer

import java.time.*
import java.time.temporal.ChronoField
import java.util.UUID
import java.util.concurrent.ConcurrentHashMap
import scala.util.Failure
import scala.util.Success
import scala.util.Try
import scala.util.matching.Regex

import dsp.errors.*
import dsp.valueobjects.Iri
import dsp.valueobjects.UuidUtil
import org.knora.webapi.*
import org.knora.webapi.config.AppConfig
import org.knora.webapi.messages.StringFormatter.*
import org.knora.webapi.messages.XmlPatterns.nCNamePattern
import org.knora.webapi.messages.XmlPatterns.nCNameRegex
import org.knora.webapi.messages.store.triplestoremessages.StringLiteralSequenceV2
import org.knora.webapi.messages.store.triplestoremessages.StringLiteralV2
import org.knora.webapi.messages.v2.responder.KnoraContentV2
import org.knora.webapi.slice.admin.domain.model.KnoraProject.Shortcode
import org.knora.webapi.slice.resourceinfo.domain.InternalIri
import org.knora.webapi.util.Base64UrlCheckDigit
import org.knora.webapi.util.JavaUtil

/**
 * Provides instances of [[StringFormatter]], as well as string formatting constants.
 */
object StringFormatter {
  // A non-printing delimiter character, Unicode INFORMATION SEPARATOR ONE, that should never occur in data.
  val INFORMATION_SEPARATOR_ONE = '\u001F'

  // A non-printing delimiter character, Unicode INFORMATION SEPARATOR TWO, that should never occur in data.
  val INFORMATION_SEPARATOR_TWO = '\u001E'

  // a separator to be inserted in the XML to separate nodes from one another
  // this separator is only used temporarily while XML is being processed
  val PARAGRAPH_SEPARATOR = '\u2029'

  /**
   * Separates the calendar name from the rest of a Knora date.
   */
  val CalendarSeparator: String = ":"

  /**
   * Separates year, month, and day in a Knora date.
   */
  val PrecisionSeparator: String = "-"

  /**
   * Separates a date (year, month, day) from the era in a Knora date.
   */
  val EraSeparator: String = " "

  /**
   * Before Christ (equivalent to BCE)
   */
  val Era_BC: String = "BC"

  /**
   * Before Common Era (equivalent to BC)
   */
  val Era_BCE: String = "BCE"

  /**
   * Anno Domini (equivalent to CE)
   */
  val Era_AD: String = "AD"

  /**
   * Common Era (equivalent to AD)
   */
  val Era_CE: String = "CE"

  /**
   * String representation of the name of the Gregorian calendar.
   */
  val CalendarGregorian: String = "GREGORIAN"

  /**
   * String representation of the name of the Julian calendar.
   */
  val CalendarJulian: String = "JULIAN"

  /**
   * String representation of the name of the Islamic calendar.
   */
  val CalendarIslamic: String = "ISLAMIC"

  /**
   * String representation of day precision in a date.
   */
  val PrecisionDay: String = "DAY"

  /**
   * String representation of month precision in a date.
   */
  val PrecisionMonth: String = "MONTH"

  /**
   * String representation of year precision in a date.
   */
  val PrecisionYear: String = "YEAR"

  /**
   * The version number of the current version of Knora's ARK URL format.
   */
  private val ArkVersion: String = "1"

  /**
   * The maximum number of times that `makeUnusedIri` will try to make a new, unused IRI.
   */
  val MAX_IRI_ATTEMPTS: Int = 5

  /**
   * The domain name used to construct Knora IRIs.
   */
  val IriDomain: String = "rdfh.ch"

  /*

    In order to parse project-specific API v2 ontology IRIs, the StringFormatter
    class needs the Knora API server's hostname, which is set in application.conf,
    which is not read until the Akka ActorSystem starts. Therefore, IRI parsing is
    done in the StringFormatter class, rather than in the StringFormatter object.

    There are two instances of StringFormatter, defined below.

   */

  /**
   * The instance of [[StringFormatter]] that is initialised after the ActorSystem starts,
   * and can parse project-specific API v2 ontology IRIs. This instance is used almost
   * everywhere in the API server.
   */
  private var generalInstance: Option[StringFormatter] = None

  /**
   * The instance of [[StringFormatter]] that can be used as soon as the JVM starts, but
   * can't parse project-specific API v2 ontology IRIs. This instance is used
   * only to initialise the hard-coded API v2 ontologies [[org.knora.webapi.messages.v2.responder.ontologymessages.KnoraBaseToApiV2SimpleTransformationRules]]
   * and [[org.knora.webapi.messages.v2.responder.ontologymessages.KnoraBaseToApiV2ComplexTransformationRules]].
   */
  private val instanceForConstantOntologies = new StringFormatter(None)

  /**
   * Gets the singleton instance of [[StringFormatter]] that handles IRIs from data.
   */
  def getGeneralInstance: StringFormatter =
    generalInstance match {
      case Some(instance) => instance
      case None           => throw AssertionException("StringFormatter not yet initialised")
    }

  def getInitializedTestInstance: StringFormatter =
    generalInstance match {
      case Some(instance) => instance
      case None           => StringFormatter.initForTest(); getGeneralInstance
    }

  /**
   * Gets the singleton instance of [[StringFormatter]] that can only handle the IRIs in built-in
   * ontologies.
   */
  def getInstanceForConstantOntologies: StringFormatter = instanceForConstantOntologies

  /**
   * Initialises the general instance of [[StringFormatter]].
   *
   * @param config the application's configuration.
   */
  def init(config: AppConfig): Unit =
    this.synchronized {
      generalInstance match {
        case Some(_) => ()
        case None    => generalInstance = Some(new StringFormatter(Some(config)))
      }
    }

  /**
   * Initialises the singleton instance of [[StringFormatter]] for a test.
   */
  private def initForTest(): Unit =
    this.synchronized {
      generalInstance match {
        case Some(_) => ()
        case None    => generalInstance = Some(new StringFormatter(maybeConfig = None, initForTest = true))
      }
    }

  /**
   * Indicates whether the IRI is a data IRI, a definition IRI, or an IRI of an unknown type.
   */
  private sealed trait IriType

  /**
   * Indicates that the IRI is a data IRI.
   */
  private case object KnoraDataIri extends IriType

  /**
   * Indicates that the IRI is an ontology or ontology entity IRI.
   */
  private case object KnoraDefinitionIri extends IriType

  /**
   * Indicates that the type of the IRI is unknown.
   */
  private case object UnknownIriType extends IriType

  /**
   * Holds information extracted from the IRI.
   *
   * @param iriType            the type of the IRI.
   * @param projectCode        the IRI's project code, if any.
   * @param ontologyName       the IRI's ontology name, if any.
   * @param entityName         the IRI's entity name, if any.
   * @param resourceID         if this is a resource IRI or value IRI, its resource ID.
   * @param valueID            if this is a value IRI, its value ID.
   * @param standoffStartIndex if this is a standoff IRI, its start index.
   * @param ontologySchema     the IRI's ontology schema, or `None` if it is not a Knora definition IRI.
   * @param isBuiltInDef       `true` if the IRI refers to a built-in Knora ontology or ontology entity.
   */
  private case class SmartIriInfo(
    iriType: IriType,
    projectCode: Option[String] = None,
    ontologyName: Option[String] = None,
    entityName: Option[String] = None,
    resourceID: Option[String] = None,
    valueID: Option[String] = None,
    standoffStartIndex: Option[Int] = None,
    ontologySchema: Option[OntologySchema],
    isBuiltInDef: Boolean = false,
    sharedOntology: Boolean = false
  )

  /**
   * A cache that maps IRI strings to [[SmartIri]] instances. To keep the cache from getting too large,
   * only IRIs from known ontologies are cached.
   */
  private lazy val smartIriCache = new ConcurrentHashMap[IRI, SmartIri](2048)

  /**
   * Gets a cached smart IRI, or constructs and caches one.
   *
   * @param iriStr      the IRI in string form.
   * @param creationFun a function that creates the smart IRI to be cached.
   * @return the smart IRI.
   */
  private def getOrCacheSmartIri(iriStr: IRI, creationFun: () => SmartIri): SmartIri =
    smartIriCache.computeIfAbsent(
      iriStr,
      JavaUtil.function({ (_: Object) => creationFun() })
    )

  val live: ZLayer[AppConfig, Nothing, StringFormatter] = ZLayer.fromFunction { (appConfig: AppConfig) =>
    StringFormatter.init(appConfig)
    StringFormatter.getGeneralInstance
  }

  val test: ZLayer[Any, Nothing, StringFormatter] = ZLayer.fromFunction { () =>
    StringFormatter.initForTest()
    StringFormatter.getGeneralInstance
  }
}

/**
 * Represents a parsed IRI with Knora-specific functionality. To construct a `SmartIri`,
 * `import org.knora.webapi.messages.StringFormatter.IriConversions.ConvertibleIri`, then call one of the methods that
 * it implicitly defines on `String`, e.g.:
 *
 * - "http://knora.example.org/ontology/0000/example#Something".toSmartIri
 * - "http://knora.example.org/ontology/0000/example#Something".toSmartIriWithErr(throw BadRequestException("Invalid IRI"))
 */
sealed trait SmartIri extends Ordered[SmartIri] with KnoraContentV2[SmartIri] {

  /*

    The smart IRI implementation, SmartIriImpl, is nested in the StringFormatter
    class because it uses the Knora API server's hostname, which isn't available
    until the Akka ActorSystem has started. However, this means that the type of a
    SmartIriImpl instance is dependent on the instance of StringFormatter that
    constructed it. Therefore, you can't compare two instances of SmartIriImpl
    created by two different instances of StringFormatter.

    To make it possible to compare smart IRI objects, the publicly visible smart IRI
    type is the SmartIri trait. Since SmartIri is a top-level definition, two instances
    of SmartIri can be compared, even if they were made by different instances of
    StringFormatter. To make this work, SmartIri provides its own equals and hashCode
    methods, which delegate to the string representation of the IRI.

   */

  /**
   * Returns this IRI as a string in angle brackets.
   */
  def toSparql: String

  def toIri: IRI = toString

  def toInternalIri: InternalIri = InternalIri(toOntologySchema(InternalSchema).toIri)

  /**
   * Returns `true` if this is a Knora data or definition IRI.
   */
  def isKnoraIri: Boolean

  /**
   * Returns `true` if this is a Knora data IRI.
   */
  def isKnoraDataIri: Boolean

  /**
   * Returns `true` if this is a Knora resource IRI.
   */
  def isKnoraResourceIri: Boolean

  /**
   * Returns `true` if this is a Knora value IRI.
   */
  def isKnoraValueIri: Boolean

  /**
   * Returns `true` if this is a Knora standoff IRI.
   */
  def isKnoraStandoffIri: Boolean

  /**
   * Returns `true` if this is a Knora ontology or entity IRI.
   */
  def isKnoraDefinitionIri: Boolean

  /**
   * Returns `true` if this is a built-in Knora ontology or entity IRI.
   *
   * @return
   */
  def isKnoraBuiltInDefinitionIri: Boolean

  /**
   * Returns `true` if this IRI belongs to a shared ontology.
   */
  def isKnoraSharedDefinitionIri: Boolean

  /**
   * Returns `true` if this is an internal Knora ontology or entity IRI.
   *
   * @return
   */
  def isKnoraInternalDefinitionIri: Boolean

  /**
   * Returns `true` if this is an internal Knora ontology entity IRI.
   */
  def isKnoraInternalEntityIri: Boolean

  /**
   * Returns `true` if this is a Knora ontology IRI.
   */
  def isKnoraOntologyIri: Boolean

  /**
   * Returns `true` if this is a Knora entity IRI.
   */
  def isKnoraEntityIri: Boolean

  /**
   * Returns `true` if this is a Knora API v2 ontology or entity IRI.
   */
  def isKnoraApiV2DefinitionIri: Boolean

  /**
   * Returns `true` if this is a Knora API v2 ontology entity IRI.
   */
  def isKnoraApiV2EntityIri: Boolean

  /**
   * Returns the IRI's project code, if any.
   */
  def getProjectCode: Option[String]

  /**
   * Returns the IRI's resource ID, if any.
   */
  def getResourceID: Option[String]

  /**
   * Returns the IRI's value ID, if any.
   */
  def getValueID: Option[String]

  /**
   * Returns the IRI's standoff start index, if any.
   */
  def getStandoffStartIndex: Option[Int]

  /**
   * If this is an ontology entity IRI, returns its ontology IRI.
   */
  def getOntologyFromEntity: SmartIri

  /**
   * If this is a Knora ontology or entity IRI, returns the name of the ontology. Otherwise, throws [[DataConversionException]].
   */
  def getOntologyName: String

  /**
   * If this is a Knora entity IRI, returns the name of the entity. Otherwise, throws [[DataConversionException]].
   */
  def getEntityName: String

  /**
   * If this is a Knora ontology IRI, constructs a Knora entity IRI based on it. Otherwise, throws [[DataConversionException]].
   *
   * @param entityName the name of the entity.
   */
  def makeEntityIri(entityName: String): SmartIri

  /**
   * Returns the IRI's [[OntologySchema]], or `None` if this is not a Knora definition IRI.
   */
  def getOntologySchema: Option[OntologySchema]

  /**
   * Checks that the IRI's ontology schema, if present, corresponds to the specified schema.
   *
   * @param allowedSchema The [[ApiV2Schema]] to be allowed.
   * @return `true` if the [[OntologySchema]] is present and matches the specified schema or if the iri does not have a schema.
   */
  def isApiV2Schema(allowedSchema: ApiV2Schema): Boolean = getOntologySchema match {
    case Some(schema) => schema == allowedSchema
    case None         => true
  }

  /**
   * Checks that the IRI's ontology schema, if present, corresponds to the specified schema.
   *
   * @param schema The [[OntologySchema]] which must be present.
   * @return `true` if the [[OntologySchema]] is present and matches the specified schema.
   *         `false` otherwise.
   */
  private def isOntologySchema(schema: OntologySchema): Boolean = getOntologySchema.contains(schema)
  def isApiV2ComplexSchema: Boolean                             = isOntologySchema(ApiV2Complex)

  /**
   * Converts this IRI to another ontology schema.
   *
   * @param targetSchema the target schema.
   */
  override def toOntologySchema(targetSchema: OntologySchema): SmartIri

  /**
   * Constructs a short prefix label for the ontology that the IRI belongs to.
   */
  def getShortPrefixLabel: String

  /**
   * Constructs a longer prefix label than the one returned by `getShortPrefixLabel`, which may be needed
   * if there are ontology name collisions.
   */
  def getLongPrefixLabel: String

  /**
   * If this is the IRI of a link value property, returns the IRI of the corresponding link property. Throws
   * [[DataConversionException]] if this IRI is not a Knora entity IRI.
   */
  def fromLinkValuePropToLinkProp: SmartIri

  /**
   * If this is the IRI of a link property, returns the IRI of the corresponding link value property. Throws
   * [[DataConversionException]] if this IRI is not a Knora entity IRI.
   */
  def fromLinkPropToLinkValueProp: SmartIri

  /**
   * If this is a Knora data IRI representing a resource, returns an ARK URL for the resource. Throws
   * [[DataConversionException]] if this IRI is not a Knora resource IRI.
   *
   * @param maybeTimestamp an optional timestamp indicating the point in the resource's version history that the ARK URL should
   *                       cite.
   */
  def fromResourceIriToArkUrl(maybeTimestamp: Option[Instant] = None): String

  /**
   * If this is a Knora data IRI representing a value, returns an ARK URL for the value. Throws
   * [[DataConversionException]] if this IRI is not a Knora value IRI.
   *
   * @param maybeTimestamp an optional timestamp indicating the point in the value's version history that the ARK URL should
   *                       cite.
   */
  def fromValueIriToArkUrl(valueUUID: UUID, maybeTimestamp: Option[Instant] = None): String

  override def equals(obj: scala.Any): Boolean =
    // See the comment at the top of the SmartIri trait.
    obj match {
      case that: SmartIri => this.toString == that.toString
      case _              => false
    }

  override def hashCode: Int = toString.hashCode

  def compare(that: SmartIri): Int = toString.compare(that.toString)

  /**
   * Some Iri contain a UUID as last path segment, which is Base64 encoded. This method returns the UUID, if present.
   * @return The [[UUID]], if present. [[None]] if either the id is not present or it is not a valid base 64 encoded UUID.
   */
  def getUuid: Option[UUID] = toString.split("/").lastOption.flatMap(UuidUtil.base64Decode(_).toOption)
}

/**
 * Provides `apply` and `unapply` methods to for `SmartIri`.
 */
object SmartIri {
  def apply(iriStr: IRI)(implicit stringFormatter: StringFormatter): SmartIri = stringFormatter.toSmartIri(iriStr)

  def unapply(iri: SmartIri): Option[String] = Some(iri.toString)
}

/**
 * Provides automatic conversion of IRI strings to [[SmartIri]] objects. See [[https://www.scala-lang.org/api/current/scala/AnyVal.html]]
 * for details.
 */
object IriConversions {

  implicit class ConvertibleIri(val self: IRI) extends AnyVal {

    /**
     * Converts an IRI string to a [[SmartIri]].
     */
    def toSmartIri(implicit stringFormatter: StringFormatter): SmartIri = stringFormatter.toSmartIri(self)

    /**
     * Converts an IRI string to a [[SmartIri]]. If the string cannot be converted, a function is called to report
     * the error. Use this function to parse IRIs from client input.
     *
     * @param errorFun A function that throws an exception. It will be called if the string cannot be converted.
     */
    def toSmartIriWithErr(errorFun: => Nothing)(implicit stringFormatter: StringFormatter): SmartIri =
      stringFormatter.toSmartIriWithErr(self, errorFun)
  }

}

/**
 * Handles string parsing, formatting, conversion, and validation.
 */
class StringFormatter private (
  val maybeConfig: Option[AppConfig],
  maybeKnoraHostAndPort: Option[String] = None,
  initForTest: Boolean = false
) {

  // The host and port number that this Knora server is running on, and that should be used
  // when constructing IRIs for project-specific ontologies.
  private val knoraApiHostAndPort: Option[String] = if (initForTest) {
    // Use the default host and port for automated testing.
    Some("0.0.0.0:3333")
  } else {
    maybeConfig match {
      case Some(config) => Some(config.knoraApi.externalOntologyIriHostAndPort)
      case None         => maybeKnoraHostAndPort
    }
  }

  // The protocol and host that the ARK resolver is running on.
  private val arkResolver: Option[String] = if (initForTest) {
    Some("http://0.0.0.0:3336")
  } else {
    maybeConfig.map(_.ark.resolver)
  }

  // The DaSCH's ARK assigned number.
  private val arkAssignedNumber: Option[Int] = if (initForTest) {
    Some(72163)
  } else {
    maybeConfig.map(_.ark.assignedNumber)
  }

  // The hostname used in internal Knora IRIs.
  private val InternalIriHostname = "www.knora.org"

  // The hostname used in built-in and shared Knora API v2 IRIs.
  private val CentralKnoraApiHostname = "api.knora.org"

  // The strings that Knora data IRIs can start with.
  private val DataIriStarts: Set[String] = Set(
    "http://" + IriDomain + "/"
  )

  // The project code of the default shared ontologies project.
  private val DefaultSharedOntologiesProjectCode = "0000"

  // The beginnings of Knora definition IRIs that we know we can cache.
  private val KnoraDefinitionIriStarts = (Set(
    InternalIriHostname,
    CentralKnoraApiHostname
  ) ++ knoraApiHostAndPort).map(hostname => "http://" + hostname)

  // The beginnings of all definition IRIs that we know we can cache.
  private val CacheableIriStarts = KnoraDefinitionIriStarts ++ Set(
    OntologyConstants.Rdf.RdfPrefixExpansion,
    OntologyConstants.Rdfs.RdfsPrefixExpansion,
    OntologyConstants.Xsd.XsdPrefixExpansion,
    OntologyConstants.Owl.OwlPrefixExpansion
  )

  // Reserved words used in Knora API v2 IRI version segments.
  private val versionSegmentWords = Set("simple", "v2")

  // A regex sub-pattern for project IDs, which must consist of 4 hexadecimal digits.
  private val ProjectIDPattern: String =
    """\p{XDigit}{4,4}"""

  // A regex for the URL path of an API v2 ontology (built-in or project-specific).
  private val ApiV2OntologyUrlPathRegex: Regex = (
    "^" + "/ontology/((" +
      ProjectIDPattern + ")/)?(" + nCNamePattern + ")(" +
      OntologyConstants.KnoraApiV2Complex.VersionSegment + "|" + OntologyConstants.KnoraApiV2Simple.VersionSegment + ")$"
  ).r

  // The start of the IRI of a project-specific API v2 ontology that is served by this API server.
  private val MaybeProjectSpecificApiV2OntologyStart: Option[String] = knoraApiHostAndPort match {
    case Some(hostAndPort) => Some("http://" + hostAndPort + "/ontology/")
    case None              => None
  }

  // A regex sub-pattern matching the random IDs generated by KnoraIdUtil, which are Base64-encoded
  // using the "URL and Filename safe" Base 64 alphabet, without padding, as specified in Table 2 of
  // RFC 4648.
  private val Base64UrlPattern = "[A-Za-z0-9_-]+"

  // Calculates check digits for resource IDs in ARK URLs.
  private val base64UrlCheckDigit = new Base64UrlCheckDigit

  // A regex that matches a Knora resource IRI.
  private val ResourceIriRegex: Regex =
    ("^http://" + IriDomain + "/(" + ProjectIDPattern + ")/(" + Base64UrlPattern + ")$").r

  // A regex that matches a Knora value IRI.
  private val ValueIriRegex: Regex =
    ("^http://" + IriDomain + "/(" + ProjectIDPattern + ")/(" + Base64UrlPattern + ")/values/(" + Base64UrlPattern + ")$").r

  // A regex that matches a Knora standoff IRI.
  private val StandoffIriRegex: Regex =
    ("^http://" + IriDomain + "/(" + ProjectIDPattern + ")/(" + Base64UrlPattern + ")/values/(" + Base64UrlPattern + """)/standoff/(\d+)$""").r

  // A regex that finds trailing zeroes.
  private val TrailingZerosRegex: Regex =
    """0+$""".r

  /**
   * The information that is stored about non-Knora IRIs.
   */
  private val UnknownIriInfo = SmartIriInfo(
    iriType = UnknownIriType,
    projectCode = None,
    ontologyName = None,
    entityName = None,
    ontologySchema = None
  )

  /**
   * The implementation of [[SmartIri]]. An instance of this class can only be constructed by [[StringFormatter]].
   * The constructor validates and parses the IRI.
   *
   * @param iriStr        the IRI string to be parsed.
   * @param parsedIriInfo if this smart IRI is the result of a conversion from another smart IRI, information
   *                      about the IRI being constructed.
   * @param errorFun      a function that throws an exception. It will be called if the IRI is invalid.
   */
  private class SmartIriImpl(iriStr: IRI, parsedIriInfo: Option[SmartIriInfo], errorFun: => Nothing) extends SmartIri {
    def this(iriStr: IRI) = this(iriStr, None, throw DataConversionException(s"Couldn't parse IRI: $iriStr"))

    def this(iriStr: IRI, parsedIriInfo: Option[SmartIriInfo]) =
      this(iriStr, parsedIriInfo, throw DataConversionException(s"Couldn't parse IRI: $iriStr"))

    private val iri: IRI = Iri.validateAndEscapeIri(iriStr).getOrElse(errorFun)

    /**
     * Determines the API v2 schema of an external IRI.
     *
     * @param segments the segments of the namespace.
     * @return the IRI's API schema.
     */
    private def parseApiV2VersionSegments(segments: Vector[String]): ApiV2Schema = {
      if (segments.length < 2) {
        errorFun
      }

      val lastSegment     = segments.last
      val lastTwoSegments = segments.slice(segments.length - 2, segments.length)

      if (lastTwoSegments == Vector("simple", "v2")) {
        ApiV2Simple
      } else if (lastSegment == "v2") {
        ApiV2Complex
      } else {
        errorFun
      }
    }

    // Extract Knora-specific information from the IRI.
    private val iriInfo: SmartIriInfo = parsedIriInfo match {
      case Some(info) =>
        // This smart IRI is the result of a conversion from another smart IRI. Use the SmartIriInfo
        // we were given.
        info

      case None =>
        // Parse the IRI from scratch.
        if (DataIriStarts.exists(startStr => iri.startsWith(startStr))) {
          // This is a Knora data IRI. What sort of data IRI is it?
          iri match {
            case ResourceIriRegex(projectCode: String, resourceID: String) =>
              // It's a resource IRI.
              SmartIriInfo(
                iriType = KnoraDataIri,
                ontologySchema = None,
                projectCode = Some(projectCode),
                resourceID = Some(resourceID)
              )

            case ValueIriRegex(projectCode: String, resourceID: String, valueID: String) =>
              // It's a value IRI.
              SmartIriInfo(
                iriType = KnoraDataIri,
                ontologySchema = None,
                projectCode = Some(projectCode),
                resourceID = Some(resourceID),
                valueID = Some(valueID)
              )

            case StandoffIriRegex(
                  projectCode: String,
                  resourceID: String,
                  valueID: String,
                  standoffStartIndex: String
                ) =>
              // It's a standoff IRI.
              SmartIriInfo(
                iriType = KnoraDataIri,
                ontologySchema = None,
                projectCode = Some(projectCode),
                resourceID = Some(resourceID),
                valueID = Some(valueID),
                standoffStartIndex = Some(standoffStartIndex.toInt)
              )

            case _ =>
              // It's some other kind of data IRI; nothing else to do.
              SmartIriInfo(
                iriType = KnoraDataIri,
                ontologySchema = None
              )
          }
        } else if (iri.startsWith(OntologyConstants.NamedGraphs.DataNamedGraphStart)) {
          // Nothing else to do.
          SmartIriInfo(
            iriType = KnoraDataIri,
            ontologySchema = None
          )
        } else {
          // If this is an entity IRI in a hash namespace, separate the entity name from the namespace.

          val hashPos = iri.lastIndexOf('#')

          val (namespace: String, entityName: Option[String]) = if (hashPos >= 0 && hashPos < iri.length) {
            val namespace  = iri.substring(0, hashPos)
            val entityName = iri.substring(hashPos + 1)

            // Validate the entity name as an NCName.
            if (!nCNameRegex.matches(entityName)) errorFun
            (namespace, Some(entityName))
          } else {
            (iri, None)
          }

          // Remove the URL scheme (http://), and split the remainder of the namespace into slash-delimited segments.
          val body     = namespace.substring(namespace.indexOf("//") + 2)
          val segments = body.split('/').toVector

          // The segments must contain at least a hostname.
          if (segments.isEmpty) {
            errorFun
          }

          // Determine the ontology schema by looking at the hostname and the version segment.

          val hostname = segments.head

          val (ontologySchema: Option[OntologySchema], hasProjectSpecificHostname: Boolean) = hostname match {
            case InternalIriHostname     => (Some(InternalSchema), false)
            case CentralKnoraApiHostname => (Some(parseApiV2VersionSegments(segments)), false)

            case _ =>
              // If our StringFormatter instance was initialised with the Knora API server's hostname,
              // use that to identify project-specific Knora API v2 IRIs.
              knoraApiHostAndPort match {
                case Some(hostAndPort) =>
                  if (hostname == hostAndPort) {
                    (Some(parseApiV2VersionSegments(segments)), true)
                  } else {
                    // If we don't recognise the hostname, this isn't a Knora IRI.
                    (None, false)
                  }

                case None =>
                  // If we don't have the Knora API server's hostname (because we're using the
                  // StringFormatter instance for constant ontologies), we can't recognise
                  // project-specific Knora API v2 IRIs.
                  (None, false)
              }
          }

          // If this is a Knora definition IRI, get its name and optional project code.
          if (ontologySchema.nonEmpty) {
            // A Knora definition IRI must start with "http://" and have "ontology" as its second segment.
            if (!(iri.startsWith("http://") && segments.length >= 3 && segments(1) == "ontology")) {
              errorFun
            }

            // Determine the length of the version segment, if any.
            val versionSegmentsLength = ontologySchema match {
              case Some(InternalSchema) => 0
              case Some(ApiV2Complex)   => 1
              case Some(ApiV2Simple)    => 2
              case None                 => throw AssertionException("Unreachable code")
            }

            // Make a Vector containing just the optional 'shared' specification, the optional project code, and the ontology name.
            val ontologyPath: Vector[String] = segments.slice(2, segments.length - versionSegmentsLength)

            if (ontologyPath.isEmpty || ontologyPath.length > 3) {
              errorFun
            }

            if (ontologyPath.exists(segment => versionSegmentWords.contains(segment))) {
              errorFun
            }

            // Determine whether the ontology is shared, and get its project code, if any.
            val (sharedOntology: Boolean, projectCode: Option[String]) = if (ontologyPath.head == "shared") {
              if (ontologyPath.length == 2) {
                // default shared ontologies project
                (true, Some(DefaultSharedOntologiesProjectCode))
              } else if (ontologyPath.length == 3) {
                // other shared ontologies project
                (true, Some(Try(Shortcode.unsafeFrom(ontologyPath(1)).value).getOrElse(errorFun)))
              } else {
                errorFun
              }
            } else if (ontologyPath.length == 2) {
              // non-shared ontology with project code
              (false, Some(Try(Shortcode.unsafeFrom(ontologyPath.head).value).getOrElse(errorFun)))
            } else {
              // built-in ontology
              (false, None)
            }

            // Extract the ontology name.
            val ontologyName           = ontologyPath.last
            val hasBuiltInOntologyName = isBuiltInOntologyName(ontologyName)

            if (!hasBuiltInOntologyName) {
              ValuesValidator.validateProjectSpecificOntologyName(ontologyName).getOrElse(errorFun)
            }

            // If the IRI has the hostname for project-specific ontologies, it can't refer to a built-in or shared ontology.
            if (hasProjectSpecificHostname && (hasBuiltInOntologyName || sharedOntology)) {
              errorFun
            }

            // If the IRI has the hostname for built-in and shared ontologies, it must refer to a built-in or shared ontology.
            if (hostname == CentralKnoraApiHostname && !(hasBuiltInOntologyName || sharedOntology)) {
              errorFun
            }

            // A project code is required in project-specific definition IRIs.
            if (hasProjectSpecificHostname && projectCode.isEmpty) {
              errorFun
            }

            SmartIriInfo(
              iriType = KnoraDefinitionIri,
              projectCode = projectCode,
              ontologyName = Some(ontologyName),
              entityName = entityName,
              ontologySchema = ontologySchema,
              isBuiltInDef = hasBuiltInOntologyName,
              sharedOntology = sharedOntology
            )
          } else {
            UnknownIriInfo
          }
        }
    }

    override def toString: String = iri

    override def toSparql: String = "<" + iri + ">"

    override def isKnoraIri: Boolean = iriInfo.iriType != UnknownIriType

    override def isKnoraDataIri: Boolean = iriInfo.iriType == KnoraDataIri

    override def isKnoraDefinitionIri: Boolean = iriInfo.iriType == KnoraDefinitionIri

    override def isKnoraSharedDefinitionIri: Boolean = isKnoraDefinitionIri && iriInfo.sharedOntology

    override def isKnoraInternalDefinitionIri: Boolean =
      iriInfo.iriType == KnoraDefinitionIri && iriInfo.ontologySchema.contains(InternalSchema)

    override def isKnoraInternalEntityIri: Boolean = isKnoraInternalDefinitionIri && isKnoraEntityIri

    override def isKnoraApiV2DefinitionIri: Boolean =
      iriInfo.iriType == KnoraDefinitionIri && (iriInfo.ontologySchema match {
        case Some(_: ApiV2Schema) => true
        case _                    => false
      })

    override def isKnoraApiV2EntityIri: Boolean = isKnoraApiV2DefinitionIri && isKnoraEntityIri

    override def isKnoraBuiltInDefinitionIri: Boolean = iriInfo.isBuiltInDef

    override def isKnoraOntologyIri: Boolean =
      iriInfo.iriType == KnoraDefinitionIri && iriInfo.ontologyName.nonEmpty && iriInfo.entityName.isEmpty

    override def isKnoraEntityIri: Boolean = iriInfo.iriType == KnoraDefinitionIri && iriInfo.entityName.nonEmpty

    override def getProjectCode: Option[String] = iriInfo.projectCode

    override def getResourceID: Option[String] = iriInfo.resourceID

    override def getValueID: Option[String] = iriInfo.valueID

    override def getStandoffStartIndex: Option[Int] = iriInfo.standoffStartIndex

    private lazy val ontologyFromEntity: SmartIri =
      if (isKnoraOntologyIri) {
        throw DataConversionException(s"$iri is not a Knora entity IRI")
      } else {
        val lastHashPos = iri.lastIndexOf('#')

        val entityDelimPos = if (lastHashPos >= 0) {
          lastHashPos
        } else {
          val lastSlashPos = iri.lastIndexOf('/')

          if (lastSlashPos < iri.length - 1) {
            lastSlashPos
          } else {
            throw DataConversionException(s"Can't interpret IRI $iri as an entity IRI")
          }
        }

        val convertedIriStr = iri.substring(0, entityDelimPos)

        getOrCacheSmartIri(convertedIriStr, () => new SmartIriImpl(convertedIriStr))
      }

    override def getOntologyFromEntity: SmartIri = ontologyFromEntity

    override def makeEntityIri(entityName: String): SmartIri =
      if (isKnoraOntologyIri) {
        val entityIriStr = iri + "#" + entityName
        getOrCacheSmartIri(entityIriStr, () => new SmartIriImpl(entityIriStr))
      } else {
        throw DataConversionException(s"$iri is not a Knora ontology IRI")
      }

    override def getOntologyName: String =
      iriInfo.ontologyName match {
        case Some(name) => name
        case None       => throw DataConversionException(s"Expected a Knora ontology IRI: $iri")
      }

    override def getEntityName: String =
      iriInfo.entityName match {
        case Some(name) => name
        case None       => throw DataConversionException(s"Expected a Knora entity IRI: $iri")
      }

    override def getOntologySchema: Option[OntologySchema] = iriInfo.ontologySchema

    override def getShortPrefixLabel: String = getOntologyName

    override def getLongPrefixLabel: String = {
      val prefix = new StringBuilder

      iriInfo.projectCode match {
        case Some(id) => prefix.append('p').append(id).append('-')
        case None     => ()
      }

      val ontologyName = getOntologyName

      prefix.append(ontologyName).toString
    }

    override def toOntologySchema(targetSchema: OntologySchema): SmartIri =
      if (!isKnoraDefinitionIri || iriInfo.ontologySchema.contains(targetSchema)) {
        this
      } else {
        if (isKnoraOntologyIri) {
          if (iriInfo.ontologySchema.contains(InternalSchema)) {
            targetSchema match {
              case externalSchema: ApiV2Schema => internalToExternalOntologyIri(externalSchema)
              case _                           => throw DataConversionException(s"Cannot convert $iri to $targetSchema")
            }
          } else if (targetSchema == InternalSchema) {
            externalToInternalOntologyIri
          } else {
            throw DataConversionException(s"Cannot convert $iri to $targetSchema")
          }
        } else if (isKnoraEntityIri) {
          // Can we do an automatic replacement of one IRI with another?
          OntologyConstants.CorrespondingIris.get((iriInfo.ontologySchema.get, targetSchema)) match {
            case Some(predicateMap: Map[IRI, IRI]) =>
              predicateMap.get(iri) match {
                case Some(convertedIri) =>
                  // Yes. Return the corresponding IRI in the target schema.
                  getOrCacheSmartIri(
                    iriStr = convertedIri,
                    creationFun = { () =>
                      new SmartIriImpl(convertedIri)
                    }
                  )

                case None =>
                  // No. Convert the IRI using a formal procedure.
                  if (iriInfo.ontologySchema.contains(InternalSchema)) {
                    targetSchema match {
                      case externalSchema: ApiV2Schema => internalToExternalEntityIri(externalSchema)
                      case _                           => throw DataConversionException(s"Cannot convert $iri to $targetSchema")
                    }
                  } else if (targetSchema == InternalSchema) {
                    externalToInternalEntityIri
                  } else {
                    throw DataConversionException(s"Cannot convert $iri to $targetSchema")
                  }
              }

            case None => throw DataConversionException(s"Cannot convert $iri to $targetSchema")
          }
        } else {
          throw AssertionException(s"IRI $iri is a Knora IRI, but is neither an ontology IRI nor an entity IRI")
        }
      }

    private def getVersionSegment(targetSchema: ApiV2Schema): String =
      targetSchema match {
        case ApiV2Simple  => OntologyConstants.KnoraApiV2Simple.VersionSegment
        case ApiV2Complex => OntologyConstants.KnoraApiV2Complex.VersionSegment
      }

    private def externalToInternalEntityIri: SmartIri = {
      // Construct the string representation of this IRI in the target schema.
      val internalOntologyName = externalToInternalOntologyName(getOntologyName)
      val entityName           = getEntityName

      val internalOntologyIri = makeInternalOntologyIriStr(
        internalOntologyName = internalOntologyName,
        isShared = iriInfo.sharedOntology,
        projectCode = iriInfo.projectCode
      )

      val convertedIriStr = new StringBuilder(internalOntologyIri).append("#").append(entityName).toString

      // Get it from the cache, or construct it and cache it if it's not there.
      getOrCacheSmartIri(
        iriStr = convertedIriStr,
        creationFun = { () =>
          val convertedSmartIriInfo = iriInfo.copy(
            ontologyName = Some(internalOntologyName),
            ontologySchema = Some(InternalSchema)
          )

          new SmartIriImpl(
            iriStr = convertedIriStr,
            parsedIriInfo = Some(convertedSmartIriInfo)
          )
        }
      )
    }

    private def internalToExternalEntityIri(targetSchema: ApiV2Schema): SmartIri = {
      // Construct the string representation of this IRI in the target schema.
      val entityName            = getEntityName
      val convertedOntologyIri  = getOntologyFromEntity.toOntologySchema(targetSchema)
      val convertedEntityIriStr = convertedOntologyIri.toString + "#" + entityName

      // Get it from the cache, or construct it and cache it if it's not there.
      getOrCacheSmartIri(
        iriStr = convertedEntityIriStr,
        creationFun = { () =>
          val convertedSmartIriInfo = iriInfo.copy(
            ontologyName = Some(internalToExternalOntologyName(getOntologyName)),
            ontologySchema = Some(targetSchema)
          )

          new SmartIriImpl(
            iriStr = convertedEntityIriStr,
            parsedIriInfo = Some(convertedSmartIriInfo)
          )
        }
      )
    }

    private def internalToExternalOntologyIri(targetSchema: ApiV2Schema): SmartIri = {
      val ontologyName   = getOntologyName
      val versionSegment = getVersionSegment(targetSchema)

      val convertedIriStr: IRI = if (isKnoraBuiltInDefinitionIri) {
        OntologyConstants.KnoraApi.ApiOntologyStart + internalToExternalOntologyName(ontologyName) + versionSegment
      } else if (isKnoraSharedDefinitionIri) {
        val externalOntologyIri = new StringBuilder(OntologyConstants.KnoraApi.ApiOntologyStart).append("shared/")

        iriInfo.projectCode match {
          case Some(projectCode) =>
            if (projectCode != DefaultSharedOntologiesProjectCode) {
              externalOntologyIri.append(projectCode).append('/')
            }

          case None => ()
        }

        externalOntologyIri.append(ontologyName).append(versionSegment).toString
      } else {
        val projectSpecificApiV2OntologyStart = MaybeProjectSpecificApiV2OntologyStart match {
          case Some(ontologyStart) => ontologyStart
          case None                => throw AssertionException("Format of project-specific IRIs was not initialised")
        }

        val externalOntologyIri = new StringBuilder(projectSpecificApiV2OntologyStart)

        iriInfo.projectCode match {
          case Some(projectCode) => externalOntologyIri.append(projectCode).append('/')
          case None              => ()
        }

        externalOntologyIri.append(ontologyName).append(versionSegment).toString
      }

      getOrCacheSmartIri(
        iriStr = convertedIriStr,
        creationFun = { () =>
          val convertedSmartIriInfo = iriInfo.copy(
            ontologyName = Some(internalToExternalOntologyName(getOntologyName)),
            ontologySchema = Some(targetSchema)
          )

          new SmartIriImpl(
            iriStr = convertedIriStr,
            parsedIriInfo = Some(convertedSmartIriInfo)
          )
        }
      )
    }

    private lazy val asInternalOntologyIri: SmartIri = {
      val convertedIriStr = makeInternalOntologyIriStr(
        internalOntologyName = externalToInternalOntologyName(getOntologyName),
        isShared = iriInfo.sharedOntology,
        projectCode = iriInfo.projectCode
      )

      getOrCacheSmartIri(
        iriStr = convertedIriStr,
        creationFun = { () =>
          val convertedSmartIriInfo = iriInfo.copy(
            ontologyName = Some(externalToInternalOntologyName(getOntologyName)),
            ontologySchema = Some(InternalSchema)
          )

          new SmartIriImpl(
            iriStr = convertedIriStr,
            parsedIriInfo = Some(convertedSmartIriInfo)
          )
        }
      )
    }

    private def externalToInternalOntologyIri: SmartIri = asInternalOntologyIri

    private lazy val asLinkProp: SmartIri = {
      if (!isKnoraEntityIri) {
        throw DataConversionException(s"IRI $iri is not a Knora entity IRI, so it cannot be a link value property IRI")
      }

      val entityName = getEntityName

      if (entityName.endsWith("Value")) {
        val convertedEntityName = entityName.substring(0, entityName.length - "Value".length)
        val convertedIriStr     = getOntologyFromEntity.makeEntityIri(convertedEntityName).toString

        getOrCacheSmartIri(
          iriStr = convertedIriStr,
          creationFun = { () =>
            val convertedSmartIriInfo = iriInfo.copy(
              entityName = Some(convertedEntityName)
            )

            new SmartIriImpl(
              iriStr = convertedIriStr,
              parsedIriInfo = Some(convertedSmartIriInfo)
            )
          }
        )
      } else {
        throw InconsistentRepositoryDataException(s"Link value predicate IRI $iri does not end with 'Value'")
      }
    }

    override def fromLinkValuePropToLinkProp: SmartIri = asLinkProp

    private lazy val asLinkValueProp: SmartIri = {
      if (!isKnoraEntityIri) {
        throw DataConversionException(s"IRI $iri is not a Knora entity IRI, so it cannot be a link property IRI")
      }

      val entityName          = getEntityName
      val convertedEntityName = entityName + "Value"
      val convertedIriStr     = getOntologyFromEntity.makeEntityIri(convertedEntityName).toString

      getOrCacheSmartIri(
        iriStr = convertedIriStr,
        creationFun = { () =>
          val convertedSmartIriInfo = iriInfo.copy(
            entityName = Some(convertedEntityName)
          )

          new SmartIriImpl(
            iriStr = convertedIriStr,
            parsedIriInfo = Some(convertedSmartIriInfo)
          )
        }
      )
    }

    override def fromLinkPropToLinkValueProp: SmartIri = asLinkValueProp

    override def isKnoraResourceIri: Boolean =
      if (!isKnoraDataIri) {
        false
      } else {
        (iriInfo.projectCode, iriInfo.resourceID, iriInfo.valueID) match {
          case (Some(_), Some(_), None) => true
          case _                        => false
        }
      }

    override def isKnoraValueIri: Boolean =
      if (!isKnoraDataIri) {
        false
      } else {
        (iriInfo.projectCode, iriInfo.resourceID, iriInfo.valueID) match {
          case (Some(_), Some(_), Some(_)) => true
          case _                           => false
        }
      }

    override def isKnoraStandoffIri: Boolean =
      if (!isKnoraDataIri) {
        false
      } else {
        (iriInfo.projectCode, iriInfo.resourceID, iriInfo.valueID, iriInfo.standoffStartIndex) match {
          case (Some(_), Some(_), Some(_), Some(_)) => true
          case _                                    => false
        }
      }

    override def fromResourceIriToArkUrl(maybeTimestamp: Option[Instant] = None): String = {
      if (!isKnoraResourceIri) {
        throw DataConversionException(s"IRI $iri is not a Knora resource IRI")
      }

      val arkUrlTry = Try {
        makeArkUrl(
          projectID = iriInfo.projectCode.get,
          resourceID = iriInfo.resourceID.get,
          maybeValueUUID = None,
          maybeTimestamp = maybeTimestamp
        )

      }

      arkUrlTry match {
        case Success(arkUrl) => arkUrl
        case Failure(ex)     => throw DataConversionException(s"Can't generate ARK URL for IRI <$iri>: ${ex.getMessage}")
      }
    }

    override def fromValueIriToArkUrl(valueUUID: UUID, maybeTimestamp: Option[Instant] = None): String = {
      if (!isKnoraValueIri) {
        throw DataConversionException(s"IRI $iri is not a Knora value IRI")
      }

      val arkUrlTry = Try {
        makeArkUrl(
          projectID = iriInfo.projectCode.get,
          resourceID = iriInfo.resourceID.get,
          maybeValueUUID = Some(valueUUID),
          maybeTimestamp = maybeTimestamp
        )

      }

      arkUrlTry match {
        case Success(arkUrl) => arkUrl
        case Failure(ex)     => throw DataConversionException(s"Can't generate ARK URL for IRI <$iri>: ${ex.getMessage}")
      }
    }
  }

  /**
   * Constructs a [[SmartIri]] by validating and parsing a string representing an IRI. Throws
   * [[DataConversionException]] if the IRI is invalid.
   *
   * @param iri the IRI string to be parsed.
   */
  def toSmartIri(iri: IRI, requireInternal: Boolean = false): SmartIri = {
    // Is this a Knora definition IRI?
    val smartIri: SmartIri = if (CacheableIriStarts.exists(start => iri.startsWith(start))) {
      // Yes. Return it from the cache, or cache it if it's not already cached.
      getOrCacheSmartIri(iri, () => new SmartIriImpl(iri))
    } else {
      // No. Convert it to a SmartIri without caching it.
      new SmartIriImpl(iri)
    }

    if (requireInternal && !smartIri.getOntologySchema.contains(InternalSchema)) {
      throw DataConversionException(s"$smartIri is not an internal IRI")
    } else {
      smartIri
    }
  }

  /**
   * Constructs a [[SmartIri]] by validating and parsing a string representing an IRI.
   *
   * @param iri      the IRI string to be parsed.
   * @param errorFun a function that throws an exception. It will be called if the IRI is invalid.
   */
  def toSmartIriWithErr(iri: IRI, errorFun: => Nothing): SmartIri =
    // Is this a Knora definition IRI?
    if (CacheableIriStarts.exists(start => iri.startsWith(start))) {
      // Yes. Return it from the cache, or cache it if it's not already cached.
      getOrCacheSmartIri(iri, () => new SmartIriImpl(iri, None, errorFun))
    } else {
      // No. Convert it to a SmartIri without caching it.
      new SmartIriImpl(iri, None, errorFun)
    }

  /**
   * Encodes a string for use in JSON, and encloses it in quotation marks.
   *
   * @param s the string to be encoded.
   * @return the encoded string.
   */
  def toJsonEncodedString(s: String): String =
    JsString(s).compactPrint

  /**
   * Formats a Knora ARK timestamp.
   *
   * @param timestamp the timestamp to be formatted.
   * @return a string representation of the timestamp.
   */
  def formatArkTimestamp(timestamp: Instant): String = {
    val offsetDateTime: OffsetDateTime = timestamp.atOffset(ZoneOffset.UTC)

    val year: Int         = offsetDateTime.get(ChronoField.YEAR)
    val month: Int        = offsetDateTime.get(ChronoField.MONTH_OF_YEAR)
    val day: Int          = offsetDateTime.get(ChronoField.DAY_OF_MONTH)
    val hour: Int         = offsetDateTime.get(ChronoField.HOUR_OF_DAY)
    val minute: Int       = offsetDateTime.get(ChronoField.MINUTE_OF_HOUR)
    val second: Int       = offsetDateTime.get(ChronoField.SECOND_OF_MINUTE)
    val nanoOfSecond: Int = offsetDateTime.get(ChronoField.NANO_OF_SECOND)

    val fractionStr: IRI = if (nanoOfSecond > 0) {
      // Convert the nano-of-second to a 9-digit string representation, then strip trailing zeroes.
      val nineDigitNanoOfSecond = f"$nanoOfSecond%09d"
      TrailingZerosRegex.replaceAllIn(nineDigitNanoOfSecond, "")
    } else {
      ""
    }

    f"$year%04d$month%02d$day%02dT$hour%02d$minute%02d$second%02d${fractionStr}Z"
  }

  /**
   * Returns `true` if an ontology name is reserved for a built-in ontology.
   *
   * @param ontologyName the ontology name to be checked.
   * @return `true` if the ontology name is reserved for a built-in ontology.
   */
  private def isBuiltInOntologyName(ontologyName: String): Boolean =
    OntologyConstants.BuiltInOntologyLabels.contains(ontologyName)

  /**
   * Given a valid internal (built-in or project-specific) ontology name and an optional project code, constructs the
   * corresponding internal ontology IRI.
   *
   * @param internalOntologyName the ontology name.
   * @param projectCode          the project code.
   * @return the ontology IRI.
   */
  private def makeInternalOntologyIriStr(
    internalOntologyName: String,
    isShared: Boolean,
    projectCode: Option[String]
  ): IRI = {
    val internalOntologyIri = new StringBuilder(OntologyConstants.KnoraInternal.InternalOntologyStart)

    if (isShared) {
      internalOntologyIri.append("/shared")
    }

    projectCode match {
      case Some(code) =>
        if (code != DefaultSharedOntologiesProjectCode) {
          internalOntologyIri.append('/').append(code)
        }

      case None => ()
    }

    internalOntologyIri.append('/').append(internalOntologyName).toString
  }

  /**
   * Given a valid internal ontology name and an optional project code, constructs the corresponding internal
   * ontology IRI.
   *
   * @param internalOntologyName the ontology name.
   * @param projectCode          the project code.
   * @return the ontology IRI.
   */
  def makeProjectSpecificInternalOntologyIri(
    internalOntologyName: String,
    isShared: Boolean,
    projectCode: String
  ): SmartIri =
    toSmartIri(makeInternalOntologyIriStr(internalOntologyName, isShared, Some(projectCode)))

  /**
   * Converts an internal ontology name to an external ontology name. This only affects `knora-base`, whose
   * external equivalent is `knora-api.`
   *
   * @param ontologyName an internal ontology name.
   * @return the corresponding external ontology name.
   */
  private def internalToExternalOntologyName(ontologyName: String): String =
    if (ontologyName == OntologyConstants.KnoraBase.KnoraBaseOntologyLabel) {
      OntologyConstants.KnoraApi.KnoraApiOntologyLabel
    } else {
      ontologyName
    }

  /**
   * Converts an external ontology name to an internal ontology name. This only affects `knora-api`, whose
   * internal equivalent is `knora-base.`
   *
   * @param ontologyName an external ontology name.
   * @return the corresponding internal ontology name.
   */
  private def externalToInternalOntologyName(ontologyName: String): String =
    if (ontologyName == OntologyConstants.KnoraApi.KnoraApiOntologyLabel) {
      OntologyConstants.KnoraBase.KnoraBaseOntologyLabel
    } else {
      ontologyName
    }

  /**
   * Determines whether a URL path refers to a built-in API v2 ontology (simple or complex).
   *
   * @param urlPath the URL path.
   * @return true if the path refers to a built-in API v2 ontology.
   */
  def isBuiltInApiV2OntologyUrlPath(urlPath: String): Boolean =
    urlPath match {
      case ApiV2OntologyUrlPathRegex(_, _, ontologyName, _) if isBuiltInOntologyName(ontologyName) => true
      case _                                                                                       => false
    }

  /**
   * Determines whether a URL path refers to a project-specific API v2 ontology (simple or complex).
   *
   * @param urlPath the URL path.
   * @return true if the path refers to a project-specific API v2 ontology.
   */
  def isProjectSpecificApiV2OntologyUrlPath(urlPath: String): Boolean =
    urlPath match {
      case ApiV2OntologyUrlPathRegex(_, _, ontologyName, _) if !isBuiltInOntologyName(ontologyName) => true
      case _                                                                                        => false
    }

  /**
<<<<<<< HEAD
   * Given the group IRI, checks if it is in a valid format.
   *
   * @param iri the group's IRI.
   * @return the IRI of the list.
   */
  def validateGroupIri(iri: IRI): Validation[ValidationException, IRI] =
    if (Iri.isGroupIri(iri)) Validation.succeed(iri)
    else Validation.fail(ValidationException(s"Invalid IRI: $iri"))

  /**
   * Given the permission IRI, checks if it is in a valid format.
   *
   * @param iri the permission's IRI.
   * @return either the IRI or the error message.
   */
  def validatePermissionIri(iri: IRI): Either[String, IRI] =
    if (Iri.isPermissionIri(iri) && UuidUtil.hasSupportedVersion(iri)) Right(iri)
    else if (Iri.isPermissionIri(iri) && !UuidUtil.hasSupportedVersion(iri)) Left(IriErrorMessages.UuidVersionInvalid)
    else Left(s"Invalid permission IRI: $iri.")
=======
   * Given an email address, checks if it is in a valid format.
   *
   * @param email the email.
   * @return the email
   */
  def validateEmail(email: String): Option[String] =
    EmailAddressRegex.findFirstIn(email)

  /**
   * Check that the string represents a valid username.
   *
   * @param value    the string to be checked.
   * @return the same string.
   */
  def validateUsername(value: String): Option[String] =
    UsernameRegex.findFirstIn(value)
>>>>>>> cf2c6fba

  /**
   * Generates an ARK URL for a resource or value, as per [[https://tools.ietf.org/html/draft-kunze-ark-18]].
   *
   * @param projectID      the shortcode of the project that the resource belongs to.
   * @param resourceID     the resource's ID (the last component of its IRI).
   * @param maybeValueUUID if this is an ARK URL for a value, the value's UUID.
   * @param maybeTimestamp a timestamp indicating the point in the resource's version history that the ARK URL should
   *                       cite.
   * @return an ARK URL that can be resolved to obtain the resource or value.
   */
  private def makeArkUrl(
    projectID: String,
    resourceID: String,
    maybeValueUUID: Option[UUID],
    maybeTimestamp: Option[Instant]
  ): String = {

    /**
     * Adds a check digit to a Base64-encoded ID, and escapes '-' as '=', because '-' can be ignored in ARK URLs.
     *
     * @param id a Base64-encoded ID.
     * @return the ID with a check digit added.
     */
    def addCheckDigitAndEscape(id: String): String = {
      val checkDigitTry: Try[String] = Try {
        base64UrlCheckDigit.calculate(id)
      }

      val checkDigit: String = checkDigitTry match {
        case Success(digit) => digit
        case Failure(ex)    => throw DataConversionException(ex.getMessage)
      }

      val idWithCheckDigit = id + checkDigit
      idWithCheckDigit.replace('-', '=')
    }

    val (resolver: String, assignedNumber: Int) = (arkResolver, arkAssignedNumber) match {
      case (Some(definedHost: String), Some(definedAssignedNumber: Int)) => (definedHost, definedAssignedNumber)
      case _                                                             => throw AssertionException(s"StringFormatter has not been initialised with system settings")
    }

    // Calculate a check digit for the resource ID.
    val resourceIDWithCheckDigit: String = addCheckDigitAndEscape(resourceID)

    // Construct an ARK URL for the resource, without a value UUID and without a timestamp.
    val resourceArkUrl = s"$resolver/ark:/$assignedNumber/$ArkVersion/$projectID/$resourceIDWithCheckDigit"

    // If a value UUID was provided, Base64-encode it, add a check digit, and append the result to the URL.
    val arkUrlWithoutTimestamp = maybeValueUUID match {
      case Some(valueUUID: UUID) => s"$resourceArkUrl/${addCheckDigitAndEscape(UuidUtil.base64Encode(valueUUID))}"
      case None                  => resourceArkUrl
    }

    maybeTimestamp match {
      case Some(timestamp) =>
        // Format the timestamp and append it to the URL as an ARK object variant.
        arkUrlWithoutTimestamp + "." + formatArkTimestamp(timestamp)

      case None =>
        arkUrlWithoutTimestamp
    }
  }

  /**
   * Creates a new resource IRI based on a UUID.
   *
   * @param projectShortcode the project's shortcode.
   * @return a new resource IRI.
   */
  def makeRandomResourceIri(projectShortcode: String): IRI = {
    val knoraResourceID = UuidUtil.makeRandomBase64EncodedUuid
    s"http://$IriDomain/$projectShortcode/$knoraResourceID"
  }

  /**
   * Creates a new value IRI based on a UUID.
   *
   * @param resourceIri the IRI of the resource that will contain the value.
   * @param givenUUID   the optional given UUID of the value. If not provided, create a random one.
   * @return a new value IRI.
   */
  def makeRandomValueIri(resourceIri: IRI, givenUUID: Option[UUID] = None): IRI = {
    val valueUUID = givenUUID match {
      case Some(uuid: UUID) => UuidUtil.base64Encode(uuid)
      case _                => UuidUtil.makeRandomBase64EncodedUuid
    }
    s"$resourceIri/values/$valueUUID"
  }

  /**
   * Creates a mapping IRI based on a project IRI and a mapping name.
   *
   * @param projectIri the IRI of the project the mapping will belong to.
   * @return a mapping IRI.
   */
  def makeProjectMappingIri(projectIri: IRI, mappingName: String): IRI = {
    val mappingIri = s"$projectIri/mappings/$mappingName"
    // check that the mapping IRI is valid (mappingName is user input)
    Iri
      .validateAndEscapeIri(mappingIri)
      .getOrElse(throw BadRequestException(s"the created mapping IRI $mappingIri is invalid"))
  }

  /**
   * Creates a random IRI for an element of a mapping based on a mapping IRI.
   *
   * @param mappingIri the IRI of the mapping the element belongs to.
   * @return a new mapping element IRI.
   */
  def makeRandomMappingElementIri(mappingIri: IRI): IRI = {
    val knoraMappingElementUuid = UuidUtil.makeRandomBase64EncodedUuid
    s"$mappingIri/elements/$knoraMappingElementUuid"
  }

  /**
   * Creates an IRI used as a lock for the creation of mappings inside a given project.
   * This method will always return the same IRI for the given project IRI.
   *
   * @param projectIri the IRI of the project the mapping will belong to.
   * @return an IRI used as a lock for the creation of mappings inside a given project.
   */
  def createMappingLockIriForProject(projectIri: IRI): IRI =
    s"$projectIri/mappings"

  /**
   * Creates a new project IRI based on a UUID.
   *
   * @return a new project IRI.
   */
  def makeRandomProjectIri: IRI = {
    val uuid = UuidUtil.makeRandomBase64EncodedUuid
    s"http://$IriDomain/projects/$uuid"
  }

  /**
   * Creates a new person IRI based on a UUID.
   *
   * @return a new person IRI.
   */
  def makeRandomPersonIri: IRI = {
    val knoraPersonUuid = UuidUtil.makeRandomBase64EncodedUuid
    s"http://$IriDomain/users/$knoraPersonUuid"
  }

  /**
   * Creates a new list IRI based on a UUID.
   *
   * @param shortcode the required project shortcode.
   * @return a new list IRI.
   */
  def makeRandomListIri(shortcode: String): String = {
    val knoraListUuid = UuidUtil.makeRandomBase64EncodedUuid
    s"http://$IriDomain/lists/$shortcode/$knoraListUuid"
  }

  /**
   * Validates a custom value IRI, throwing [[BadRequestException]] if the IRI is not valid.
   *
   * @param customValueIri the custom value IRI to be validated.
   * @param projectCode the project code of the containing resource.
   * @param resourceID the ID of the containing resource.
   * @return the validated IRI.
   */
  def validateCustomValueIri(customValueIri: SmartIri, projectCode: String, resourceID: String): SmartIri = {
    if (!customValueIri.isKnoraValueIri) {
      throw BadRequestException(s"<$customValueIri> is not a Knora value IRI")
    }

    if (!customValueIri.getProjectCode.contains(projectCode)) {
      throw BadRequestException(s"The provided value IRI does not contain the correct project code")
    }

    if (!customValueIri.getResourceID.contains(resourceID)) {
      throw BadRequestException(s"The provided value IRI does not contain the correct resource ID")
    }

    customValueIri
  }

  def isKnoraOntologyIri(iri: SmartIri): Boolean =
    iri.isKnoraApiV2DefinitionIri && OntologyConstants.InternalOntologyLabels.contains(iri.getOntologyName)

  def unescapeStringLiteralSeq(stringLiteralSeq: StringLiteralSequenceV2): StringLiteralSequenceV2 =
    StringLiteralSequenceV2(
      stringLiterals = stringLiteralSeq.stringLiterals.map(stringLiteral =>
        StringLiteralV2(Iri.fromSparqlEncodedString(stringLiteral.value), stringLiteral.language)
      )
    )
  def unescapeOptionalString(optionalString: Option[String]): Option[String] =
    optionalString match {
      case Some(s: String) => Some(Iri.fromSparqlEncodedString(s))
      case None            => None
    }
}<|MERGE_RESOLUTION|>--- conflicted
+++ resolved
@@ -1507,27 +1507,6 @@
     }
 
   /**
-<<<<<<< HEAD
-   * Given the group IRI, checks if it is in a valid format.
-   *
-   * @param iri the group's IRI.
-   * @return the IRI of the list.
-   */
-  def validateGroupIri(iri: IRI): Validation[ValidationException, IRI] =
-    if (Iri.isGroupIri(iri)) Validation.succeed(iri)
-    else Validation.fail(ValidationException(s"Invalid IRI: $iri"))
-
-  /**
-   * Given the permission IRI, checks if it is in a valid format.
-   *
-   * @param iri the permission's IRI.
-   * @return either the IRI or the error message.
-   */
-  def validatePermissionIri(iri: IRI): Either[String, IRI] =
-    if (Iri.isPermissionIri(iri) && UuidUtil.hasSupportedVersion(iri)) Right(iri)
-    else if (Iri.isPermissionIri(iri) && !UuidUtil.hasSupportedVersion(iri)) Left(IriErrorMessages.UuidVersionInvalid)
-    else Left(s"Invalid permission IRI: $iri.")
-=======
    * Given an email address, checks if it is in a valid format.
    *
    * @param email the email.
@@ -1544,7 +1523,6 @@
    */
   def validateUsername(value: String): Option[String] =
     UsernameRegex.findFirstIn(value)
->>>>>>> cf2c6fba
 
   /**
    * Generates an ARK URL for a resource or value, as per [[https://tools.ietf.org/html/draft-kunze-ark-18]].
