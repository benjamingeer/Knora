/*
 * Copyright © 2015-2018 the contributors (see Contributors.md).
 *
 *  This file is part of Knora.
 *
 *  Knora is free software: you can redistribute it and/or modify
 *  it under the terms of the GNU Affero General Public License as published
 *  by the Free Software Foundation, either version 3 of the License, or
 *  (at your option) any later version.
 *
 *  Knora is distributed in the hope that it will be useful,
 *  but WITHOUT ANY WARRANTY; without even the implied warranty of
 *  MERCHANTABILITY or FITNESS FOR A PARTICULAR PURPOSE.  See the
 *  GNU Affero General Public License for more details.
 *
 *  You should have received a copy of the GNU Affero General Public
 *  License along with Knora.  If not, see <http://www.gnu.org/licenses/>.
 */

package org.knora.webapi.messages

import org.knora.webapi._
import org.knora.webapi.exceptions.InconsistentRepositoryDataException

/**
  * Contains string constants for IRIs from ontologies used by the application.
  */
object OntologyConstants {

  object Rdf {
    val RdfOntologyIri: IRI = "http://www.w3.org/1999/02/22-rdf-syntax-ns"
    val RdfPrefixExpansion: IRI = RdfOntologyIri + "#"

    val Type: IRI = RdfPrefixExpansion + "type"
    val Subject: IRI = RdfPrefixExpansion + "subject"
    val Predicate: IRI = RdfPrefixExpansion + "predicate"
    val Object: IRI = RdfPrefixExpansion + "object"
    val Property: IRI = RdfPrefixExpansion + "Property"
    val LangString: IRI = RdfPrefixExpansion + "langString"
  }

  object Rdfs {
    val RdfsOntologyIri: IRI = "http://www.w3.org/2000/01/rdf-schema"
    val RdfsPrefixExpansion: IRI = RdfsOntologyIri + "#"

    val Label: IRI = RdfsPrefixExpansion + "label"
    val Comment: IRI = RdfsPrefixExpansion + "comment"
    val SubClassOf: IRI = RdfsPrefixExpansion + "subClassOf"
    val SubPropertyOf: IRI = RdfsPrefixExpansion + "subPropertyOf"
    val Datatype: IRI = RdfsPrefixExpansion + "Datatype"
  }

  object Owl {
    val OwlOntologyIri = "http://www.w3.org/2002/07/owl"
    val OwlPrefixExpansion: IRI = OwlOntologyIri + "#"

    val Ontology: IRI = OwlPrefixExpansion + "Ontology"
    val Restriction: IRI = OwlPrefixExpansion + "Restriction"
    val OnProperty: IRI = OwlPrefixExpansion + "onProperty"
    val Cardinality: IRI = OwlPrefixExpansion + "cardinality"
    val MinCardinality: IRI = OwlPrefixExpansion + "minCardinality"
    val MaxCardinality: IRI = OwlPrefixExpansion + "maxCardinality"

    val ObjectProperty: IRI = OwlPrefixExpansion + "ObjectProperty"
    val DatatypeProperty: IRI = OwlPrefixExpansion + "DatatypeProperty"
    val AnnotationProperty: IRI = OwlPrefixExpansion + "AnnotationProperty"
    val TransitiveProperty: IRI = OwlPrefixExpansion + "TransitiveProperty"

    val Class: IRI = OwlPrefixExpansion + "Class"

    val WithRestrictions: IRI = OwlPrefixExpansion + "withRestrictions"
    val OnDatatype: IRI = OwlPrefixExpansion + "onDatatype"

    /**
      * Cardinality IRIs expressed as OWL restrictions, which specify the properties that resources of
      * a particular type can have.
      */
    val cardinalityOWLRestrictions: Set[IRI] = Set(
      Cardinality,
      MinCardinality,
      MaxCardinality
    )

    val NamedIndividual: IRI = OwlPrefixExpansion + "NamedIndividual"

    /**
      * Classes defined by OWL that can be used as knora-base:subjectClassConstraint or knora-base:objectClassConstraint.
      */
    val ClassesThatCanBeKnoraClassConstraints: Set[IRI] = Set(
      Ontology,
      Class,
      Restriction
    )
  }

  val ClassTypes: Set[IRI] = Set(
    Owl.Class,
    Rdfs.Datatype
  )

  val PropertyTypes: Set[IRI] = Set(
    Rdf.Property,
    Owl.ObjectProperty,
    Owl.DatatypeProperty,
    Owl.AnnotationProperty
  )

  object Xsd {
    val XsdPrefixExpansion: IRI = "http://www.w3.org/2001/XMLSchema#"

    val String: IRI = XsdPrefixExpansion + "string"
    val Boolean: IRI = XsdPrefixExpansion + "boolean"
    val Int: IRI = XsdPrefixExpansion + "int"
    val Integer: IRI = XsdPrefixExpansion + "integer"
    val NonNegativeInteger: IRI = XsdPrefixExpansion + "nonNegativeInteger"

    lazy val integerTypes: Set[IRI] = Set(
      Int,
      Integer,
      NonNegativeInteger
    )

    val Decimal: IRI = XsdPrefixExpansion + "decimal"
    val Uri: IRI = XsdPrefixExpansion + "anyURI"
    val Pattern: IRI = XsdPrefixExpansion + "pattern"
    val DateTime: IRI = XsdPrefixExpansion + "dateTime"
    val DateTimeStamp: IRI = XsdPrefixExpansion + "dateTimeStamp"
  }

  object Shacl {
    val ShaclPrefixExpansion: IRI = "http://www.w3.org/ns/shacl#"

    val Conforms: IRI = ShaclPrefixExpansion + "conforms"
    val Result: IRI = ShaclPrefixExpansion + "result"
    val SourceConstraintComponent: IRI = ShaclPrefixExpansion + "sourceConstraintComponent"
    val DatatypeConstraintComponent: IRI = ShaclPrefixExpansion + "DatatypeConstraintComponent"
    val MaxCountConstraintComponent: IRI = ShaclPrefixExpansion + "MaxCountConstraintComponent"
  }

  /**
    * http://schema.org
    */
  object SchemaOrg {
    val SchemaOrgPrefixExpansion: IRI = "http://schema.org/"
    val Name: IRI = SchemaOrgPrefixExpansion + "name"
    val NumberOfItems: IRI = SchemaOrgPrefixExpansion + "numberOfItems"
  }

  object KnoraInternal {
    // The start and end of an internal Knora ontology IRI.
    val InternalOntologyStart = "http://www.knora.org/ontology"
  }

  /**
    * The object types of resource metadata properties.
    */
  val ResourceMetadataPropertyAxioms: Map[IRI, IRI] = Map(
    OntologyConstants.Rdfs.Label -> OntologyConstants.Xsd.String
  )

  /**
    * Ontology labels that are reserved for built-in ontologies.
    */
  val BuiltInOntologyLabels: Set[String] = Set(
    KnoraBase.KnoraBaseOntologyLabel,
    KnoraAdmin.KnoraAdminOntologyLabel,
    KnoraApi.KnoraApiOntologyLabel,
    SalsahGui.SalsahGuiOntologyLabel,
    Standoff.StandoffOntologyLabel
  )

  object KnoraBase {
    val KnoraBaseOntologyLabel: String = "knora-base"
    val KnoraBaseOntologyIri: IRI = KnoraInternal.InternalOntologyStart + "/" + KnoraBaseOntologyLabel

    val KnoraBasePrefix: String = KnoraBaseOntologyLabel + ":"
    val KnoraBasePrefixExpansion: IRI = KnoraBaseOntologyIri + "#"

    val OntologyVersion: IRI = KnoraBasePrefixExpansion + "ontologyVersion"

    val IsShared: IRI = KnoraBasePrefixExpansion + "isShared"
    val CanBeInstantiated: IRI = KnoraBasePrefixExpansion + "canBeInstantiated"
    val IsEditable: IRI = KnoraBasePrefixExpansion + "isEditable"

    val Resource: IRI = KnoraBasePrefixExpansion + "Resource"
    val Representation: IRI = KnoraBasePrefixExpansion + "Representation"
    val AudioRepresentation: IRI = KnoraBasePrefixExpansion + "AudioRepresentation"
    val DDDRepresentation: IRI = KnoraBasePrefixExpansion + "DDDRepresentation"
    val DocumentRepresentation: IRI = KnoraBasePrefixExpansion + "DocumentRepresentation"
    val MovingImageRepresentation: IRI = KnoraBasePrefixExpansion + "MovingImageRepresentation"
    val StillImageRepresentation: IRI = KnoraBasePrefixExpansion + "StillImageRepresentation"
    val TextRepresentation: IRI = KnoraBasePrefixExpansion + "TextRepresentation"

    val XMLToStandoffMapping: IRI = KnoraBasePrefixExpansion + "XMLToStandoffMapping"
    val HasMappingElement: IRI = KnoraBasePrefixExpansion + "hasMappingElement"
    val MappingElement: IRI = KnoraBasePrefixExpansion + "MappingElement"
    val MappingStandoffDataTypeClass: IRI = KnoraBasePrefixExpansion + "MappingStandoffDataTypeClass"
    val MappingComponent: IRI = KnoraBasePrefixExpansion + "MappingComponent"
    val MappingXMLAttribute: IRI = KnoraBasePrefixExpansion + "MappingXMLAttribute"
    val MappingHasStandoffClass: IRI = KnoraBasePrefixExpansion + "mappingHasStandoffClass"
    val MappingHasStandoffProperty: IRI = KnoraBasePrefixExpansion + "mappingHasStandoffProperty"
    val MappingHasXMLClass: IRI = KnoraBasePrefixExpansion + "mappingHasXMLClass"
    val MappingHasXMLNamespace: IRI = KnoraBasePrefixExpansion + "mappingHasXMLNamespace"
    val MappingHasXMLTagname: IRI = KnoraBasePrefixExpansion + "mappingHasXMLTagname"
    val MappingHasXMLAttribute: IRI = KnoraBasePrefixExpansion + "mappingHasXMLAttribute"
    val MappingHasXMLAttributename: IRI = KnoraBasePrefixExpansion + "mappingHasXMLAttributename"
    val MappingHasStandoffDataTypeClass: IRI = KnoraBasePrefixExpansion + "mappingHasStandoffDataTypeClass"
    val MappingElementRequiresSeparator: IRI = KnoraBasePrefixExpansion + "mappingElementRequiresSeparator"

    val XSLTransformation: IRI = KnoraBasePrefixExpansion + "XSLTransformation"
    val MappingHasDefaultXSLTransformation: IRI = KnoraBasePrefixExpansion + "mappingHasDefaultXSLTransformation"

    val SubjectClassConstraint: IRI = KnoraBasePrefixExpansion + "subjectClassConstraint"
    val ObjectClassConstraint: IRI = KnoraBasePrefixExpansion + "objectClassConstraint"
    val ObjectDatatypeConstraint: IRI = KnoraBasePrefixExpansion + "objectDatatypeConstraint"
    val StandoffParentClassConstraint: IRI = KnoraBasePrefixExpansion + "standoffParentClassConstraint"

    val LinkObj: IRI = KnoraBasePrefixExpansion + "LinkObj"
    val HasLinkTo: IRI = KnoraBasePrefixExpansion + "hasLinkTo"
    val HasLinkToValue: IRI = KnoraBasePrefixExpansion + "hasLinkToValue"
    val Region: IRI = KnoraBasePrefixExpansion + "Region"
    val IsRegionOf: IRI = KnoraBasePrefixExpansion + "isRegionOf"

    val Value: IRI = KnoraBasePrefixExpansion + "Value"
    val ValueHas: IRI = KnoraBasePrefixExpansion + "valueHas"
    val ObjectCannotBeMarkedAsDeleted: IRI = KnoraBasePrefixExpansion + "objectCannotBeMarkedAsDeleted"

    val ValueHasString: IRI = KnoraBasePrefixExpansion + "valueHasString"
    val ValueHasUUID: IRI = KnoraBasePrefixExpansion + "valueHasUUID"
    val ValueHasMaxStandoffStartIndex: IRI = KnoraBasePrefixExpansion + "valueHasMaxStandoffStartIndex"
    val ValueHasLanguage: IRI = KnoraBasePrefixExpansion + "valueHasLanguage"
    val ValueHasMapping: IRI = KnoraBasePrefixExpansion + "valueHasMapping"
    val ValueHasInteger: IRI = KnoraBasePrefixExpansion + "valueHasInteger"
    val ValueHasDecimal: IRI = KnoraBasePrefixExpansion + "valueHasDecimal"
    val ValueHasStandoff: IRI = KnoraBasePrefixExpansion + "valueHasStandoff"
    val ValueHasStartJDN: IRI = KnoraBasePrefixExpansion + "valueHasStartJDN"
    val ValueHasEndJDN: IRI = KnoraBasePrefixExpansion + "valueHasEndJDN"
    val ValueHasCalendar: IRI = KnoraBasePrefixExpansion + "valueHasCalendar"
    val ValueHasStartPrecision: IRI = KnoraBasePrefixExpansion + "valueHasStartPrecision"
    val ValueHasEndPrecision: IRI = KnoraBasePrefixExpansion + "valueHasEndPrecision"
    val ValueHasBoolean: IRI = KnoraBasePrefixExpansion + "valueHasBoolean"
    val ValueHasUri: IRI = KnoraBasePrefixExpansion + "valueHasUri"
    val ValueHasColor: IRI = KnoraBasePrefixExpansion + "valueHasColor"
    val ValueHasGeometry: IRI = KnoraBasePrefixExpansion + "valueHasGeometry"
    val ValueHasListNode: IRI = KnoraBasePrefixExpansion + "valueHasListNode"
    val ValueHasIntervalStart: IRI = KnoraBasePrefixExpansion + "valueHasIntervalStart"
    val ValueHasIntervalEnd: IRI = KnoraBasePrefixExpansion + "valueHasIntervalEnd"
    val ValueHasTimeStamp: IRI = KnoraBasePrefixExpansion + "valueHasTimeStamp"
    val ValueHasOrder: IRI = KnoraBasePrefixExpansion + "valueHasOrder"
    val ValueHasRefCount: IRI = KnoraBasePrefixExpansion + "valueHasRefCount"
    val ValueHasComment: IRI = KnoraBasePrefixExpansion + "valueHasComment"
    val ValueHasGeonameCode: IRI = KnoraBasePrefixExpansion + "valueHasGeonameCode"
    val Duration: IRI = KnoraBasePrefixExpansion + "duration"

    val PreviousValue: IRI = KnoraBasePrefixExpansion + "previousValue"

    val ResourceProperty: IRI = KnoraBasePrefixExpansion + "resourceProperty"
    val HasValue: IRI = KnoraBasePrefixExpansion + "hasValue"
    val HasIncomingLinkValue: IRI = KnoraBasePrefixExpansion + "hasIncomingLinkValue"
    val HasFileValue: IRI = KnoraBasePrefixExpansion + "hasFileValue"
    val HasStillImageFileValue: IRI = KnoraBasePrefixExpansion + "hasStillImageFileValue"
    val HasMovingImageFileValue: IRI = KnoraBasePrefixExpansion + "hasMovingImageFileValue"
    val HasAudioFileValue: IRI = KnoraBasePrefixExpansion + "hasAudioFileValue"
    val HasDDDFileValue: IRI = KnoraBasePrefixExpansion + "hasDDDFileValue"
    val HasTextFileValue: IRI = KnoraBasePrefixExpansion + "hasTextFileValue"
    val HasDocumentFileValue: IRI = KnoraBasePrefixExpansion + "hasDocumentFileValue"
    val HasComment: IRI = KnoraBasePrefixExpansion + "hasComment"

    val ResourceIcon: IRI = KnoraBasePrefixExpansion + "resourceIcon"

    val InternalMimeType: IRI = KnoraBasePrefixExpansion + "internalMimeType"
    val InternalFilename: IRI = KnoraBasePrefixExpansion + "internalFilename"
    val OriginalFilename: IRI = KnoraBasePrefixExpansion + "originalFilename"
    val OriginalMimeType: IRI = KnoraBasePrefixExpansion + "originalMimeType"
    val DimX: IRI = KnoraBasePrefixExpansion + "dimX"
    val DimY: IRI = KnoraBasePrefixExpansion + "dimY"
    val PageCount: IRI = KnoraBasePrefixExpansion + "pageCount"
    val Fps: IRI = KnoraBasePrefixExpansion + "fps"

    val ValueBase: IRI = KnoraBasePrefixExpansion + "ValueBase"
    val DateBase: IRI = KnoraBasePrefixExpansion + "DateBase"
    val UriBase: IRI = KnoraBasePrefixExpansion + "UriBase"
    val BooleanBase: IRI = KnoraBasePrefixExpansion + "BooleanBase"
    val IntBase: IRI = KnoraBasePrefixExpansion + "IntBase"
    val DecimalBase: IRI = KnoraBasePrefixExpansion + "DecimalBase"
    val IntervalBase: IRI = KnoraBasePrefixExpansion + "IntervalBase"
    val TimeBase: IRI = KnoraBasePrefixExpansion + "TimeBase"
    val ColorBase: IRI = KnoraBasePrefixExpansion + "ColorBase"

    val TextValue: IRI = KnoraBasePrefixExpansion + "TextValue"
    val IntValue: IRI = KnoraBasePrefixExpansion + "IntValue"
    val BooleanValue: IRI = KnoraBasePrefixExpansion + "BooleanValue"
    val UriValue: IRI = KnoraBasePrefixExpansion + "UriValue"
    val DecimalValue: IRI = KnoraBasePrefixExpansion + "DecimalValue"
    val DateValue: IRI = KnoraBasePrefixExpansion + "DateValue"
    val ColorValue: IRI = KnoraBasePrefixExpansion + "ColorValue"
    val GeomValue: IRI = KnoraBasePrefixExpansion + "GeomValue"
    val ListValue: IRI = KnoraBasePrefixExpansion + "ListValue"
    val IntervalValue: IRI = KnoraBasePrefixExpansion + "IntervalValue"
    val TimeValue: IRI = KnoraBasePrefixExpansion + "TimeValue"
    val LinkValue: IRI = KnoraBasePrefixExpansion + "LinkValue"
    val GeonameValue: IRI = KnoraBasePrefixExpansion + "GeonameValue"
    val FileValue: IRI = KnoraBasePrefixExpansion + "FileValue"
    val AudioFileValue: IRI = KnoraBasePrefixExpansion + "AudioFileValue"
    val DDDFileValue: IRI = KnoraBasePrefixExpansion + "DDDFileValue"
    val DocumentFileValue: IRI = KnoraBasePrefixExpansion + "DocumentFileValue"
    val StillImageFileValue: IRI = KnoraBasePrefixExpansion + "StillImageFileValue"
    val MovingImageFileValue: IRI = KnoraBasePrefixExpansion + "MovingImageFileValue"
    val TextFileValue: IRI = KnoraBasePrefixExpansion + "TextFileValue"

    val FileValueClasses: Set[IRI] = Set(
      FileValue,
      StillImageFileValue,
      MovingImageFileValue,
      AudioFileValue,
      DDDFileValue,
      TextFileValue,
      DocumentFileValue
    )

    val ValueClasses: Set[IRI] = Set(
      TextValue,
      IntValue,
      BooleanValue,
      UriValue,
      DecimalValue,
      DateValue,
      ColorValue,
      GeomValue,
      ListValue,
      IntervalValue,
      TimeValue,
      LinkValue,
      GeonameValue,
      FileValue,
      AudioFileValue,
      DDDFileValue,
      DocumentFileValue,
      StillImageFileValue,
      MovingImageFileValue,
      TextFileValue
    )

    val ListNode: IRI = KnoraBasePrefixExpansion + "ListNode"
    val ListNodeName: IRI = KnoraBasePrefixExpansion + "listNodeName"
    val IsRootNode: IRI = KnoraBasePrefixExpansion + "isRootNode"
    val HasRootNode: IRI = KnoraBasePrefixExpansion + "hasRootNode"
    val HasSubListNode: IRI = KnoraBasePrefixExpansion + "hasSubListNode"
    val ListNodePosition: IRI = KnoraBasePrefixExpansion + "listNodePosition"

    val IsDeleted: IRI = KnoraBasePrefixExpansion + "isDeleted"

    val IsMainResource: IRI = KnoraBasePrefixExpansion + "isMainResource"

    /* Resource creator */
    val AttachedToUser: IRI = KnoraBasePrefixExpansion + "attachedToUser"

    /* Resource's and list's project */
    val AttachedToProject: IRI = KnoraBasePrefixExpansion + "attachedToProject"

    /* Permissions */
    val HasPermissions: IRI = KnoraBasePrefixExpansion + "hasPermissions"

    val PermissionListDelimiter: Char = '|'
    val GroupListDelimiter: Char = ','

    val RestrictedViewPermission: String = "RV"
    val ViewPermission: String = "V"
    val ModifyPermission: String = "M"
    val DeletePermission: String = "D"
    val ChangeRightsPermission: String = "CR"
    val MaxPermission: String = ChangeRightsPermission

    val EntityPermissionAbbreviations: Seq[String] = Seq(
      RestrictedViewPermission,
      ViewPermission,
      ModifyPermission,
      DeletePermission,
      ChangeRightsPermission
    )

    /* Standoff */

    val StandoffTag: IRI = KnoraBasePrefixExpansion + "StandoffTag"
    val StandoffTagHasStart: IRI = KnoraBasePrefixExpansion + "standoffTagHasStart"
    val StandoffTagHasEnd: IRI = KnoraBasePrefixExpansion + "standoffTagHasEnd"
    val StandoffTagHasStartIndex: IRI = KnoraBasePrefixExpansion + "standoffTagHasStartIndex"
    val StandoffTagHasEndIndex: IRI = KnoraBasePrefixExpansion + "standoffTagHasEndIndex"
    val StandoffTagHasStartParent: IRI = KnoraBasePrefixExpansion + "standoffTagHasStartParent"
    val StandoffTagHasEndParent: IRI = KnoraBasePrefixExpansion + "standoffTagHasEndParent"
    val StandoffTagHasUUID: IRI = KnoraBasePrefixExpansion + "standoffTagHasUUID"
    val StandoffTagHasOriginalXMLID: IRI = KnoraBasePrefixExpansion + "standoffTagHasOriginalXMLID"
    val TargetHasOriginalXMLID
      : IRI = KnoraBasePrefixExpansion + "targetHasOriginalXMLID" // virtual property, used only in CONSTRUCT
    val StandoffTagHasInternalReference: IRI = KnoraBasePrefixExpansion + "standoffTagHasInternalReference"
    val StandoffTagHasStartAncestor: IRI = KnoraBasePrefixExpansion + "standoffTagHasStartAncestor"

    val StandoffTagHasLink: IRI = KnoraBasePrefixExpansion + "standoffTagHasLink"
    val HasStandoffLinkTo: IRI = KnoraBasePrefixExpansion + "hasStandoffLinkTo"
    val HasStandoffLinkToValue: IRI = KnoraBasePrefixExpansion + "hasStandoffLinkToValue"

    val StandoffDateTag: IRI = KnoraBasePrefixExpansion + "StandoffDateTag"
    val StandoffColorTag: IRI = KnoraBasePrefixExpansion + "StandoffColorTag"
    val StandoffIntegerTag: IRI = KnoraBasePrefixExpansion + "StandoffIntegerTag"
    val StandoffDecimalTag: IRI = KnoraBasePrefixExpansion + "StandoffDecimalTag"
    val StandoffIntervalTag: IRI = KnoraBasePrefixExpansion + "StandoffIntervalTag"
    val StandoffTimeTag: IRI = KnoraBasePrefixExpansion + "StandoffTimeTag"
    val StandoffBooleanTag: IRI = KnoraBasePrefixExpansion + "StandoffBooleanTag"
    val StandoffLinkTag: IRI = KnoraBasePrefixExpansion + "StandoffLinkTag"
    val StandoffUriTag: IRI = KnoraBasePrefixExpansion + "StandoffUriTag"
    val StandoffInternalReferenceTag: IRI = KnoraBasePrefixExpansion + "StandoffInternalReferenceTag"

    val StandardMapping: IRI = "http://rdfh.ch/standoff/mappings/StandardMapping"
    val TEIMapping: IRI = "http://rdfh.ch/standoff/mappings/TEIMapping"

    val CreationDate: IRI = KnoraBasePrefixExpansion + "creationDate"
    val ValueCreationDate: IRI = KnoraBasePrefixExpansion + "valueCreationDate"

    val LastModificationDate: IRI = KnoraBasePrefixExpansion + "lastModificationDate"

    val DeleteDate: IRI = KnoraBasePrefixExpansion + "deleteDate"
    val DeletedBy: IRI = KnoraBasePrefixExpansion + "deletedBy"
    val DeleteComment: IRI = KnoraBasePrefixExpansion + "deleteComment"

    val HasExtResValue: IRI = OntologyConstants.KnoraBase.KnoraBasePrefixExpansion + "hasExtResValue"
    val ExtResAccessInfo: IRI = OntologyConstants.KnoraBase.KnoraBasePrefixExpansion + "extResAccessInfo"
    val ExtResId: IRI = OntologyConstants.KnoraBase.KnoraBasePrefixExpansion + "extResId"
    val ExtResProvider: IRI = OntologyConstants.KnoraBase.KnoraBasePrefixExpansion + "extResProvider"

    val ExternalResource: IRI = OntologyConstants.KnoraBase.KnoraBasePrefixExpansion + "ExternalResource"
    val ExternalResValue: IRI = OntologyConstants.KnoraBase.KnoraBasePrefixExpansion + "ExternalResValue"

    val AbstractResourceClasses: Set[IRI] = Set(
      Resource,
      ExternalResource,
      Representation,
      AudioRepresentation,
      DDDRepresentation,
      DocumentRepresentation,
      MovingImageRepresentation,
      StillImageRepresentation,
      TextRepresentation
    )
  }

  object KnoraAdmin {
    val KnoraAdminOntologyLabel: String = "knora-admin"
    val KnoraAdminOntologyIri: IRI = KnoraInternal.InternalOntologyStart + "/" + KnoraAdminOntologyLabel

    val KnoraAdminPrefix: String = KnoraAdminOntologyLabel + ":"
    val KnoraAdminPrefixExpansion: IRI = KnoraAdminOntologyIri + "#"

    /* User */
    val User: IRI = KnoraAdminPrefixExpansion + "User"
    val Username: IRI = KnoraAdminPrefixExpansion + "username"
    val Email: IRI = KnoraAdminPrefixExpansion + "email"
    val GivenName: IRI = KnoraAdminPrefixExpansion + "givenName"
    val FamilyName: IRI = KnoraAdminPrefixExpansion + "familyName"
    val Password: IRI = KnoraAdminPrefixExpansion + "password"
    val Address: IRI = KnoraAdminPrefixExpansion + "address"
    val UsersActiveProject: IRI = KnoraAdminPrefixExpansion + "currentproject"
    val Status: IRI = KnoraAdminPrefixExpansion + "status"
    val PreferredLanguage: IRI = KnoraAdminPrefixExpansion + "preferredLanguage"
    val IsInProject: IRI = KnoraAdminPrefixExpansion + "isInProject"
    val IsInProjectAdminGroup: IRI = KnoraAdminPrefixExpansion + "isInProjectAdminGroup"
    val IsInGroup: IRI = KnoraAdminPrefixExpansion + "isInGroup"
    val IsInSystemAdminGroup: IRI = KnoraAdminPrefixExpansion + "isInSystemAdminGroup"

    /* Project */
    val KnoraProject: IRI = KnoraAdminPrefixExpansion + "knoraProject"
    val ProjectShortname: IRI = KnoraAdminPrefixExpansion + "projectShortname"
    val ProjectShortcode: IRI = KnoraAdminPrefixExpansion + "projectShortcode"
    val ProjectLongname: IRI = KnoraAdminPrefixExpansion + "projectLongname"
    val ProjectDescription: IRI = KnoraAdminPrefixExpansion + "projectDescription"
    val ProjectKeyword: IRI = KnoraAdminPrefixExpansion + "projectKeyword"
    val ProjectLogo: IRI = KnoraAdminPrefixExpansion + "projectLogo"
    val ProjectRestrictedViewSize: IRI = KnoraAdminPrefixExpansion + "projectRestrictedViewSize"
    val ProjectRestrictedViewWatermark: IRI = KnoraAdminPrefixExpansion + "projectRestrictedViewWatermark"
    val BelongsToInstitution: IRI = KnoraAdminPrefixExpansion + "belongsToInstitution"
    val HasSelfJoinEnabled: IRI = KnoraAdminPrefixExpansion + "hasSelfJoinEnabled"

    /* Group */
    val UserGroup: IRI = KnoraAdminPrefixExpansion + "UserGroup"
    val GroupName: IRI = KnoraAdminPrefixExpansion + "groupName"
    val GroupDescription: IRI = KnoraAdminPrefixExpansion + "groupDescription"
    val BelongsToProject: IRI = KnoraAdminPrefixExpansion + "belongsToProject"

    /* Built-In Groups */
    val UnknownUser: IRI = KnoraAdminPrefixExpansion + "UnknownUser"
    val KnownUser: IRI = KnoraAdminPrefixExpansion + "KnownUser"
    val ProjectMember: IRI = KnoraAdminPrefixExpansion + "ProjectMember"
    val Creator: IRI = KnoraAdminPrefixExpansion + "Creator"
    val SystemAdmin: IRI = KnoraAdminPrefixExpansion + "SystemAdmin"
    val ProjectAdmin: IRI = KnoraAdminPrefixExpansion + "ProjectAdmin"

    val BuiltInGroups: Set[IRI] = Set(
      UnknownUser,
      KnownUser,
      ProjectMember,
      Creator,
      SystemAdmin,
      ProjectAdmin
    )

    /* Institution */
    val Institution: IRI = KnoraAdminPrefixExpansion + "Institution"
    val InstitutionDescription: IRI = KnoraAdminPrefixExpansion + "institutionDescription"
    val InstitutionName: IRI = KnoraAdminPrefixExpansion + "institutionName"
    val InstitutionWebsite: IRI = KnoraAdminPrefixExpansion + "institutionWebsite"
    val Phone: IRI = KnoraAdminPrefixExpansion + "phone"

    /* Permissions */
    val Permission: IRI = KnoraAdminPrefixExpansion + "Permission"
    val AdministrativePermission: IRI = KnoraAdminPrefixExpansion + "AdministrativePermission"
    val DefaultObjectAccessPermission: IRI = KnoraAdminPrefixExpansion + "DefaultObjectAccessPermission"
    val ForProject: IRI = KnoraAdminPrefixExpansion + "forProject"
    val ForGroup: IRI = KnoraAdminPrefixExpansion + "forGroup"
    val ForResourceClass: IRI = KnoraAdminPrefixExpansion + "forResourceClass"
    val ForProperty: IRI = KnoraAdminPrefixExpansion + "forProperty"

    val ProjectResourceCreateAllPermission: String = "ProjectResourceCreateAllPermission"
    val ProjectResourceCreateRestrictedPermission: String = "ProjectResourceCreateRestrictedPermission"
    val ProjectAdminAllPermission: String = "ProjectAdminAllPermission"
    val ProjectAdminGroupAllPermission: String = "ProjectAdminGroupAllPermission"
    val ProjectAdminGroupRestrictedPermission: String = "ProjectAdminGroupRestrictedPermission"
    val ProjectAdminRightsAllPermission: String = "ProjectAdminRightsAllPermission"

    val AdministrativePermissionAbbreviations: Seq[String] = Seq(
      ProjectResourceCreateAllPermission,
      ProjectResourceCreateRestrictedPermission,
      ProjectAdminAllPermission,
      ProjectAdminGroupAllPermission,
      ProjectAdminGroupRestrictedPermission,
      ProjectAdminRightsAllPermission
    )

    val HasDefaultRestrictedViewPermission: IRI = KnoraAdminPrefixExpansion + "hasDefaultRestrictedViewPermission"
    val HasDefaultViewPermission: IRI = KnoraAdminPrefixExpansion + "hasDefaultViewPermission"
    val HasDefaultModifyPermission: IRI = KnoraAdminPrefixExpansion + "hasDefaultModifyPermission"
    val HasDefaultDeletePermission: IRI = KnoraAdminPrefixExpansion + "hasDefaultDeletePermission"
    val HasDefaultChangeRightsPermission: IRI = KnoraAdminPrefixExpansion + "hasDefaultChangeRightsPermission"

    val DefaultPermissionProperties: Set[IRI] = Set(
      HasDefaultRestrictedViewPermission,
      HasDefaultViewPermission,
      HasDefaultModifyPermission,
      HasDefaultDeletePermission,
      HasDefaultChangeRightsPermission
    )

    val SystemProject: IRI = KnoraAdminPrefixExpansion + "SystemProject"
    val DefaultSharedOntologiesProject: IRI = KnoraAdminPrefixExpansion + "DefaultSharedOntologiesProject"

    /**
      * The system user is the owner of objects that are created by the system, rather than directly by the user,
      * such as link values for standoff resource references.
      */
    val SystemUser: IRI = KnoraAdminPrefixExpansion + "SystemUser"

    /**
      * Every user not logged-in is per default an anonymous user.
      */
    val AnonymousUser: IRI = KnoraAdminPrefixExpansion + "AnonymousUser"
  }

  object Standoff {
    val StandoffOntologyLabel: String = "standoff"
    val StandoffOntologyIri: IRI = KnoraInternal.InternalOntologyStart + "/" + StandoffOntologyLabel
    val StandoffPrefixExpansion: IRI = StandoffOntologyIri + "#"

    val StandoffRootTag: IRI = StandoffPrefixExpansion + "StandoffRootTag"
    val StandoffParagraphTag: IRI = StandoffPrefixExpansion + "StandoffParagraphTag"
    val StandoffItalicTag: IRI = StandoffPrefixExpansion + "StandoffItalicTag"
    val StandoffBoldTag: IRI = StandoffPrefixExpansion + "StandoffBoldTag"
    val StandoffUnderlineTag: IRI = StandoffPrefixExpansion + "StandoffUnderlineTag"
    val StandoffStrikethroughTag: IRI = StandoffPrefixExpansion + "StandoffStrikethroughTag"

    val StandoffHeader1Tag: IRI = StandoffPrefixExpansion + "StandoffHeader1Tag"
    val StandoffHeader2Tag: IRI = StandoffPrefixExpansion + "StandoffHeader2Tag"
    val StandoffHeader3Tag: IRI = StandoffPrefixExpansion + "StandoffHeader3Tag"
    val StandoffHeader4Tag: IRI = StandoffPrefixExpansion + "StandoffHeader4Tag"
    val StandoffHeader5Tag: IRI = StandoffPrefixExpansion + "StandoffHeader5Tag"
    val StandoffHeader6Tag: IRI = StandoffPrefixExpansion + "StandoffHeader6Tag"

    val StandoffSuperscriptTag: IRI = StandoffPrefixExpansion + "StandoffSuperscriptTag"
    val StandoffSubscriptTag: IRI = StandoffPrefixExpansion + "StandoffSubscriptTag"
    val StandoffOrderedListTag: IRI = StandoffPrefixExpansion + "StandoffOrderedListTag"
    val StandoffUnorderedListTag: IRI = StandoffPrefixExpansion + "StandoffUnorderedListTag"
    val StandoffListElementTag: IRI = StandoffPrefixExpansion + "StandoffListElementTag"
    val StandoffStyleElementTag: IRI = StandoffPrefixExpansion + "StandoffStyleTag"
  }

  object SalsahGui {
    val SalsahGuiOntologyLabel: String = "salsah-gui"
    val SalsahGuiOntologyIri: IRI = KnoraInternal.InternalOntologyStart + "/" + SalsahGuiOntologyLabel
    val SalsahGuiPrefixExpansion: IRI = SalsahGuiOntologyIri + "#"

    val GuiAttribute: IRI = SalsahGuiPrefixExpansion + "guiAttribute"
    val GuiAttributeDefinition: IRI = SalsahGuiPrefixExpansion + "guiAttributeDefinition"
    val GuiOrder: IRI = SalsahGuiPrefixExpansion + "guiOrder"
    val GuiElementProp: IRI = SalsahGuiPrefixExpansion + "guiElement"
    val GuiElementClass: IRI = SalsahGuiPrefixExpansion + "Guielement"
    val SimpleText: IRI = SalsahGuiPrefixExpansion + "SimpleText"
    val Textarea: IRI = SalsahGuiPrefixExpansion + "Textarea"
    val Pulldown: IRI = SalsahGuiPrefixExpansion + "Pulldown"
    val Slider: IRI = SalsahGuiPrefixExpansion + "Slider"
    val Spinbox: IRI = SalsahGuiPrefixExpansion + "Spinbox"
    val Searchbox: IRI = SalsahGuiPrefixExpansion + "Searchbox"
    val Date: IRI = SalsahGuiPrefixExpansion + "Date"
    val Geometry: IRI = SalsahGuiPrefixExpansion + "Geometry"
    val Colorpicker: IRI = SalsahGuiPrefixExpansion + "Colorpicker"
    val List: IRI = SalsahGuiPrefixExpansion + "List"
    val Radio: IRI = SalsahGuiPrefixExpansion + "Radio"
    val Checkbox: IRI = SalsahGuiPrefixExpansion + "Checkbox"
    val Richtext: IRI = SalsahGuiPrefixExpansion + "Richtext"
    val Interval: IRI = SalsahGuiPrefixExpansion + "Interval"
    val TimeStamp: IRI = SalsahGuiPrefixExpansion + "TimeStamp"
    val Geonames: IRI = SalsahGuiPrefixExpansion + "Geonames"
    val Fileupload: IRI = SalsahGuiPrefixExpansion + "Fileupload"

    object SalsahGuiAttributeType extends Enumeration {

      val Integer: Value = Value(0, "integer")
      val Percent: Value = Value(1, "percent")
      val Decimal: Value = Value(2, "decimal")
      val Str: Value = Value(3, "string")
      val Iri: Value = Value(4, "iri")

      val valueMap: Map[String, Value] = values.map(v => (v.toString, v)).toMap

      def lookup(name: String): Value = {
        valueMap.get(name) match {
          case Some(value) => value
          case None        => throw InconsistentRepositoryDataException(s"salsah-gui attribute type not found: $name")
        }
      }
    }

  }

  object Ontotext {
    val LuceneFulltext = "http://www.ontotext.com/owlim/lucene#fullTextSearchIndex"
  }

  object XPathFunctions {
    val XPathPrefixExpansion: IRI = "http://www.w3.org/2005/xpath-functions#"

    val Contains: IRI = XPathPrefixExpansion + "contains"
  }

  object KnoraXmlImportV1 {

    object ProjectSpecificXmlImportNamespace {
      val XmlImportNamespaceStart: String = KnoraApi.ApiOntologyStart
      val XmlImportNamespaceEnd: String = "/xml-import/v1#"
    }

    val KnoraXmlImportNamespacePrefixLabel: String = "knoraXmlImport"
    val KnoraXmlImportNamespaceV1: IRI = KnoraApi.ApiOntologyStart + KnoraXmlImportNamespacePrefixLabel + "/v1#"

    val Resources: IRI = KnoraXmlImportNamespaceV1 + "resources"
  }

  object KnoraApi {
    // The hostname of a Knora API ontology IRI.
    val ApiOntologyHostname: String = "http://api.knora.org"

    // The start and end of a Knora API ontology IRI.
    val ApiOntologyStart: String = ApiOntologyHostname + "/ontology/"

    val KnoraApiOntologyLabel: String = "knora-api"

    val KnoraApiPrefix: String = KnoraApiOntologyLabel + ":"

    /**
      * The IRIs representing `knora-api:Resource` in Knora API v2, in the simple and complex schemas.
      */
    lazy val KnoraApiV2ResourceIris: Set[IRI] = Set(
      OntologyConstants.KnoraApiV2Simple.Resource,
      OntologyConstants.KnoraApiV2Complex.Resource
    )

    /**
      * The IRIs representing `knora-api:GravsearchOptions` in Knora API v2, in the simple and complex schemas.
      */
    lazy val GravsearchOptionsIris: Set[IRI] = Set(
      OntologyConstants.KnoraApiV2Simple.GravsearchOptions,
      OntologyConstants.KnoraApiV2Complex.GravsearchOptions
    )

    /**
      * The IRIs representing `knora-api:useInference` in Knora API v2, in the simple and complex schemas.
      */
    lazy val UseInferenceIris: Set[IRI] = Set(
      OntologyConstants.KnoraApiV2Simple.UseInference,
      OntologyConstants.KnoraApiV2Complex.UseInference
    )

    /**
      * Returns the IRI of `knora-api:subjectType` in the specified schema.
      */
    def getSubjectTypePredicate(apiV2Schema: ApiV2Schema): IRI = {
      apiV2Schema match {
        case ApiV2Simple  => KnoraApiV2Simple.SubjectType
        case ApiV2Complex => KnoraApiV2Complex.SubjectType
      }
    }

    /**
      * Returns the IRI of `knora-api:objectType` in the specified schema.
      */
    def getObjectTypePredicate(apiV2Schema: ApiV2Schema): IRI = {
      apiV2Schema match {
        case ApiV2Simple  => KnoraApiV2Simple.ObjectType
        case ApiV2Complex => KnoraApiV2Complex.ObjectType
      }
    }
  }

  object KnoraApiV2Complex {

    val VersionSegment = "/v2"

    val KnoraApiOntologyIri: IRI = KnoraApi.ApiOntologyStart + KnoraApi.KnoraApiOntologyLabel + VersionSegment
    val KnoraApiV2PrefixExpansion: IRI = KnoraApiOntologyIri + "#"

    val Result: IRI = KnoraApiV2PrefixExpansion + "result"
    val Error: IRI = KnoraApiV2PrefixExpansion + "error"
    val MayHaveMoreResults: IRI = KnoraApiV2PrefixExpansion + "mayHaveMoreResults"

    val IsShared: IRI = KnoraApiV2PrefixExpansion + "isShared"
    val IsBuiltIn: IRI = KnoraApiV2PrefixExpansion + "isBuiltIn"

    val SubjectType: IRI = KnoraApiV2PrefixExpansion + "subjectType"
    val ObjectType: IRI = KnoraApiV2PrefixExpansion + "objectType"

    val KnoraProject: IRI = KnoraApiV2PrefixExpansion + "knoraProject"

    val IsEditable: IRI = KnoraApiV2PrefixExpansion + "isEditable"
    val IsLinkProperty: IRI = KnoraApiV2PrefixExpansion + "isLinkProperty"
    val IsLinkValueProperty: IRI = KnoraApiV2PrefixExpansion + "isLinkValueProperty"
    val IsResourceClass: IRI = KnoraApiV2PrefixExpansion + "isResourceClass"
    val IsResourceProperty: IRI = KnoraApiV2PrefixExpansion + "isResourceProperty"
    val IsStandoffClass: IRI = KnoraApiV2PrefixExpansion + "isStandoffClass"
    val CanBeInstantiated: IRI = KnoraApiV2PrefixExpansion + "canBeInstantiated"
    val IsValueClass: IRI = KnoraApiV2PrefixExpansion + "isValueClass"
    val IsInherited: IRI = KnoraApiV2PrefixExpansion + "isInherited"
    val OntologyName: IRI = KnoraApiV2PrefixExpansion + "ontologyName"

    val ValueAsString: IRI = KnoraApiV2PrefixExpansion + "valueAsString"
    val ValueCreationDate: IRI = KnoraApiV2PrefixExpansion + "valueCreationDate"
    val ValueHasUUID: IRI = KnoraApiV2PrefixExpansion + "valueHasUUID"
    val ValueHasComment: IRI = KnoraApiV2PrefixExpansion + "valueHasComment"
    val NewValueVersionIri: IRI = KnoraApiV2PrefixExpansion + "newValueVersionIri"

    val User: IRI = KnoraApiV2PrefixExpansion + "User"
    val AttachedToUser: IRI = KnoraApiV2PrefixExpansion + "attachedToUser"
    val AttachedToProject: IRI = KnoraApiV2PrefixExpansion + "attachedToProject"
    val HasStandoffLinkTo: IRI = KnoraApiV2PrefixExpansion + "hasStandoffLinkTo"
    val HasStandoffLinkToValue: IRI = KnoraApiV2PrefixExpansion + "hasStandoffLinkToValue"
    val HasPermissions: IRI = KnoraApiV2PrefixExpansion + "hasPermissions"
    val UserHasPermission: String = KnoraApiV2PrefixExpansion + "userHasPermission"
    val CreationDate: IRI = KnoraApiV2PrefixExpansion + "creationDate"
    val LastModificationDate: IRI = KnoraApiV2PrefixExpansion + "lastModificationDate"
    val VersionDate: IRI = KnoraApiV2PrefixExpansion + "versionDate"
    val NewModificationDate: IRI = KnoraApiV2PrefixExpansion + "newModificationDate"
    val IsDeleted: IRI = KnoraApiV2PrefixExpansion + "isDeleted"
    val DeleteDate: IRI = KnoraApiV2PrefixExpansion + "deleteDate"
    val DeleteComment: IRI = KnoraApiV2PrefixExpansion + "deleteComment"
    val ArkUrl: IRI = KnoraApiV2PrefixExpansion + "arkUrl"
    val VersionArkUrl: IRI = KnoraApiV2PrefixExpansion + "versionArkUrl"
    val Author: IRI = KnoraApiV2PrefixExpansion + "author"

    val Resource: IRI = KnoraApiV2PrefixExpansion + "Resource"
    val Region: IRI = KnoraApiV2PrefixExpansion + "Region"
    val Representation: IRI = KnoraApiV2PrefixExpansion + "Representation"
    val StillImageRepresentation: IRI = KnoraApiV2PrefixExpansion + "StillImageRepresentation"
    val MovingImageRepresentation: IRI = KnoraApiV2PrefixExpansion + "MovingImageRepresentation"
    val AudioRepresentation: IRI = KnoraApiV2PrefixExpansion + "AudioRepresentation"
    val DDDRepresentation: IRI = KnoraApiV2PrefixExpansion + "DDDRepresentation"
    val TextRepresentation: IRI = KnoraApiV2PrefixExpansion + "TextRepresentation"
    val DocumentRepresentation: IRI = KnoraApiV2PrefixExpansion + "DocumentRepresentation"
    val XMLToStandoffMapping: IRI = KnoraApiV2PrefixExpansion + "XMLToStandoffMapping"
    val ListNode: IRI = KnoraApiV2PrefixExpansion + "ListNode"
    val LinkObj: IRI = KnoraApiV2PrefixExpansion + "LinkObj"

    val IntBase: IRI = KnoraApiV2PrefixExpansion + "IntBase"
    val BooleanBase: IRI = KnoraApiV2PrefixExpansion + "BooleanBase"
    val UriBase: IRI = KnoraApiV2PrefixExpansion + "UriBase"
    val IntervalBase: IRI = KnoraApiV2PrefixExpansion + "IntervalBase"
    val ColorBase: IRI = KnoraApiV2PrefixExpansion + "ColorBase"
    val DateBase: IRI = KnoraApiV2PrefixExpansion + "DateBase"
    val TimeBase: IRI = KnoraApiV2PrefixExpansion + "TimeBase"
    val DecimalBase: IRI = KnoraApiV2PrefixExpansion + "DecimalBase"

    val ValueBaseClasses: Set[IRI] = Set(
      IntBase,
      BooleanBase,
      UriBase,
      IntervalBase,
      ColorBase,
      DateBase,
      TimeBase,
      DecimalBase
    )

    val Value: IRI = KnoraApiV2PrefixExpansion + "Value"
    val TextValue: IRI = KnoraApiV2PrefixExpansion + "TextValue"
    val IntValue: IRI = KnoraApiV2PrefixExpansion + "IntValue"
    val DecimalValue: IRI = KnoraApiV2PrefixExpansion + "DecimalValue"
    val BooleanValue: IRI = KnoraApiV2PrefixExpansion + "BooleanValue"
    val DateValue: IRI = KnoraApiV2PrefixExpansion + "DateValue"
    val GeomValue: IRI = KnoraApiV2PrefixExpansion + "GeomValue"
    val IntervalValue: IRI = KnoraApiV2PrefixExpansion + "IntervalValue"
    val TimeValue: IRI = KnoraApiV2PrefixExpansion + "TimeValue"
    val LinkValue: IRI = KnoraApiV2PrefixExpansion + "LinkValue"
    val ListValue: IRI = KnoraApiV2PrefixExpansion + "ListValue"
    val UriValue: IRI = KnoraApiV2PrefixExpansion + "UriValue"
    val GeonameValue: IRI = KnoraApiV2PrefixExpansion + "GeonameValue"
    val FileValue: IRI = KnoraApiV2PrefixExpansion + "FileValue"
    val ColorValue: IRI = KnoraApiV2PrefixExpansion + "ColorValue"

    val StillImageFileValue: IRI = KnoraApiV2PrefixExpansion + "StillImageFileValue"
    val MovingImageFileValue: IRI = KnoraApiV2PrefixExpansion + "MovingImageFileValue"
    val AudioFileValue: IRI = KnoraApiV2PrefixExpansion + "AudioFileValue"
    val DDDFileValue: IRI = KnoraApiV2PrefixExpansion + "DDDFileValue"
    val TextFileValue: IRI = KnoraApiV2PrefixExpansion + "TextFileValue"
    val DocumentFileValue: IRI = KnoraApiV2PrefixExpansion + "DocumentFileValue"

    val FileValueClasses: Set[IRI] = Set(
      FileValue,
      StillImageFileValue,
      MovingImageFileValue,
      AudioFileValue,
      DDDFileValue,
      TextFileValue,
      DocumentFileValue
    )

    val ValueClasses: Set[IRI] = Set(
      TextValue,
      IntValue,
      DecimalValue,
      BooleanValue,
      DateValue,
      GeomValue,
      IntervalValue,
      TimeValue,
      LinkValue,
      ListValue,
      UriValue,
      GeonameValue,
      ColorValue
    ) ++ FileValueClasses

    val ResourceProperty: IRI = KnoraApiV2PrefixExpansion + "resourceProperty"
    val HasValue: IRI = KnoraApiV2PrefixExpansion + "hasValue"
    val ValueHas: IRI = KnoraApiV2PrefixExpansion + "valueHas"
    val HasLinkTo: IRI = KnoraApiV2PrefixExpansion + "hasLinkTo"
    val HasLinkToValue: IRI = KnoraApiV2PrefixExpansion + "hasLinkToValue"
    val HasIncomingLinkValue: IRI = KnoraApiV2PrefixExpansion + "hasIncomingLinkValue"

    val IsPartOf: IRI = KnoraApiV2PrefixExpansion + "isPartOf"
    val IsPartOfValue: IRI = KnoraApiV2PrefixExpansion + "isPartOfValue"
    val IsRegionOf: IRI = KnoraApiV2PrefixExpansion + "isRegionOf"
    val IsRegionOfValue: IRI = KnoraApiV2PrefixExpansion + "isRegionOfValue"
    val HasGeometry: IRI = KnoraApiV2PrefixExpansion + "hasGeometry"
    val HasColor: IRI = KnoraApiV2PrefixExpansion + "hasColor"
    val HasComment: IRI = KnoraApiV2PrefixExpansion + "hasComment"
    val HasFileValue: IRI = KnoraApiV2PrefixExpansion + "hasFileValue"
    val HasStillImageFileValue: IRI = KnoraApiV2PrefixExpansion + "hasStillImageFileValue"
    val HasMovingImageFileValue: IRI = KnoraApiV2PrefixExpansion + "hasMovingImageFileValue"
    val HasAudioFileValue: IRI = KnoraApiV2PrefixExpansion + "hasAudioFileValue"
    val HasDDDFileValue: IRI = KnoraApiV2PrefixExpansion + "hasDDDFileValue"
    val HasTextFileValue: IRI = KnoraApiV2PrefixExpansion + "hasTextFileValue"
    val HasDocumentFileValue: IRI = KnoraApiV2PrefixExpansion + "hasDocumentFileValue"

    val DateValueHasStartYear: IRI = KnoraApiV2PrefixExpansion + "dateValueHasStartYear"
    val DateValueHasEndYear: IRI = KnoraApiV2PrefixExpansion + "dateValueHasEndYear"
    val DateValueHasStartMonth: IRI = KnoraApiV2PrefixExpansion + "dateValueHasStartMonth"
    val DateValueHasEndMonth: IRI = KnoraApiV2PrefixExpansion + "dateValueHasEndMonth"
    val DateValueHasStartDay: IRI = KnoraApiV2PrefixExpansion + "dateValueHasStartDay"
    val DateValueHasEndDay: IRI = KnoraApiV2PrefixExpansion + "dateValueHasEndDay"
    val DateValueHasStartEra: IRI = KnoraApiV2PrefixExpansion + "dateValueHasStartEra"
    val DateValueHasEndEra: IRI = KnoraApiV2PrefixExpansion + "dateValueHasEndEra"
    val DateValueHasCalendar: IRI = KnoraApiV2PrefixExpansion + "dateValueHasCalendar"

    val TextValueHasStandoff: IRI = KnoraApiV2PrefixExpansion + "textValueHasStandoff"
    val TextValueHasMarkup: IRI = KnoraApiV2PrefixExpansion + "textValueHasMarkup"
    val TextValueHasMaxStandoffStartIndex: IRI = KnoraApiV2PrefixExpansion + "textValueHasMaxStandoffStartIndex"
    val TextValueAsHtml: IRI = KnoraApiV2PrefixExpansion + "textValueAsHtml"
    val TextValueAsXml: IRI = KnoraApiV2PrefixExpansion + "textValueAsXml"
    val TextValueHasMapping: IRI = KnoraApiV2PrefixExpansion + "textValueHasMapping"
    val TextValueHasLanguage: IRI = KnoraApiV2PrefixExpansion + "textValueHasLanguage"
    val StandoffTag: IRI = KnoraApiV2PrefixExpansion + "StandoffTag"
    val StandoffTagHasStartParent: IRI = KnoraApiV2PrefixExpansion + "standoffTagHasStartParent"
    val StandoffTagHasEndParent: IRI = KnoraApiV2PrefixExpansion + "standoffTagHasEndParent"
    val StandoffTagHasStartParentIndex: IRI = KnoraApiV2PrefixExpansion + "standoffTagHasStartParentIndex"
    val StandoffTagHasEndParentIndex: IRI = KnoraApiV2PrefixExpansion + "standoffTagHasEndParentIndex"
    val StandoffTagHasStart: IRI = KnoraApiV2PrefixExpansion + "standoffTagHasStart"
    val StandoffTagHasEnd: IRI = KnoraApiV2PrefixExpansion + "standoffTagHasEnd"
    val StandoffTagHasStartIndex: IRI = KnoraApiV2PrefixExpansion + "standoffTagHasStartIndex"
    val StandoffTagHasEndIndex: IRI = KnoraApiV2PrefixExpansion + "standoffTagHasEndIndex"
    val StandoffTagHasUUID: IRI = KnoraApiV2PrefixExpansion + "standoffTagHasUUID"
    val StandoffTagHasOriginalXMLID: IRI = KnoraApiV2PrefixExpansion + "standoffTagHasOriginalXMLID"
    val NextStandoffStartIndex: IRI = KnoraApiV2PrefixExpansion + "nextStandoffStartIndex"

    val IntValueAsInt: IRI = KnoraApiV2PrefixExpansion + "intValueAsInt"

    val DecimalValueAsDecimal: IRI = KnoraApiV2PrefixExpansion + "decimalValueAsDecimal"

    val GeometryValueAsGeometry: IRI = KnoraApiV2PrefixExpansion + "geometryValueAsGeometry"

    val LinkValueHasTarget: IRI = KnoraApiV2PrefixExpansion + "linkValueHasTarget"
    val LinkValueHasTargetIri: IRI = KnoraApiV2PrefixExpansion + "linkValueHasTargetIri"
    val LinkValueHasSource: IRI = KnoraApiV2PrefixExpansion + "linkValueHasSource"
    val LinkValueHasSourceIri: IRI = KnoraApiV2PrefixExpansion + "linkValueHasSourceIri"

    val FileValueAsUrl: IRI = KnoraApiV2PrefixExpansion + "fileValueAsUrl"
    val FileValueHasFilename: IRI = KnoraApiV2PrefixExpansion + "fileValueHasFilename"

    val StillImageFileValueHasDimX: IRI = KnoraApiV2PrefixExpansion + "stillImageFileValueHasDimX"
    val StillImageFileValueHasDimY: IRI = KnoraApiV2PrefixExpansion + "stillImageFileValueHasDimY"
    val StillImageFileValueHasIIIFBaseUrl: IRI = KnoraApiV2PrefixExpansion + "stillImageFileValueHasIIIFBaseUrl"

    val DocumentFileValueHasPageCount: IRI = KnoraApiV2PrefixExpansion + "documentFileValueHasPageCount"
    val DocumentFileValueHasDimX: IRI = KnoraApiV2PrefixExpansion + "documentFileValueHasDimX"
    val DocumentFileValueHasDimY: IRI = KnoraApiV2PrefixExpansion + "documentFileValueHasDimY"

    val MovingImageFileValueHasDimX: IRI = KnoraApiV2PrefixExpansion + "movingImageFileValueHasDimX"
    val MovingImageFileValueHasDimY: IRI = KnoraApiV2PrefixExpansion + "movingImageFileValueHasDimY"
    val MovingImageFileValueHasFps: IRI = KnoraApiV2PrefixExpansion + "movingImageFileValueHasFps"
    val MovingImageFileValueHasDuration: IRI = KnoraApiV2PrefixExpansion + "movingImageFileValueHasDuration"

    val AudioFileValueHasDuration: IRI = KnoraApiV2PrefixExpansion + "audioFileValueHasDuration"

    val IntervalValueHasStart: IRI = KnoraApiV2PrefixExpansion + "intervalValueHasStart"
    val IntervalValueHasEnd: IRI = KnoraApiV2PrefixExpansion + "intervalValueHasEnd"

    val TimeValueAsTimeStamp: IRI = KnoraApiV2PrefixExpansion + "timeValueAsTimeStamp"

    val BooleanValueAsBoolean: IRI = KnoraApiV2PrefixExpansion + "booleanValueAsBoolean"

    val ListValueAsListNode: IRI = KnoraApiV2PrefixExpansion + "listValueAsListNode"

    val ColorValueAsColor: IRI = KnoraApiV2PrefixExpansion + "colorValueAsColor"

    val UriValueAsUri: IRI = KnoraApiV2PrefixExpansion + "uriValueAsUri"

    val GeonameValueAsGeonameCode: IRI = KnoraApiV2PrefixExpansion + "geonameValueAsGeonameCode"

    val ResourceIcon: IRI = KnoraApiV2PrefixExpansion + "resourceIcon"

    val MappingHasName: IRI = KnoraApiV2PrefixExpansion + "mappingHasName"

    val IsMainResource: IRI = KnoraApiV2PrefixExpansion + "isMainResource"
    val ToSimpleDateFunction: IRI = KnoraApiV2PrefixExpansion + "toSimpleDate"
    val MatchTextFunction: IRI = KnoraApiV2PrefixExpansion + "matchText"
    val MatchTextInStandoffFunction: IRI = KnoraApiV2PrefixExpansion + "matchTextInStandoff"
    val MatchLabelFunction: IRI = KnoraApiV2PrefixExpansion + "matchLabel"
    val StandoffLinkFunction: IRI = KnoraApiV2PrefixExpansion + "standoffLink"

    val GravsearchOptions: IRI = KnoraApiV2PrefixExpansion + "GravsearchOptions"
    val UseInference: IRI = KnoraApiV2PrefixExpansion + "useInference"
  }

  object SalsahGuiApiV2WithValueObjects {
    val SalsahGuiOntologyIri
      : IRI = KnoraApi.ApiOntologyStart + SalsahGui.SalsahGuiOntologyLabel + KnoraApiV2Complex.VersionSegment
    val SalsahGuiPrefixExpansion: IRI = SalsahGuiOntologyIri + "#"

    val GuiAttribute: IRI = SalsahGuiPrefixExpansion + "guiAttribute"
    val GuiOrder: IRI = SalsahGuiPrefixExpansion + "guiOrder"
    val GuiElementProp: IRI = SalsahGuiPrefixExpansion + "guiElement"
    val GuiAttributeDefinition: IRI = SalsahGuiPrefixExpansion + "guiAttributeDefinition"
    val GuiElementClass: IRI = SalsahGuiPrefixExpansion + "Guielement"

    val Geometry: IRI = SalsahGuiPrefixExpansion + "Geometry"
    val Colorpicker: IRI = SalsahGuiPrefixExpansion + "Colorpicker"
    val Fileupload: IRI = SalsahGuiPrefixExpansion + "Fileupload"
    val Richtext: IRI = SalsahGuiPrefixExpansion + "Richtext"
  }

  object KnoraApiV2Simple {

    val VersionSegment = "/simple/v2"

    val KnoraApiOntologyIri: IRI = KnoraApi.ApiOntologyStart + KnoraApi.KnoraApiOntologyLabel + VersionSegment

    val KnoraApiV2PrefixExpansion: IRI = KnoraApiOntologyIri + "#"

    val Result: IRI = KnoraApiV2PrefixExpansion + "result"
    val Error: IRI = KnoraApiV2PrefixExpansion + "error"
    val MayHaveMoreResults: IRI = KnoraApiV2PrefixExpansion + "mayHaveMoreResults"

    val SubjectType: IRI = KnoraApiV2PrefixExpansion + "subjectType"

    val ObjectType: IRI = KnoraApiV2PrefixExpansion + "objectType"

    val IsMainResource: IRI = KnoraApiV2PrefixExpansion + "isMainResource"
    val MatchTextFunction: IRI = KnoraApiV2PrefixExpansion + "matchText"
    val MatchLabelFunction: IRI = KnoraApiV2PrefixExpansion + "matchLabel"

    val ResourceProperty: IRI = KnoraApiV2PrefixExpansion + "resourceProperty"

    val Region: IRI = KnoraApiV2PrefixExpansion + "Region"
    val Representation: IRI = KnoraApiV2PrefixExpansion + "Representation"
    val StillImageRepresentation: IRI = KnoraApiV2PrefixExpansion + "StillImageRepresentation"
    val MovingImageRepresentation: IRI = KnoraApiV2PrefixExpansion + "MovingImageRepresentation"
    val AudioRepresentation: IRI = KnoraApiV2PrefixExpansion + "AudioRepresentation"
    val DDDRepresentation: IRI = KnoraApiV2PrefixExpansion + "DDDRepresentation"
    val TextRepresentation: IRI = KnoraApiV2PrefixExpansion + "TextRepresentation"
    val DocumentRepresentation: IRI = KnoraApiV2PrefixExpansion + "DocumentRepresentation"
    val LinkObj: IRI = KnoraApiV2PrefixExpansion + "LinkObj"

    val Date: IRI = KnoraApiV2PrefixExpansion + "Date"
    val Geom: IRI = KnoraApiV2PrefixExpansion + "Geom"
    val Color: IRI = KnoraApiV2PrefixExpansion + "Color"
    val Interval: IRI = KnoraApiV2PrefixExpansion + "Interval"
    val Geoname: IRI = KnoraApiV2PrefixExpansion + "Geoname"
    val ListNode: IRI = KnoraApiV2PrefixExpansion + "ListNode"

    val Resource: IRI = KnoraApiV2PrefixExpansion + "Resource"

    val ResourceIcon: IRI = KnoraApiV2PrefixExpansion + "resourceIcon"

    val BelongsToOntology: IRI = KnoraApiV2PrefixExpansion + "belongsToOntology"

    val HasShortname: IRI = KnoraApiV2PrefixExpansion + "hasShortname"

    val HasValue: IRI = KnoraApiV2PrefixExpansion + "hasValue"

    val HasLinkTo: IRI = KnoraApiV2PrefixExpansion + "hasLinkTo"
    val HasIncomingLink: IRI = KnoraApiV2PrefixExpansion + "hasIncomingLink"

    val IsPartOf: IRI = KnoraApiV2PrefixExpansion + "isPartOf"
    val IsRegionOf: IRI = KnoraApiV2PrefixExpansion + "isRegionOf"
    val HasGeometry: IRI = KnoraApiV2PrefixExpansion + "hasGeometry"
    val HasColor: IRI = KnoraApiV2PrefixExpansion + "hasColor"
    val HasComment: IRI = KnoraApiV2PrefixExpansion + "hasComment"

    val HasFile: IRI = KnoraApiV2PrefixExpansion + "hasFile"

    val HasStillImageFile: IRI = KnoraApiV2PrefixExpansion + "hasStillImageFile"
    val HasMovingImageFile: IRI = KnoraApiV2PrefixExpansion + "hasMovingImageFile"
    val HasAudioFile: IRI = KnoraApiV2PrefixExpansion + "hasAudioFile"
    val HasDDDFile: IRI = KnoraApiV2PrefixExpansion + "hasDDDFile"
    val HasTextFile: IRI = KnoraApiV2PrefixExpansion + "hasTextFile"
    val HasDocumentFile: IRI = KnoraApiV2PrefixExpansion + "hasDocumentFile"

    val File: IRI = KnoraApiV2PrefixExpansion + "File"

    // The set of custom datatypes defined in knora-api in the simple schema. InstanceChecker and
    // JenaNodeFactory rely on this.
    lazy val KnoraDatatypes: Set[IRI] = Set(
      Date,
      ListNode,
      Geom,
      Color,
      Interval,
      Geoname,
      File
    )

<<<<<<< HEAD
    object NamedGraphs {
        val DataNamedGraphStart: IRI = "http://www.knora.org/data"
        val AdminNamedGraph: IRI = "http://www.knora.org/data/admin"
        val PermissionNamedGraph: IRI = "http://www.knora.org/data/permissions"
        val PersistentMapNamedGraph: IRI = "http://www.knora.org/data/maps"
        val KnoraExplicitNamedGraph: IRI = "http://www.knora.org/explicit"
        val GraphDBExplicitNamedGraph: IRI = "http://www.ontotext.com/explicit"
    }
=======
    val ArkUrl: IRI = KnoraApiV2PrefixExpansion + "arkUrl"
    val VersionArkUrl: IRI = KnoraApiV2PrefixExpansion + "versionArkUrl"

    val GravsearchOptions: IRI = KnoraApiV2PrefixExpansion + "GravsearchOptions"
    val UseInference: IRI = KnoraApiV2PrefixExpansion + "useInference"
  }

  /**
    * A map of IRIs in each possible source schema to the corresponding IRIs in each possible target schema, for the
    * cases where this can't be done formally by [[SmartIri]].
    */
  val CorrespondingIris: Map[(OntologySchema, OntologySchema), Map[IRI, IRI]] = Map(
    (InternalSchema, ApiV2Simple) -> Map(
      // All the values of this map must be either properties or datatypes. PropertyInfoContentV2.toOntologySchema
      // relies on this assumption.
      KnoraBase.SubjectClassConstraint -> KnoraApiV2Simple.SubjectType,
      KnoraBase.ObjectClassConstraint -> KnoraApiV2Simple.ObjectType,
      KnoraBase.ObjectDatatypeConstraint -> KnoraApiV2Simple.ObjectType,
      KnoraBase.TextValue -> Xsd.String,
      KnoraBase.IntValue -> Xsd.Integer,
      KnoraBase.BooleanValue -> Xsd.Boolean,
      KnoraBase.UriValue -> Xsd.Uri,
      KnoraBase.DecimalValue -> Xsd.Decimal,
      KnoraBase.TimeValue -> Xsd.DateTimeStamp,
      KnoraBase.DateValue -> KnoraApiV2Simple.Date,
      KnoraBase.ColorValue -> KnoraApiV2Simple.Color,
      KnoraBase.GeomValue -> KnoraApiV2Simple.Geom,
      KnoraBase.ListValue -> KnoraApiV2Simple.ListNode,
      KnoraBase.IntervalValue -> KnoraApiV2Simple.Interval,
      KnoraBase.GeonameValue -> KnoraApiV2Simple.Geoname,
      KnoraBase.FileValue -> KnoraApiV2Simple.File,
      KnoraBase.StillImageFileValue -> KnoraApiV2Simple.File,
      KnoraBase.MovingImageFileValue -> KnoraApiV2Simple.File,
      KnoraBase.AudioFileValue -> KnoraApiV2Simple.File,
      KnoraBase.DDDFileValue -> KnoraApiV2Simple.File,
      KnoraBase.TextFileValue -> KnoraApiV2Simple.File,
      KnoraBase.DocumentFileValue -> KnoraApiV2Simple.File,
      KnoraBase.HasFileValue -> KnoraApiV2Simple.HasFile,
      KnoraBase.HasStillImageFileValue -> KnoraApiV2Simple.HasStillImageFile,
      KnoraBase.HasMovingImageFileValue -> KnoraApiV2Simple.HasMovingImageFile,
      KnoraBase.HasAudioFileValue -> KnoraApiV2Simple.HasAudioFile,
      KnoraBase.HasDDDFileValue -> KnoraApiV2Simple.HasDDDFile,
      KnoraBase.HasTextFileValue -> KnoraApiV2Simple.HasTextFile,
      KnoraBase.HasDocumentFileValue -> KnoraApiV2Simple.HasDocumentFile
    ),
    (InternalSchema, ApiV2Complex) -> Map(
      KnoraBase.SubjectClassConstraint -> KnoraApiV2Complex.SubjectType,
      KnoraBase.ObjectClassConstraint -> KnoraApiV2Complex.ObjectType,
      KnoraBase.ObjectDatatypeConstraint -> KnoraApiV2Complex.ObjectType,
      KnoraBase.ValueHasString -> KnoraApiV2Complex.ValueAsString,
      KnoraBase.ValueHasUri -> KnoraApiV2Complex.UriValueAsUri,
      KnoraBase.ValueHasInteger -> KnoraApiV2Complex.IntValueAsInt,
      KnoraBase.ValueHasDecimal -> KnoraApiV2Complex.DecimalValueAsDecimal,
      KnoraBase.ValueHasBoolean -> KnoraApiV2Complex.BooleanValueAsBoolean,
      KnoraBase.ValueHasIntervalStart -> KnoraApiV2Complex.IntervalValueHasStart,
      KnoraBase.ValueHasIntervalEnd -> KnoraApiV2Complex.IntervalValueHasEnd,
      KnoraBase.ValueHasTimeStamp -> KnoraApiV2Complex.TimeValueAsTimeStamp,
      KnoraBase.ValueHasLanguage -> KnoraApiV2Complex.TextValueHasLanguage,
      KnoraBase.ValueHasListNode -> KnoraApiV2Complex.ListValueAsListNode,
      KnoraBase.ValueHasGeonameCode -> KnoraApiV2Complex.GeonameValueAsGeonameCode,
      KnoraBase.ValueHasColor -> KnoraApiV2Complex.ColorValueAsColor,
      KnoraBase.ValueHasStandoff -> KnoraApiV2Complex.TextValueHasStandoff,
      KnoraBase.PageCount -> KnoraApiV2Complex.DocumentFileValueHasPageCount,
      KnoraAdmin.KnoraProject -> Xsd.Uri,
      KnoraAdmin.User -> Xsd.Uri
    ),
    (ApiV2Simple, InternalSchema) -> Map(
      // Not all types in ApiV2Simple can be converted here to types in KnoraBase. For example,
      // to know whether an xsd:string corresponds to a knora-base:TextValue, or whether it should remain
      // an xsd:string, we would need to know the context in which it is used, which we don't have here.
      KnoraApiV2Simple.SubjectType -> KnoraBase.SubjectClassConstraint,
      KnoraApiV2Simple.ObjectType -> KnoraBase.ObjectClassConstraint,
      KnoraApiV2Simple.Date -> KnoraBase.DateValue,
      KnoraApiV2Simple.Color -> KnoraBase.ColorValue,
      KnoraApiV2Simple.Geom -> KnoraBase.GeomValue,
      KnoraApiV2Simple.Interval -> KnoraBase.IntervalValue,
      KnoraApiV2Simple.Geoname -> KnoraBase.GeonameValue,
      KnoraApiV2Simple.File -> KnoraBase.FileValue,
      KnoraApiV2Simple.HasFile -> KnoraBase.HasFileValue,
      KnoraApiV2Simple.HasStillImageFile -> KnoraBase.HasStillImageFileValue,
      KnoraApiV2Simple.HasMovingImageFile -> KnoraBase.HasMovingImageFileValue,
      KnoraApiV2Simple.HasAudioFile -> KnoraBase.HasAudioFileValue,
      KnoraApiV2Simple.HasDDDFile -> KnoraBase.HasDDDFileValue,
      KnoraApiV2Simple.HasTextFile -> KnoraBase.HasTextFileValue,
      KnoraApiV2Simple.HasDocumentFile -> KnoraBase.HasDocumentFileValue,
      KnoraApiV2Simple.ListNode -> KnoraBase.ListValue
    ),
    (ApiV2Complex, InternalSchema) -> Map(
      KnoraApiV2Complex.SubjectType -> KnoraBase.SubjectClassConstraint,
      KnoraApiV2Complex.ObjectType -> KnoraBase.ObjectClassConstraint,
      KnoraApiV2Complex.UriValueAsUri -> KnoraBase.ValueHasUri,
      KnoraApiV2Complex.IntValueAsInt -> KnoraBase.ValueHasInteger,
      KnoraApiV2Complex.DecimalValueAsDecimal -> KnoraBase.ValueHasDecimal,
      KnoraApiV2Complex.BooleanValueAsBoolean -> KnoraBase.ValueHasBoolean,
      KnoraApiV2Complex.IntervalValueHasStart -> KnoraBase.ValueHasIntervalStart,
      KnoraApiV2Complex.IntervalValueHasEnd -> KnoraBase.ValueHasIntervalEnd,
      KnoraApiV2Complex.TimeValueAsTimeStamp -> KnoraBase.ValueHasTimeStamp,
      KnoraApiV2Complex.ValueAsString -> KnoraBase.ValueHasString,
      KnoraApiV2Complex.TextValueHasLanguage -> KnoraBase.ValueHasLanguage,
      KnoraApiV2Complex.ListValueAsListNode -> KnoraBase.ValueHasListNode,
      KnoraApiV2Complex.GeonameValueAsGeonameCode -> KnoraBase.ValueHasGeonameCode,
      KnoraApiV2Complex.ColorValueAsColor -> KnoraBase.ValueHasColor,
      KnoraApiV2Complex.TextValueHasStandoff -> KnoraBase.ValueHasStandoff,
      KnoraApiV2Complex.DocumentFileValueHasPageCount -> KnoraBase.PageCount
    )
  )

  object NamedGraphs {
    val DataNamedGraphStart: IRI = "http://www.knora.org/data"
    val AdminNamedGraph: IRI = "http://www.knora.org/data/admin"
    val PersistentMapNamedGraph: IRI = "http://www.knora.org/data/maps"
    val KnoraExplicitNamedGraph: IRI = "http://www.knora.org/explicit"
    val GraphDBExplicitNamedGraph: IRI = "http://www.ontotext.com/explicit"
  }
>>>>>>> b1431f8d

}<|MERGE_RESOLUTION|>--- conflicted
+++ resolved
@@ -1062,16 +1062,6 @@
       File
     )
 
-<<<<<<< HEAD
-    object NamedGraphs {
-        val DataNamedGraphStart: IRI = "http://www.knora.org/data"
-        val AdminNamedGraph: IRI = "http://www.knora.org/data/admin"
-        val PermissionNamedGraph: IRI = "http://www.knora.org/data/permissions"
-        val PersistentMapNamedGraph: IRI = "http://www.knora.org/data/maps"
-        val KnoraExplicitNamedGraph: IRI = "http://www.knora.org/explicit"
-        val GraphDBExplicitNamedGraph: IRI = "http://www.ontotext.com/explicit"
-    }
-=======
     val ArkUrl: IRI = KnoraApiV2PrefixExpansion + "arkUrl"
     val VersionArkUrl: IRI = KnoraApiV2PrefixExpansion + "versionArkUrl"
 
@@ -1182,10 +1172,10 @@
   object NamedGraphs {
     val DataNamedGraphStart: IRI = "http://www.knora.org/data"
     val AdminNamedGraph: IRI = "http://www.knora.org/data/admin"
+    val PermissionNamedGraph: IRI = "http://www.knora.org/data/permissions"
     val PersistentMapNamedGraph: IRI = "http://www.knora.org/data/maps"
     val KnoraExplicitNamedGraph: IRI = "http://www.knora.org/explicit"
     val GraphDBExplicitNamedGraph: IRI = "http://www.ontotext.com/explicit"
   }
->>>>>>> b1431f8d
 
 }