--- conflicted
+++ resolved
@@ -156,13 +156,8 @@
 /**
   * An element in a list of search result pages.
   *
-<<<<<<< HEAD
-  * @param current true if this element represents the current page.
-  * @param start_at the index of the first search result on the page.
-=======
   * @param current    true if this element represents the current page.
   * @param start_at   the index of the first search result on the page.
->>>>>>> 7153fbaa
   * @param show_nrows the number of results on the page.
   */
 case class SearchResultPage(current: Boolean, start_at: Int, show_nrows: Int)
