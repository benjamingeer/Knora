/*
 * Copyright © 2015 Lukas Rosenthaler, Benjamin Geer, Ivan Subotic,
 * Tobias Schweizer, André Kilchenmann, and André Fatton.
 *
 * This file is part of Knora.
 *
 * Knora is free software: you can redistribute it and/or modify
 * it under the terms of the GNU Affero General Public License as published
 * by the Free Software Foundation, either version 3 of the License, or
 * (at your option) any later version.
 *
 * Knora is distributed in the hope that it will be useful,
 * but WITHOUT ANY WARRANTY; without even the implied warranty of
 * MERCHANTABILITY or FITNESS FOR A PARTICULAR PURPOSE.  See the
 * GNU Affero General Public License for more details.
 *
 * You should have received a copy of the GNU Affero General Public
 * License along with Knora.  If not, see <http://www.gnu.org/licenses/>.
 */

package org.knora.webapi.messages.v1.responder.valuemessages

import java.util.UUID

import org.knora.webapi._
import org.knora.webapi.messages.v1.responder.resourcemessages.LocationV1
import org.knora.webapi.messages.v1.responder.sipimessages.SipiResponderConversionRequestV1
import org.knora.webapi.messages.v1.responder.usermessages.{UserDataV1, UserProfileV1}
import org.knora.webapi.messages.v1.responder.{KnoraRequestV1, KnoraResponseV1}
import org.knora.webapi.util.DateUtilV1
import spray.httpx.SprayJsonSupport
import spray.json._


//////////////////////////////////////////////////////////////////////////////////////////////////////////////////
// API requests

/**
  * Represents an API request payload that asks the Knora API server to create a new value of a resource property
  * (as opposed to a new version of an existing value).
  *
  * @param project_id     the IRI of the project to be updated.
  * @param res_id         the IRI of the resource in which the value is to be added.
  * @param prop           the property that is to receive the value.
  * @param richtext_value a rich-text object to be used in the value.
  * @param int_value      an integer literal to be used in the value.
  * @param decimal_value  a decimal literal to be used in the value.
  * @param date_value     a date object to be used in the value.
  * @param color_value    a colour literal to be used in the value.
  * @param geom_value     a geometry literal to be used in the value.
  * @param comment        a comment to add to the value.
  */
case class CreateValueApiRequestV1(project_id: IRI,
                                   res_id: IRI,
                                   prop: IRI,
                                   richtext_value: Option[CreateRichtextV1] = None,
                                   int_value: Option[Int] = None,
                                   decimal_value: Option[BigDecimal] = None,
                                   boolean_value: Option[Boolean] = None,
                                   uri_value: Option[String] = None,
                                   date_value: Option[String] = None,
                                   color_value: Option[String] = None,
                                   geom_value: Option[String] = None,
                                   link_value: Option[IRI] = None,
                                   hlist_value: Option[IRI] = None,
                                   interval_value: Option[Seq[BigDecimal]] = None,
                                   geoname_value: Option[String] = None,
                                   comment: Option[String] = None)

/**
  * Represents a richtext object consisting of text, text attributes and resource references.
  *
  * @param utf8str            the mere string representation.
  * @param textattr           the attributes of the text as standoff (still a String to be parsed into an object itself).
  * @param resource_reference references to Knora resources out of the text.
  */
case class CreateRichtextV1(utf8str: String,
                            textattr: String, // textattr is a String that can be parsed into another JsObject
                            resource_reference: Seq[IRI]) {

    def toJsValue = ApiValueV1JsonProtocol.createRichtextV1Format.write(this)
}

/**
  * Represents a file value to be added to a Knora resource.
  *
  * @param originalFilename the original name of the file.
  * @param originalMimeType the original mime type of the file.
  * @param filename         the name of the file to be attached to a Knora-resource (file is temporarily stored by SIPI).
  */
case class CreateFileV1(originalFilename: String,
                        originalMimeType: String,
                        filename: String) {

    def toJsValue = ApiValueV1JsonProtocol.createFileV1Format.write(this)

}

/**
  * Represents a quality level of a file value to added to a Knora resource.
  *
  * @param path     the path to the file.
  * @param mimeType the mime type of the file.
  * @param dimX     the x dimension of the file, if given (e.g. an image).
  * @param dimY     the y dimension of the file, if given (e.g. an image).
  */
case class CreateFileQualityLevelV1(path: String,
                                    mimeType: String,
                                    dimX: Option[Int] = None,
                                    dimY: Option[Int] = None) {

    def toJsValue = ApiValueV1JsonProtocol.createFileQualityLevelFormat.write(this)
}

/**
  * Represents an API request payload that asks the Knora API server to change a value of a resource property (i.e. to
  * update its version history).
  *
  * @param project_id     the IRI of the project to be updated.
  * @param richtext_value a rich-text object to be used in the value.
  * @param int_value      an integer literal to be used in the value.
  * @param decimal_value  a decimal literal to be used in the value.
  * @param date_value     a date object to be used in the value.
  * @param color_value    a colour literal to be used in the value.
  * @param geom_value     a geometry literal to be used in the value.
  * @param comment        a comment to add to the value.
  */
case class ChangeValueApiRequestV1(project_id: IRI,
                                   richtext_value: Option[CreateRichtextV1] = None,
                                   int_value: Option[Int] = None,
                                   decimal_value: Option[BigDecimal] = None,
                                   boolean_value: Option[Boolean] = None,
                                   uri_value: Option[String] = None,
                                   date_value: Option[String] = None,
                                   color_value: Option[String] = None,
                                   geom_value: Option[String] = None,
                                   link_value: Option[IRI] = None,
                                   hlist_value: Option[IRI] = None,
                                   interval_value: Option[Seq[BigDecimal]] = None,
                                   geoname_value: Option[String] = None,
                                   comment: Option[String] = None)

/**
  * Represents an API request payload that asks the Knora API server to change the file attached to a resource
  * (i. e. to create a new version of its file values).
  *
  * @param file the new file to be attached to the resource (GUI-case).
  */
case class ChangeFileValueApiRequestV1(file: CreateFileV1) {

    def toJsValue = ApiValueV1JsonProtocol.changeFileValueApiRequestV1Format.write(this)
}

//////////////////////////////////////////////////////////////////////////////////////////////////////////////////
// Messages

/**
  * An abstract trait representing a message that can be sent to [[org.knora.webapi.responders.v1.ValuesResponderV1]].
  */
sealed trait ValuesResponderRequestV1 extends KnoraRequestV1

/**
  * Represents a request for a (current) value. A successful response will be a [[ValueGetResponseV1]].
  *
  * @param valueIri    the IRI of the value requested.
  * @param userProfile the profile of the user making the request.
  */
case class ValueGetRequestV1(valueIri: IRI, userProfile: UserProfileV1) extends ValuesResponderRequestV1

/**
  * Represents a request for the details of a reification node describing a direct link between two resources.
  * A successful response will be a [[ValueGetResponseV1]] containing a [[LinkValueV1]].
  *
  * @param subjectIri   the IRI of the resource that is the source of the link.
  * @param predicateIri the IRI of the property that links the two resources.
  * @param objectIri    the IRI of the resource that is the target of the link.
  * @param userProfile  the profile of the user making the request.
  */
case class LinkValueGetRequestV1(subjectIri: IRI, predicateIri: IRI, objectIri: IRI, userProfile: UserProfileV1) extends ValuesResponderRequestV1

/**
  * Provides details of a Knora value. A successful response will be a [[ValueGetResponseV1]].
  *
  * @param value     the single requested value.
  * @param valuetype the IRI of the value's type.
  * @param rights    the user's permission on the value.
  * @param userdata  information about the user that made the request.
  */
case class ValueGetResponseV1(valuetype: IRI,
                              value: ApiValueV1,
                              rights: Int,
                              userdata: UserDataV1) extends KnoraResponseV1 {
    def toJsValue = ApiValueV1JsonProtocol.valueGetResponseV1Format.write(this)
}

/**
  * Represents a request for the version history of a value. A successful response will be a [[ValueVersionHistoryGetResponseV1]].
  *
  * @param resourceIri     the IRI of the resource that the value belongs to.
  * @param propertyIri     the IRI of the property that points to the value.
  * @param currentValueIri the IRI of the current version of the value.
  * @param userProfile     the profile of the user making the request.
  */
case class ValueVersionHistoryGetRequestV1(resourceIri: IRI,
                                           propertyIri: IRI,
                                           currentValueIri: IRI,
                                           userProfile: UserProfileV1) extends ValuesResponderRequestV1

/**
  * Provides the version history of a value.
  *
  * @param valueVersions a list of the versions of the value, from newest to oldest.
  * @param userdata      information about the user that made the request.
  */
case class ValueVersionHistoryGetResponseV1(valueVersions: Seq[ValueVersionV1],
                                            userdata: UserDataV1) extends KnoraResponseV1 {
    def toJsValue = ApiValueV1JsonProtocol.valueVersionHistoryGetResponseV1Format.write(this)
}

/**
  * Represents a request to add a new value of a resource property (as opposed to a new version of an existing value). A
  * successful response will be an [[CreateValueResponseV1]].
  *
  * @param projectIri   the project in which the value is to be added.
  * @param resourceIri  the IRI of the resource to which the value should be added.
  * @param propertyIri  the IRI of the property that should receive the value.
  * @param value        the value to be added.
  * @param comment      an optional comment on the value.
  * @param userProfile  the profile of the user making the request.
  * @param apiRequestID the ID of this API request.
  */
case class CreateValueRequestV1(projectIri: IRI,
                                resourceIri: IRI,
                                propertyIri: IRI,
                                value: UpdateValueV1,
                                comment: Option[String] = None,
                                userProfile: UserProfileV1,
                                apiRequestID: UUID) extends ValuesResponderRequestV1

/**
  * Represents a response to a [[CreateValueRequestV1]].
  *
  * @param value    the value that was added.
  * @param comment  an optional comment on the value.
  * @param id       the IRI of the value that was added.
  * @param rights   a code representing the requesting user's permissions on the value.
  * @param userdata information about the user that made the request.
  */
case class CreateValueResponseV1(value: ApiValueV1,
                                 comment: Option[String] = None,
                                 id: IRI,
                                 rights: Int,
                                 userdata: UserDataV1) extends KnoraResponseV1 {
    def toJsValue = ApiValueV1JsonProtocol.createValueResponseV1Format.write(this)
}

/**
  * Represents a value that should have been created using the SPARQL returned in a
  * [[GenerateSparqlToCreateMultipleValuesResponseV1]]. To verify that the value was in fact created, send a
  * [[VerifyMultipleValueCreationRequestV1]].
  *
  * @param newValueIri the IRI of the value that should have been created.
  * @param value       an [[UpdateValueV1]] representing the value that should have been created.
  */
case class UnverifiedValueV1(newValueIri: IRI, value: UpdateValueV1)

/**
  * Requests verification that new values were created.
  *
  * @param resourceIri      the IRI of the resource in which the values should have been created.
  * @param unverifiedValues a [[Map]] of property IRIs to [[UnverifiedValueV1]] objects
  *                         describing the values that should have been created for each property.
  * @param userProfile      the profile of the user making the request.
  */
case class VerifyMultipleValueCreationRequestV1(resourceIri: IRI,
                                                unverifiedValues: Map[IRI, Seq[UnverifiedValueV1]],
                                                userProfile: UserProfileV1) extends ValuesResponderRequestV1

/**
  * In response to a [[VerifyMultipleValueCreationRequestV1]], indicates that all requested values were
  * created successfully.
  *
  * @param verifiedValues information about the values that were created.
  */
case class VerifyMultipleValueCreationResponseV1(verifiedValues: Map[IRI, Seq[CreateValueResponseV1]])

/**
  * A holder for an [[UpdateValueV1]] along with an optional comment.
  *
  * @param updateValueV1 the [[UpdateValueV1]].
  * @param comment       an optional comment on the value.
  */
case class CreateValueV1WithComment(updateValueV1: UpdateValueV1, comment: Option[String] = None)

/**
  * Requests SPARQL for creating multiple values in a new, empty resource. The resource ''must'' be a new, empty
  * resource, i.e. it must have no values. This message is used only internally by Knora, and is not part of the Knora
  * v1 API. All pre-update checks must already have been performed before this message is sent. Specifically, the
  * sender must ensure that:
  *
  * - The requesting user has permission to add values to the resource.
  * - Each submitted value is consistent with the `knora-base:objectClassConstraint` of the property that is supposed
  * to point to it.
  * - The resource class has a suitable cardinality for each submitted value.
  * - All required values are provided.
  *
  * @param projectIri       the project the values belong to.
  * @param resourceIri      the resource the values will be attached to.
  * @param resourceClassIri the IRI of the resource's OWL class.
  * @param values           the values to be added, with optional comments.
  * @param userProfile      the user that is creating the values.
  * @param apiRequestID     the ID of this API request.
  */
case class GenerateSparqlToCreateMultipleValuesRequestV1(projectIri: IRI,
                                                         resourceIri: IRI,
                                                         resourceClassIri: IRI,
                                                         values: Map[IRI, Seq[CreateValueV1WithComment]],
                                                         userProfile: UserProfileV1,
                                                         apiRequestID: UUID) extends ValuesResponderRequestV1

/**
  * Represents a response to a [[GenerateSparqlToCreateMultipleValuesRequestV1]], providing strings that can be included
  * in the `WHERE` and `INSERT` clauses of a SPARQL update operation to create the requested values. The `WHERE` clause must
  * also bind the following SPARQL variables:
  *
  * - `?resource`: the IRI of the resource in which the values are being created.
  * - `?resourceClass`: the IRI of the OWL class of that resource.
  * - `?currentTime`: the return value of the SPARQL function `NOW()`.
  *
  * After executing the SPARQL update, the receiver can check whether the values were actually created by sending a
  * [[VerifyMultipleValueCreationRequestV1]].
  *
  * @param whereSparql      a string containing statements that must be inserted into the WHERE clause of the SPARQL
  *                         update that will create the values.
  * @param insertSparql     a string containing statements that must be inserted into the INSERT clause of the SPARQL
  *                         update that will create the values.
  * @param unverifiedValues a map of property IRIs to [[UnverifiedValueV1]] objects describing
  *                         the values that should have been created.
  */
case class GenerateSparqlToCreateMultipleValuesResponseV1(whereSparql: String,
                                                          insertSparql: String,
                                                          unverifiedValues: Map[IRI, Seq[UnverifiedValueV1]])


/**
  * Represents a request to change the value of a property (by updating its version history). A successful response will
  * be a [[ChangeValueResponseV1]].
  *
  * @param valueIri     the IRI of the current value.
  * @param value        the new value, or [[None]] if only the value's comment is being changed.
  * @param comment      an optional comment on the value.
  * @param userProfile  the profile of the user making the request.
  * @param apiRequestID the ID of this API request.
  */
case class ChangeValueRequestV1(valueIri: IRI,
                                value: UpdateValueV1,
                                comment: Option[String] = None,
                                userProfile: UserProfileV1,
                                apiRequestID: UUID) extends ValuesResponderRequestV1

/**
  * Represents a request to change the comment on a value. A successful response will be a [[ChangeValueResponseV1]].
  *
  * @param valueIri     the IRI of the current value.
  * @param comment      the comment to be added to the new version of the value.
  * @param userProfile  the profile of the user making the request.
  * @param apiRequestID the ID of this API request.
  */
case class ChangeCommentRequestV1(valueIri: IRI,
                                  comment: String,
                                  userProfile: UserProfileV1,
                                  apiRequestID: UUID) extends ValuesResponderRequestV1

/**
  * Represents a response to an [[ChangeValueRequestV1]].
  *
  * @param value    the value that was added.
  * @param comment  an optional comment on the value.
  * @param id       the IRI of the value that was added.
  * @param userdata information about the user that made the request.
  */
case class ChangeValueResponseV1(value: ApiValueV1,
                                 comment: Option[String] = None,
                                 id: IRI,
                                 rights: Int,
                                 userdata: UserDataV1) extends KnoraResponseV1 {
    def toJsValue = ApiValueV1JsonProtocol.changeValueResponseV1Format.write(this)
}

/**
  * Represents a request to mark a value as deleted.
  *
  * @param valueIri      the IRI of the value to be marked as deleted.
  * @param deleteComment an optional comment explaining why the value is being deleted.
  * @param userProfile   the profile of the user making the request.
  * @param apiRequestID  the ID of this API request.
  */
case class DeleteValueRequestV1(valueIri: IRI,
                                deleteComment: Option[String] = None,
                                userProfile: UserProfileV1,
                                apiRequestID: UUID) extends ValuesResponderRequestV1

/**
  * Represents a response to a [[DeleteValueRequestV1]].
  *
  * @param id       the IRI of the value that was marked as deleted. If this was a `LinkValue`, a new version of it
  *                 will have been created, and `id` will the IRI of that new version. Otherwise, `id` will be the IRI
  *                 submitted in the [[DeleteValueRequestV1]]. For an explanation of this behaviour, see the chapter
  *                 ''Triplestore Updates'' in the Knora API server design documentation.
  * @param userdata information about the user that made the request.
  */
case class DeleteValueResponseV1(id: IRI,
                                 userdata: UserDataV1) extends KnoraResponseV1 {
    def toJsValue = ApiValueV1JsonProtocol.deleteValueResponseV1Format.write(this)
}

/**
  * Represents a request to change (update) the file value(s) of a given resource.
  * In case of an image, two file valueshave to be changed: thumbnail and full quality.
  *
  * @param resourceIri the resource whose files value(s) should be changed.
  * @param file        the file to be created and added.
  */
case class ChangeFileValueRequestV1(resourceIri: IRI, file: SipiResponderConversionRequestV1, apiRequestID: UUID, userProfile: UserProfileV1) extends ValuesResponderRequestV1

/**
  * Represents a response to a [[ChangeFileValueRequestV1]].
  * Possibly, two file values have been changed (thumb and full quality).
  *
  * @param locations the updated file value(s).
  * @param userdata  information about the user that made the request.
  */
case class ChangeFileValueResponseV1(locations: Vector[LocationV1],
                                     userdata: UserDataV1) extends KnoraResponseV1 {
    def toJsValue = ApiValueV1JsonProtocol.changeFileValueresponseV1Format.write(this)
}

//////////////////////////////////////////////////////////////////////////////////////////////////////////////////
// Components of messages

/**
  * The value of a Knora property, either as represented internally by Knora or as returned to clients in
  * Knora API v1.
  */
sealed trait ValueV1 {
    /**
      * The IRI of the Knora value type corresponding to the type of this `ValueV1`.
      */
    def valueTypeIri: IRI
}

/**
  * The value of a Knora property as represented to clients in Knora API v1. An [[ApiValueV1]] can be serialised as
  * JSON for use in the API.
  */
sealed trait ApiValueV1 extends ValueV1 with Jsonable

/**
  * The value of a Knora property as represented in an update request.
  */
sealed trait UpdateValueV1 extends ValueV1 {
    /**
      * Returns `true` if creating this [[UpdateValueV1]] as a new value would duplicate the specified other value.
      * This means that if resource `R` has property `P` with value `V1`, and `V1` is a duplicate of `V2`, the API server
      * should not add another instance of property `P` with value `V2`. It does not necessarily mean that `V1 == V2`.
      *
      * @param other another [[ValueV1]].
      * @return `true` if `other` is a duplicate of `this`.
      */
    def isDuplicateOfOtherValue(other: ApiValueV1): Boolean

    /**
      * Returns `true` if this [[UpdateValueV1]] would be redundant as a new version of an existing value. This means
      * that if resource `R` has property `P` with value `V1`, and `V2` is redundant given `V1`, we should not `V2`
      * as a new version of `V1`. It does not necessarily mean that `V1 == V2`.
      *
      * @param currentVersion the current version of the value.
      * @return `true` if this [[UpdateValueV1]] is redundant given `currentVersion`.
      */
    def isRedundant(currentVersion: ApiValueV1): Boolean
}

/**
  * Represents a Knora API v1 property value object and some associated information.
  *
  * @param valueObjectIri the IRI of the value object.
  * @param valueV1        a [[ApiValueV1]] containing the object's literal value.
  */
case class ValueObjectV1(valueObjectIri: IRI,
                         valueV1: ApiValueV1,
                         valuePermission: Option[Int] = None,
                         comment: Option[String] = None,
                         order: Int = 0)

/**
  * An enumeration of the types of calendars Knora supports. Note: do not use the `withName` method to get instances
  * of the values of this enumeration; use `lookup` instead, because it reports errors better.
  */
object KnoraCalendarV1 extends Enumeration {
    val JULIAN = Value(0, "JULIAN")
    val GREGORIAN = Value(1, "GREGORIAN")
    val JEWISH = Value(2, "JEWISH")
    val REVOLUTIONARY = Value(3, "REVOLUTIONARY")

    val valueMap: Map[String, Value] = values.map(v => (v.toString, v)).toMap

    /**
      * Given the name of a value in this enumeration, returns the value. If the value is not found, throws an
      * [[InconsistentTriplestoreDataException]].
      *
      * @param name the name of the value.
      * @return the requested value.
      */
    def lookup(name: String): Value = {
        valueMap.get(name) match {
            case Some(value) => value
            case None => throw InconsistentTriplestoreDataException(s"Calendar type not supported: $name")
        }
    }
}

/**
  * An enumeration of the types of calendar precisions Knora supports. Note: do not use the `withName` method to get instances
  * of the values of this enumeration; use `lookup` instead, because it reports errors better.
  */
object KnoraPrecisionV1 extends Enumeration {
    val DAY = Value(0, "DAY")
    val MONTH = Value(1, "MONTH")
    val YEAR = Value(2, "YEAR")

    val valueMap: Map[String, Value] = values.map(v => (v.toString, v)).toMap

    /**
      * Given the name of a value in this enumeration, returns the value. If the value is not found, throws an
      * [[InconsistentTriplestoreDataException]].
      *
      * @param name the name of the value.
      * @return the requested value.
      */
    def lookup(name: String): Value = {
        valueMap.get(name) match {
            case Some(value) => value
            case None => throw InconsistentTriplestoreDataException(s"Calendar precision not supported: $name")
        }
    }
}

/**
  * Representation of a range with start and end an attribute applies to.
  * If the attribute is a link to another Knora resource, its IRI is given.
  *
  * @param start the start position of the range.
  * @param end   the end position of the range.
  * @param resid the IRI of of a Knora resource that this [[StandoffPositionV1]] refers to.
  * @param href  the IRI of a web resource that this [[StandoffPositionV1]] refers to. In Knora API v1, if `resid`
  *              is non-empty, `href` is the URL of an API operation for querying the same resource.
  */
case class StandoffPositionV1(start: Int,
                              end: Int,
                              resid: Option[IRI] = None,
                              href: Option[IRI] = None) extends Jsonable {
    def toJsValue = JsObject(
        Map(
            "start" -> JsNumber(start),
            "end" -> JsNumber(end)
        ) ++ resid.map(iri => "resid" -> JsString(iri)) ++
            href.map(iri => "href" -> JsString(iri))
    )
}

/**
  * Constants relating to Standoff markup in text values.
  */
object StandoffConstantsV1 {
    /**
      * The name of the Standoff markup attribute that represents a link to another resource.
      */
    val LINK_ATTR = "_link"
}

/**
  * Represents a textual value with additional information in standoff format.
  *
  * @param utf8str            text in mere utf8 representation (including newlines and carriage returns).
  * @param textattr           attributes of the text in standoff format. For each attribute, several ranges may be given (a list of [[StandoffPositionV1]]).
  * @param resource_reference referred Knora resources.
  */
case class TextValueV1(utf8str: String,
                       textattr: Map[String, Seq[StandoffPositionV1]] = Map.empty[String, Seq[StandoffPositionV1]],
                       resource_reference: Seq[IRI] = Vector.empty[IRI]) extends UpdateValueV1 with ApiValueV1 {

    import ApiValueV1JsonProtocol._

    def valueTypeIri = OntologyConstants.KnoraBase.TextValue

    def toJsValue = {
        // Convert textattr to JSON by mapping over it rather than using spray-json's built-in support for collections,
        // because otherwise StandoffPositionV1JsonFormat is not necessarily compiled before this class, and spray-json
        // says it can't find a formatter for StandoffPositionV1.
        val textattrAsJsValue = JsObject(textattr.map {
            case (attrName, positionList) => (attrName, JsArray(positionList.map(_.toJsValue).toVector))
        })

        JsObject(
            "utf8str" -> JsString(utf8str),
            "textattr" -> JsString(textattrAsJsValue.compactPrint), // textattr is expected to be a stringified JSON
            "resource_reference" -> resource_reference.toJson
        )
    }

    /**
      * A convenience method that returns a flattened representation of `textattr`, in the form of a list of
      * (attribute, position) tuples.
      *
      * @return a list of tuples containing a standoff attribute name and a [[StandoffPositionV1]] object.
      */
    def flattenStandoff: Seq[(String, StandoffPositionV1)] = {
        textattr.toSeq.flatMap {
            case (attribute, positions) => positions.map(position => (attribute, position))
        }
    }

    /**
      * Returns `true` if the specified object is a [[TextValueV1]] and has the same `utf8str` as this one. We
      * assume that it doesn't make sense for a resource to have two different text values associated with the
      * same property, containing the same text but different markup.
      *
      * @param other another [[ValueV1]].
      * @return `true` if `other` is a duplicate of `this`.
      */
    override def isDuplicateOfOtherValue(other: ApiValueV1): Boolean = {
        other match {
            case TextValueV1(otherUtf8Str, _, _) => utf8str == otherUtf8Str
            case otherValue => throw InconsistentTriplestoreDataException(s"Cannot compare a $valueTypeIri to a ${otherValue.valueTypeIri}")
        }
    }

    override def toString = utf8str

    /**
      * It's OK to add a new version of a text value as long as something has been changed in it, even if it's only the markup.
      *
      * @param currentVersion the current version of the value.
      * @return `true` if this [[UpdateValueV1]] is redundant given `currentVersion`.
      */
    override def isRedundant(currentVersion: ApiValueV1): Boolean = {
        currentVersion match {
            case textValueV1: TextValueV1 => textValueV1 == this
            case other => throw InconsistentTriplestoreDataException(s"Cannot compare a $valueTypeIri to a ${other.valueTypeIri}")
        }
    }


}


/**
  * Represents a direct link from one resource to another.
  *
  * @param targetResourceIri       the IRI of the resource that the link points to.
  * @param valueLabel              the `rdfs:label` of the resource referred to.
  * @param valueResourceClass      the IRI of the OWL class of the resource that the link points to.
  * @param valueResourceClassLabel the label of the OWL class of the resource that the link points to.
  * @param valueResourceClassIcon  the icon of the OWL class of the resource that the link points to.
  */
case class LinkV1(targetResourceIri: IRI,
                  valueLabel: Option[String] = None,
                  valueResourceClass: Option[IRI] = None,
                  valueResourceClassLabel: Option[String] = None,
                  valueResourceClassIcon: Option[String] = None) extends ApiValueV1 {

    def valueTypeIri = OntologyConstants.KnoraBase.LinkValue

    override def toString = targetResourceIri

    def toJsValue = JsString(targetResourceIri)
}

/**
  * Represents a `knora-base:LinkValue`, i.e. a reification of a link between two resources.
  *
  * @param subjectIri     the IRI of the resource that is the source of the link.
  * @param predicateIri   the IRI of the property that links the two resources.
  * @param objectIri      the IRI of the resource that is the target of the link.
  * @param referenceCount the reference count of the `LinkValue`. If the link property is `knora-base:hasStandoffLinkTo`,
  *                       the reference count can be any integer greater than or equal to 0. Otherwise, the reference
  *                       count can only be 0 or 1.
  */
case class LinkValueV1(subjectIri: IRI,
                       predicateIri: IRI,
                       objectIri: IRI,
                       referenceCount: Int) extends ApiValueV1 {
    def valueTypeIri = OntologyConstants.KnoraBase.LinkValue

    override def toJsValue = ApiValueV1JsonProtocol.linkValueV1Format.write(this)
}

/**
  * Represents a request to update a link.
  *
  * @param targetResourceIri the IRI of the resource that the link should point to.
  */
case class LinkUpdateV1(targetResourceIri: IRI) extends UpdateValueV1 {
    def valueTypeIri = OntologyConstants.KnoraBase.LinkValue

    /**
      * It doesn't make sense to add a link to a resource when we already have a link to the same resource.
      *
      * @param other another [[ValueV1]].
      * @return `true` if `other` is a duplicate of `this`.
      */
    override def isDuplicateOfOtherValue(other: ApiValueV1): Boolean = {

        other match {
            case linkV1: LinkV1 => targetResourceIri == linkV1.targetResourceIri
            case linkValueV1: LinkValueV1 => targetResourceIri == linkValueV1.objectIri
            case otherValue => throw InconsistentTriplestoreDataException(s"Cannot compare a $valueTypeIri to a ${otherValue.valueTypeIri}")
        }
    }

    override def toString = targetResourceIri

    /**
      * A link isn't really changed if the new version points to the same resource as the old version.
      *
      * @param currentVersion the current version of the value.
      * @return `true` if this [[UpdateValueV1]] is redundant given `currentVersion`.
      */
    override def isRedundant(currentVersion: ApiValueV1): Boolean = isDuplicateOfOtherValue(currentVersion)
}

/**
  * Represents the IRI of a Knora hierarchical list.
  *
  * @param hierarchicalListIri the IRI of the hierarchical list.
  */
case class HierarchicalListValueV1(hierarchicalListIri: IRI) extends UpdateValueV1 with ApiValueV1 {

    def valueTypeIri = OntologyConstants.KnoraBase.ListValue

    def toJsValue = JsString(hierarchicalListIri)

    override def toString = {
        // TODO: implement this correctly

        // the string representation is the rdfs:label of the list node

        hierarchicalListIri
    }

    /**
      * Checks if a new list value would duplicate an existing list value.
      *
      * @param other another [[ValueV1]].
      * @return `true` if `other` is a duplicate of `this`.
      */
    override def isDuplicateOfOtherValue(other: ApiValueV1): Boolean = {
        other match {
            case listValueV1: HierarchicalListValueV1 => listValueV1 == this
            case otherValue => throw InconsistentTriplestoreDataException(s"Cannot compare a $valueTypeIri to a ${otherValue.valueTypeIri}")
        }
    }

    /**
      * Checks if a new version of a list value would be redundant given the current version of the value.
      *
      * @param currentVersion the current version of the value.
      * @return `true` if this [[UpdateValueV1]] is redundant given `currentVersion`.
      */
    override def isRedundant(currentVersion: ApiValueV1): Boolean = {
        currentVersion match {
            case listValueV1: HierarchicalListValueV1 => listValueV1 == this
            case other => throw InconsistentTriplestoreDataException(s"Cannot compare a $valueTypeIri to a ${other.valueTypeIri}")
        }
    }
}

/**
  * Represents an integer value.
  *
  * @param ival the integer value.
  */
case class IntegerValueV1(ival: Int) extends UpdateValueV1 with ApiValueV1 {

    def valueTypeIri = OntologyConstants.KnoraBase.IntValue

    def toJsValue = JsNumber(ival)

    override def toString = ival.toString

    /**
      * Checks if a new integer value would duplicate an existing integer value.
      *
      * @param other another [[ValueV1]].
      * @return `true` if `other` is a duplicate of `this`.
      */
    override def isDuplicateOfOtherValue(other: ApiValueV1): Boolean = {
        other match {
            case integerValueV1: IntegerValueV1 => integerValueV1 == this
            case otherValue => throw InconsistentTriplestoreDataException(s"Cannot compare a $valueTypeIri to a ${otherValue.valueTypeIri}")
        }
    }

    /**
      * Checks if a new version of an integer value would be redundant given the current version of the value.
      *
      * @param currentVersion the current version of the value.
      * @return `true` if this [[UpdateValueV1]] is redundant given `currentVersion`.
      */
    override def isRedundant(currentVersion: ApiValueV1): Boolean = {
        currentVersion match {
            case integerValueV1: IntegerValueV1 => integerValueV1 == this
            case other => throw InconsistentTriplestoreDataException(s"Cannot compare a $valueTypeIri to a ${other.valueTypeIri}")
        }
    }
}

/**
  * Represents a boolean value.
  *
  * @param bval the boolean value.
  */
case class BooleanValueV1(bval: Boolean) extends UpdateValueV1 with ApiValueV1 {

    def valueTypeIri = OntologyConstants.KnoraBase.BooleanValue

    def toJsValue = JsBoolean(bval)

    override def toString = bval.toString

    /**
      * Checks if a new boolean value would duplicate an existing boolean value. Always returns `true`, because it
      * does not make sense to have two instances of the same boolean property.
      *
      * @param other another [[ValueV1]].
      * @return `true` if `other` is a duplicate of `this`.
      */
    override def isDuplicateOfOtherValue(other: ApiValueV1): Boolean = true

    /**
      * Checks if a new version of an boolean value would be redundant given the current version of the value.
      *
      * @param currentVersion the current version of the value.
      * @return `true` if this [[UpdateValueV1]] is redundant given `currentVersion`.
      */
    override def isRedundant(currentVersion: ApiValueV1): Boolean = {
        currentVersion match {
            case booleanValueV1: BooleanValueV1 => booleanValueV1 == this
            case other => throw InconsistentTriplestoreDataException(s"Cannot compare a $valueTypeIri to a ${other.valueTypeIri}")
        }
    }
}

/**
  * Represents a URI value.
  *
  * @param uri the URI value.
  */
case class UriValueV1(uri: String) extends UpdateValueV1 with ApiValueV1 {

    def valueTypeIri = OntologyConstants.KnoraBase.UriValue

    def toJsValue = JsString(uri)

    override def toString = uri

    /**
      * Checks if a new URI value would duplicate an existing URI value.
      *
      * @param other another [[ValueV1]].
      * @return `true` if `other` is a duplicate of `this`.
      */
    override def isDuplicateOfOtherValue(other: ApiValueV1): Boolean = {
        other match {
            case uriValueV1: UriValueV1 => uriValueV1 == this
            case otherValue => throw InconsistentTriplestoreDataException(s"Cannot compare a $valueTypeIri to a ${otherValue.valueTypeIri}")
        }
    }

    /**
      * Checks if a new version of an integer value would be redundant given the current version of the value.
      *
      * @param currentVersion the current version of the value.
      * @return `true` if this [[UpdateValueV1]] is redundant given `currentVersion`.
      */
    override def isRedundant(currentVersion: ApiValueV1): Boolean = {
        currentVersion match {
            case uriValueV1: UriValueV1 => uriValueV1 == this
            case other => throw InconsistentTriplestoreDataException(s"Cannot compare a $valueTypeIri to a ${other.valueTypeIri}")
        }
    }
}

/**
  * Represents an arbitrary-precision decimal value.
  *
  * @param dval the decimal value.
  */
case class DecimalValueV1(dval: BigDecimal) extends UpdateValueV1 with ApiValueV1 {
    def valueTypeIri = OntologyConstants.KnoraBase.DecimalValue

    def toJsValue = JsNumber(dval)

    override def toString = dval.toString

    /**
      * Checks if a new decimal value would duplicate an existing decimal value.
      *
      * @param other another [[ValueV1]].
      * @return `true` if `other` is a duplicate of `this`.
      */
    override def isDuplicateOfOtherValue(other: ApiValueV1): Boolean = {
        other match {
            case decimalValueV1: DecimalValueV1 => decimalValueV1 == this
            case otherValue => throw InconsistentTriplestoreDataException(s"Cannot compare a $valueTypeIri to a ${otherValue.valueTypeIri}")
        }
    }

    /**
      * Checks if a new version of a decimal value would be redundant given the current version of the value.
      *
      * @param currentVersion the current version of the value.
      * @return `true` if this [[UpdateValueV1]] is redundant given `currentVersion`.
      */
    override def isRedundant(currentVersion: ApiValueV1): Boolean = {
        currentVersion match {
            case decimalValueV1: DecimalValueV1 => decimalValueV1 == this
            case other => throw InconsistentTriplestoreDataException(s"Cannot compare a $valueTypeIri to a ${other.valueTypeIri}")
        }
    }

}

/**
  * Represents a time interval value.
  *
  * @param timeval1 an `xsd:decimal` representing the beginning of the interval.
  * @param timeval2 an `xsd:decimal` representing the end of the interval.
  */
case class IntervalValueV1(timeval1: BigDecimal, timeval2: BigDecimal) extends UpdateValueV1 with ApiValueV1 {

    def valueTypeIri = OntologyConstants.KnoraBase.IntervalValue

    def toJsValue = JsObject(
        "timeval1" -> JsNumber(timeval1),
        "timeval2" -> JsNumber(timeval2)
    )

    /**
      * Checks if a new interval value would duplicate an existing interval value.
      *
      * @param other another [[ValueV1]].
      * @return `true` if `other` is a duplicate of `this`.
      */
    override def isDuplicateOfOtherValue(other: ApiValueV1): Boolean = {
        other match {
            case intervalValueV1: IntervalValueV1 => intervalValueV1 == this
            case otherValue => throw InconsistentTriplestoreDataException(s"Cannot compare a $valueTypeIri to a ${otherValue.valueTypeIri}")
        }
    }

    /**
      * Checks if a new version of this interval value would be redundant given the current version of the value.
      *
      * @param currentVersion the current version of the value.
      * @return `true` if this [[UpdateValueV1]] is redundant given `currentVersion`.
      */
    override def isRedundant(currentVersion: ApiValueV1): Boolean = {
        currentVersion match {
            case intervalValueV1: IntervalValueV1 => intervalValueV1 == this
            case other => throw InconsistentTriplestoreDataException(s"Cannot compare a $valueTypeIri to a ${other.valueTypeIri}")
        }
    }

}

/**
  * Represents a date value as a period bounded by Julian Day Counts. Knora stores dates internally in this format.
  *
  * @param dateval1       the beginning of the date (a Julian day count).
  * @param dateval2       the end of the date (a Julian day count).
  * @param calendar       the preferred calendar for representing the date.
  * @param dateprecision1 the precision of the beginning of the date.
  * @param dateprecision2 the precision of the end of the date.
  */
case class JulianDayCountValueV1(dateval1: Int,
                                 dateval2: Int,
                                 calendar: KnoraCalendarV1.Value,
                                 dateprecision1: KnoraPrecisionV1.Value,
                                 dateprecision2: KnoraPrecisionV1.Value) extends UpdateValueV1 {

    def valueTypeIri = OntologyConstants.KnoraBase.DateValue

    override def isDuplicateOfOtherValue(other: ApiValueV1): Boolean = {
        other match {
            case dateValueV1: DateValueV1 => DateUtilV1.julianDayCountValueV1ToDateValueV1(this) == other
            case otherValue => throw InconsistentTriplestoreDataException(s"Cannot compare a $valueTypeIri to a ${otherValue.valueTypeIri}")
        }
    }

    override def isRedundant(currentVersion: ApiValueV1): Boolean = isDuplicateOfOtherValue(currentVersion)

    // value for String representation of a date in templates.
    override def toString = {
        // use only precision DAY: either the date is exact (a certain day)
        // or it is a period expressed as a range from one day to another.
        val date1 = DateUtilV1.julianDay2DateString(dateval1, calendar, KnoraPrecisionV1.DAY)
        val date2 = DateUtilV1.julianDay2DateString(dateval2, calendar, KnoraPrecisionV1.DAY)

        // if date1 and date2 are identical, it's not a period.
        if (date1 == date2) {
            // one exact day
            date1
        } else {
            // period: from to
            date1 + " - " + date2
        }
    }
}

/**
  * Represents a date value as represented in Knora API v1.
  *
  * A [[DateValueV1]] can represent either single date or a period with start and end dates (`dateval1` and `dateval2`).
  * If it represents a single date, `dateval1` will have a value but `dateval2` will be `None`. Both `dateval1` and `dateval2`
  * can indicate degrees of uncertainty, using the following formats:
  *
  * - `YYYY-MM-DD` specifies a particular day, with no uncertainty.
  * - `YYYY-MM` indicates that the year and the month are known, but that the day of the month is uncertain. In effect, this specifies a range of possible dates, from the first day of the month to the last day of the month.
  * - `YYYY` indicates that only the year is known. In effect, this specifies a range of possible dates, from the first day of the year to the last day of the year.
  *
  * The year and month values refer to years and months in the calendar specified by `calendar`.
  *
  * @param dateval1 the start date of the period.
  * @param dateval2 the end date of the period, if any.
  * @param calendar the type of calendar used in the date.
  */
case class DateValueV1(dateval1: String,
                       dateval2: String,
                       calendar: KnoraCalendarV1.Value) extends ApiValueV1 {

    def valueTypeIri = OntologyConstants.KnoraBase.DateValue

    override def toString = {

        // if date1 and date2 are identical, it's not a period.
        if (dateval1 == dateval2) {
            // one exact day
            dateval1
        } else {
            // period: from to
            dateval1 + " - " + dateval2
        }

    }

    def toJsValue = ApiValueV1JsonProtocol.dateValueV1Format.write(this)
}

/**
  * Represents an RGB color value.
  *
  * @param color a hexadecimal string containing the RGB color value.
  */
case class ColorValueV1(color: String) extends UpdateValueV1 with ApiValueV1 {

    def valueTypeIri = OntologyConstants.KnoraBase.ColorValue

    def toJsValue = JsString(color)

    override def toString = color

    /**
      * Checks if a new color value would equal an existing color value.
      *
      * @param other another [[ValueV1]].
      * @return `true` if `other` is a duplicate of `this`.
      */
    override def isDuplicateOfOtherValue(other: ApiValueV1): Boolean = {
        other match {
            case colorValueV1: ColorValueV1 => colorValueV1 == this
            case otherValue => throw InconsistentTriplestoreDataException(s"Cannot compare a $valueTypeIri to a ${otherValue.valueTypeIri}")
        }
    }

    /**
      * Checks if a new version of this color value would equal the existing version of this color value.
      *
      * @param currentVersion the current version of the value.
      * @return `true` if this [[UpdateValueV1]] is redundant given `currentVersion`.
      */
    override def isRedundant(currentVersion: ApiValueV1): Boolean = {
        currentVersion match {
            case colorValueV1: ColorValueV1 => colorValueV1 == this
            case other => throw InconsistentTriplestoreDataException(s"Cannot compare a $valueTypeIri to a ${other.valueTypeIri}")
        }
    }
}

/**
  * Represents a geometric shape.
  *
  * @param geom A string containing JSON that describes the shape. TODO: don't use JSON for this (issue 169).
  */
case class GeomValueV1(geom: String) extends UpdateValueV1 with ApiValueV1 {

    def valueTypeIri = OntologyConstants.KnoraBase.GeomValue

    def toJsValue = JsString(geom)

    override def toString = geom

    /**
      * Checks if a new geom value would duplicate an existing geom value.
      *
      * @param other another [[ValueV1]].
      * @return `true` if `other` is a duplicate of `this`.
      */
    override def isDuplicateOfOtherValue(other: ApiValueV1): Boolean = {
        other match {
            case geomValueV1: GeomValueV1 => geomValueV1 == this
            case otherValue => throw InconsistentTriplestoreDataException(s"Cannot compare a $valueTypeIri to a ${otherValue.valueTypeIri}")
        }
    }

    /**
      * Checks if a new version of a geom value would be redundant given the current version of the value.
      *
      * @param currentVersion the current version of the value.
      * @return `true` if this [[UpdateValueV1]] is redundant given `currentVersion`.
      */
    override def isRedundant(currentVersion: ApiValueV1): Boolean = {
        currentVersion match {
            case geomValueV1: GeomValueV1 => geomValueV1 == this
            case other => throw InconsistentTriplestoreDataException(s"Cannot compare a $valueTypeIri to a ${other.valueTypeIri}")
        }
    }
}

/**
  * Represents a [[http://www.geonames.org/ GeoNames]] code.
  *
  * @param geonameCode a string representing the GeoNames code.
  */
case class GeonameValueV1(geonameCode: String) extends UpdateValueV1 with ApiValueV1 {

    def valueTypeIri = OntologyConstants.KnoraBase.GeonameValue

    def toJsValue = JsString(geonameCode)

    override def toString = geonameCode

    /**
      * Checks if a new GeoName value would duplicate an existing GeoName value.
      *
      * @param other another [[ValueV1]].
      * @return `true` if `other` is a duplicate of `this`.
      */
    override def isDuplicateOfOtherValue(other: ApiValueV1): Boolean = {
        other match {
            case geonameValueV1: GeonameValueV1 => geonameValueV1 == this
            case otherValue => throw InconsistentTriplestoreDataException(s"Cannot compare a $valueTypeIri to a ${otherValue.valueTypeIri}")
        }
    }

    /**
      * Checks if a new version of a GeoName value would be redundant given the current version of the value.
      *
      * @param currentVersion the current version of the value.
      * @return `true` if this [[UpdateValueV1]] is redundant given `currentVersion`.
      */
    override def isRedundant(currentVersion: ApiValueV1): Boolean = {
        currentVersion match {
            case geonameValueV1: GeonameValueV1 => geonameValueV1 == this
            case other => throw InconsistentTriplestoreDataException(s"Cannot compare a $valueTypeIri to a ${other.valueTypeIri}")
        }
    }
}

/**
  * The data describing a binary file of any type that can be sent to Knora.
  */
sealed trait FileValueV1 extends UpdateValueV1 with ApiValueV1 {
    val internalMimeType: String
    val internalFilename: String
    val originalFilename: String
    val originalMimeType: Option[String]
}

/**
  * A representation of a digital image.
  *
  * @param internalMimeType the MIME-type of the internal representation.
  * @param internalFilename the internal filename of the object.
  * @param originalFilename the original filename of the object at the time of the import.
  * @param dimX             the X dimension of the object.
  * @param dimY             the Y dimension of the object.
  * @param qualityLevel     the quality level of this image (higher values mean higher resolutions).
  * @param qualityName      a string representation of the qualityLevel
  * @param isPreview        indicates if the file value is used as a preview (thumbnail)
  */
case class StillImageFileValueV1(internalMimeType: String,
                                 internalFilename: String,
                                 originalFilename: String,
                                 originalMimeType: Option[String] = None,
                                 dimX: Int,
                                 dimY: Int,
                                 qualityLevel: Int,
                                 qualityName: Option[String] = None,
                                 isPreview: Boolean = false) extends FileValueV1 {

    def valueTypeIri = OntologyConstants.KnoraBase.StillImageFileValue

    def toJsValue = ApiValueV1JsonProtocol.stillImageFileValueV1Format.write(this)

    override def toString = originalFilename

    /**
      * Checks if a new still image file value would duplicate an existing still image file value.
      *
      * @param other another [[ValueV1]].
      * @return `true` if `other` is a duplicate of `this`.
      */
    override def isDuplicateOfOtherValue(other: ApiValueV1): Boolean = {
        other match {
            case stillImageFileValueV1: StillImageFileValueV1 => stillImageFileValueV1 == this
            case otherValue => throw InconsistentTriplestoreDataException(s"Cannot compare a $valueTypeIri to a ${otherValue.valueTypeIri}")
        }
    }

    /**
      * Checks if a new version of a still image file value would be redundant given the current version of the value.
      *
      * @param currentVersion the current version of the value.
      * @return `true` if this [[UpdateValueV1]] is redundant given `currentVersion`.
      */
    override def isRedundant(currentVersion: ApiValueV1): Boolean = {
        currentVersion match {
            case stillImageFileValueV1: StillImageFileValueV1 => stillImageFileValueV1 == this
            case other => throw InconsistentTriplestoreDataException(s"Cannot compare a $valueTypeIri to a ${other.valueTypeIri}")
        }
    }
}

case class MovingImageFileValueV1(internalMimeType: String,
                                  internalFilename: String,
                                  originalFilename: String,
                                  originalMimeType: Option[String] = None) extends FileValueV1 {

    def valueTypeIri = OntologyConstants.KnoraBase.MovingImageFileValue

    def toJsValue = ApiValueV1JsonProtocol.movingImageFileValueV1Format.write(this)

    override def toString = originalFilename

    /**
      * Checks if a new moving image file value would duplicate an existing moving image file value.
      *
      * @param other another [[ValueV1]].
      * @return `true` if `other` is a duplicate of `this`.
      */
    override def isDuplicateOfOtherValue(other: ApiValueV1): Boolean = {
        other match {
            case movingImageFileValueV1: MovingImageFileValueV1 => movingImageFileValueV1 == this
            case otherValue => throw InconsistentTriplestoreDataException(s"Cannot compare a $valueTypeIri to a ${otherValue.valueTypeIri}")
        }
    }

    /**
      * Checks if a new version of a moving image file value would be redundant given the current version of the value.
      *
      * @param currentVersion the current version of the value.
      * @return `true` if this [[UpdateValueV1]] is redundant given `currentVersion`.
      */
    override def isRedundant(currentVersion: ApiValueV1): Boolean = {
        currentVersion match {
            case movingImageFileValueV1: MovingImageFileValueV1 => movingImageFileValueV1 == this
            case other => throw InconsistentTriplestoreDataException(s"Cannot compare a $valueTypeIri to a ${other.valueTypeIri}")
        }
    }

}


/**
  * Represents information about a version of a value.
  *
  * @param valueObjectIri    the IRI of the version.
  * @param valueCreationDate the timestamp of the version.
  * @param previousValue     the IRI of the previous version.
  */
case class ValueVersionV1(valueObjectIri: IRI,
                          valueCreationDate: Option[String],
                          previousValue: Option[IRI]) extends ApiValueV1 {
    def valueTypeIri = OntologyConstants.KnoraBase.LinkValue

    def toJsValue = ApiValueV1JsonProtocol.valueVersionV1Format.write(this)
}

//////////////////////////////////////////////////////////////////////////////////////////////////////////////////
// JSON formatting

/**
  * A spray-json protocol for generating Knora API v1 JSON for property values.
  */
object ApiValueV1JsonProtocol extends DefaultJsonProtocol with NullOptions with SprayJsonSupport {

<<<<<<< HEAD
    import org.knora.webapi.messages.v1.responder.usermessages.UserV1JsonProtocol._
=======
    import org.knora.webapi.messages.v1.responder.resourcemessages.ResourceV1JsonProtocol._
    import org.knora.webapi.messages.v1.responder.usermessages.UserDataV1JsonProtocol._
>>>>>>> 7153fbaa

    /**
      * Converts between [[StandoffPositionV1]] objects and [[JsValue]] objects.
      */
    implicit object StandoffPositionV1JsonFormat extends JsonFormat[StandoffPositionV1] {
        def read(jsonVal: JsValue) = {
            jsonVal match {
                case JsObject(fields) =>
                    val (start, end) = (fields.get("start"), fields.get("end")) match {
                        case (Some(JsNumber(startVal)), Some(JsNumber(endVal))) => (startVal.toInt, endVal.toInt)
                        case _ => throw BadRequestException(s"Invalid standoff position in JSON: $jsonVal")
                    }

                    val maybeResId = fields.get("resid")

                    val resid: Option[String] = maybeResId match {
                        case Some(residJsStr: JsString) => Some(residJsStr.value)
                        case Some(other) => throw BadRequestException(s"Invalid resid in JSON: $other")
                        case None => None
                    }

                    val maybeHref = fields.get("href")

                    val href: Option[String] = maybeHref match {
                        case Some(hrefJsStr: JsString) => Some(hrefJsStr.value)
                        case Some(other) => throw BadRequestException(s"Invalid href in JSON: $other")
                        case None => None
                    }

                    StandoffPositionV1(
                        start = start,
                        end = end,
                        resid = resid,
                        href = href
                    )

                case _ => throw BadRequestException(s"Invalid standoff position in JSON: $jsonVal")
            }
        }

        def write(standoffPositionV1: StandoffPositionV1) = standoffPositionV1.toJsValue
    }


    /**
      * Converts between [[KnoraCalendarV1]] objects and [[JsValue]] objects.
      */
    implicit object KnoraCalendarV1JsonFormat extends JsonFormat[KnoraCalendarV1.Value] {
        def read(jsonVal: JsValue): KnoraCalendarV1.Value = jsonVal match {
            case JsString(str) => KnoraCalendarV1.lookup(str)
            case _ => throw BadRequestException(s"Invalid calendar in JSON: $jsonVal")
        }

        def write(calendarV1Value: KnoraCalendarV1.Value): JsValue = JsString(calendarV1Value.toString)
    }

    /**
      * Converts between [[KnoraPrecisionV1]] objects and [[JsValue]] objects.
      */
    implicit object KnoraPrecisionV1JsonFormat extends JsonFormat[KnoraPrecisionV1.Value] {
        def read(jsonVal: JsValue): KnoraPrecisionV1.Value = jsonVal match {
            case JsString(str) => KnoraPrecisionV1.lookup(str)
            case _ => throw BadRequestException(s"Invalid precision in JSON: $jsonVal")
        }

        def write(precisionV1Value: KnoraPrecisionV1.Value): JsValue = JsString(precisionV1Value.toString)
    }

    /**
      * Converts between [[ApiValueV1]] objects and [[JsValue]] objects.
      */
    implicit object ValueV1JsonFormat extends JsonFormat[ApiValueV1] {
        /**
          * Not implemented.
          */
        def read(jsonVal: JsValue) = ???

        /**
          * Converts an [[ApiValueV1]] to a [[JsValue]].
          *
          * @param valueV1 a [[ApiValueV1]]
          * @return a [[JsValue]].
          */
        def write(valueV1: ApiValueV1): JsValue = valueV1.toJsValue
    }

    implicit val createFileQualityLevelFormat: RootJsonFormat[CreateFileQualityLevelV1] = jsonFormat4(CreateFileQualityLevelV1)
    implicit val createFileV1Format: RootJsonFormat[CreateFileV1] = jsonFormat3(CreateFileV1)
    implicit val valueGetResponseV1Format: RootJsonFormat[ValueGetResponseV1] = jsonFormat4(ValueGetResponseV1)
    implicit val dateValueV1Format: JsonFormat[DateValueV1] = jsonFormat3(DateValueV1)
    implicit val stillImageFileValueV1Format: JsonFormat[StillImageFileValueV1] = jsonFormat9(StillImageFileValueV1)
    implicit val movingImageFileValueV1Format: JsonFormat[MovingImageFileValueV1] = jsonFormat4(MovingImageFileValueV1)
    implicit val valueVersionV1Format: JsonFormat[ValueVersionV1] = jsonFormat3(ValueVersionV1)
    implicit val linkValueV1Format: JsonFormat[LinkValueV1] = jsonFormat4(LinkValueV1)
    implicit val valueVersionHistoryGetResponseV1Format: RootJsonFormat[ValueVersionHistoryGetResponseV1] = jsonFormat2(ValueVersionHistoryGetResponseV1)
    implicit val createRichtextV1Format: RootJsonFormat[CreateRichtextV1] = jsonFormat3(CreateRichtextV1)
    implicit val createValueApiRequestV1Format: RootJsonFormat[CreateValueApiRequestV1] = jsonFormat16(CreateValueApiRequestV1)
    implicit val createValueResponseV1Format: RootJsonFormat[CreateValueResponseV1] = jsonFormat5(CreateValueResponseV1)
    implicit val changeValueApiRequestV1Format: RootJsonFormat[ChangeValueApiRequestV1] = jsonFormat14(ChangeValueApiRequestV1)
    implicit val changeValueResponseV1Format: RootJsonFormat[ChangeValueResponseV1] = jsonFormat5(ChangeValueResponseV1)
    implicit val deleteValueResponseV1Format: RootJsonFormat[DeleteValueResponseV1] = jsonFormat2(DeleteValueResponseV1)
    implicit val changeFileValueApiRequestV1Format: RootJsonFormat[ChangeFileValueApiRequestV1] = jsonFormat1(ChangeFileValueApiRequestV1)
    implicit val changeFileValueresponseV1Format: RootJsonFormat[ChangeFileValueResponseV1] = jsonFormat2(ChangeFileValueResponseV1)
}<|MERGE_RESOLUTION|>--- conflicted
+++ resolved
@@ -1305,12 +1305,8 @@
   */
 object ApiValueV1JsonProtocol extends DefaultJsonProtocol with NullOptions with SprayJsonSupport {
 
-<<<<<<< HEAD
+    import org.knora.webapi.messages.v1.responder.resourcemessages.ResourceV1JsonProtocol._
     import org.knora.webapi.messages.v1.responder.usermessages.UserV1JsonProtocol._
-=======
-    import org.knora.webapi.messages.v1.responder.resourcemessages.ResourceV1JsonProtocol._
-    import org.knora.webapi.messages.v1.responder.usermessages.UserDataV1JsonProtocol._
->>>>>>> 7153fbaa
 
     /**
       * Converts between [[StandoffPositionV1]] objects and [[JsValue]] objects.
