/*
 * Copyright © 2015-2018 the contributors (see Contributors.md).
 *
 * This file is part of Knora.
 *
 * Knora is free software: you can redistribute it and/or modify
 * it under the terms of the GNU Affero General Public License as published
 * by the Free Software Foundation, either version 3 of the License, or
 * (at your option) any later version.
 *
 * Knora is distributed in the hope that it will be useful,
 * but WITHOUT ANY WARRANTY; without even the implied warranty of
 * MERCHANTABILITY or FITNESS FOR A PARTICULAR PURPOSE.  See the
 * GNU Affero General Public License for more details.
 *
 * You should have received a copy of the GNU Affero General Public
 * License along with Knora.  If not, see <http://www.gnu.org/licenses/>.
 */

package org.knora.webapi.messages.v1.responder.valuemessages

import java.io.File
import java.util.UUID

import akka.http.scaladsl.marshallers.sprayjson.SprayJsonSupport
import org.knora.webapi.messages.admin.responder.usersmessages.UserADM
import org.knora.webapi.messages.v1.responder.resourcemessages.LocationV1
import org.knora.webapi.messages.v1.responder.sipimessages.SipiResponderConversionRequestV1
import org.knora.webapi.messages.v1.responder.{KnoraRequestV1, KnoraResponseV1}
import org.knora.webapi.messages.v2.responder.standoffmessages.MappingXMLtoStandoff
import org.knora.webapi.twirl.{StandoffTagAttributeV2, StandoffTagInternalReferenceAttributeV2, StandoffTagV2}
import org.knora.webapi.util.standoff.StandoffTagUtilV2
import org.knora.webapi.util.{DateUtilV1, KnoraIdUtil, StringFormatter}
import org.knora.webapi.{BadRequestException, _}
import spray.json._


//////////////////////////////////////////////////////////////////////////////////////////////////////////////////
// API requests

/**
  * Represents an API request payload that asks the Knora API server to create a new value of a resource property
  * (as opposed to a new version of an existing value).
  *
  * @param res_id         the IRI of the resource in which the value is to be added.
  * @param prop           the property that is to receive the value.
  * @param richtext_value a rich-text object to be used in the value.
  * @param int_value      an integer literal to be used in the value.
  * @param decimal_value  a decimal literal to be used in the value.
  * @param date_value     a date object to be used in the value.
  * @param color_value    a colour literal to be used in the value.
  * @param geom_value     a geometry literal to be used in the value.
  * @param comment        a comment to add to the value.
  */
case class CreateValueApiRequestV1(res_id: IRI,
                                   prop: IRI,
                                   richtext_value: Option[CreateRichtextV1] = None,
                                   link_value: Option[IRI] = None,
                                   int_value: Option[Int] = None,
                                   decimal_value: Option[BigDecimal] = None,
                                   boolean_value: Option[Boolean] = None,
                                   uri_value: Option[String] = None,
                                   date_value: Option[String] = None,
                                   color_value: Option[String] = None,
                                   geom_value: Option[String] = None,
                                   hlist_value: Option[IRI] = None,
                                   interval_value: Option[Seq[BigDecimal]] = None,
                                   geoname_value: Option[String] = None,
                                   comment: Option[String] = None) {

    // Make sure only one value is given.
    if (List(
        richtext_value,
        link_value,
        int_value,
        decimal_value,
        boolean_value,
        uri_value,
        date_value,
        color_value,
        geom_value,
        hlist_value,
        interval_value,
        geoname_value).flatten.size > 1) {
        throw BadRequestException(s"Different value types were submitted for property $prop")
    }

    /**
      * Returns the type of the given value.
      *
      * @return a value type IRI.
      */
    def getValueClassIri: IRI = {
        if (richtext_value.nonEmpty) OntologyConstants.KnoraBase.TextValue
        else if (link_value.nonEmpty) OntologyConstants.KnoraBase.LinkValue
        else if (int_value.nonEmpty) OntologyConstants.KnoraBase.IntValue
        else if (decimal_value.nonEmpty) OntologyConstants.KnoraBase.DecimalValue
        else if (boolean_value.nonEmpty) OntologyConstants.KnoraBase.BooleanValue
        else if (uri_value.nonEmpty) OntologyConstants.KnoraBase.UriValue
        else if (date_value.nonEmpty) OntologyConstants.KnoraBase.DateValue
        else if (color_value.nonEmpty) OntologyConstants.KnoraBase.ColorValue
        else if (geom_value.nonEmpty) OntologyConstants.KnoraBase.GeomValue
        else if (hlist_value.nonEmpty) OntologyConstants.KnoraBase.ListValue
        else if (interval_value.nonEmpty) OntologyConstants.KnoraBase.IntervalValue
        else if (geoname_value.nonEmpty) OntologyConstants.KnoraBase.GeonameValue
        else throw BadRequestException("No value specified")
    }

}

/**
  * Represents a richtext object consisting of text, text attributes and resource references.
  *
  * @param utf8str    a mere string in case of a text without any markup.
  * @param xml        xml in case of a text with markup.
  * @param mapping_id IRI of the mapping used to transform XML to standoff.
  */
case class CreateRichtextV1(utf8str: Option[String] = None,
                            language: Option[String] = None,
                            xml: Option[String] = None,
                            mapping_id: Option[IRI] = None) {

    def toJsValue = ApiValueV1JsonProtocol.createRichtextV1Format.write(this)
}

/**
  * Represents a file value to be added to a Knora resource.
  *
  * @param originalFilename the original name of the file.
  * @param originalMimeType the original mime type of the file.
  * @param filename         the name of the file to be attached to a Knora-resource (file is temporarily stored by SIPI).
  */
case class CreateFileV1(originalFilename: String,
                        originalMimeType: String,
                        filename: String) {

    def toJsValue = ApiValueV1JsonProtocol.createFileV1Format.write(this)

}

/**
  * Represents a file on disk to be added to a Knora resource in the context of a bulk import.
  *
  * @param file     the file.
  * @param mimeType the file's MIME type.
  */
case class ReadFileV1(file: File, mimeType: String)

/**
  * Represents a quality level of a file value to added to a Knora resource.
  *
  * @param path     the path to the file.
  * @param mimeType the mime type of the file.
  * @param dimX     the x dimension of the file, if given (e.g. an image).
  * @param dimY     the y dimension of the file, if given (e.g. an image).
  */
case class CreateFileQualityLevelV1(path: String,
                                    mimeType: String,
                                    dimX: Option[Int] = None,
                                    dimY: Option[Int] = None) {

    def toJsValue = ApiValueV1JsonProtocol.createFileQualityLevelFormat.write(this)
}

/**
  * Represents an API request payload that asks the Knora API server to change a value of a resource property (i.e. to
  * update its version history).
  *
  * @param richtext_value a rich-text object to be used in the value.
  * @param int_value      an integer literal to be used in the value.
  * @param decimal_value  a decimal literal to be used in the value.
  * @param date_value     a date object to be used in the value.
  * @param color_value    a colour literal to be used in the value.
  * @param geom_value     a geometry literal to be used in the value.
  * @param comment        a comment to add to the value.
  */
case class ChangeValueApiRequestV1(richtext_value: Option[CreateRichtextV1] = None,
                                   link_value: Option[IRI] = None,
                                   int_value: Option[Int] = None,
                                   decimal_value: Option[BigDecimal] = None,
                                   boolean_value: Option[Boolean] = None,
                                   uri_value: Option[String] = None,
                                   date_value: Option[String] = None,
                                   color_value: Option[String] = None,
                                   geom_value: Option[String] = None,
                                   hlist_value: Option[IRI] = None,
                                   interval_value: Option[Seq[BigDecimal]] = None,
                                   geoname_value: Option[String] = None,
                                   comment: Option[String] = None) {

    /**
      * Returns the type of the given value.
      *
      * TODO: make sure that only one value is given.
      *
      * @return a value type IRI.
      */
    def getValueClassIri: IRI = {
        if (richtext_value.nonEmpty) OntologyConstants.KnoraBase.TextValue
        else if (link_value.nonEmpty) OntologyConstants.KnoraBase.LinkValue
        else if (int_value.nonEmpty) OntologyConstants.KnoraBase.IntValue
        else if (decimal_value.nonEmpty) OntologyConstants.KnoraBase.DecimalValue
        else if (boolean_value.nonEmpty) OntologyConstants.KnoraBase.BooleanValue
        else if (uri_value.nonEmpty) OntologyConstants.KnoraBase.UriValue
        else if (date_value.nonEmpty) OntologyConstants.KnoraBase.DateValue
        else if (color_value.nonEmpty) OntologyConstants.KnoraBase.ColorValue
        else if (geom_value.nonEmpty) OntologyConstants.KnoraBase.GeomValue
        else if (hlist_value.nonEmpty) OntologyConstants.KnoraBase.ListValue
        else if (interval_value.nonEmpty) OntologyConstants.KnoraBase.IntervalValue
        else if (geoname_value.nonEmpty) OntologyConstants.KnoraBase.GeonameValue
        else throw BadRequestException("No value specified")
    }


}

/**
  * Represents an API request payload that asks the Knora API server to change the file attached to a resource
  * (i. e. to create a new version of its file values).
  *
  * @param file the new file to be attached to the resource (GUI-case).
  */
case class ChangeFileValueApiRequestV1(file: CreateFileV1) {

    def toJsValue = ApiValueV1JsonProtocol.changeFileValueApiRequestV1Format.write(this)
}

//////////////////////////////////////////////////////////////////////////////////////////////////////////////////
// Messages

/**
  * An abstract trait representing a message that can be sent to [[org.knora.webapi.responders.v1.ValuesResponderV1]].
  */
sealed trait ValuesResponderRequestV1 extends KnoraRequestV1

/**
  * Represents a request for a (current) value. A successful response will be a [[ValueGetResponseV1]].
  *
  * @param valueIri    the IRI of the value requested.
  * @param userProfile the profile of the user making the request.
  */
case class ValueGetRequestV1(valueIri: IRI, userProfile: UserADM) extends ValuesResponderRequestV1

/**
  * Represents a request for the details of a reification node describing a direct link between two resources.
  * A successful response will be a [[ValueGetResponseV1]] containing a [[LinkValueV1]].
  *
  * @param subjectIri   the IRI of the resource that is the source of the link.
  * @param predicateIri the IRI of the property that links the two resources.
  * @param objectIri    the IRI of the resource that is the target of the link.
  * @param userProfile  the profile of the user making the request.
  */
case class LinkValueGetRequestV1(subjectIri: IRI, predicateIri: IRI, objectIri: IRI, userProfile: UserADM) extends ValuesResponderRequestV1

/**
  * Provides details of a Knora value. A successful response will be a [[ValueGetResponseV1]].
  *
  * @param value             the single requested value.
  * @param valuetype         the IRI of the value's type.
  * @param valuecreator      the username of the user who created the value.
  * @param valuecreatorname  the name of the user who created the value.
  * @param valuecreationdate the date when the value was created.
  * @param comment           the comment on the value, if any.
  * @param rights            the user's permission on the value.
  */
case class ValueGetResponseV1(valuetype: IRI,
                              value: ApiValueV1,
                              valuecreator: String,
                              valuecreatorname: String,
                              valuecreationdate: String,
                              comment: Option[String] = None,
                              rights: Int) extends KnoraResponseV1 {
    def toJsValue = ApiValueV1JsonProtocol.valueGetResponseV1Format.write(this)
}

/**
  * Represents a request for the version history of a value. A successful response will be a [[ValueVersionHistoryGetResponseV1]].
  *
  * @param resourceIri     the IRI of the resource that the value belongs to.
  * @param propertyIri     the IRI of the property that points to the value.
  * @param currentValueIri the IRI of the current version of the value.
  * @param userProfile     the profile of the user making the request.
  */
case class ValueVersionHistoryGetRequestV1(resourceIri: IRI,
                                           propertyIri: IRI,
                                           currentValueIri: IRI,
                                           userProfile: UserADM) extends ValuesResponderRequestV1

/**
  * Provides the version history of a value.
  *
  * @param valueVersions a list of the versions of the value, from newest to oldest.
  */
case class ValueVersionHistoryGetResponseV1(valueVersions: Seq[ValueVersionV1]) extends KnoraResponseV1 {
    def toJsValue = ApiValueV1JsonProtocol.valueVersionHistoryGetResponseV1Format.write(this)
}

/**
  * Represents a request to add a new value of a resource property (as opposed to a new version of an existing value). A
  * successful response will be an [[CreateValueResponseV1]].
  *
  * @param resourceIndex the index of the resource
  * @param resourceIri   the IRI of the resource to which the value should be added.
  * @param propertyIri   the IRI of the property that should receive the value.
  * @param value         the value to be added.
  * @param comment       an optional comment on the value.
  * @param userProfile   the profile of the user making the request.
  * @param apiRequestID  the ID of this API request.
  */
case class CreateValueRequestV1(resourceIndex: Int = 0,
                                resourceIri: IRI,
                                propertyIri: IRI,
                                value: UpdateValueV1,
                                comment: Option[String] = None,
                                userProfile: UserADM,
                                apiRequestID: UUID) extends ValuesResponderRequestV1

/**
  * Represents a response to a [[CreateValueRequestV1]].
  *
  * @param value   the value that was added.
  * @param comment an optional comment on the value.
  * @param id      the IRI of the value that was added.
  * @param rights  a code representing the requesting user's permissions on the value.
  */
case class CreateValueResponseV1(value: ApiValueV1,
                                 comment: Option[String] = None,
                                 id: IRI,
                                 rights: Int) extends KnoraResponseV1 {
    def toJsValue = ApiValueV1JsonProtocol.createValueResponseV1Format.write(this)
}

/**
  * Represents a value that should have been created using the SPARQL returned in a
  * [[GenerateSparqlToCreateMultipleValuesResponseV1]]. To verify that the value was in fact created, send a
  * [[VerifyMultipleValueCreationRequestV1]].
  *
  * @param newValueIri the IRI of the value that should have been created.
  * @param value       an [[UpdateValueV1]] representing the value that should have been created.
  */
case class UnverifiedValueV1(newValueIri: IRI, value: UpdateValueV1)

/**
  * Requests verification that new values were created.
  *
  * @param resourceIri      the IRI of the resource in which the values should have been created.
  * @param unverifiedValues a [[Map]] of property IRIs to [[UnverifiedValueV1]] objects
  *                         describing the values that should have been created for each property.
  * @param userProfile      the profile of the user making the request.
  */
case class VerifyMultipleValueCreationRequestV1(resourceIri: IRI,
                                                unverifiedValues: Map[IRI, Seq[UnverifiedValueV1]],
                                                userProfile: UserADM) extends ValuesResponderRequestV1

/**
  * In response to a [[VerifyMultipleValueCreationRequestV1]], indicates that all requested values were
  * created successfully.
  *
  * @param verifiedValues information about the values that were created.
  */
case class VerifyMultipleValueCreationResponseV1(verifiedValues: Map[IRI, Seq[CreateValueResponseV1]])

/**
  * A holder for an [[UpdateValueV1]] along with an optional comment.
  *
  * @param updateValueV1 the [[UpdateValueV1]].
  * @param comment       an optional comment on the value.
  */
case class CreateValueV1WithComment(updateValueV1: UpdateValueV1, comment: Option[String] = None)

/**
  * Requests SPARQL for creating multiple values in a new, empty resource. The resource ''must'' be a new, empty
  * resource, i.e. it must have no values. This message is used only internally by Knora, and is not part of the Knora
  * v1 API. All pre-update checks must already have been performed before this message is sent. Specifically, the
  * sender must ensure that:
  *
  * - The requesting user has permission to add values to the resource.
  * - Each submitted value is consistent with the `knora-base:objectClassConstraint` of the property that is supposed
  * to point to it.
  * - The resource class has a suitable cardinality for each submitted value.
  * - All required values are provided.
  *
  * In the collection of values to be created, standoff links in text values are allowed to point either to the IRIs
  * of resources that already exist in the triplestore, or to the client's IDs for resources that are being created
  * as part of a bulk import. If client resource IDs are used in standoff links, `clientResourceIDsToResourceIris`
  * must map those IDs to the real  IRIs of the resources that are to be created.
  *
  * @param projectIri                       the project the values belong to.
  * @param resourceIri                      the resource the values will be attached to.
  * @param resourceClassIri                 the IRI of the resource's OWL class.
  * @param defaultPropertyAccessPermissions the default object access permissions of each property attached to the resource class.
  * @param values                           the values to be added, with optional comments.
  * @param clientResourceIDsToResourceIris  a map of client resource IDs (which may appear in standoff link tags
  *                                         in values) to the IRIs that will be used for those resources.
  * @param currentTime                      an xsd:dateTimeStamp that will be attached to the values.
  * @param userProfile                      the user that is creating the values.
  */
case class GenerateSparqlToCreateMultipleValuesRequestV1(projectIri: IRI,
                                                         resourceIri: IRI,
                                                         resourceClassIri: IRI,
                                                         defaultPropertyAccessPermissions: Map[IRI, String],
                                                         values: Map[IRI, Seq[CreateValueV1WithComment]],
                                                         clientResourceIDsToResourceIris: Map[String, IRI],
                                                         currentTime: String,
                                                         userProfile: UserADM,
                                                         apiRequestID: UUID) extends ValuesResponderRequestV1


/**
  * Represents a response to a [[GenerateSparqlToCreateMultipleValuesRequestV1]], providing a string that can be included
  * in the `INSERT DATA` clause of a SPARQL update operation to create the requested values.
  *
  * After executing the SPARQL update, the receiver can check whether the values were actually created by sending a
  * [[VerifyMultipleValueCreationRequestV1]].
  *
  * @param insertSparql     a string containing statements that must be inserted into the INSERT clause of the SPARQL
  *                         update that will create the values.
  * @param unverifiedValues a map of property IRIs to [[UnverifiedValueV1]] objects describing
  *                         the values that should have been created.
  */
case class GenerateSparqlToCreateMultipleValuesResponseV1(insertSparql: String,
                                                          unverifiedValues: Map[IRI, Seq[UnverifiedValueV1]])


/**
  * Represents a request to change the value of a property (by updating its version history). A successful response will
  * be a [[ChangeValueResponseV1]].
  *
  * @param valueIri     the IRI of the current value.
  * @param value        the new value, or [[None]] if only the value's comment is being changed.
  * @param comment      an optional comment on the value.
  * @param userProfile  the profile of the user making the request.
  * @param apiRequestID the ID of this API request.
  */
case class ChangeValueRequestV1(valueIri: IRI,
                                value: UpdateValueV1,
                                comment: Option[String] = None,
                                userProfile: UserADM,
                                apiRequestID: UUID) extends ValuesResponderRequestV1

/**
  * Represents a request to change the comment on a value. A successful response will be a [[ChangeValueResponseV1]].
  *
  * @param valueIri     the IRI of the current value.
  * @param comment      the comment to be added to the new version of the value.
  * @param userProfile  the profile of the user making the request.
  * @param apiRequestID the ID of this API request.
  */
case class ChangeCommentRequestV1(valueIri: IRI,
                                  comment: Option[String],
                                  userProfile: UserADM,
                                  apiRequestID: UUID) extends ValuesResponderRequestV1

/**
  * Represents a response to an [[ChangeValueRequestV1]].
  *
  * @param value   the value that was added.
  * @param comment an optional comment on the value.
  * @param id      the IRI of the value that was added.
  */
case class ChangeValueResponseV1(value: ApiValueV1,
                                 comment: Option[String] = None,
                                 id: IRI,
                                 rights: Int) extends KnoraResponseV1 {
    def toJsValue = ApiValueV1JsonProtocol.changeValueResponseV1Format.write(this)
}

/**
  * Represents a request to mark a value as deleted.
  *
  * @param valueIri      the IRI of the value to be marked as deleted.
  * @param deleteComment an optional comment explaining why the value is being deleted.
  * @param userProfile   the profile of the user making the request.
  * @param apiRequestID  the ID of this API request.
  */
case class DeleteValueRequestV1(valueIri: IRI,
                                deleteComment: Option[String] = None,
                                userProfile: UserADM,
                                apiRequestID: UUID) extends ValuesResponderRequestV1

/**
  * Represents a response to a [[DeleteValueRequestV1]].
  *
  * @param id the IRI of the value that was marked as deleted. If this was a `LinkValue`, a new version of it
  *           will have been created, and `id` will the IRI of that new version. Otherwise, `id` will be the IRI
  *           submitted in the [[DeleteValueRequestV1]]. For an explanation of this behaviour, see the chapter
  *           ''Triplestore Updates'' in the Knora API server design documentation.
  */
case class DeleteValueResponseV1(id: IRI) extends KnoraResponseV1 {
    def toJsValue = ApiValueV1JsonProtocol.deleteValueResponseV1Format.write(this)
}

/**
  * Represents a request to change (update) the file value(s) of a given resource.
  * In case of an image, two file valueshave to be changed: thumbnail and full quality.
  *
  * @param resourceIri the resource whose files value(s) should be changed.
  * @param file        the file to be created and added.
  */
case class ChangeFileValueRequestV1(resourceIri: IRI, file: SipiResponderConversionRequestV1, apiRequestID: UUID, userProfile: UserADM) extends ValuesResponderRequestV1

/**
  * Represents a response to a [[ChangeFileValueRequestV1]].
  * Possibly, two file values have been changed (thumb and full quality).
  *
  * @param locations the updated file value(s).
  */
case class ChangeFileValueResponseV1(locations: Vector[LocationV1]) extends KnoraResponseV1 {
    def toJsValue = ApiValueV1JsonProtocol.changeFileValueresponseV1Format.write(this)
}

//////////////////////////////////////////////////////////////////////////////////////////////////////////////////
// Components of messages

/**
  * The value of a Knora property, either as represented internally by Knora or as returned to clients in
  * Knora API v1.
  */
sealed trait ValueV1 {
    /**
      * The IRI of the Knora value type corresponding to the type of this `ValueV1`.
      */
    def valueTypeIri: IRI
}

/**
  * The value of a Knora property as represented to clients in Knora API v1. An [[ApiValueV1]] can be serialised as
  * JSON for use in the API.
  */
sealed trait ApiValueV1 extends ValueV1 with Jsonable

/**
  * The value of a Knora property as represented in an update request.
  */
sealed trait UpdateValueV1 extends ValueV1 {
    /**
      * Returns `true` if creating this [[UpdateValueV1]] as a new value would duplicate the specified other value.
      * This means that if resource `R` has property `P` with value `V1`, and `V1` is a duplicate of `V2`, the API server
      * should not add another instance of property `P` with value `V2`. It does not necessarily mean that `V1 == V2`.
      *
      * @param other another [[ValueV1]].
      * @return `true` if `other` is a duplicate of `this`.
      */
    def isDuplicateOfOtherValue(other: ApiValueV1): Boolean

    /**
      * Returns `true` if this [[UpdateValueV1]] would be redundant as a new version of an existing value. This means
      * that if resource `R` has property `P` with value `V1`, and `V2` is redundant given `V1`, we should not `V2`
      * as a new version of `V1`. It does not necessarily mean that `V1 == V2`.
      *
      * @param currentVersion the current version of the value.
      * @return `true` if this [[UpdateValueV1]] is redundant given `currentVersion`.
      */
    def isRedundant(currentVersion: ApiValueV1): Boolean
}

/**
  * Represents a Knora API v1 property value object and some associated information.
  *
  * @param valueObjectIri the IRI of the value object.
  * @param valueV1        a [[ApiValueV1]] containing the object's literal value.
  */
case class ValueObjectV1(valueObjectIri: IRI,
                         valueV1: ApiValueV1,
                         valuePermission: Option[Int] = None,
                         comment: Option[String] = None,
                         order: Int = 0)

/**
  * An enumeration of the types of calendars Knora supports. Note: do not use the `withName` method to get instances
  * of the values of this enumeration; use `lookup` instead, because it reports errors better.
  */
object KnoraCalendarV1 extends Enumeration {
    val JULIAN = Value(0, "JULIAN")
    val GREGORIAN = Value(1, "GREGORIAN")
    val JEWISH = Value(2, "JEWISH")
    val REVOLUTIONARY = Value(3, "REVOLUTIONARY")

    val valueMap: Map[String, Value] = values.map(v => (v.toString, v)).toMap

    /**
      * Given the name of a value in this enumeration, returns the value. If the value is not found, throws an
      * [[InconsistentTriplestoreDataException]].
      *
      * @param name the name of the value.
      * @return the requested value.
      */
    def lookup(name: String): Value = {
        valueMap.get(name) match {
            case Some(value) => value
            case None => throw InconsistentTriplestoreDataException(s"Calendar type not supported: $name")
        }
    }
}

/**
  * An enumeration of the types of calendar precisions Knora supports. Note: do not use the `withName` method to get instances
  * of the values of this enumeration; use `lookup` instead, because it reports errors better.
  */
object KnoraPrecisionV1 extends Enumeration {
    val DAY = Value(0, "DAY")
    val MONTH = Value(1, "MONTH")
    val YEAR = Value(2, "YEAR")

    val valueMap: Map[String, Value] = values.map(v => (v.toString, v)).toMap

    /**
      * Given the name of a value in this enumeration, returns the value. If the value is not found, throws an
      * [[InconsistentTriplestoreDataException]].
      *
      * @param name the name of the value.
      * @return the requested value.
      */
    def lookup(name: String): Value = {
        valueMap.get(name) match {
            case Some(value) => value
            case None => throw InconsistentTriplestoreDataException(s"Calendar precision not supported: $name")
        }
    }
}

/**
  *
  * Represents a [[StandoffTagV2]] for a standoff tag of a certain type (standoff tag class) that is about to be created in the triplestore.
  *
  * @param standoffNode           the standoff node to be created.
  * @param standoffTagInstanceIri the standoff node's IRI.
  * @param startParentIri         the IRI of the parent of the start tag.
  * @param endParentIri           the IRI of the parent of the end tag, if any.
  */
case class CreateStandoffTagV1InTriplestore(standoffNode: StandoffTagV2, standoffTagInstanceIri: IRI, startParentIri: Option[IRI] = None, endParentIri: Option[IRI] = None)

sealed trait TextValueV1 {

    def utf8str: String
    def language: Option[String]

}

/**
  * Represents a textual value with additional information in standoff format.
  *
  * @param utf8str            text in mere utf8 representation (including newlines and carriage returns).
<<<<<<< HEAD
  * @param language           language specification for text
  * @param standoff           attributes of the text in standoff format. For each attribute, several ranges may be given (a list of [[StandoffTagV1]]).
=======
  * @param standoff           attributes of the text in standoff format. For each attribute, several ranges may be given (a list of [[StandoffTagV2]]).
>>>>>>> eb289724
  * @param resource_reference referred Knora resources.
  * @param mapping            the mapping used to create standoff from another format.
  */
case class TextValueWithStandoffV1(utf8str: String,
<<<<<<< HEAD
                                   language: Option[String] = None,
                                   standoff: Seq[StandoffTagV1],
=======
                                   standoff: Seq[StandoffTagV2],
>>>>>>> eb289724
                                   resource_reference: Set[IRI] = Set.empty[IRI],
                                   mappingIri: IRI,
                                   mapping: MappingXMLtoStandoff) extends TextValueV1 with UpdateValueV1 with ApiValueV1 {

    private val knoraIdUtil = new KnoraIdUtil
    private val stringFormatter = StringFormatter.getGeneralInstance

    def valueTypeIri = OntologyConstants.KnoraBase.TextValue

    def toJsValue = {
        // TODO: depending on the given mapping, decide how serialize the text with standoff markup

        val xml = StandoffTagUtilV2.convertStandoffTagV2ToXML(utf8str, standoff, mapping)

        language match {
            case Some(lang) =>
                JsObject(
                    "xml" -> JsString(xml),
                    "mapping_id" -> JsString(mappingIri),
                    "language" -> JsString(lang)
                )


            case None =>
                JsObject(
                    "xml" -> JsString(xml),
                    "mapping_id" -> JsString(mappingIri)
                )
        }

    }

    /**
      * A convenience method that creates an IRI for each [[StandoffTagV2]] and resolves internal references to standoff node Iris.
      *
      * @return a list of [[CreateStandoffTagV1InTriplestore]] each representing a [[StandoffTagV2]] object
      *         along with is standoff tag class and IRI that is going to identify it in the triplestore.
      */
    def prepareForSparqlInsert(valueIri: IRI): Seq[CreateStandoffTagV1InTriplestore] = {

        // create an IRI for each standoff tag
        // internal references to XML ids are not resolved yet
        val standoffTagsWithOriginalXMLIDs: Seq[CreateStandoffTagV1InTriplestore] = standoff.map {
            case (standoffNode: StandoffTagV2) =>
                CreateStandoffTagV1InTriplestore(
                    standoffNode = standoffNode,
                    standoffTagInstanceIri = knoraIdUtil.makeRandomStandoffTagIri(valueIri) // generate IRI for new standoff node
                )
        }

        // collect all the standoff tags that contain XML ids and
        // map the XML ids to standoff node Iris
        val iDsToStandoffNodeIris: Map[IRI, IRI] = standoffTagsWithOriginalXMLIDs.filter {
            (standoffTag: CreateStandoffTagV1InTriplestore) =>
                // filter those tags out that have an XML id
                standoffTag.standoffNode.originalXMLID.isDefined
        }.map {
            (standoffTagWithID: CreateStandoffTagV1InTriplestore) =>
                // return the XML id as a key and the standoff IRI as the value
                standoffTagWithID.standoffNode.originalXMLID.get -> standoffTagWithID.standoffTagInstanceIri
        }.toMap

        // Map the start index of each tag to its IRI, so we can resolve references to parent tags as references to
        // tag IRIs. We only care about start indexes here, because only hierarchical tags can be parents, and
        // hierarchical tags don't have end indexes.
        val startIndexesToStandoffNodeIris: Map[Int, IRI] = standoffTagsWithOriginalXMLIDs.map {
            tagWithIndex => tagWithIndex.standoffNode.startIndex -> tagWithIndex.standoffTagInstanceIri
        }.toMap

        // resolve the original XML ids to standoff Iris every the `StandoffTagInternalReferenceAttributeV1`
        val standoffTagsWithNodeReferences: Seq[CreateStandoffTagV1InTriplestore] = standoffTagsWithOriginalXMLIDs.map {
            (standoffTag: CreateStandoffTagV1InTriplestore) =>

                // resolve original XML ids to standoff node Iris for `StandoffTagInternalReferenceAttributeV1`
                val attributesWithStandoffNodeIriReferences: Seq[StandoffTagAttributeV2] = standoffTag.standoffNode.attributes.map {
                    (attributeWithOriginalXMLID: StandoffTagAttributeV2) =>
                        attributeWithOriginalXMLID match {
                            case refAttr: StandoffTagInternalReferenceAttributeV2 =>
                                // resolve the XML id to the corresponding standoff node IRI
                                refAttr.copy(value = iDsToStandoffNodeIris(refAttr.value))
                            case attr => attr
                        }
                }

                val startParentIndex: Option[Int] = standoffTag.standoffNode.startParentIndex
                val endParentIndex: Option[Int] = standoffTag.standoffNode.endParentIndex

                // return standoff tag with updated attributes
                standoffTag.copy(
                    standoffNode = standoffTag.standoffNode.copy(attributes = attributesWithStandoffNodeIriReferences),
                    startParentIri = startParentIndex.map(parentIndex => startIndexesToStandoffNodeIris(parentIndex)), // If there's a start parent index, get its IRI, otherwise None
                    endParentIri = endParentIndex.map(parentIndex => startIndexesToStandoffNodeIris(parentIndex)) // If there's an end parent index, get its IRI, otherwise None
                )
        }

        standoffTagsWithNodeReferences
    }

    /**
      * Returns `true` if the specified object is a [[TextValueV1]] and has the same `utf8str` as this one. We
      * assume that it doesn't make sense for a resource to have two different text values associated with the
      * same property, containing the same text but different markup.
      *
      * @param other another [[ValueV1]].
      * @return `true` if `other` is a duplicate of `this`.
      */
    override def isDuplicateOfOtherValue(other: ApiValueV1): Boolean = {

        other match {
            case otherText: TextValueV1 =>

                // unescape utf8str since it contains escaped sequences while the string returned by the triplestore does not
                otherText.utf8str == stringFormatter.fromSparqlEncodedString(utf8str)
            case otherValue => throw InconsistentTriplestoreDataException(s"Cannot compare a $valueTypeIri to a ${otherValue.valueTypeIri}")
        }
    }

    override def toString = utf8str

    /**
      * It's OK to add a new version of a text value as long as something has been changed in it, even if it's only the markup.
      *
      * @param currentVersion the current version of the value.
      * @return `true` if this [[UpdateValueV1]] is redundant given `currentVersion`.
      */
    override def isRedundant(currentVersion: ApiValueV1): Boolean = {

        currentVersion match {
            case textValueSimpleV1: TextValueSimpleV1 => false
            case textValueWithStandoffV1: TextValueWithStandoffV1 =>

                // compare utf8str (unescape utf8str since it contains escaped sequences while the string returned by the triplestore does not)
                val utf8strIdentical: Boolean = textValueWithStandoffV1.utf8str == stringFormatter.fromSparqlEncodedString(utf8str)

                // compare standoff nodes (sort them first, since the order does not make any difference )
                val standoffIdentical: Boolean = textValueWithStandoffV1.standoff.sortBy(standoffNode => (standoffNode.standoffTagClassIri, standoffNode.startPosition)) == this.standoff.sortBy(standoffNode => (standoffNode.standoffTagClassIri, standoffNode.startPosition))

                // TODO: at the moment, the UUID is created randomly for every new standoff tag. This means that this method always returns false.

                utf8strIdentical && standoffIdentical && textValueWithStandoffV1.mappingIri == this.mappingIri

            case other => throw InconsistentTriplestoreDataException(s"Cannot compare a $valueTypeIri to a ${other.valueTypeIri}")
        }
    }

}

case class TextValueSimpleV1(utf8str: String, language: Option[String]= None) extends TextValueV1 with UpdateValueV1 with ApiValueV1 {

    def valueTypeIri = OntologyConstants.KnoraBase.TextValue

    def toJsValue = {
        language match {
            case Some(lang) =>
                JsObject(
                    "utf8str" -> JsString(utf8str),
                    "language" -> JsString(lang)
                )

            case None =>
                JsObject("utf8str" -> JsString(utf8str))
        }
    }

    /**
      * Returns `true` if the specified object is a [[TextValueV1]] and has the same `utf8str` as this one. We
      * assume that it doesn't make sense for a resource to have two different text values associated with the
      * same property, containing the same text but different markup.
      *
      * @param other another [[ValueV1]].
      * @return `true` if `other` is a duplicate of `this`.
      */
    override def isDuplicateOfOtherValue(other: ApiValueV1): Boolean = {
        other match {
            case otherText: TextValueV1 => otherText.utf8str == utf8str
            case otherValue => throw InconsistentTriplestoreDataException(s"Cannot compare a $valueTypeIri to a ${otherValue.valueTypeIri}")
        }
    }

    override def toString = utf8str


    /**
      * It's OK to add a new version of a text value as long as something has been changed in it, even if it's only the markup.
      *
      * @param currentVersion the current version of the value.
      * @return `true` if this [[UpdateValueV1]] is redundant given `currentVersion`.
      */
    override def isRedundant(currentVersion: ApiValueV1): Boolean = {
        currentVersion match {
            case textValueSimpleV1: TextValueSimpleV1 => textValueSimpleV1 == this
            case textValueWithStandoffV1: TextValueWithStandoffV1 => false
            case other => throw InconsistentTriplestoreDataException(s"Cannot compare a $valueTypeIri to a ${other.valueTypeIri}")
        }
    }

}

/**
  * Represents a direct link from one resource to another.
  *
  * @param targetResourceIri       the IRI of the resource that the link points to.
  * @param valueLabel              the `rdfs:label` of the resource referred to.
  * @param valueResourceClass      the IRI of the OWL class of the resource that the link points to.
  * @param valueResourceClassLabel the label of the OWL class of the resource that the link points to.
  * @param valueResourceClassIcon  the icon of the OWL class of the resource that the link points to.
  */
case class LinkV1(targetResourceIri: IRI,
                  valueLabel: Option[String] = None,
                  valueResourceClass: Option[IRI] = None,
                  valueResourceClassLabel: Option[String] = None,
                  valueResourceClassIcon: Option[String] = None) extends ApiValueV1 {

    def valueTypeIri = OntologyConstants.KnoraBase.LinkValue

    override def toString = targetResourceIri

    def toJsValue = JsString(targetResourceIri)
}

/**
  * Represents a `knora-base:LinkValue`, i.e. a reification of a link between two resources.
  *
  * @param subjectIri     the IRI of the resource that is the source of the link.
  * @param predicateIri   the IRI of the property that links the two resources.
  * @param objectIri      the IRI of the resource that is the target of the link.
  * @param referenceCount the reference count of the `LinkValue`. If the link property is `knora-base:hasStandoffLinkTo`,
  *                       the reference count can be any integer greater than or equal to 0. Otherwise, the reference
  *                       count can only be 0 or 1.
  */
case class LinkValueV1(subjectIri: IRI,
                       predicateIri: IRI,
                       objectIri: IRI,
                       referenceCount: Int) extends ApiValueV1 {
    def valueTypeIri = OntologyConstants.KnoraBase.LinkValue

    override def toJsValue = ApiValueV1JsonProtocol.linkValueV1Format.write(this)
}

/**
  * Represents a request to update a link.
  *
  * @param targetResourceIri the IRI of the resource that the link should point to.
  * @param targetExists      `true` if the link target already exists, `false` if it is going to be created in the
  *                          same transaction.
  */
case class LinkUpdateV1(targetResourceIri: IRI, targetExists: Boolean = true) extends UpdateValueV1 {
    def valueTypeIri = OntologyConstants.KnoraBase.LinkValue

    /**
      * It doesn't make sense to add a link to a resource when we already have a link to the same resource.
      *
      * @param other another [[ValueV1]].
      * @return `true` if `other` is a duplicate of `this`.
      */
    override def isDuplicateOfOtherValue(other: ApiValueV1): Boolean = {

        other match {
            case linkV1: LinkV1 => targetResourceIri == linkV1.targetResourceIri
            case linkValueV1: LinkValueV1 => targetResourceIri == linkValueV1.objectIri
            case otherValue => throw InconsistentTriplestoreDataException(s"Cannot compare a $valueTypeIri to a ${otherValue.valueTypeIri}")
        }
    }

    override def toString = targetResourceIri

    /**
      * A link isn't really changed if the new version points to the same resource as the old version.
      *
      * @param currentVersion the current version of the value.
      * @return `true` if this [[UpdateValueV1]] is redundant given `currentVersion`.
      */
    override def isRedundant(currentVersion: ApiValueV1): Boolean = isDuplicateOfOtherValue(currentVersion)
}

/**
  * Represents a request to create a link to a resource that hasn't been created yet, and is known only
  * by the ID that the client has provided for it. Instances of this class will be replaced by instances
  * of [[LinkUpdateV1]] during the preparation for the update.
  *
  * @param clientIDForTargetResource the client's ID for the target resource.
  */
case class LinkToClientIDUpdateV1(clientIDForTargetResource: String) extends UpdateValueV1 {
    def valueTypeIri = OntologyConstants.KnoraBase.LinkValue

    override def isDuplicateOfOtherValue(other: ApiValueV1): Boolean = false

    override def toString = clientIDForTargetResource

    override def isRedundant(currentVersion: ApiValueV1): Boolean = false
}

/**
  * Represents the IRI of a Knora hierarchical list.
  *
  * @param hierarchicalListIri the IRI of the hierarchical list.
  */
case class HierarchicalListValueV1(hierarchicalListIri: IRI) extends UpdateValueV1 with ApiValueV1 {

    def valueTypeIri = OntologyConstants.KnoraBase.ListValue

    def toJsValue = JsString(hierarchicalListIri)

    override def toString = {
        // TODO: implement this correctly

        // the string representation is the rdfs:label of the list node

        hierarchicalListIri
    }

    /**
      * Checks if a new list value would duplicate an existing list value.
      *
      * @param other another [[ValueV1]].
      * @return `true` if `other` is a duplicate of `this`.
      */
    override def isDuplicateOfOtherValue(other: ApiValueV1): Boolean = {
        other match {
            case listValueV1: HierarchicalListValueV1 => listValueV1 == this
            case otherValue => throw InconsistentTriplestoreDataException(s"Cannot compare a $valueTypeIri to a ${otherValue.valueTypeIri}")
        }
    }

    /**
      * Checks if a new version of a list value would be redundant given the current version of the value.
      *
      * @param currentVersion the current version of the value.
      * @return `true` if this [[UpdateValueV1]] is redundant given `currentVersion`.
      */
    override def isRedundant(currentVersion: ApiValueV1): Boolean = {
        currentVersion match {
            case listValueV1: HierarchicalListValueV1 => listValueV1 == this
            case other => throw InconsistentTriplestoreDataException(s"Cannot compare a $valueTypeIri to a ${other.valueTypeIri}")
        }
    }
}

/**
  * Represents an integer value.
  *
  * @param ival the integer value.
  */
case class IntegerValueV1(ival: Int) extends UpdateValueV1 with ApiValueV1 {

    def valueTypeIri = OntologyConstants.KnoraBase.IntValue

    def toJsValue = JsNumber(ival)

    override def toString = ival.toString

    /**
      * Checks if a new integer value would duplicate an existing integer value.
      *
      * @param other another [[ValueV1]].
      * @return `true` if `other` is a duplicate of `this`.
      */
    override def isDuplicateOfOtherValue(other: ApiValueV1): Boolean = {
        other match {
            case integerValueV1: IntegerValueV1 => integerValueV1 == this
            case otherValue => throw InconsistentTriplestoreDataException(s"Cannot compare a $valueTypeIri to a ${otherValue.valueTypeIri}")
        }
    }

    /**
      * Checks if a new version of an integer value would be redundant given the current version of the value.
      *
      * @param currentVersion the current version of the value.
      * @return `true` if this [[UpdateValueV1]] is redundant given `currentVersion`.
      */
    override def isRedundant(currentVersion: ApiValueV1): Boolean = {
        currentVersion match {
            case integerValueV1: IntegerValueV1 => integerValueV1 == this
            case other => throw InconsistentTriplestoreDataException(s"Cannot compare a $valueTypeIri to a ${other.valueTypeIri}")
        }
    }
}

/**
  * Represents a boolean value.
  *
  * @param bval the boolean value.
  */
case class BooleanValueV1(bval: Boolean) extends UpdateValueV1 with ApiValueV1 {

    def valueTypeIri = OntologyConstants.KnoraBase.BooleanValue

    def toJsValue = JsBoolean(bval)

    override def toString = bval.toString

    /**
      * Checks if a new boolean value would duplicate an existing boolean value. Always returns `true`, because it
      * does not make sense to have two instances of the same boolean property.
      *
      * @param other another [[ValueV1]].
      * @return `true` if `other` is a duplicate of `this`.
      */
    override def isDuplicateOfOtherValue(other: ApiValueV1): Boolean = true

    /**
      * Checks if a new version of an boolean value would be redundant given the current version of the value.
      *
      * @param currentVersion the current version of the value.
      * @return `true` if this [[UpdateValueV1]] is redundant given `currentVersion`.
      */
    override def isRedundant(currentVersion: ApiValueV1): Boolean = {
        currentVersion match {
            case booleanValueV1: BooleanValueV1 => booleanValueV1 == this
            case other => throw InconsistentTriplestoreDataException(s"Cannot compare a $valueTypeIri to a ${other.valueTypeIri}")
        }
    }
}

/**
  * Represents a URI value.
  *
  * @param uri the URI value.
  */
case class UriValueV1(uri: String) extends UpdateValueV1 with ApiValueV1 {

    def valueTypeIri = OntologyConstants.KnoraBase.UriValue

    def toJsValue = JsString(uri)

    override def toString = uri

    /**
      * Checks if a new URI value would duplicate an existing URI value.
      *
      * @param other another [[ValueV1]].
      * @return `true` if `other` is a duplicate of `this`.
      */
    override def isDuplicateOfOtherValue(other: ApiValueV1): Boolean = {
        other match {
            case uriValueV1: UriValueV1 => uriValueV1 == this
            case otherValue => throw InconsistentTriplestoreDataException(s"Cannot compare a $valueTypeIri to a ${otherValue.valueTypeIri}")
        }
    }

    /**
      * Checks if a new version of an integer value would be redundant given the current version of the value.
      *
      * @param currentVersion the current version of the value.
      * @return `true` if this [[UpdateValueV1]] is redundant given `currentVersion`.
      */
    override def isRedundant(currentVersion: ApiValueV1): Boolean = {
        currentVersion match {
            case uriValueV1: UriValueV1 => uriValueV1 == this
            case other => throw InconsistentTriplestoreDataException(s"Cannot compare a $valueTypeIri to a ${other.valueTypeIri}")
        }
    }
}

/**
  * Represents an arbitrary-precision decimal value.
  *
  * @param dval the decimal value.
  */
case class DecimalValueV1(dval: BigDecimal) extends UpdateValueV1 with ApiValueV1 {
    def valueTypeIri = OntologyConstants.KnoraBase.DecimalValue

    def toJsValue = JsNumber(dval)

    override def toString = dval.toString

    /**
      * Checks if a new decimal value would duplicate an existing decimal value.
      *
      * @param other another [[ValueV1]].
      * @return `true` if `other` is a duplicate of `this`.
      */
    override def isDuplicateOfOtherValue(other: ApiValueV1): Boolean = {
        other match {
            case decimalValueV1: DecimalValueV1 => decimalValueV1 == this
            case otherValue => throw InconsistentTriplestoreDataException(s"Cannot compare a $valueTypeIri to a ${otherValue.valueTypeIri}")
        }
    }

    /**
      * Checks if a new version of a decimal value would be redundant given the current version of the value.
      *
      * @param currentVersion the current version of the value.
      * @return `true` if this [[UpdateValueV1]] is redundant given `currentVersion`.
      */
    override def isRedundant(currentVersion: ApiValueV1): Boolean = {
        currentVersion match {
            case decimalValueV1: DecimalValueV1 => decimalValueV1 == this
            case other => throw InconsistentTriplestoreDataException(s"Cannot compare a $valueTypeIri to a ${other.valueTypeIri}")
        }
    }

}

/**
  * Represents a time interval value.
  *
  * @param timeval1 an `xsd:decimal` representing the beginning of the interval.
  * @param timeval2 an `xsd:decimal` representing the end of the interval.
  */
case class IntervalValueV1(timeval1: BigDecimal, timeval2: BigDecimal) extends UpdateValueV1 with ApiValueV1 {

    def valueTypeIri = OntologyConstants.KnoraBase.IntervalValue

    def toJsValue = JsObject(
        "timeval1" -> JsNumber(timeval1),
        "timeval2" -> JsNumber(timeval2)
    )

    override def toString = s"$timeval1 - $timeval2"

    /**
      * Checks if a new interval value would duplicate an existing interval value.
      *
      * @param other another [[ValueV1]].
      * @return `true` if `other` is a duplicate of `this`.
      */
    override def isDuplicateOfOtherValue(other: ApiValueV1): Boolean = {
        other match {
            case intervalValueV1: IntervalValueV1 => intervalValueV1 == this
            case otherValue => throw InconsistentTriplestoreDataException(s"Cannot compare a $valueTypeIri to a ${otherValue.valueTypeIri}")
        }
    }

    /**
      * Checks if a new version of this interval value would be redundant given the current version of the value.
      *
      * @param currentVersion the current version of the value.
      * @return `true` if this [[UpdateValueV1]] is redundant given `currentVersion`.
      */
    override def isRedundant(currentVersion: ApiValueV1): Boolean = {
        currentVersion match {
            case intervalValueV1: IntervalValueV1 => intervalValueV1 == this
            case other => throw InconsistentTriplestoreDataException(s"Cannot compare a $valueTypeIri to a ${other.valueTypeIri}")
        }
    }

}

/**
  * Represents a date value as a period bounded by Julian Day Numbers. Knora stores dates internally in this format.
  *
  * @param dateval1       the beginning of the date (a Julian day number).
  * @param dateval2       the end of the date (a Julian day number).
  * @param calendar       the preferred calendar for representing the date.
  * @param dateprecision1 the precision of the beginning of the date.
  * @param dateprecision2 the precision of the end of the date.
  */
case class JulianDayNumberValueV1(dateval1: Int,
                                  dateval2: Int,
                                  calendar: KnoraCalendarV1.Value,
                                  dateprecision1: KnoraPrecisionV1.Value,
                                  dateprecision2: KnoraPrecisionV1.Value) extends UpdateValueV1 {

    def valueTypeIri = OntologyConstants.KnoraBase.DateValue

    override def isDuplicateOfOtherValue(other: ApiValueV1): Boolean = {
        other match {
            case dateValueV1: DateValueV1 => DateUtilV1.julianDayNumberValueV1ToDateValueV1(this) == other
            case otherValue => throw InconsistentTriplestoreDataException(s"Cannot compare a $valueTypeIri to a ${otherValue.valueTypeIri}")
        }
    }

    override def isRedundant(currentVersion: ApiValueV1): Boolean = isDuplicateOfOtherValue(currentVersion)

    // value for String representation of a date in templates.
    override def toString = {
        // use only precision DAY: either the date is exact (a certain day)
        // or it is a period expressed as a range from one day to another.
        val date1 = DateUtilV1.julianDayNumber2DateString(dateval1, calendar, KnoraPrecisionV1.DAY)
        val date2 = DateUtilV1.julianDayNumber2DateString(dateval2, calendar, KnoraPrecisionV1.DAY)

        // if date1 and date2 are identical, it's not a period.
        if (date1 == date2) {
            // one exact day
            date1
        } else {
            // period: from to
            date1 + " - " + date2
        }
    }
}

/**
  * Represents a date value as represented in Knora API v1.
  *
  * A [[DateValueV1]] can represent either single date or a period with start and end dates (`dateval1` and `dateval2`).
  * If it represents a single date, `dateval1` will have a value but `dateval2` will be `None`. Both `dateval1` and `dateval2`
  * can indicate degrees of uncertainty, using the following formats:
  *
  * - `YYYY-MM-DD` specifies a particular day, with no uncertainty.
  * - `YYYY-MM` indicates that the year and the month are known, but that the day of the month is uncertain. In effect, this specifies a range of possible dates, from the first day of the month to the last day of the month.
  * - `YYYY` indicates that only the year is known. In effect, this specifies a range of possible dates, from the first day of the year to the last day of the year.
  *
  * The year and month values refer to years and months in the calendar specified by `calendar`.
  *
  * @param dateval1 the start date of the period.
  * @param dateval2 the end date of the period, if any.
  * @param calendar the type of calendar used in the date.
  */
case class DateValueV1(dateval1: String,
                       dateval2: String,
                       era1: String,
                       era2: String,
                       calendar: KnoraCalendarV1.Value) extends ApiValueV1 {

    def valueTypeIri = OntologyConstants.KnoraBase.DateValue

    override def toString = {


        // if date1 and date2 are identical, it's not a period.
        if (dateval1 == dateval2) {
            // one exact day
            dateval1 + " " + era1
        } else {
            // period: from to
            dateval1 + " " + era1 + " - " + dateval2 + " " + era2
        }

    }

    def toJsValue = ApiValueV1JsonProtocol.dateValueV1Format.write(this)
}

/**
  * Represents an RGB color value.
  *
  * @param color a hexadecimal string containing the RGB color value.
  */
case class ColorValueV1(color: String) extends UpdateValueV1 with ApiValueV1 {

    def valueTypeIri = OntologyConstants.KnoraBase.ColorValue

    def toJsValue = JsString(color)

    override def toString = color

    /**
      * Checks if a new color value would equal an existing color value.
      *
      * @param other another [[ValueV1]].
      * @return `true` if `other` is a duplicate of `this`.
      */
    override def isDuplicateOfOtherValue(other: ApiValueV1): Boolean = {
        other match {
            case colorValueV1: ColorValueV1 => colorValueV1 == this
            case otherValue => throw InconsistentTriplestoreDataException(s"Cannot compare a $valueTypeIri to a ${otherValue.valueTypeIri}")
        }
    }

    /**
      * Checks if a new version of this color value would equal the existing version of this color value.
      *
      * @param currentVersion the current version of the value.
      * @return `true` if this [[UpdateValueV1]] is redundant given `currentVersion`.
      */
    override def isRedundant(currentVersion: ApiValueV1): Boolean = {
        currentVersion match {
            case colorValueV1: ColorValueV1 => colorValueV1 == this
            case other => throw InconsistentTriplestoreDataException(s"Cannot compare a $valueTypeIri to a ${other.valueTypeIri}")
        }
    }
}

/**
  * Represents a geometric shape.
  *
  * @param geom A string containing JSON that describes the shape. TODO: don't use JSON for this (issue 169).
  */
case class GeomValueV1(geom: String) extends UpdateValueV1 with ApiValueV1 {

    def valueTypeIri = OntologyConstants.KnoraBase.GeomValue

    def toJsValue = JsString(geom)

    override def toString = geom

    /**
      * Checks if a new geom value would duplicate an existing geom value.
      *
      * @param other another [[ValueV1]].
      * @return `true` if `other` is a duplicate of `this`.
      */
    override def isDuplicateOfOtherValue(other: ApiValueV1): Boolean = {
        other match {
            case geomValueV1: GeomValueV1 => geomValueV1 == this
            case otherValue => throw InconsistentTriplestoreDataException(s"Cannot compare a $valueTypeIri to a ${otherValue.valueTypeIri}")
        }
    }

    /**
      * Checks if a new version of a geom value would be redundant given the current version of the value.
      *
      * @param currentVersion the current version of the value.
      * @return `true` if this [[UpdateValueV1]] is redundant given `currentVersion`.
      */
    override def isRedundant(currentVersion: ApiValueV1): Boolean = {
        currentVersion match {
            case geomValueV1: GeomValueV1 => geomValueV1 == this
            case other => throw InconsistentTriplestoreDataException(s"Cannot compare a $valueTypeIri to a ${other.valueTypeIri}")
        }
    }
}

/**
  * Represents a [[http://www.geonames.org/ GeoNames]] code.
  *
  * @param geonameCode a string representing the GeoNames code.
  */
case class GeonameValueV1(geonameCode: String) extends UpdateValueV1 with ApiValueV1 {

    def valueTypeIri = OntologyConstants.KnoraBase.GeonameValue

    def toJsValue = JsString(geonameCode)

    override def toString = geonameCode

    /**
      * Checks if a new GeoName value would duplicate an existing GeoName value.
      *
      * @param other another [[ValueV1]].
      * @return `true` if `other` is a duplicate of `this`.
      */
    override def isDuplicateOfOtherValue(other: ApiValueV1): Boolean = {
        other match {
            case geonameValueV1: GeonameValueV1 => geonameValueV1 == this
            case otherValue => throw InconsistentTriplestoreDataException(s"Cannot compare a $valueTypeIri to a ${otherValue.valueTypeIri}")
        }
    }

    /**
      * Checks if a new version of a GeoName value would be redundant given the current version of the value.
      *
      * @param currentVersion the current version of the value.
      * @return `true` if this [[UpdateValueV1]] is redundant given `currentVersion`.
      */
    override def isRedundant(currentVersion: ApiValueV1): Boolean = {
        currentVersion match {
            case geonameValueV1: GeonameValueV1 => geonameValueV1 == this
            case other => throw InconsistentTriplestoreDataException(s"Cannot compare a $valueTypeIri to a ${other.valueTypeIri}")
        }
    }
}

/**
  * The data describing a binary file of any type that can be sent to Knora.
  */
sealed trait FileValueV1 extends UpdateValueV1 with ApiValueV1 {
    val internalMimeType: String
    val internalFilename: String
    val originalFilename: String
    val originalMimeType: Option[String]
}

/**
  * A representation of a digital image.
  *
  * @param internalMimeType the MIME-type of the internal representation.
  * @param internalFilename the internal filename of the object.
  * @param originalFilename the original filename of the object at the time of the import.
  * @param dimX             the X dimension of the object.
  * @param dimY             the Y dimension of the object.
  * @param qualityLevel     the quality level of this image (higher values mean higher resolutions).
  * @param qualityName      a string representation of the qualityLevel
  * @param isPreview        indicates if the file value is used as a preview (thumbnail)
  */
case class StillImageFileValueV1(internalMimeType: String,
                                 internalFilename: String,
                                 originalFilename: String,
                                 originalMimeType: Option[String] = None,
                                 dimX: Int,
                                 dimY: Int,
                                 qualityLevel: Int,
                                 qualityName: Option[String] = None,
                                 isPreview: Boolean = false) extends FileValueV1 {

    def valueTypeIri = OntologyConstants.KnoraBase.StillImageFileValue

    def toJsValue = ApiValueV1JsonProtocol.stillImageFileValueV1Format.write(this)

    override def toString = originalFilename

    /**
      * Checks if a new still image file value would duplicate an existing still image file value.
      *
      * @param other another [[ValueV1]].
      * @return `true` if `other` is a duplicate of `this`.
      */
    override def isDuplicateOfOtherValue(other: ApiValueV1): Boolean = {
        other match {
            case stillImageFileValueV1: StillImageFileValueV1 => stillImageFileValueV1 == this
            case otherValue => throw InconsistentTriplestoreDataException(s"Cannot compare a $valueTypeIri to a ${otherValue.valueTypeIri}")
        }
    }

    /**
      * Checks if a new version of a still image file value would be redundant given the current version of the value.
      *
      * @param currentVersion the current version of the value.
      * @return `true` if this [[UpdateValueV1]] is redundant given `currentVersion`.
      */
    override def isRedundant(currentVersion: ApiValueV1): Boolean = {
        currentVersion match {
            case stillImageFileValueV1: StillImageFileValueV1 => stillImageFileValueV1 == this
            case other => throw InconsistentTriplestoreDataException(s"Cannot compare a $valueTypeIri to a ${other.valueTypeIri}")
        }
    }
}

case class MovingImageFileValueV1(internalMimeType: String,
                                  internalFilename: String,
                                  originalFilename: String,
                                  originalMimeType: Option[String] = None) extends FileValueV1 {

    def valueTypeIri = OntologyConstants.KnoraBase.MovingImageFileValue

    def toJsValue = ApiValueV1JsonProtocol.movingImageFileValueV1Format.write(this)

    override def toString = originalFilename

    /**
      * Checks if a new moving image file value would duplicate an existing moving image file value.
      *
      * @param other another [[ValueV1]].
      * @return `true` if `other` is a duplicate of `this`.
      */
    override def isDuplicateOfOtherValue(other: ApiValueV1): Boolean = {
        other match {
            case movingImageFileValueV1: MovingImageFileValueV1 => movingImageFileValueV1 == this
            case otherValue => throw InconsistentTriplestoreDataException(s"Cannot compare a $valueTypeIri to a ${otherValue.valueTypeIri}")
        }
    }

    /**
      * Checks if a new version of a moving image file value would be redundant given the current version of the value.
      *
      * @param currentVersion the current version of the value.
      * @return `true` if this [[UpdateValueV1]] is redundant given `currentVersion`.
      */
    override def isRedundant(currentVersion: ApiValueV1): Boolean = {
        currentVersion match {
            case movingImageFileValueV1: MovingImageFileValueV1 => movingImageFileValueV1 == this
            case other => throw InconsistentTriplestoreDataException(s"Cannot compare a $valueTypeIri to a ${other.valueTypeIri}")
        }
    }

}

case class TextFileValueV1(internalMimeType: String,
                           internalFilename: String,
                           originalFilename: String,
                           originalMimeType: Option[String] = None) extends FileValueV1 {

    def valueTypeIri = OntologyConstants.KnoraBase.TextFileValue

    def toJsValue = ApiValueV1JsonProtocol.textFileValueV1Format.write(this)

    override def toString = originalFilename

    /**
      * Checks if a new text file value would duplicate an existing text file value.
      *
      * @param other another [[ValueV1]].
      * @return `true` if `other` is a duplicate of `this`.
      */
    override def isDuplicateOfOtherValue(other: ApiValueV1): Boolean = {
        other match {
            case textFileValueV1: TextFileValueV1 => textFileValueV1 == this
            case otherValue => throw InconsistentTriplestoreDataException(s"Cannot compare a $valueTypeIri to a ${otherValue.valueTypeIri}")
        }
    }

    /**
      * Checks if a new version of a text file value would be redundant given the current version of the value.
      *
      * @param currentVersion the current version of the value.
      * @return `true` if this [[UpdateValueV1]] is redundant given `currentVersion`.
      */
    override def isRedundant(currentVersion: ApiValueV1): Boolean = {
        currentVersion match {
            case textFileValueV1: TextFileValueV1 => textFileValueV1 == this
            case other => throw InconsistentTriplestoreDataException(s"Cannot compare a $valueTypeIri to a ${other.valueTypeIri}")
        }
    }

}


/**
  * Represents information about a version of a value.
  *
  * @param valueObjectIri    the IRI of the version.
  * @param valueCreationDate the timestamp of the version.
  * @param previousValue     the IRI of the previous version.
  */
case class ValueVersionV1(valueObjectIri: IRI,
                          valueCreationDate: Option[String],
                          previousValue: Option[IRI]) extends ApiValueV1 {
    def valueTypeIri = OntologyConstants.KnoraBase.LinkValue

    def toJsValue = ApiValueV1JsonProtocol.valueVersionV1Format.write(this)
}

//////////////////////////////////////////////////////////////////////////////////////////////////////////////////
// JSON formatting

/**
  * A spray-json protocol for generating Knora API v1 JSON for property values.
  */
object ApiValueV1JsonProtocol extends SprayJsonSupport with DefaultJsonProtocol with NullOptions {

    import org.knora.webapi.messages.v1.responder.resourcemessages.ResourceV1JsonProtocol._

    /**
      * Converts between [[KnoraCalendarV1]] objects and [[JsValue]] objects.
      */
    implicit object KnoraCalendarV1JsonFormat extends JsonFormat[KnoraCalendarV1.Value] {
        def read(jsonVal: JsValue): KnoraCalendarV1.Value = jsonVal match {
            case JsString(str) => KnoraCalendarV1.lookup(str)
            case _ => throw BadRequestException(s"Invalid calendar in JSON: $jsonVal")
        }

        def write(calendarV1Value: KnoraCalendarV1.Value): JsValue = JsString(calendarV1Value.toString)
    }

    /**
      * Converts between [[KnoraPrecisionV1]] objects and [[JsValue]] objects.
      */
    implicit object KnoraPrecisionV1JsonFormat extends JsonFormat[KnoraPrecisionV1.Value] {
        def read(jsonVal: JsValue): KnoraPrecisionV1.Value = jsonVal match {
            case JsString(str) => KnoraPrecisionV1.lookup(str)
            case _ => throw BadRequestException(s"Invalid precision in JSON: $jsonVal")
        }

        def write(precisionV1Value: KnoraPrecisionV1.Value): JsValue = JsString(precisionV1Value.toString)
    }

    /**
      * Converts between [[ApiValueV1]] objects and [[JsValue]] objects.
      */
    implicit object ValueV1JsonFormat extends JsonFormat[ApiValueV1] {
        /**
          * Not implemented.
          */
        def read(jsonVal: JsValue) = ???

        /**
          * Converts an [[ApiValueV1]] to a [[JsValue]].
          *
          * @param valueV1 a [[ApiValueV1]]
          * @return a [[JsValue]].
          */
        def write(valueV1: ApiValueV1): JsValue = valueV1.toJsValue
    }

    implicit val createFileQualityLevelFormat: RootJsonFormat[CreateFileQualityLevelV1] = jsonFormat4(CreateFileQualityLevelV1)
    implicit val createFileV1Format: RootJsonFormat[CreateFileV1] = jsonFormat3(CreateFileV1)
    implicit val valueGetResponseV1Format: RootJsonFormat[ValueGetResponseV1] = jsonFormat7(ValueGetResponseV1)
    implicit val dateValueV1Format: JsonFormat[DateValueV1] = jsonFormat5(DateValueV1)
    implicit val stillImageFileValueV1Format: JsonFormat[StillImageFileValueV1] = jsonFormat9(StillImageFileValueV1)
    implicit val textFileValueV1Format: JsonFormat[TextFileValueV1] = jsonFormat4(TextFileValueV1)
    implicit val movingImageFileValueV1Format: JsonFormat[MovingImageFileValueV1] = jsonFormat4(MovingImageFileValueV1)
    implicit val valueVersionV1Format: JsonFormat[ValueVersionV1] = jsonFormat3(ValueVersionV1)
    implicit val linkValueV1Format: JsonFormat[LinkValueV1] = jsonFormat4(LinkValueV1)
    implicit val valueVersionHistoryGetResponseV1Format: RootJsonFormat[ValueVersionHistoryGetResponseV1] = jsonFormat1(ValueVersionHistoryGetResponseV1)
    implicit val createRichtextV1Format: RootJsonFormat[CreateRichtextV1] = jsonFormat4(CreateRichtextV1)
    implicit val createValueApiRequestV1Format: RootJsonFormat[CreateValueApiRequestV1] = jsonFormat15(CreateValueApiRequestV1)
    implicit val createValueResponseV1Format: RootJsonFormat[CreateValueResponseV1] = jsonFormat4(CreateValueResponseV1)
    implicit val changeValueApiRequestV1Format: RootJsonFormat[ChangeValueApiRequestV1] = jsonFormat13(ChangeValueApiRequestV1)
    implicit val changeValueResponseV1Format: RootJsonFormat[ChangeValueResponseV1] = jsonFormat4(ChangeValueResponseV1)
    implicit val deleteValueResponseV1Format: RootJsonFormat[DeleteValueResponseV1] = jsonFormat1(DeleteValueResponseV1)
    implicit val changeFileValueApiRequestV1Format: RootJsonFormat[ChangeFileValueApiRequestV1] = jsonFormat1(ChangeFileValueApiRequestV1)
    implicit val changeFileValueresponseV1Format: RootJsonFormat[ChangeFileValueResponseV1] = jsonFormat1(ChangeFileValueResponseV1)
}<|MERGE_RESOLUTION|>--- conflicted
+++ resolved
@@ -31,7 +31,7 @@
 import org.knora.webapi.twirl.{StandoffTagAttributeV2, StandoffTagInternalReferenceAttributeV2, StandoffTagV2}
 import org.knora.webapi.util.standoff.StandoffTagUtilV2
 import org.knora.webapi.util.{DateUtilV1, KnoraIdUtil, StringFormatter}
-import org.knora.webapi.{BadRequestException, _}
+import org.knora.webapi._
 import spray.json._
 
 
@@ -633,6 +633,7 @@
 sealed trait TextValueV1 {
 
     def utf8str: String
+
     def language: Option[String]
 
 }
@@ -641,22 +642,14 @@
   * Represents a textual value with additional information in standoff format.
   *
   * @param utf8str            text in mere utf8 representation (including newlines and carriage returns).
-<<<<<<< HEAD
   * @param language           language specification for text
-  * @param standoff           attributes of the text in standoff format. For each attribute, several ranges may be given (a list of [[StandoffTagV1]]).
-=======
   * @param standoff           attributes of the text in standoff format. For each attribute, several ranges may be given (a list of [[StandoffTagV2]]).
->>>>>>> eb289724
   * @param resource_reference referred Knora resources.
   * @param mapping            the mapping used to create standoff from another format.
   */
 case class TextValueWithStandoffV1(utf8str: String,
-<<<<<<< HEAD
                                    language: Option[String] = None,
-                                   standoff: Seq[StandoffTagV1],
-=======
                                    standoff: Seq[StandoffTagV2],
->>>>>>> eb289724
                                    resource_reference: Set[IRI] = Set.empty[IRI],
                                    mappingIri: IRI,
                                    mapping: MappingXMLtoStandoff) extends TextValueV1 with UpdateValueV1 with ApiValueV1 {
@@ -804,7 +797,7 @@
 
 }
 
-case class TextValueSimpleV1(utf8str: String, language: Option[String]= None) extends TextValueV1 with UpdateValueV1 with ApiValueV1 {
+case class TextValueSimpleV1(utf8str: String, language: Option[String] = None) extends TextValueV1 with UpdateValueV1 with ApiValueV1 {
 
     def valueTypeIri = OntologyConstants.KnoraBase.TextValue
 
