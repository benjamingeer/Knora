--- conflicted
+++ resolved
@@ -131,15 +131,6 @@
 
         val IsPreview = "http://www.knora.org/ontology/knora-base#isPreview"
         val ResourceIcon = "http://www.knora.org/ontology/knora-base#resourceIcon"
-<<<<<<< HEAD
-=======
-        val PreferredLanguage = "http://www.knora.org/ontology/knora-base#preferredLanguage"
-        val Username = "http://www.knora.org/ontology/knora-base#userid"
-        val Email = "http://www.knora.org/ontology/knora-base#email"
-        val Password = "http://www.knora.org/ontology/knora-base#password"
-        val GivenName = "http://www.knora.org/ontology/knora-base#givenName"
-        val FamilyName = "http://www.knora.org/ontology/knora-base#familyName"
->>>>>>> 5dc76ee8
 
         val InternalMimeType = "http://www.knora.org/ontology/knora-base#internalMimeType"
         val InternalFilename = "http://www.knora.org/ontology/knora-base#internalFilename"
@@ -207,7 +198,9 @@
         /* User */
         val User = KnoraBasePrefixExpansion                   + "User"
         val Username = KnoraBasePrefixExpansion               + "userid"
-        val Email = KnoraBasePrefixExpansion                  + "email"
+        val GivenName = KnoraBasePrefixExpansion              + "givenName"
+        val FamilyName = KnoraBasePrefixExpansion             + "familyName"
+		val Email = KnoraBasePrefixExpansion                  + "email"
         val Password = KnoraBasePrefixExpansion               + "password"
         val UsersActiveProject = KnoraBasePrefixExpansion     + "currentproject"
         val IsActiveUser = KnoraBasePrefixExpansion           + "isActiveUser"
