--- conflicted
+++ resolved
@@ -92,12 +92,7 @@
     object SchemaOrg {
         val SchemaOrgPrefixExpansion: IRI = "http://schema.org/"
         val Name: IRI = SchemaOrgPrefixExpansion + "name"
-<<<<<<< HEAD
-        val ItemList: IRI = SchemaOrgPrefixExpansion + "ItemList"
-        val ItemListElement: IRI = SchemaOrgPrefixExpansion + "itemListElement"
-=======
         val Thing: IRI = SchemaOrgPrefixExpansion + "Thing"
->>>>>>> 59c47710
     }
 
     object KnoraInternal {
