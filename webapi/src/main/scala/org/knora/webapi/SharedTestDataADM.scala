--- conflicted
+++ resolved
@@ -402,9 +402,7 @@
     /** **********************************/
 
     val ANYTHING_PROJECT_IRI = "http://rdfh.ch/projects/0001"
-<<<<<<< HEAD
-    val customListIRI: IRI = "http://rdfh.ch/lists/0001/a-list-with-IRI"
-=======
+
     val customResourceIRI: IRI = "http://rdfh.ch/0001/a-thing-with-IRI"
     val customResourceIRI_resourceWithValues: IRI = "http://rdfh.ch/0001/a-thing-with-value-IRI"
     val customValueIRI_withResourceIriAndValueIRIAndValueUUID: IRI = "http://rdfh.ch/0001/a-thing-with-value-IRI/values/a-value-with-IRI-and-UUID"
@@ -412,7 +410,8 @@
     val customValueIRI: IRI = "http://rdfh.ch/0001/a-thing-with-value-IRI/values/a-value-with-IRI"
     val customResourceCreationDate: Instant = Instant.parse("2019-01-09T15:45:54.502951Z")
     val customValueCreationDate: Instant = Instant.parse("2020-06-09T17:04:54.502951Z")
->>>>>>> 135b0395
+    
+    val customListIRI: IRI = "http://rdfh.ch/lists/0001/a-list-with-IRI"
 
     def anythingAdminUser: UserADM = UserADM(
         id = "http://rdfh.ch/users/AnythingAdminUser",
