--- conflicted
+++ resolved
@@ -19,15 +19,7 @@
 
 package org.knora.webapi
 
-<<<<<<< HEAD
-import java.io.InputStream
-import java.security.{KeyStore, SecureRandom}
-
-import javax.net.ssl.{KeyManagerFactory, SSLContext, TrustManagerFactory}
-import akka.actor.{ActorSystem, _}
-=======
 import akka.actor._
->>>>>>> 4d23b733
 import akka.event.LoggingAdapter
 import akka.http.scaladsl.Http
 import akka.http.scaladsl.server.Directives._
@@ -103,17 +95,17 @@
     /**
       * The actor used for storing the application application wide variables in a thread safe maner.
       */
-    protected val applicationStateActor = system.actorOf(Props(new ApplicationStateActor), name = APPLICATION_STATE_ACTOR_NAME)
+    protected val applicationStateActor: ActorRef = system.actorOf(Props(new ApplicationStateActor), name = APPLICATION_STATE_ACTOR_NAME)
 
     /**
       * The supervisor actor that forwards messages to responder actors to handle API requests.
       */
-    protected val responderManager = system.actorOf(Props(new ResponderManager with LiveActorMaker), name = RESPONDER_MANAGER_ACTOR_NAME)
+    protected val responderManager: ActorRef = system.actorOf(Props(new ResponderManager with LiveActorMaker), name = RESPONDER_MANAGER_ACTOR_NAME)
 
     /**
       * The supervisor actor that forwards messages to actors that deal with persistent storage.
       */
-    protected val storeManager = system.actorOf(Props(new StoreManager with LiveActorMaker), name = STORE_MANAGER_ACTOR_NAME)
+    protected val storeManager: ActorRef = system.actorOf(Props(new StoreManager with LiveActorMaker), name = STORE_MANAGER_ACTOR_NAME)
 
     /**
       * Timeout definition (need to be high enough to allow reloading of data so that checkActorSystem doesn't timeout)
@@ -252,11 +244,6 @@
 
         Http().bindAndHandle(Route.handlerFlow(apiRoutes), settings.internalKnoraApiHost, settings.internalKnoraApiPort)
         println(s"Knora API Server started at http://${settings.internalKnoraApiHost}:${settings.internalKnoraApiPort}.")
-
-
-
-
-
     }
 
     /**
