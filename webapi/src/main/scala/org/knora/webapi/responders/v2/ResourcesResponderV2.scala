/*
 * Copyright © 2015-2019 the contributors (see Contributors.md).
 *
 * This file is part of Knora.
 *
 * Knora is free software: you can redistribute it and/or modify
 * it under the terms of the GNU Affero General Public License as published
 * by the Free Software Foundation, either version 3 of the License, or
 * (at your option) any later version.
 *
 * Knora is distributed in the hope that it will be useful,
 * but WITHOUT ANY WARRANTY; without even the implied warranty of
 * MERCHANTABILITY or FITNESS FOR A PARTICULAR PURPOSE.  See the
 * GNU Affero General Public License for more details.
 *
 * You should have received a copy of the GNU Affero General Public
 * License along with Knora.  If not, see <http://www.gnu.org/licenses/>.
 */

package org.knora.webapi.responders.v2

import java.time.Instant
import java.util.UUID

import akka.http.scaladsl.util.FastFuture
import akka.pattern._
import akka.stream.ActorMaterializer
import org.knora.webapi._
import org.knora.webapi.messages.admin.responder.permissionsmessages.{DefaultObjectAccessPermissionsStringForResourceClassGetADM, DefaultObjectAccessPermissionsStringResponseADM, ResourceCreateOperation}
import org.knora.webapi.messages.admin.responder.usersmessages.UserADM
import org.knora.webapi.messages.store.sipimessages.{SipiGetTextFileRequest, SipiGetTextFileResponse}
import org.knora.webapi.messages.store.triplestoremessages._
import org.knora.webapi.messages.v2.responder.ontologymessages._
import org.knora.webapi.messages.v2.responder.resourcemessages._
import org.knora.webapi.messages.v2.responder.searchmessages.GravsearchRequestV2
import org.knora.webapi.messages.v2.responder.standoffmessages.{GetMappingRequestV2, GetMappingResponseV2, GetXSLTransformationRequestV2, GetXSLTransformationResponseV2}
import org.knora.webapi.messages.v2.responder.valuemessages._
import org.knora.webapi.messages.v2.responder.{SuccessResponseV2, UpdateResultInProject}
import org.knora.webapi.responders.Responder.handleUnexpectedMessage
import org.knora.webapi.responders.v2.search.ConstructQuery
import org.knora.webapi.responders.v2.search.gravsearch.GravsearchParser
import org.knora.webapi.responders.{IriLocker, ResponderData}
import org.knora.webapi.twirl.SparqlTemplateResourceToCreate
import org.knora.webapi.util.ConstructResponseUtilV2.{MappingAndXSLTransformation, ResourceWithValueRdfData}
import org.knora.webapi.util.IriConversions._
import org.knora.webapi.util.PermissionUtilADM.{DeletePermission, ModifyPermission}
import org.knora.webapi.util._
import org.knora.webapi.util.date.CalendarNameGregorian
import org.knora.webapi.util.standoff.StandoffTagUtilV2

import scala.concurrent.Future
import scala.util.{Failure, Success}

class ResourcesResponderV2(responderData: ResponderData) extends ResponderWithStandoffV2(responderData) {

    /* actor materializer needed for http requests */
    implicit val materializer: ActorMaterializer = ActorMaterializer()

    /**
      * Represents a resource that is ready to be created and whose contents can be verified afterwards.
      *
      * @param sparqlTemplateResourceToCreate a [[SparqlTemplateResourceToCreate]] describing SPARQL for creating
      *                                       the resource.
      * @param values                         the resource's values for verification.
      */
    private case class ResourceReadyToCreate(sparqlTemplateResourceToCreate: SparqlTemplateResourceToCreate,
                                             values: Map[SmartIri, Seq[UnverifiedValueV2]])

    /**
      * Receives a message of type [[ResourcesResponderRequestV2]], and returns an appropriate response message.
      */
    def receive(msg: ResourcesResponderRequestV2) = msg match {
<<<<<<< HEAD
        case ResourcesGetRequestV2(resIris, propertyIri, valueUuid, versionDate, targetSchema, schemaOptions, requestingUser) => getResourcesV2(resIris, propertyIri, valueUuid, versionDate, targetSchema, schemaOptions, requestingUser)
        case ResourcesPreviewGetRequestV2(resIris, requestingUser) => getResourcePreviewV2(resIris, requestingUser)
=======
        case ResourcesGetRequestV2(resIris, propertyIri, versionDate, targetSchema, schemaOptions, requestingUser) => getResourcesV2(resIris, propertyIri, versionDate, targetSchema, schemaOptions, requestingUser)
        case ResourcesPreviewGetRequestV2(resIris, targetSchema, requestingUser) => getResourcePreviewV2(resIris, targetSchema, requestingUser)
>>>>>>> 72d89dc4
        case ResourceTEIGetRequestV2(resIri, textProperty, mappingIri, gravsearchTemplateIri, headerXSLTIri, requestingUser) => getResourceAsTeiV2(resIri, textProperty, mappingIri, gravsearchTemplateIri, headerXSLTIri, requestingUser)
        case createResourceRequestV2: CreateResourceRequestV2 => createResourceV2(createResourceRequestV2)
        case updateResourceMetadataRequestV2: UpdateResourceMetadataRequestV2 => updateResourceMetadataV2(updateResourceMetadataRequestV2)
        case deleteResourceRequestV2: DeleteResourceRequestV2 => deleteResourceV2(deleteResourceRequestV2)
        case graphDataGetRequest: GraphDataGetRequestV2 => getGraphDataResponseV2(graphDataGetRequest)
        case resourceHistoryRequest: ResourceVersionHistoryGetRequestV2 => getResourceHistoryV2(resourceHistoryRequest)
        case other => handleUnexpectedMessage(other, log, this.getClass.getName)
    }

    /**
      * Creates a new resource.
      *
      * @param createResourceRequestV2 the request to create the resource.
      * @return a [[ReadResourcesSequenceV2]] containing a preview of the resource.
      */
    private def createResourceV2(createResourceRequestV2: CreateResourceRequestV2): Future[ReadResourcesSequenceV2] = {

        def makeTaskFuture: Future[ReadResourcesSequenceV2] = {
            for {
                // Convert the resource to the internal ontology schema.
                internalCreateResource: CreateResourceV2 <- Future(createResourceRequestV2.createResource.toOntologySchema(InternalSchema))

                // Check standoff link targets and list nodes that should exist.

                _ <- checkStandoffLinkTargets(internalCreateResource.flatValues, createResourceRequestV2.requestingUser)
                _ <- checkListNodes(internalCreateResource.flatValues, createResourceRequestV2.requestingUser)

                // Get the class IRIs of all the link targets in the request.
                linkTargetClasses: Map[IRI, SmartIri] <- getLinkTargetClasses(
                    internalCreateResources = Seq(internalCreateResource),
                    requestingUser = createResourceRequestV2.requestingUser
                )

                // Get the definitions of the resource class and its properties, as well as of the classes of all
                // resources that are link targets.

                resourceClassEntityInfoResponse: EntityInfoGetResponseV2 <- (responderManager ? EntityInfoGetRequestV2(
                    classIris = linkTargetClasses.values.toSet + internalCreateResource.resourceClassIri,
                    requestingUser = createResourceRequestV2.requestingUser
                )).mapTo[EntityInfoGetResponseV2]

                resourceClassInfo: ReadClassInfoV2 = resourceClassEntityInfoResponse.classInfoMap(internalCreateResource.resourceClassIri)

                propertyEntityInfoResponse: EntityInfoGetResponseV2 <- (responderManager ? EntityInfoGetRequestV2(
                    propertyIris = resourceClassInfo.knoraResourceProperties,
                    requestingUser = createResourceRequestV2.requestingUser
                )).mapTo[EntityInfoGetResponseV2]

                allEntityInfo = EntityInfoGetResponseV2(
                    classInfoMap = resourceClassEntityInfoResponse.classInfoMap,
                    propertyInfoMap = propertyEntityInfoResponse.propertyInfoMap
                )

                // Get the default permissions of the resource class.

                defaultResourcePermissionsMap <- getResourceClassDefaultPermissions(
                    projectIri = createResourceRequestV2.createResource.projectADM.id,
                    resourceClassIris = Set(internalCreateResource.resourceClassIri),
                    requestingUser = createResourceRequestV2.requestingUser
                )

                defaultResourcePermissions: String = defaultResourcePermissionsMap(internalCreateResource.resourceClassIri)

                // Get the default permissions of each property used.

                defaultPropertyPermissionsMap: Map[SmartIri, Map[SmartIri, String]] <- getDefaultPropertyPermissions(
                    projectIri = createResourceRequestV2.createResource.projectADM.id,
                    resourceClassProperties = Map(internalCreateResource.resourceClassIri -> internalCreateResource.values.keySet),
                    requestingUser = createResourceRequestV2.requestingUser
                )

                defaultPropertyPermissions: Map[SmartIri, String] = defaultPropertyPermissionsMap(internalCreateResource.resourceClassIri)

                // Make a versionDate for the resource and its values.
                creationDate: Instant = internalCreateResource.creationDate.getOrElse(Instant.now)

                // Do the remaining pre-update checks and make a ResourceReadyToCreate describing the SPARQL
                // for creating the resource.
                resourceReadyToCreate: ResourceReadyToCreate <- generateResourceReadyToCreate(
                    internalCreateResource = internalCreateResource,
                    linkTargetClasses = linkTargetClasses,
                    entityInfo = allEntityInfo,
                    clientResourceIDs = Map.empty[IRI, String],
                    defaultResourcePermissions = defaultResourcePermissions,
                    defaultPropertyPermissions = defaultPropertyPermissions,
                    creationDate = creationDate,
                    requestingUser = createResourceRequestV2.requestingUser
                )

                // Get the IRI of the named graph in which the resource will be created.
                dataNamedGraph: IRI = stringFormatter.projectDataNamedGraphV2(createResourceRequestV2.createResource.projectADM)

                // Generate SPARQL for creating the resource.
                sparqlUpdate = queries.sparql.v2.txt.createNewResources(
                    dataNamedGraph = dataNamedGraph,
                    triplestore = settings.triplestoreType,
                    resourcesToCreate = Seq(resourceReadyToCreate.sparqlTemplateResourceToCreate),
                    projectIri = createResourceRequestV2.createResource.projectADM.id,
                    creatorIri = createResourceRequestV2.requestingUser.id
                ).toString()

                // Do the update.
                _ <- (storeManager ? SparqlUpdateRequest(sparqlUpdate)).mapTo[SparqlUpdateResponse]

                // Verify that the resource was created correctly.
                previewOfCreatedResource: ReadResourcesSequenceV2 <- verifyResource(
                    resourceReadyToCreate = resourceReadyToCreate,
                    projectIri = createResourceRequestV2.createResource.projectADM.id,
                    requestingUser = createResourceRequestV2.requestingUser
                )
            } yield previewOfCreatedResource
        }

        val triplestoreUpdateFuture: Future[ReadResourcesSequenceV2] = for {
            // Don't allow anonymous users to create resources.
            _ <- Future {
                if (createResourceRequestV2.requestingUser.isAnonymousUser) {
                    throw ForbiddenException("Anonymous users aren't allowed to create resources")
                } else {
                    createResourceRequestV2.requestingUser.id
                }
            }

            // Ensure that the project isn't the system project or the shared ontologies project.

            projectIri = createResourceRequestV2.createResource.projectADM.id

            _ = if (projectIri == OntologyConstants.KnoraAdmin.SystemProject || projectIri == OntologyConstants.KnoraAdmin.DefaultSharedOntologiesProject) {
                throw BadRequestException(s"Resources cannot be created in project <$projectIri>")
            }

            // Ensure that the resource class isn't from a non-shared ontology in another project.

            resourceClassOntologyIri: SmartIri = createResourceRequestV2.createResource.resourceClassIri.getOntologyFromEntity
            readOntologyMetadataV2: ReadOntologyMetadataV2 <- (responderManager ? OntologyMetadataGetByIriRequestV2(Set(resourceClassOntologyIri), createResourceRequestV2.requestingUser)).mapTo[ReadOntologyMetadataV2]
            ontologyMetadata: OntologyMetadataV2 = readOntologyMetadataV2.ontologies.headOption.getOrElse(throw BadRequestException(s"Ontology $resourceClassOntologyIri not found"))
            ontologyProjectIri: IRI = ontologyMetadata.projectIri.getOrElse(throw InconsistentTriplestoreDataException(s"Ontology $resourceClassOntologyIri has no project")).toString

            _ = if (projectIri != ontologyProjectIri && !(ontologyMetadata.ontologyIri.isKnoraBuiltInDefinitionIri || ontologyMetadata.ontologyIri.isKnoraSharedDefinitionIri)) {
                throw BadRequestException(s"Cannot create a resource in project <$projectIri> with resource class <${createResourceRequestV2.createResource.resourceClassIri}>, which is defined in a non-shared ontology in another project")
            }

            // Check user's PermissionProfile (part of UserADM) to see if the user has the permission to
            // create a new resource in the given project.

            internalResourceClassIri: SmartIri = createResourceRequestV2.createResource.resourceClassIri.toOntologySchema(InternalSchema)

            _ = if (!createResourceRequestV2.requestingUser.permissions.hasPermissionFor(ResourceCreateOperation(internalResourceClassIri.toString), projectIri, None)) {
                throw ForbiddenException(s"User ${createResourceRequestV2.requestingUser.username} does not have permission to create a resource of class <${createResourceRequestV2.createResource.resourceClassIri}> in project <$projectIri>")
            }

            // Do the remaining pre-update checks and the update while holding an update lock on the resource to be created.
            taskResult <- IriLocker.runWithIriLock(
                createResourceRequestV2.apiRequestID,
                createResourceRequestV2.createResource.resourceIri,
                () => makeTaskFuture
            )
        } yield taskResult


        // If the request includes file values, tell Sipi to move the files to permanent storage if the update
        // succeeded, or to delete the temporary files if the update failed.
        doSipiPostUpdateForResources(
            updateFuture = triplestoreUpdateFuture,
            createResources = Seq(createResourceRequestV2.createResource),
            requestingUser = createResourceRequestV2.requestingUser
        )
    }

    /**
      * Updates a resources metadata.
      *
      * @param updateResourceMetadataRequestV2 the update request.
      * @return a [[SuccessResponseV2]].
      */
    def updateResourceMetadataV2(updateResourceMetadataRequestV2: UpdateResourceMetadataRequestV2): Future[SuccessResponseV2] = {
        def makeTaskFuture: Future[SuccessResponseV2] = {
            for {
                // Get the metadata of the resource to be updated.
                resourcesSeq: ReadResourcesSequenceV2 <- getResourcePreviewV2(
                    resourceIris = Seq(updateResourceMetadataRequestV2.resourceIri),
                    targetSchema = ApiV2Complex,
                    requestingUser = updateResourceMetadataRequestV2.requestingUser
                )

                resource: ReadResourceV2 = resourcesSeq.toResource(updateResourceMetadataRequestV2.resourceIri)
                internalResourceClassIri = updateResourceMetadataRequestV2.resourceClassIri.toOntologySchema(InternalSchema)

                // Make sure that the resource's class is what the client thinks it is.
                _ = if (resource.resourceClassIri != internalResourceClassIri) {
                    throw BadRequestException(s"Resource <${resource.resourceIri}> is not a member of class <${updateResourceMetadataRequestV2.resourceClassIri}>")
                }

                // Make sure that the resource hasn't been updated since the client got its last modification date.
                _ = if (resource.lastModificationDate != updateResourceMetadataRequestV2.maybeLastModificationDate) {
                    throw EditConflictException(s"Resource <${resource.resourceIri}> has been modified since you last read it")
                }

                // Check that the user has permission to modify the resource.
                _ = ResourceUtilV2.checkResourcePermission(
                    resourceInfo = resource,
                    permissionNeeded = ModifyPermission,
                    requestingUser = updateResourceMetadataRequestV2.requestingUser
                )

                // Get the IRI of the named graph in which the resource is stored.
                dataNamedGraph: IRI = stringFormatter.projectDataNamedGraphV2(resource.projectADM)

                newModificationDate: Instant = updateResourceMetadataRequestV2.maybeNewModificationDate match {
                    case Some(submittedNewModificationDate) =>
                        if (resource.lastModificationDate.exists(_.isAfter(submittedNewModificationDate))) {
                            throw BadRequestException(s"Submitted knora-api:newModificationDate is before the resource's current knora-api:lastModificationDate")
                        } else {
                            submittedNewModificationDate
                        }
                    case None => Instant.now
                }

                // Generate SPARQL for updating the resource.
                sparqlUpdate = queries.sparql.v2.txt.changeResourceMetadata(
                    triplestore = settings.triplestoreType,
                    dataNamedGraph = dataNamedGraph,
                    resourceIri = updateResourceMetadataRequestV2.resourceIri,
                    resourceClassIri = internalResourceClassIri,
                    maybeLastModificationDate = updateResourceMetadataRequestV2.maybeLastModificationDate,
                    newModificationDate = newModificationDate,
                    maybeLabel = updateResourceMetadataRequestV2.maybeLabel,
                    maybePermissions = updateResourceMetadataRequestV2.maybePermissions
                ).toString()

                // Do the update.
                _ <- (storeManager ? SparqlUpdateRequest(sparqlUpdate)).mapTo[SparqlUpdateResponse]

                // Verify that the resource was updated correctly.

                updatedResourcesSeq: ReadResourcesSequenceV2 <- getResourcePreviewV2(
                    resourceIris = Seq(updateResourceMetadataRequestV2.resourceIri),
                    targetSchema = ApiV2Complex,
                    requestingUser = updateResourceMetadataRequestV2.requestingUser
                )

                _ = if (updatedResourcesSeq.numberOfResources != 1) {
                    throw AssertionException(s"Expected one resource, got ${resourcesSeq.numberOfResources}")
                }

                updatedResource: ReadResourceV2 = updatedResourcesSeq.resources.head

                _ = if (!updatedResource.lastModificationDate.contains(newModificationDate)) {
                    throw UpdateNotPerformedException(s"Updated resource has last modification date ${updatedResource.lastModificationDate}, expected $newModificationDate")
                }

                _ = updateResourceMetadataRequestV2.maybeLabel match {
                    case Some(newLabel) =>
                        if (!updatedResource.label.contains(stringFormatter.fromSparqlEncodedString(newLabel))) {
                            throw UpdateNotPerformedException()
                        }

                    case None => ()
                }

                _ = updateResourceMetadataRequestV2.maybePermissions match {
                    case Some(newPermissions) =>
                        if (PermissionUtilADM.parsePermissions(updatedResource.permissions) != PermissionUtilADM.parsePermissions(newPermissions)) {
                            throw UpdateNotPerformedException()
                        }

                    case None => ()
                }
            } yield SuccessResponseV2("Resource metadata updated")
        }

        for {
            // Do the remaining pre-update checks and the update while holding an update lock on the resource.
            taskResult <- IriLocker.runWithIriLock(
                updateResourceMetadataRequestV2.apiRequestID,
                updateResourceMetadataRequestV2.resourceIri,
                () => makeTaskFuture
            )
        } yield taskResult
    }

    def deleteResourceV2(deleteResourceV2: DeleteResourceRequestV2): Future[SuccessResponseV2] = {
        def makeTaskFuture: Future[SuccessResponseV2] = {
            for {
                // Get the metadata of the resource to be updated.
                resourcesSeq: ReadResourcesSequenceV2 <- getResourcePreviewV2(
                    resourceIris = Seq(deleteResourceV2.resourceIri),
                    targetSchema = ApiV2Complex,
                    requestingUser = deleteResourceV2.requestingUser
                )

                resource: ReadResourceV2 = resourcesSeq.toResource(deleteResourceV2.resourceIri)
                internalResourceClassIri = deleteResourceV2.resourceClassIri.toOntologySchema(InternalSchema)

                // Make sure that the resource's class is what the client thinks it is.
                _ = if (resource.resourceClassIri != internalResourceClassIri) {
                    throw BadRequestException(s"Resource <${resource.resourceIri}> is not a member of class <${deleteResourceV2.resourceClassIri}>")
                }

                // Make sure that the resource hasn't been updated since the client got its last modification date.
                _ = if (resource.lastModificationDate != deleteResourceV2.maybeLastModificationDate) {
                    throw EditConflictException(s"Resource <${resource.resourceIri}> has been modified since you last read it")
                }

                // Check that the user has permission to mark the resource as deleted.
                _ = ResourceUtilV2.checkResourcePermission(
                    resourceInfo = resource,
                    permissionNeeded = DeletePermission,
                    requestingUser = deleteResourceV2.requestingUser
                )

                // Get the IRI of the named graph in which the resource is stored.
                dataNamedGraph: IRI = stringFormatter.projectDataNamedGraphV2(resource.projectADM)

                // Generate SPARQL for marking the resource as deleted.
                sparqlUpdate = queries.sparql.v2.txt.deleteResource(
                    triplestore = settings.triplestoreType,
                    dataNamedGraph = dataNamedGraph,
                    resourceIri = deleteResourceV2.resourceIri,
                    maybeDeleteComment = deleteResourceV2.maybeDeleteComment,
                    currentTime = Instant.now,
                    requestingUser = deleteResourceV2.requestingUser.id
                ).toString()

                // Do the update.
                _ <- (storeManager ? SparqlUpdateRequest(sparqlUpdate)).mapTo[SparqlUpdateResponse]

                // Verify that the resource was deleted correctly.

                sparqlQuery = queries.sparql.v2.txt.checkResourceDeletion(
                    triplestore = settings.triplestoreType,
                    resourceIri = deleteResourceV2.resourceIri
                ).toString()

                sparqlSelectResponse <- (storeManager ? SparqlSelectRequest(sparqlQuery)).mapTo[SparqlSelectResponse]

                rows = sparqlSelectResponse.results.bindings

                _ = if (rows.isEmpty || !stringFormatter.optionStringToBoolean(rows.head.rowMap.get("isDeleted"), throw InconsistentTriplestoreDataException(s"Invalid boolean for isDeleted: ${rows.head.rowMap.get("isDeleted")}"))) {
                    throw UpdateNotPerformedException(s"Resource <${deleteResourceV2.resourceIri}> was not marked as deleted. Please report this as a possible bug.")
                }
            } yield SuccessResponseV2("Resource marked as deleted")
        }

        for {
            // Do the remaining pre-update checks and the update while holding an update lock on the resource.
            taskResult <- IriLocker.runWithIriLock(
                deleteResourceV2.apiRequestID,
                deleteResourceV2.resourceIri,
                () => makeTaskFuture
            )
        } yield taskResult
    }

    /**
      * Generates a [[SparqlTemplateResourceToCreate]] describing SPARQL for creating a resource and its values.
      * This method does pre-update checks that have to be done for each new resource individually, even when
      * multiple resources are being created in a single request.
      *
      * @param internalCreateResource     the resource to be created.
      * @param linkTargetClasses          a map of resources that are link targets to the IRIs of those resources' classes.
      * @param entityInfo                 an [[EntityInfoGetResponseV2]] containing definitions of the class of the resource to
      *                                   be created, as well as the classes that all the link targets
      *                                   belong to.
      * @param clientResourceIDs          a map of IRIs of resources to be created to client IDs for the same resources, if any.
      * @param defaultResourcePermissions the default permissions to be given to the resource, if it does not have custom permissions.
      * @param defaultPropertyPermissions the default permissions to be given to the resource's values, if they do not
      *                                   have custom permissions. This is a map of property IRIs to permission strings.
      * @param creationDate               the versionDate to be attached to the resource and its values.
      * @param requestingUser             the user making the request.
      * @return a [[ResourceReadyToCreate]].
      */
    private def generateResourceReadyToCreate(internalCreateResource: CreateResourceV2,
                                              linkTargetClasses: Map[IRI, SmartIri],
                                              entityInfo: EntityInfoGetResponseV2,
                                              clientResourceIDs: Map[IRI, String],
                                              defaultResourcePermissions: String,
                                              defaultPropertyPermissions: Map[SmartIri, String],
                                              creationDate: Instant,
                                              requestingUser: UserADM): Future[ResourceReadyToCreate] = {
        val resourceIDForErrorMsg: String = clientResourceIDs.get(internalCreateResource.resourceIri).map(resourceID => s"In resource '$resourceID': ").getOrElse("")

        for {
            // Check that the resource class has a suitable cardinality for each submitted value.

            resourceClassInfo <- Future(entityInfo.classInfoMap(internalCreateResource.resourceClassIri))

            knoraPropertyCardinalities: Map[SmartIri, Cardinality.KnoraCardinalityInfo] = resourceClassInfo.allCardinalities.filterKeys(resourceClassInfo.knoraResourceProperties)

            _ = internalCreateResource.values.foreach {
                case (propertyIri: SmartIri, valuesForProperty: Seq[CreateValueInNewResourceV2]) =>
                    val internalPropertyIri = propertyIri.toOntologySchema(InternalSchema)

                    val cardinalityInfo = knoraPropertyCardinalities.getOrElse(internalPropertyIri, throw OntologyConstraintException(s"${resourceIDForErrorMsg}Resource class <${internalCreateResource.resourceClassIri.toOntologySchema(ApiV2Complex)}> has no cardinality for property <$propertyIri>"))

                    if ((cardinalityInfo.cardinality == Cardinality.MayHaveOne || cardinalityInfo.cardinality == Cardinality.MustHaveOne) && valuesForProperty.size > 1) {
                        throw OntologyConstraintException(s"${resourceIDForErrorMsg}Resource class <${internalCreateResource.resourceClassIri.toOntologySchema(ApiV2Complex)}> does not allow more than one value for property <$propertyIri>")
                    }
            }

            // Check that no required values are missing.

            requiredProps: Set[SmartIri] = knoraPropertyCardinalities.filter {
                case (_, cardinalityInfo) => cardinalityInfo.cardinality == Cardinality.MustHaveOne || cardinalityInfo.cardinality == Cardinality.MustHaveSome
            }.keySet -- resourceClassInfo.linkProperties

            internalPropertyIris: Set[SmartIri] = internalCreateResource.values.keySet

            _ = if (!requiredProps.subsetOf(internalPropertyIris)) {
                val missingProps = (requiredProps -- internalPropertyIris).map(iri => s"<${iri.toOntologySchema(ApiV2Complex)}>").mkString(", ")
                throw OntologyConstraintException(s"${resourceIDForErrorMsg}Values were not submitted for the following property or properties, which are required by resource class <${internalCreateResource.resourceClassIri.toOntologySchema(ApiV2Complex)}>: $missingProps")
            }

            // Check that each submitted value is consistent with the knora-base:objectClassConstraint of the property that is supposed to
            // point to it.

            _ = checkObjectClassConstraints(
                values = internalCreateResource.values,
                linkTargetClasses = linkTargetClasses,
                entityInfo = entityInfo,
                clientResourceIDs = clientResourceIDs,
                resourceIDForErrorMsg = resourceIDForErrorMsg
            )

            // Check that the submitted values do not contain duplicates.

            _ = checkForDuplicateValues(
                values = internalCreateResource.values,
                clientResourceIDs = clientResourceIDs,
                resourceIDForErrorMsg = resourceIDForErrorMsg
            )

            // Validate and reformat any custom permissions in the request, and set all permissions to defaults if custom
            // permissions are not provided.

            resourcePermissions: String <- internalCreateResource.permissions match {
                case Some(permissionStr) => PermissionUtilADM.validatePermissions(permissionLiteral = permissionStr, responderManager = responderManager)
                case None => FastFuture.successful(defaultResourcePermissions)
            }

            valuesWithValidatedPermissions: Map[SmartIri, Seq[GenerateSparqlForValueInNewResourceV2]] <- validateAndFormatValuePermissions(internalCreateResource.values, defaultPropertyPermissions)

            // Ask the values responder for SPARQL for generating the values.
            sparqlForValuesResponse: GenerateSparqlToCreateMultipleValuesResponseV2 <- (responderManager ?
                GenerateSparqlToCreateMultipleValuesRequestV2(
                    resourceIri = internalCreateResource.resourceIri,
                    values = valuesWithValidatedPermissions,
                    creationDate = creationDate,
                    requestingUser = requestingUser
                )).mapTo[GenerateSparqlToCreateMultipleValuesResponseV2]
        } yield ResourceReadyToCreate(
            sparqlTemplateResourceToCreate = SparqlTemplateResourceToCreate(
                resourceIri = internalCreateResource.resourceIri,
                permissions = resourcePermissions,
                sparqlForValues = sparqlForValuesResponse.insertSparql,
                resourceClassIri = internalCreateResource.resourceClassIri.toString,
                resourceLabel = internalCreateResource.label,
                resourceCreationDate = creationDate
            ),
            values = sparqlForValuesResponse.unverifiedValues
        )
    }

    /**
      * Given a sequence of resources to be created, gets the class IRIs of all the resources that are the targets of
      * link values in the new resources, whether these already exist in the triplestore or are among the resources
      * to be created.
      *
      * @param internalCreateResources the resources to be created.
      * @param requestingUser          the user making the request.
      * @return a map of resource IRIs to class IRIs.
      */
    private def getLinkTargetClasses(internalCreateResources: Seq[CreateResourceV2], requestingUser: UserADM): Future[Map[IRI, SmartIri]] = {
        // Get the IRIs of the new and existing resources that are targets of links.
        val (existingTargets: Set[IRI], newTargets: Set[IRI]) = internalCreateResources.flatMap(_.flatValues).foldLeft((Set.empty[IRI], Set.empty[IRI])) {
            case ((accExisting: Set[IRI], accNew: Set[IRI]), valueToCreate: CreateValueInNewResourceV2) =>
                valueToCreate.valueContent match {
                    case linkValueContentV2: LinkValueContentV2 =>
                        if (linkValueContentV2.referredResourceExists) {
                            (accExisting + linkValueContentV2.referredResourceIri, accNew)
                        } else {
                            (accExisting, accNew + linkValueContentV2.referredResourceIri)
                        }

                    case _ => (accExisting, accNew)
                }
        }

        // Make a map of the IRIs of new target resources to their class IRIs.
        val classesOfNewTargets: Map[IRI, SmartIri] = internalCreateResources.map {
            resourceToCreate => resourceToCreate.resourceIri -> resourceToCreate.resourceClassIri
        }.toMap.filterKeys(newTargets)

        for {
            // Get information about the existing resources that are targets of links.
            existingTargets: ReadResourcesSequenceV2 <- getResourcePreviewV2(
                resourceIris = existingTargets.toSeq,
                targetSchema = ApiV2Complex,
                requestingUser = requestingUser
            )

            // Make a map of the IRIs of existing target resources to their class IRIs.
            classesOfExistingTargets: Map[IRI, SmartIri] = existingTargets.resources.map(resource => resource.resourceIri -> resource.resourceClassIri).toMap
        } yield classesOfNewTargets ++ classesOfExistingTargets
    }

    /**
      * Checks that values to be created in a new resource do not contain duplicates.
      *
      * @param values                a map of property IRIs to values to be created (in the internal schema).
      * @param clientResourceIDs     a map of IRIs of resources to be created to client IDs for the same resources, if any.
      * @param resourceIDForErrorMsg something that can be prepended to an error message to specify the client's ID for the
      *                              resource to be created, if any.
      */
    private def checkForDuplicateValues(values: Map[SmartIri, Seq[CreateValueInNewResourceV2]],
                                        clientResourceIDs: Map[IRI, String] = Map.empty[IRI, String],
                                        resourceIDForErrorMsg: IRI): Unit = {
        values.foreach {
            case (propertyIri: SmartIri, valuesToCreate: Seq[CreateValueInNewResourceV2]) =>
                // Given the values for a property, compute all possible combinations of two of those values.
                val valueCombinations: Iterator[Seq[CreateValueInNewResourceV2]] = valuesToCreate.combinations(2)

                for (valueCombination: Seq[CreateValueInNewResourceV2] <- valueCombinations) {
                    // valueCombination must have two elements.
                    val firstValue: ValueContentV2 = valueCombination.head.valueContent
                    val secondValue: ValueContentV2 = valueCombination(1).valueContent

                    if (firstValue.wouldDuplicateOtherValue(secondValue)) {
                        throw DuplicateValueException(s"${resourceIDForErrorMsg}Duplicate values for property <${propertyIri.toOntologySchema(ApiV2Complex)}>")
                    }
                }
        }
    }

    /**
      * Checks that values to be created in a new resource are compatible with the object class constraints
      * of the resource's properties.
      *
      * @param values                a map of property IRIs to values to be created (in the internal schema).
      * @param linkTargetClasses     a map of resources that are link targets to the IRIs of those resource's classes.
      * @param entityInfo            an [[EntityInfoGetResponseV2]] containing definitions of the classes that all the link targets
      *                              belong to.
      * @param clientResourceIDs     a map of IRIs of resources to be created to client IDs for the same resources, if any.
      * @param resourceIDForErrorMsg something that can be prepended to an error message to specify the client's ID for the
      *                              resource to be created, if any.
      */
    private def checkObjectClassConstraints(values: Map[SmartIri, Seq[CreateValueInNewResourceV2]],
                                            linkTargetClasses: Map[IRI, SmartIri],
                                            entityInfo: EntityInfoGetResponseV2,
                                            clientResourceIDs: Map[IRI, String] = Map.empty[IRI, String],
                                            resourceIDForErrorMsg: IRI): Unit = {
        values.foreach {
            case (propertyIri: SmartIri, valuesToCreate: Seq[CreateValueInNewResourceV2]) =>
                val propertyInfo: ReadPropertyInfoV2 = entityInfo.propertyInfoMap(propertyIri)

                // Don't accept link properties.
                if (propertyInfo.isLinkProp) {
                    throw BadRequestException(s"${resourceIDForErrorMsg}Invalid property <${propertyIri.toOntologySchema(ApiV2Complex)}>. Use a link value property to submit a link.")
                }

                // Get the property's object class constraint. If this is a link value property, we want the object
                // class constraint of the corresponding link property instead.

                val propertyInfoForObjectClassConstraint = if (propertyInfo.isLinkValueProp) {
                    entityInfo.propertyInfoMap(propertyIri.fromLinkValuePropToLinkProp)
                } else {
                    propertyInfo
                }

                val propertyIriForObjectClassConstraint = propertyInfoForObjectClassConstraint.entityInfoContent.propertyIri

                val objectClassConstraint: SmartIri = propertyInfoForObjectClassConstraint.entityInfoContent.requireIriObject(OntologyConstants.KnoraBase.ObjectClassConstraint.toSmartIri,
                    throw InconsistentTriplestoreDataException(s"Property <$propertyIriForObjectClassConstraint> has no knora-api:objectType"))

                // Check each value.
                for (valueToCreate: CreateValueInNewResourceV2 <- valuesToCreate) {
                    valueToCreate.valueContent match {
                        case linkValueContentV2: LinkValueContentV2 =>
                            // It's a link value.

                            if (!propertyInfo.isLinkValueProp) {
                                throw OntologyConstraintException(s"${resourceIDForErrorMsg}Property <${propertyIri.toOntologySchema(ApiV2Complex)}> requires a value of type <${objectClassConstraint.toOntologySchema(ApiV2Complex)}>")
                            }

                            // Does the resource that's the target of the link belongs to a subclass of the
                            // link property's object class constraint?

                            val linkTargetClass = linkTargetClasses(linkValueContentV2.referredResourceIri)
                            val linkTargetClassInfo = entityInfo.classInfoMap(linkTargetClass)

                            if (!linkTargetClassInfo.allBaseClasses.contains(objectClassConstraint)) {
                                // No. If the target resource already exists, use its IRI in the error message.
                                // Otherwise, use the client's ID for the resource.
                                val resourceID = if (linkValueContentV2.referredResourceExists) {
                                    s"<${linkValueContentV2.referredResourceIri}>"
                                } else {
                                    s"'${clientResourceIDs(linkValueContentV2.referredResourceIri)}'"
                                }

                                throw OntologyConstraintException(s"${resourceIDForErrorMsg}Resource $resourceID cannot be the object of property <${propertyIriForObjectClassConstraint.toOntologySchema(ApiV2Complex)}>, because it does not belong to class <${objectClassConstraint.toOntologySchema(ApiV2Complex)}>")
                            }

                        case otherValueContentV2: ValueContentV2 =>
                            // It's not a link value. Check that its type is equal to the property's object
                            // class constraint.
                            if (otherValueContentV2.valueType != objectClassConstraint) {
                                throw OntologyConstraintException(s"${resourceIDForErrorMsg}Property <${propertyIri.toOntologySchema(ApiV2Complex)}> requires a value of type <${objectClassConstraint.toOntologySchema(ApiV2Complex)}>")
                            }
                    }
                }
        }
    }

    /**
      * Given a sequence of values to be created in a new resource, checks the targets of standoff links in text
      * values. For each link, if the target is expected to exist, checks that it exists and that the user has
      * permission to see it.
      *
      * @param values         the values to be checked.
      * @param requestingUser the user making the request.
      */
    private def checkStandoffLinkTargets(values: Iterable[CreateValueInNewResourceV2], requestingUser: UserADM): Future[Unit] = {
        val standoffLinkTargetsThatShouldExist: Set[IRI] = values.foldLeft(Set.empty[IRI]) {
            case (acc: Set[IRI], valueToCreate: CreateValueInNewResourceV2) =>
                valueToCreate.valueContent match {
                    case textValueContentV2: TextValueContentV2 => acc ++ textValueContentV2.standoffLinkTagIriAttributes.filter(_.targetExists).map(_.value)
                    case _ => acc
                }
        }

        checkResourceIris(standoffLinkTargetsThatShouldExist, requestingUser)
    }

    /**
      * Given a sequence of values to be created in a new resource, checks the existence of the list nodes referred to
      * in list values.
      *
      * @param values         the values to be checked.
      * @param requestingUser the user making the request.
      */
    private def checkListNodes(values: Iterable[CreateValueInNewResourceV2], requestingUser: UserADM): Future[Unit] = {
        val listNodesThatShouldExist: Set[IRI] = values.foldLeft(Set.empty[IRI]) {
            case (acc: Set[IRI], valueToCreate: CreateValueInNewResourceV2) =>
                valueToCreate.valueContent match {
                    case hierarchicalListValueContentV2: HierarchicalListValueContentV2 => acc + hierarchicalListValueContentV2.valueHasListNode
                    case _ => acc
                }
        }

        Future.sequence(listNodesThatShouldExist.map(listNodeIri => ResourceUtilV2.checkListNodeExists(listNodeIri, storeManager)).toSeq).map(_ => ())
    }

    /**
      * Given a map of property IRIs to values to be created in a new resource, validates and reformats any custom
      * permissions in the values, and sets all value permissions to defaults if custom permissions are not provided.
      *
      * @param values                     the values whose permissions are to be validated.
      * @param defaultPropertyPermissions a map of property IRIs to default permissions.
      * @return a map of property IRIs to sequences of [[GenerateSparqlForValueInNewResourceV2]], in which
      *         all permissions have been validated and defined.
      */
    private def validateAndFormatValuePermissions(values: Map[SmartIri, Seq[CreateValueInNewResourceV2]],
                                                  defaultPropertyPermissions: Map[SmartIri, String]): Future[Map[SmartIri, Seq[GenerateSparqlForValueInNewResourceV2]]] = {
        val propertyValuesWithValidatedPermissionsFutures: Map[SmartIri, Seq[Future[GenerateSparqlForValueInNewResourceV2]]] = values.map {
            case (propertyIri: SmartIri, valuesToCreate: Seq[CreateValueInNewResourceV2]) =>
                val validatedPermissionFutures: Seq[Future[GenerateSparqlForValueInNewResourceV2]] = valuesToCreate.map {
                    valueToCreate =>
                        // Does this value have custom permissions?
                        valueToCreate.permissions match {
                            case Some(permissionStr: String) =>
                                // Yes. Validate and reformat them.
                                val validatedPermissionFuture: Future[String] = PermissionUtilADM.validatePermissions(permissionLiteral = permissionStr, responderManager = responderManager)

                                // Make a future in which the value has the reformatted permissions.
                                validatedPermissionFuture.map {
                                    validatedPermissions: String =>
                                        GenerateSparqlForValueInNewResourceV2(
                                            valueContent = valueToCreate.valueContent,
                                            permissions = validatedPermissions
                                        )
                                }

                            case None =>
                                // No. Use the default permissions.
                                FastFuture.successful {
                                    GenerateSparqlForValueInNewResourceV2(
                                        valueContent = valueToCreate.valueContent,
                                        permissions = defaultPropertyPermissions(propertyIri)
                                    )
                                }
                        }
                }

                propertyIri -> validatedPermissionFutures
        }

        ActorUtil.sequenceSeqFuturesInMap(propertyValuesWithValidatedPermissionsFutures)
    }

    /**
      * Gets the default permissions for resource classs in a project.
      *
      * @param projectIri        the IRI of the project.
      * @param resourceClassIris the internal IRIs of the resource classes.
      * @param requestingUser    the user making the request.
      * @return a map of resource class IRIs to default permission strings.
      */
    private def getResourceClassDefaultPermissions(projectIri: IRI, resourceClassIris: Set[SmartIri], requestingUser: UserADM): Future[Map[SmartIri, String]] = {
        val permissionsFutures: Map[SmartIri, Future[String]] = resourceClassIris.toSeq.map {
            resourceClassIri =>
                val requestMessage = DefaultObjectAccessPermissionsStringForResourceClassGetADM(
                    projectIri = projectIri,
                    resourceClassIri = resourceClassIri.toString,
                    targetUser = requestingUser,
                    requestingUser = KnoraSystemInstances.Users.SystemUser
                )

                resourceClassIri -> (responderManager ? requestMessage).mapTo[DefaultObjectAccessPermissionsStringResponseADM].map(_.permissionLiteral)
        }.toMap

        ActorUtil.sequenceFuturesInMap(permissionsFutures)
    }

    /**
      * Gets the default permissions for properties in a resource class in a project.
      *
      * @param projectIri              the IRI of the project.
      * @param resourceClassProperties a map of internal resource class IRIs to sets of internal property IRIs.
      * @param requestingUser          the user making the request.
      * @return a map of internal resource class IRIs to maps of property IRIs to default permission strings.
      */
    private def getDefaultPropertyPermissions(projectIri: IRI, resourceClassProperties: Map[SmartIri, Set[SmartIri]], requestingUser: UserADM): Future[Map[SmartIri, Map[SmartIri, String]]] = {
        val permissionsFutures: Map[SmartIri, Future[Map[SmartIri, String]]] = resourceClassProperties.map {
            case (resourceClassIri, propertyIris) =>
                val propertyPermissionsFutures: Map[SmartIri, Future[String]] = propertyIris.toSeq.map {
                    propertyIri =>
                        propertyIri -> ResourceUtilV2.getDefaultValuePermissions(
                            projectIri = projectIri,
                            resourceClassIri = resourceClassIri,
                            propertyIri = propertyIri,
                            requestingUser = requestingUser,
                            responderManager = responderManager
                        )
                }.toMap

                resourceClassIri -> ActorUtil.sequenceFuturesInMap(propertyPermissionsFutures)
        }

        ActorUtil.sequenceFuturesInMap(permissionsFutures)
    }

    /**
      * Checks that a resource was created correctly.
      *
      * @param resourceReadyToCreate the resource that should have been created.
      * @param projectIri            the IRI of the project in which the resource should have been created.
      * @param requestingUser        the user that attempted to create the resource.
      * @return a preview of the resource that was created.
      */
    private def verifyResource(resourceReadyToCreate: ResourceReadyToCreate,
                               projectIri: IRI,
                               requestingUser: UserADM): Future[ReadResourcesSequenceV2] = {
        val resourceIri = resourceReadyToCreate.sparqlTemplateResourceToCreate.resourceIri

        for {
            resourcesResponse: ReadResourcesSequenceV2 <- getResourcesV2(
                resourceIris = Seq(resourceIri),
                requestingUser = requestingUser,
                targetSchema = ApiV2Complex,
                schemaOptions = SchemaOptions.ForStandoffWithTextValues
            )

            resource: ReadResourceV2 = try {
                resourcesResponse.toResource(requestedResourceIri = resourceIri)
            } catch {
                case _: NotFoundException => throw UpdateNotPerformedException(s"Resource <$resourceIri> was not created. Please report this as a possible bug.")
            }

            _ = if (resource.resourceClassIri.toString != resourceReadyToCreate.sparqlTemplateResourceToCreate.resourceClassIri) {
                throw AssertionException(s"Resource <$resourceIri> was saved, but it has the wrong resource class")
            }

            _ = if (resource.attachedToUser != requestingUser.id) {
                throw AssertionException(s"Resource <$resourceIri> was saved, but it is attached to the wrong user")
            }

            _ = if (resource.projectADM.id != projectIri) {
                throw AssertionException(s"Resource <$resourceIri> was saved, but it is attached to the wrong user")
            }

            _ = if (resource.permissions != resourceReadyToCreate.sparqlTemplateResourceToCreate.permissions) {
                throw AssertionException(s"Resource <$resourceIri> was saved, but it has the wrong permissions")
            }

            _ = if (resource.label != resourceReadyToCreate.sparqlTemplateResourceToCreate.resourceLabel) {
                throw AssertionException(s"Resource <$resourceIri> was saved, but it has the wrong label")
            }

            _ = if (resource.values.keySet != resourceReadyToCreate.values.keySet) {
                throw AssertionException(s"Resource <$resourceIri> was saved, but it has the wrong properties")
            }

            _ = resource.values.foreach {
                case (propertyIri: SmartIri, savedValues: Seq[ReadValueV2]) =>
                    val expectedValues: Seq[UnverifiedValueV2] = resourceReadyToCreate.values(propertyIri)

                    if (expectedValues.size != savedValues.size) {
                        throw AssertionException(s"Resource <$resourceIri> was saved, but it has the wrong values")
                    }

                    savedValues.zip(expectedValues).foreach {
                        case (savedValue, expectedValue) =>
                            if (!(expectedValue.valueContent.wouldDuplicateCurrentVersion(savedValue.valueContent) &&
                                savedValue.permissions == expectedValue.permissions &&
                                savedValue.attachedToUser == requestingUser.id)) {
                                // println(s"========== Expected ==========\n${MessageUtil.toSource(expectedValue.valueContent)}\n========== Saved ==========\n${MessageUtil.toSource(savedValue.valueContent)}")
                                throw AssertionException(s"Resource <$resourceIri> was saved, but one or more of its values are not correct")
                            }
                    }
            }
        } yield ReadResourcesSequenceV2(
            numberOfResources = 1,
            resources = Seq(resource.copy(values = Map.empty))
        )
    }

    /**
      * After the attempted creation of one or more resources, looks for file values among the values that were supposed
      * to be created, and tells Sipi to move those files to permanent storage if the update succeeded, or to delete the
      * temporary files if the update failed.
      *
      * @param updateFuture    the operation that was supposed to create the resources.
      * @param createResources the resources that were supposed to be created.
      * @param requestingUser  the user making the request.
      */
    private def doSipiPostUpdateForResources[T <: UpdateResultInProject](updateFuture: Future[T],
                                                                         createResources: Seq[CreateResourceV2],
                                                                         requestingUser: UserADM): Future[T] = {
        val allValues: Seq[ValueContentV2] = createResources.flatMap(_.flatValues).map(_.valueContent)

        val resultFutures: Seq[Future[T]] = allValues.map {
            valueContent =>
                ResourceUtilV2.doSipiPostUpdate(
                    updateFuture = updateFuture,
                    valueContent = valueContent,
                    requestingUser = requestingUser,
                    responderManager = responderManager,
                    storeManager = storeManager,
                    log = log
                )
        }

        Future.sequence(resultFutures).transformWith {
            case Success(_) => updateFuture
            case Failure(e) => Future.failed(e)
        }
    }

    /**
      * Gets the requested resources from the triplestore.
      *
      * @param resourceIris  the Iris of the requested resources.
      * @param preview       `true` if a preview of the resource is requested.
      * @param propertyIri    if defined, requests only the values of the specified explicit property.
      * @param valueUuid      if defined, requests only the value with the specified UUID.
      * @param versionDate   if defined, requests the state of the resources at the specified time in the past.
      *                      Cannot be used in conjunction with `preview`.
      * @param queryStandoff `true` if standoff should be queried.
      * @return a map of resource IRIs to RDF data.
      */
    private def getResourcesFromTriplestore(resourceIris: Seq[IRI],
                                            preview: Boolean,
                                            propertyIri: Option[SmartIri],
                                            valueUuid: Option[UUID],
                                            versionDate: Option[Instant],
                                            queryStandoff: Boolean,
                                            requestingUser: UserADM): Future[Map[IRI, ResourceWithValueRdfData]] = {

        // eliminate duplicate Iris
        val resourceIrisDistinct: Seq[IRI] = resourceIris.distinct

        // If we're supposed to query standoff, get the indexes delimiting the first page of standoff. (Subsequent
        // pages, if any, will be queried separately.)
        val (maybeStandoffMinStartIndex: Option[Int], maybeStandoffMaxStartIndex: Option[Int]) = StandoffTagUtilV2.getStandoffMinAndMaxStartIndexesForTextValueQuery(
            queryStandoff = queryStandoff,
            settings = settings
        )

        for {
            resourceRequestSparql <- Future(queries.sparql.v2.txt.getResourcePropertiesAndValues(
                triplestore = settings.triplestoreType,
                resourceIris = resourceIrisDistinct,
                preview = preview,
                maybePropertyIri = propertyIri,
                maybeValueUuid = valueUuid,
                maybeVersionDate = versionDate,
                queryAllNonStandoff = true,
                maybeStandoffMinStartIndex = maybeStandoffMinStartIndex,
                maybeStandoffMaxStartIndex = maybeStandoffMaxStartIndex,
                stringFormatter = stringFormatter
            ).toString())

            // _ = println(resourceRequestSparql)

            resourceRequestResponse: SparqlConstructResponse <- (storeManager ? SparqlConstructRequest(resourceRequestSparql)).mapTo[SparqlConstructResponse]

            // separate resources and values
            queryResultsSeparated: Map[IRI, ResourceWithValueRdfData] = ConstructResponseUtilV2.splitMainResourcesAndValueRdfData(constructQueryResults = resourceRequestResponse, requestingUser = requestingUser)

            // check if all the requested resources were returned
            requestedButMissing: Set[IRI] = resourceIrisDistinct.toSet -- queryResultsSeparated.keySet

            _ = if (requestedButMissing.nonEmpty) {
                throw NotFoundException(s"One or more requested resources were not found (maybe you do not have permission to see them, or they are marked as deleted): ${requestedButMissing.map(resourceIri => s"<$resourceIri>").mkString(", ")}")
            }
        } yield queryResultsSeparated

    }

    /**
      * Get one or several resources and return them as a sequence.
      *
      * @param resourceIris   the IRIs of the resources to be queried.
      * @param propertyIri    if defined, requests only the values of the specified explicit property.
      * @param valueUuid      if defined, requests only the value with the specified UUID.
      * @param versionDate    if defined, requests the state of the resources at the specified time in the past.
      * @param targetSchema   the target API schema.
      * @param schemaOptions  the schema options submitted with the request.
      * @param requestingUser the user making the request.
      * @return a [[ReadResourcesSequenceV2]].
      */
    private def getResourcesV2(resourceIris: Seq[IRI],
                               propertyIri: Option[SmartIri] = None,
                               valueUuid: Option[UUID] = None,
                               versionDate: Option[Instant] = None,
                               targetSchema: ApiV2Schema,
                               schemaOptions: Set[SchemaOption],
                               requestingUser: UserADM): Future[ReadResourcesSequenceV2] = {

        // eliminate duplicate Iris
        val resourceIrisDistinct: Seq[IRI] = resourceIris.distinct

        // Find out whether to query standoff along with text values. This boolean value will be passed to
        // ConstructResponseUtilV2.makeTextValueContentV2.
        val queryStandoff: Boolean = SchemaOptions.queryStandoffWithTextValues(targetSchema = targetSchema, schemaOptions = schemaOptions)

        for {

            queryResultsSeparated: Map[IRI, ResourceWithValueRdfData] <- getResourcesFromTriplestore(
                resourceIris = resourceIris,
                preview = false,
                propertyIri = propertyIri,
                valueUuid = valueUuid,
                versionDate = versionDate,
                queryStandoff = queryStandoff,
                requestingUser = requestingUser
            )

            // If we're querying standoff, get XML-to standoff mappings.
            mappingsAsMap: Map[IRI, MappingAndXSLTransformation] <- if (queryStandoff) {
                getMappingsFromQueryResultsSeparated(queryResultsSeparated, requestingUser)
            } else {
                FastFuture.successful(Map.empty[IRI, MappingAndXSLTransformation])
            }

            resourcesResponseFutures: Vector[Future[ReadResourceV2]] = resourceIrisDistinct.map {
                resIri: IRI =>
                    ConstructResponseUtilV2.createFullResourceResponse(
                        resourceIri = resIri,
                        resourceRdfData = queryResultsSeparated(resIri),
                        mappings = mappingsAsMap,
                        queryStandoff = queryStandoff,
                        versionDate = versionDate,
                        responderManager = responderManager,
<<<<<<< HEAD
=======
                        knoraIdUtil = knoraIdUtil,
                        targetSchema = targetSchema,
                        settings = settings,
>>>>>>> 72d89dc4
                        requestingUser = requestingUser
                    )
            }.toVector

            resourcesResponse <- Future.sequence(resourcesResponseFutures)

        } yield ReadResourcesSequenceV2(numberOfResources = resourceIrisDistinct.size, resources = resourcesResponse)

    }

    /**
      * Get the preview of a resource.
      *
      * @param resourceIris   the resource to query for.
      * @param requestingUser the the client making the request.
      * @return a [[ReadResourcesSequenceV2]].
      */
    private def getResourcePreviewV2(resourceIris: Seq[IRI], targetSchema: ApiV2Schema, requestingUser: UserADM): Future[ReadResourcesSequenceV2] = {

        // eliminate duplicate Iris
        val resourceIrisDistinct: Seq[IRI] = resourceIris.distinct

        for {
            queryResultsSeparated: Map[IRI, ResourceWithValueRdfData] <- getResourcesFromTriplestore(
                resourceIris = resourceIris,
                preview = true,
                propertyIri = None,
                valueUuid = None,
                versionDate = None,
                queryStandoff = false, // This has no effect, because we are not querying values.
                requestingUser = requestingUser
            )

            resourcesResponseFutures: Vector[Future[ReadResourceV2]] = resourceIrisDistinct.map {
                resIri: IRI =>
                    ConstructResponseUtilV2.createFullResourceResponse(
                        resourceIri = resIri,
                        resourceRdfData = queryResultsSeparated(resIri),
                        mappings = Map.empty[IRI, MappingAndXSLTransformation],
                        queryStandoff = false,
                        versionDate = None,
                        responderManager = responderManager,
<<<<<<< HEAD
=======
                        knoraIdUtil = knoraIdUtil,
                        targetSchema = targetSchema,
                        settings = settings,
>>>>>>> 72d89dc4
                        requestingUser = requestingUser
                    )
            }.toVector

            resourcesResponse: Vector[ReadResourceV2] <- Future.sequence(resourcesResponseFutures)

        } yield ReadResourcesSequenceV2(numberOfResources = resourceIrisDistinct.size, resources = resourcesResponse)

    }

    /**
      * Obtains a Gravsearch template from Sipi.
      *
      * @param gravsearchTemplateIri the Iri of the resource representing the Gravsearch template.
      * @param requestingUser        the user making the request.
      * @return the Gravsearch template.
      */
    private def getGravsearchTemplate(gravsearchTemplateIri: IRI, requestingUser: UserADM): Future[String] = {

        val gravsearchUrlFuture = for {
            resources: ReadResourcesSequenceV2 <- getResourcesV2(resourceIris = Vector(gravsearchTemplateIri), targetSchema = ApiV2Complex, schemaOptions = Set(MarkupAsStandoff), requestingUser = requestingUser)
            resource: ReadResourceV2 = resources.toResource(gravsearchTemplateIri)

            _ = if (resource.resourceClassIri.toString != OntologyConstants.KnoraBase.TextRepresentation) {
                throw BadRequestException(s"Resource $gravsearchTemplateIri is not a ${OntologyConstants.KnoraBase.XSLTransformation}")
            }

            gravsearchFileValueContent: TextFileValueContentV2 = resource.values.get(OntologyConstants.KnoraBase.HasTextFileValue.toSmartIri) match {
                case Some(values: Seq[ReadValueV2]) if values.size == 1 => values.head match {
                    case value: ReadValueV2 => value.valueContent match {
                        case textRepr: TextFileValueContentV2 => textRepr
                        case _ => throw InconsistentTriplestoreDataException(s"${OntologyConstants.KnoraBase.XSLTransformation} $gravsearchTemplateIri is supposed to have exactly one value of type ${OntologyConstants.KnoraBase.TextFileValue}")
                    }
                }

                case None => throw InconsistentTriplestoreDataException(s"${OntologyConstants.KnoraBase.XSLTransformation} has no property ${OntologyConstants.KnoraBase.HasTextFileValue}")
            }

            // check if `xsltFileValue` represents an XSL transformation
            _ = if (!(gravsearchFileValueContent.fileValue.internalMimeType == "text/plain" && gravsearchFileValueContent.fileValue.originalFilename.endsWith(".txt"))) {
                throw BadRequestException(s"$gravsearchTemplateIri does not have a file value referring to an XSL transformation")
            }

            gravSearchUrl: String = s"${settings.internalSipiFileServerGetUrl}/${resource.projectADM.shortcode}/${gravsearchFileValueContent.fileValue.internalFilename}"

        } yield gravSearchUrl

        val recoveredGravsearchUrlFuture = gravsearchUrlFuture.recover {
            case notFound: NotFoundException => throw BadRequestException(s"XSL transformation $gravsearchTemplateIri not found: ${notFound.message}")
        }

        for {
            gravsearchTemplateUrl <- recoveredGravsearchUrlFuture
            response: SipiGetTextFileResponse <- (storeManager ? SipiGetTextFileRequest(fileUrl = gravsearchTemplateUrl, KnoraSystemInstances.Users.SystemUser)).mapTo[SipiGetTextFileResponse]
            gravsearchTemplate: String = response.content

        } yield gravsearchTemplate

    }

    /**
      * Returns a resource as TEI/XML.
      * This makes only sense for resources that have a text value containing standoff that is to be converted to the TEI body.
      *
      * @param resourceIri           the Iri of the resource to be converted to a TEI document (header and body).
      * @param textProperty          the Iri of the property (text value with standoff) to be converted to the body of the TEI document.
      * @param mappingIri            the Iri of the mapping to be used to convert standoff to XML, if a custom mapping is provided. The mapping is expected to contain an XSL transformation.
      * @param gravsearchTemplateIri the Iri of the Gravsearch template to query for the metadata for the TEI header. The resource Iri is expected to be represented by the placeholder '$resourceIri' in a BIND.
      * @param headerXSLTIri         the Iri of the XSL template to convert the metadata properties to the TEI header.
      * @param requestingUser        the user making the request.
      * @return a [[ResourceTEIGetResponseV2]].
      */
    private def getResourceAsTeiV2(resourceIri: IRI, textProperty: SmartIri, mappingIri: Option[IRI], gravsearchTemplateIri: Option[IRI], headerXSLTIri: Option[String], requestingUser: UserADM): Future[ResourceTEIGetResponseV2] = {

        /**
          * Extract the text value to be converted to TEI/XML.
          *
          * @param readResource the resource which is expected to hold the text value.
          * @return a [[TextValueContentV2]] representing the text value to be converted to TEI/XML.
          */
        def getTextValueFromReadResource(readResource: ReadResourceV2): TextValueContentV2 = {

            readResource.values.get(textProperty) match {
                case Some(valObjs: Seq[ReadValueV2]) if valObjs.size == 1 =>
                    // make sure that the property has one instance and that it is of type TextValue and that is has standoff (markup)
                    valObjs.head.valueContent match {
                        case textValWithStandoff: TextValueContentV2 if textValWithStandoff.standoff.nonEmpty => textValWithStandoff

                        case _ => throw BadRequestException(s"$textProperty to be of type ${OntologyConstants.KnoraBase.TextValue} with standoff (markup)")
                    }

                case None => throw BadRequestException(s"$textProperty is expected to occur once on $resourceIri")
            }
        }

        /**
          * Given a resource's values, convert the date values to Gregorian.
          *
          * @param values the values to be processed.
          * @return the resource's values with date values converted to Gregorian.
          */
        def convertDateToGregorian(values: Map[SmartIri, Seq[ReadValueV2]]): Map[SmartIri, Seq[ReadValueV2]] = {
            values.map {
                case (propIri: SmartIri, valueObjs: Seq[ReadValueV2]) =>

                    propIri -> valueObjs.map {

                        // convert all dates to Gregorian calendar dates (standardization)
                        valueObj: ReadValueV2 =>
                            valueObj match {
                                case readNonLinkValueV2: ReadOtherValueV2 =>
                                    readNonLinkValueV2.valueContent match {
                                        case dateContent: DateValueContentV2 =>
                                            // date value

                                            readNonLinkValueV2.copy(
                                                valueContent = dateContent.copy(
                                                    // act as if this was a Gregorian date
                                                    valueHasCalendar = CalendarNameGregorian
                                                )
                                            )

                                        case _ => valueObj
                                    }

                                case readLinkValueV2: ReadLinkValueV2 if readLinkValueV2.valueContent.nestedResource.nonEmpty =>
                                    // recursively process the values of the nested resource

                                    val linkContent = readLinkValueV2.valueContent

                                    readLinkValueV2.copy(
                                        valueContent = linkContent.copy(
                                            nestedResource = Some(
                                                linkContent.nestedResource.get.copy(
                                                    // recursive call
                                                    values = convertDateToGregorian(linkContent.nestedResource.get.values)
                                                )
                                            )
                                        )
                                    )

                                case _ => valueObj
                            }
                    }
            }
        }

        for {

            // get the requested resource
            resource: ReadResourceV2 <- if (gravsearchTemplateIri.nonEmpty) {

                // check that there is an XSLT to create the TEI header
                if (headerXSLTIri.isEmpty) throw BadRequestException(s"When a Gravsearch template Iri is provided, also a header XSLT Iri has to be provided.")

                for {
                    // get the template
                    template <- getGravsearchTemplate(gravsearchTemplateIri.get, requestingUser)

                    // insert actual resource Iri, replacing the placeholder
                    gravsearchQuery = template.replace("$resourceIri", resourceIri)

                    // parse the Gravsearch query
                    constructQuery: ConstructQuery = GravsearchParser.parseQuery(gravsearchQuery)

                    // do a request to the SearchResponder
                    gravSearchResponse: ReadResourcesSequenceV2 <- (responderManager ? GravsearchRequestV2(
                        constructQuery = constructQuery,
                        targetSchema = ApiV2Complex,
                        schemaOptions = SchemaOptions.ForStandoffWithTextValues,
                        requestingUser = requestingUser)).mapTo[ReadResourcesSequenceV2]
                } yield gravSearchResponse.toResource(resourceIri)

            } else {
                // no Gravsearch template is provided

                // check that there is no XSLT for the header since there is no Gravsearch template
                if (headerXSLTIri.nonEmpty) throw BadRequestException(s"When no Gravsearch template Iri is provided, no header XSLT Iri is expected to be provided either.")

                for {
                    // get requested resource
                    resource <- getResourcesV2(
                        resourceIris = Vector(resourceIri),
                        targetSchema = ApiV2Complex,
                        schemaOptions = SchemaOptions.ForStandoffWithTextValues,
                        requestingUser = requestingUser).map(_.toResource(resourceIri))

                } yield resource
            }

            // get the value object representing the text value that is to be mapped to the body of the TEI document
            bodyTextValue: TextValueContentV2 = getTextValueFromReadResource(resource)

            // the ext value is expected to have standoff markup
            _ = if (bodyTextValue.standoff.isEmpty) throw BadRequestException(s"Property $textProperty of $resourceIri is expected to have standoff markup")

            // get all the metadata but the text property for the TEI header
            headerResource = resource.copy(
                values = convertDateToGregorian(resource.values - textProperty)
            )

            // get the XSL transformation for the TEI header
            headerXSLT: Option[String] <- headerXSLTIri match {
                case Some(headerIri) =>
                    val teiHeaderXsltRequest = GetXSLTransformationRequestV2(xsltTextRepresentationIri = headerIri, requestingUser = requestingUser)

                    for {
                        xslTransformation: GetXSLTransformationResponseV2 <- (responderManager ? teiHeaderXsltRequest).mapTo[GetXSLTransformationResponseV2]
                    } yield Some(xslTransformation.xslt)

                case None => Future(None)
            }

            // get the Iri of the mapping to convert standoff markup to TEI/XML
            mappingToBeApplied = mappingIri match {
                case Some(mapping: IRI) =>
                    // a custom mapping is provided
                    mapping

                case None =>
                    // no mapping is provided, assume the standard case (standard standoff entites only)
                    OntologyConstants.KnoraBase.TEIMapping
            }

            // get mapping to convert standoff markup to TEI/XML
            teiMapping: GetMappingResponseV2 <- (responderManager ? GetMappingRequestV2(mappingIri = mappingToBeApplied, requestingUser = requestingUser)).mapTo[GetMappingResponseV2]

            // get XSLT from mapping for the TEI body
            bodyXslt: String <- teiMapping.mappingIri match {
                case OntologyConstants.KnoraBase.TEIMapping =>
                    // standard standoff to TEI conversion

                    // use standard XSLT (built-in)
                    val teiXSLTFile: String = FileUtil.readTextResource("standoffToTEI.xsl")

                    // return the file's content
                    Future(teiXSLTFile)

                case otherMapping => teiMapping.mapping.defaultXSLTransformation match {
                    // custom standoff to TEI conversion

                    case Some(xslTransformationIri) =>
                        // get XSLT for the TEI body.
                        val teiBodyXsltRequest = GetXSLTransformationRequestV2(xsltTextRepresentationIri = xslTransformationIri, requestingUser = requestingUser)

                        for {
                            xslTransformation: GetXSLTransformationResponseV2 <- (responderManager ? teiBodyXsltRequest).mapTo[GetXSLTransformationResponseV2]
                        } yield xslTransformation.xslt


                    case None => throw BadRequestException(s"Default XSL Transformation expected for mapping $otherMapping")
                }
            }

            tei = ResourceTEIGetResponseV2(
                header = TEIHeader(
                    headerInfo = headerResource,
                    headerXSLT = headerXSLT,
                    settings = settings
                ),
                body = TEIBody(
                    bodyInfo = bodyTextValue,
                    bodyXSLT = bodyXslt,
                    teiMapping = teiMapping.mapping
                )
            )

        } yield tei
    }

    /**
      * Given a set of resource IRIs, checks that they point to Knora resources.
      * If not, throws an exception.
      *
      * @param targetResourceIris the IRIs to be checked.
      * @param requestingUser     the user making the request.
      */
    private def checkResourceIris(targetResourceIris: Set[IRI], requestingUser: UserADM): Future[Unit] = {
        if (targetResourceIris.isEmpty) {
            FastFuture.successful(())
        } else {
            getResourcePreviewV2(targetResourceIris.toSeq, targetSchema = ApiV2Complex, requestingUser).map(_ => ())
        }
    }

    /**
      * Gets a graph of resources that are reachable via links to or from a given resource.
      *
      * @param graphDataGetRequest a [[GraphDataGetRequestV2]] specifying the characteristics of the graph.
      * @return a [[GraphDataGetResponseV2]] representing the requested graph.
      */
    private def getGraphDataResponseV2(graphDataGetRequest: GraphDataGetRequestV2): Future[GraphDataGetResponseV2] = {
        val excludePropertyInternal = graphDataGetRequest.excludeProperty.map(_.toOntologySchema(InternalSchema))

        /**
          * The internal representation of a node returned by a SPARQL query generated by the `getGraphData` template.
          *
          * @param nodeIri         the IRI of the node.
          * @param nodeClass       the IRI of the node's class.
          * @param nodeLabel       the node's label.
          * @param nodeCreator     the node's creator.
          * @param nodeProject     the node's project.
          * @param nodePermissions the node's permissions.
          */
        case class QueryResultNode(nodeIri: IRI,
                                   nodeClass: SmartIri,
                                   nodeLabel: String,
                                   nodeCreator: IRI,
                                   nodeProject: IRI,
                                   nodePermissions: String)

        /**
          * The internal representation of an edge returned by a SPARQL query generated by the `getGraphData` template.
          *
          * @param linkValueIri         the IRI of the link value.
          * @param sourceNodeIri        the IRI of the source node.
          * @param targetNodeIri        the IRI of the target node.
          * @param linkProp             the IRI of the link property.
          * @param linkValueCreator     the link value's creator.
          * @param sourceNodeProject    the project of the source node.
          * @param linkValuePermissions the link value's permissions.
          */
        case class QueryResultEdge(linkValueIri: IRI,
                                   sourceNodeIri: IRI,
                                   targetNodeIri: IRI,
                                   linkProp: SmartIri,
                                   linkValueCreator: IRI,
                                   sourceNodeProject: IRI,
                                   linkValuePermissions: String)

        /**
          * Represents results returned by a SPARQL query generated by the `getGraphData` template.
          *
          * @param nodes the nodes that were returned by the query.
          * @param edges the edges that were returned by the query.
          */
        case class GraphQueryResults(nodes: Set[QueryResultNode] = Set.empty[QueryResultNode], edges: Set[QueryResultEdge] = Set.empty[QueryResultEdge])

        /**
          * Recursively queries outbound or inbound links from/to a resource.
          *
          * @param startNode      the node to use as the starting point of the query. The user is assumed to have permission
          *                       to see this node.
          * @param outbound       `true` to get outbound links, `false` to get inbound links.
          * @param depth          the maximum depth of the query.
          * @param traversedEdges edges that have already been traversed.
          * @return a [[GraphQueryResults]].
          */
        def traverseGraph(startNode: QueryResultNode, outbound: Boolean, depth: Int, traversedEdges: Set[QueryResultEdge] = Set.empty[QueryResultEdge]): Future[GraphQueryResults] = {
            if (depth < 1) Future.failed(AssertionException("Depth must be at least 1"))

            for {
                // Get the direct links from/to the start node.
                sparql <- Future(queries.sparql.v2.txt.getGraphData(
                    triplestore = settings.triplestoreType,
                    startNodeIri = startNode.nodeIri,
                    startNodeOnly = false,
                    maybeExcludeLinkProperty = excludePropertyInternal,
                    outbound = outbound, // true to query outbound edges, false to query inbound edges
                    limit = settings.maxGraphBreadth
                ).toString())

                // _ = println(sparql)

                response: SparqlSelectResponse <- (storeManager ? SparqlSelectRequest(sparql)).mapTo[SparqlSelectResponse]
                rows: Seq[VariableResultsRow] = response.results.bindings

                // Did we get any results?
                recursiveResults: GraphQueryResults <- if (rows.isEmpty) {
                    // No. Return nothing.
                    Future(GraphQueryResults())
                } else {
                    // Yes. Get the nodes from the query results.
                    val otherNodes: Seq[QueryResultNode] = rows.map {
                        row: VariableResultsRow =>
                            val rowMap: Map[String, String] = row.rowMap

                            QueryResultNode(
                                nodeIri = rowMap("node"),
                                nodeClass = rowMap("nodeClass").toSmartIri,
                                nodeLabel = rowMap("nodeLabel"),
                                nodeCreator = rowMap("nodeCreator"),
                                nodeProject = rowMap("nodeProject"),
                                nodePermissions = rowMap("nodePermissions")
                            )
                    }.filter {
                        node: QueryResultNode =>
                            // Filter out the nodes that the user doesn't have permission to see.
                            PermissionUtilADM.getUserPermissionADM(
                                entityIri = node.nodeIri,
                                entityCreator = node.nodeCreator,
                                entityProject = node.nodeProject,
                                entityPermissionLiteral = node.nodePermissions,
                                requestingUser = graphDataGetRequest.requestingUser
                            ).nonEmpty
                    }

                    // Collect the IRIs of the nodes that the user has permission to see, including the start node.
                    val visibleNodeIris: Set[IRI] = otherNodes.map(_.nodeIri).toSet + startNode.nodeIri

                    // Get the edges from the query results.
                    val edges: Set[QueryResultEdge] = rows.map {
                        row: VariableResultsRow =>
                            val rowMap: Map[String, String] = row.rowMap
                            val nodeIri: IRI = rowMap("node")

                            // The SPARQL query takes a start node and returns the other node in the edge.
                            //
                            // If we're querying outbound edges, the start node is the source node, and the other
                            // node is the target node.
                            //
                            // If we're querying inbound edges, the start node is the target node, and the other
                            // node is the source node.

                            QueryResultEdge(
                                linkValueIri = rowMap("linkValue"),
                                sourceNodeIri = if (outbound) startNode.nodeIri else nodeIri,
                                targetNodeIri = if (outbound) nodeIri else startNode.nodeIri,
                                linkProp = rowMap("linkProp").toSmartIri,
                                linkValueCreator = rowMap("linkValueCreator"),
                                sourceNodeProject = if (outbound) startNode.nodeProject else rowMap("nodeProject"),
                                linkValuePermissions = rowMap("linkValuePermissions")
                            )
                    }.filter {
                        edge: QueryResultEdge =>
                            // Filter out the edges that the user doesn't have permission to see. To see an edge,
                            // the user must have some permission on the link value and on the source and target
                            // nodes.
                            val hasPermission: Boolean = visibleNodeIris.contains(edge.sourceNodeIri) && visibleNodeIris.contains(edge.targetNodeIri) &&
                                PermissionUtilADM.getUserPermissionADM(
                                    entityIri = edge.linkValueIri,
                                    entityCreator = edge.linkValueCreator,
                                    entityProject = edge.sourceNodeProject,
                                    entityPermissionLiteral = edge.linkValuePermissions,
                                    requestingUser = graphDataGetRequest.requestingUser
                                ).nonEmpty

                            // Filter out edges we've already traversed.
                            val isRedundant: Boolean = traversedEdges.contains(edge)
                            // if (isRedundant) println(s"filtering out edge from ${edge.sourceNodeIri} to ${edge.targetNodeIri}")

                            hasPermission && !isRedundant
                    }.toSet

                    // Include only nodes that are reachable via edges that we're going to traverse (i.e. the user
                    // has permission to see those edges, and we haven't already traversed them).
                    val visibleNodeIrisFromEdges: Set[IRI] = edges.map(_.sourceNodeIri) ++ edges.map(_.targetNodeIri)
                    val filteredOtherNodes: Seq[QueryResultNode] = otherNodes.filter(node => visibleNodeIrisFromEdges.contains(node.nodeIri))

                    // Make a GraphQueryResults containing the resulting nodes and edges, including the start
                    // node.
                    val results = GraphQueryResults(nodes = filteredOtherNodes.toSet + startNode, edges = edges)

                    // Have we reached the maximum depth?
                    if (depth == 1) {
                        // Yes. Just return the results we have.
                        Future(results)
                    } else {
                        // No. Recursively get results for each of the nodes we found.

                        val traversedEdgesForRecursion: Set[QueryResultEdge] = traversedEdges ++ edges

                        val lowerResultFutures: Seq[Future[GraphQueryResults]] = filteredOtherNodes.map {
                            node =>
                                traverseGraph(
                                    startNode = node,
                                    outbound = outbound,
                                    depth = depth - 1,
                                    traversedEdges = traversedEdgesForRecursion
                                )
                        }

                        val lowerResultsFuture: Future[Seq[GraphQueryResults]] = Future.sequence(lowerResultFutures)

                        // Return those results plus the ones we found.

                        lowerResultsFuture.map {
                            lowerResultsSeq: Seq[GraphQueryResults] =>
                                lowerResultsSeq.foldLeft(results) {
                                    case (acc: GraphQueryResults, lowerResults: GraphQueryResults) =>
                                        GraphQueryResults(
                                            nodes = acc.nodes ++ lowerResults.nodes,
                                            edges = acc.edges ++ lowerResults.edges
                                        )
                                }
                        }
                    }
                }
            } yield recursiveResults
        }

        for {
            // Get the start node.
            sparql <- Future(queries.sparql.v2.txt.getGraphData(
                triplestore = settings.triplestoreType,
                startNodeIri = graphDataGetRequest.resourceIri,
                maybeExcludeLinkProperty = excludePropertyInternal,
                startNodeOnly = true,
                outbound = true,
                limit = settings.maxGraphBreadth
            ).toString())

            // _ = println(sparql)

            response: SparqlSelectResponse <- (storeManager ? SparqlSelectRequest(sparql)).mapTo[SparqlSelectResponse]
            rows: Seq[VariableResultsRow] = response.results.bindings

            _ = if (rows.isEmpty) {
                throw NotFoundException(s"Resource <${graphDataGetRequest.resourceIri}> not found (it may have been deleted)")
            }

            firstRowMap: Map[String, String] = rows.head.rowMap

            startNode: QueryResultNode = QueryResultNode(
                nodeIri = firstRowMap("node"),
                nodeClass = firstRowMap("nodeClass").toSmartIri,
                nodeLabel = firstRowMap("nodeLabel"),
                nodeCreator = firstRowMap("nodeCreator"),
                nodeProject = firstRowMap("nodeProject"),
                nodePermissions = firstRowMap("nodePermissions")
            )

            // Make sure the user has permission to see the start node.
            _ = if (PermissionUtilADM.getUserPermissionADM(
                entityIri = startNode.nodeIri,
                entityCreator = startNode.nodeCreator,
                entityProject = startNode.nodeProject,
                entityPermissionLiteral = startNode.nodePermissions,
                requestingUser = graphDataGetRequest.requestingUser
            ).isEmpty) {
                throw ForbiddenException(s"User ${graphDataGetRequest.requestingUser.email} does not have permission to view resource <${graphDataGetRequest.resourceIri}>")
            }

            // Recursively get the graph containing outbound links.
            outboundQueryResults: GraphQueryResults <- if (graphDataGetRequest.outbound) {
                traverseGraph(
                    startNode = startNode,
                    outbound = true,
                    depth = graphDataGetRequest.depth
                )
            } else {
                FastFuture.successful(GraphQueryResults())
            }

            // Recursively get the graph containing inbound links.
            inboundQueryResults: GraphQueryResults <- if (graphDataGetRequest.inbound) {
                traverseGraph(
                    startNode = startNode,
                    outbound = false,
                    depth = graphDataGetRequest.depth
                )
            } else {
                FastFuture.successful(GraphQueryResults())
            }

            // Combine the outbound and inbound graphs into a single graph.
            nodes: Set[QueryResultNode] = outboundQueryResults.nodes ++ inboundQueryResults.nodes + startNode
            edges: Set[QueryResultEdge] = outboundQueryResults.edges ++ inboundQueryResults.edges

            // Convert each node to a GraphNodeV2 for the API response message.
            resultNodes: Vector[GraphNodeV2] = nodes.map {
                node: QueryResultNode =>
                    GraphNodeV2(
                        resourceIri = node.nodeIri,
                        resourceClassIri = node.nodeClass,
                        resourceLabel = node.nodeLabel,
                    )
            }.toVector

            // Convert each edge to a GraphEdgeV2 for the API response message.
            resultEdges: Vector[GraphEdgeV2] = edges.map {
                edge: QueryResultEdge =>
                    GraphEdgeV2(
                        source = edge.sourceNodeIri,
                        propertyIri = edge.linkProp,
                        target = edge.targetNodeIri,
                    )
            }.toVector

        } yield GraphDataGetResponseV2(
            nodes = resultNodes,
            edges = resultEdges,
            ontologySchema = InternalSchema
        )
    }

    /**
      * Returns the version history of a resource.
      *
      * @param resourceHistoryRequest the version history request.
      * @return the resource's version history.
      */
    def getResourceHistoryV2(resourceHistoryRequest: ResourceVersionHistoryGetRequestV2): Future[ResourceVersionHistoryResponseV2] = {
        for {
            // Get the resource preview, to make sure the user has permission to see the resource, and to get
            // its creation date.

            resourcePreviewResponse: ReadResourcesSequenceV2 <- getResourcePreviewV2(
                resourceIris = Seq(resourceHistoryRequest.resourceIri),
                targetSchema = ApiV2Complex,
                requestingUser = resourceHistoryRequest.requestingUser
            )

            resourcePreview: ReadResourceV2 = resourcePreviewResponse.toResource(resourceHistoryRequest.resourceIri)

            // Get the version history of the resource's values.

            historyRequestSparql = queries.sparql.v2.txt.getResourceValueVersionHistory(
                triplestore = settings.triplestoreType,
                resourceIri = resourceHistoryRequest.resourceIri,
                maybeStartDate = resourceHistoryRequest.startDate,
                maybeEndDate = resourceHistoryRequest.endDate
            ).toString()

            valueHistoryResponse: SparqlSelectResponse <- (storeManager ? SparqlSelectRequest(historyRequestSparql)).mapTo[SparqlSelectResponse]

            valueHistoryEntries: Seq[ResourceHistoryEntry] = valueHistoryResponse.results.bindings.map {
                row: VariableResultsRow =>
                    val versionDateStr: String = row.rowMap("versionDate")
                    val author: IRI = row.rowMap("author")

                    ResourceHistoryEntry(
                        versionDate = stringFormatter.xsdDateTimeStampToInstant(versionDateStr, throw InconsistentTriplestoreDataException(s"Could not parse version date: $versionDateStr")),
                        author = author
                    )
            }

            // Figure out whether to add the resource's creation to the history.

            // Is there a requested start date that's after the resource's creation date?
            historyEntriesWithResourceCreation: Seq[ResourceHistoryEntry] = if (resourceHistoryRequest.startDate.exists(_.isAfter(resourcePreview.creationDate))) {
                // Yes. No need to add the resource's creation.
                valueHistoryEntries
            } else {
                // No. Does the value history contain the resource creation date?
                if (valueHistoryEntries.nonEmpty && valueHistoryEntries.last.versionDate == resourcePreview.creationDate) {
                    // Yes. No need to add the resource's creation.
                    valueHistoryEntries
                } else {
                    // No. Add a history entry for it.
                    valueHistoryEntries :+ ResourceHistoryEntry(
                        versionDate = resourcePreview.creationDate,
                        author = resourcePreview.attachedToUser
                    )
                }
            }
        } yield ResourceVersionHistoryResponseV2(
            historyEntriesWithResourceCreation
        )
    }
}<|MERGE_RESOLUTION|>--- conflicted
+++ resolved
@@ -70,13 +70,8 @@
       * Receives a message of type [[ResourcesResponderRequestV2]], and returns an appropriate response message.
       */
     def receive(msg: ResourcesResponderRequestV2) = msg match {
-<<<<<<< HEAD
         case ResourcesGetRequestV2(resIris, propertyIri, valueUuid, versionDate, targetSchema, schemaOptions, requestingUser) => getResourcesV2(resIris, propertyIri, valueUuid, versionDate, targetSchema, schemaOptions, requestingUser)
-        case ResourcesPreviewGetRequestV2(resIris, requestingUser) => getResourcePreviewV2(resIris, requestingUser)
-=======
-        case ResourcesGetRequestV2(resIris, propertyIri, versionDate, targetSchema, schemaOptions, requestingUser) => getResourcesV2(resIris, propertyIri, versionDate, targetSchema, schemaOptions, requestingUser)
         case ResourcesPreviewGetRequestV2(resIris, targetSchema, requestingUser) => getResourcePreviewV2(resIris, targetSchema, requestingUser)
->>>>>>> 72d89dc4
         case ResourceTEIGetRequestV2(resIri, textProperty, mappingIri, gravsearchTemplateIri, headerXSLTIri, requestingUser) => getResourceAsTeiV2(resIri, textProperty, mappingIri, gravsearchTemplateIri, headerXSLTIri, requestingUser)
         case createResourceRequestV2: CreateResourceRequestV2 => createResourceV2(createResourceRequestV2)
         case updateResourceMetadataRequestV2: UpdateResourceMetadataRequestV2 => updateResourceMetadataV2(updateResourceMetadataRequestV2)
@@ -1051,12 +1046,8 @@
                         queryStandoff = queryStandoff,
                         versionDate = versionDate,
                         responderManager = responderManager,
-<<<<<<< HEAD
-=======
-                        knoraIdUtil = knoraIdUtil,
                         targetSchema = targetSchema,
                         settings = settings,
->>>>>>> 72d89dc4
                         requestingUser = requestingUser
                     )
             }.toVector
@@ -1099,12 +1090,8 @@
                         queryStandoff = false,
                         versionDate = None,
                         responderManager = responderManager,
-<<<<<<< HEAD
-=======
-                        knoraIdUtil = knoraIdUtil,
                         targetSchema = targetSchema,
                         settings = settings,
->>>>>>> 72d89dc4
                         requestingUser = requestingUser
                     )
             }.toVector
