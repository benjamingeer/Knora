/*
 * Copyright © 2021 - 2022 Swiss National Data and Service Center for the Humanities and/or DaSCH Service Platform contributors.
 * SPDX-License-Identifier: Apache-2.0
 */

package org.knora.webapi.responders.v2.ontology

import akka.actor.ActorRef
import akka.http.scaladsl.util.FastFuture
import akka.pattern._
import akka.util.Timeout
import dsp.constants.SalsahGui
import dsp.errors._
import org.knora.webapi.ApiV2Complex
import org.knora.webapi.ApiV2Schema
import org.knora.webapi.ApiV2Simple
import org.knora.webapi.IRI
import org.knora.webapi.InternalSchema
import org.knora.webapi.OntologySchema
import org.knora.webapi.messages.IriConversions._
import org.knora.webapi.messages.OntologyConstants
import org.knora.webapi.messages.SmartIri
import org.knora.webapi.messages.StringFormatter
import org.knora.webapi.messages.admin.responder.usersmessages.UserADM
import org.knora.webapi.messages.store.triplestoremessages._
import org.knora.webapi.messages.util.ErrorHandlingMap
import org.knora.webapi.messages.util.rdf.SparqlSelectResult
import org.knora.webapi.messages.util.rdf.VariableResultsRow
import org.knora.webapi.messages.v2.responder.ontologymessages.Cardinality.KnoraCardinalityInfo
import org.knora.webapi.messages.v2.responder.ontologymessages._
import org.knora.webapi.messages.v2.responder.standoffmessages.StandoffDataTypeClasses
import org.knora.webapi.responders.v2.ontology.Cache.OntologyCacheData
import org.knora.webapi.settings.KnoraSettingsImpl
import zio.prelude.Validation

import java.time.Instant
import scala.collection.immutable
import scala.concurrent.ExecutionContext
import scala.concurrent.Future
import scala.util.Failure
import scala.util.Success
import scala.util.Try

object OntologyHelpers {

  /**
   * Represents the contents of a named graph representing an ontology.
   *
   * @param ontologyIri       the ontology IRI, which is also the IRI of the named graph.
   * @param constructResponse the triplestore's response to a CONSTRUCT query that gets the contents of the named graph.
   */
  case class OntologyGraph(ontologyIri: SmartIri, constructResponse: SparqlExtendedConstructResponse)

  /**
   * Given the triplestore's response to `getAllOntologyMetadata.scala.txt`, constructs a map of ontology IRIs
   * to ontology metadata for the ontology cache.
   *
   * @param allOntologyMetadataResponse the triplestore's response to the SPARQL query `getAllOntologyMetadata.scala.txt`.
   * @return a map of ontology IRIs to ontology metadata.
   */
  def buildOntologyMetadata(
    allOntologyMetadataResponse: SparqlSelectResult
  )(implicit stringFormatter: StringFormatter): Map[SmartIri, OntologyMetadataV2] =
    allOntologyMetadataResponse.results.bindings.groupBy(_.rowMap("ontologyGraph")).map {
      case (ontologyGraph: IRI, rows: Seq[VariableResultsRow]) =>
        val ontologyIri = rows.head.rowMap("ontologyIri")

        if (ontologyIri != ontologyGraph) {
          throw InconsistentRepositoryDataException(
            s"Ontology $ontologyIri must be stored in named graph $ontologyIri, but it is in $ontologyGraph"
          )
        }

        val ontologySmartIri = ontologyIri.toSmartIri

        if (!ontologySmartIri.isKnoraOntologyIri) {
          throw InconsistentRepositoryDataException(s"Ontology $ontologySmartIri is not a Knora ontology")
        }

        val ontologyMetadataMap: Map[IRI, String] = rows.map { row =>
          val pred =
            row.rowMap.getOrElse(
              "ontologyPred",
              throw InconsistentRepositoryDataException(s"Empty predicate in ontology $ontologyIri")
            )
          val obj = row.rowMap.getOrElse(
            "ontologyObj",
            throw InconsistentRepositoryDataException(s"Empty object for predicate $pred in ontology $ontologyIri")
          )
          pred -> obj
        }.toMap

        val projectIri: SmartIri = ontologyMetadataMap
          .getOrElse(
            OntologyConstants.KnoraBase.AttachedToProject,
            throw InconsistentRepositoryDataException(s"Ontology $ontologyIri has no knora-base:attachedToProject")
          )
          .toSmartIri
        val ontologyLabel: String =
          ontologyMetadataMap.getOrElse(OntologyConstants.Rdfs.Label, ontologySmartIri.getOntologyName)
        val lastModificationDate: Option[Instant] = ontologyMetadataMap
          .get(OntologyConstants.KnoraBase.LastModificationDate)
          .map(instant =>
            stringFormatter.xsdDateTimeStampToInstant(
              instant,
              throw InconsistentRepositoryDataException(s"Invalid UTC instant: $instant")
            )
          )
        val ontologyVersion: Option[String] = ontologyMetadataMap.get(OntologyConstants.KnoraBase.OntologyVersion)

        ontologySmartIri -> OntologyMetadataV2(
          ontologyIri = ontologySmartIri,
          projectIri = Some(projectIri),
          label = Some(ontologyLabel),
          lastModificationDate = lastModificationDate,
          ontologyVersion = ontologyVersion
        )
    }

  /**
   * Reads an ontology's metadata.
   *
   * @param internalOntologyIri  the ontology's internal IRI.
   *
   * @return an [[OntologyMetadataV2]], or [[None]] if the ontology is not found.
   */
  def loadOntologyMetadata(
    settings: KnoraSettingsImpl,
    appActor: ActorRef,
    internalOntologyIri: SmartIri
  )(implicit
    executionContext: ExecutionContext,
    stringFormatter: StringFormatter,
    timeout: Timeout
  ): Future[Option[OntologyMetadataV2]] = {
    for {
      _ <- Future {
             if (!internalOntologyIri.getOntologySchema.contains(InternalSchema)) {
               throw AssertionException(s"Expected an internal ontology IRI: $internalOntologyIri")
             }
           }

      getOntologyInfoSparql = org.knora.webapi.messages.twirl.queries.sparql.v2.txt
                                .getOntologyInfo(
                                  ontologyIri = internalOntologyIri
                                )
                                .toString()

      getOntologyInfoResponse <- appActor
                                   .ask(
                                     SparqlConstructRequest(
                                       sparql = getOntologyInfoSparql
                                     )
                                   )
                                   .mapTo[SparqlConstructResponse]

      metadata: Option[OntologyMetadataV2] =
        if (getOntologyInfoResponse.statements.isEmpty) {
          None
        } else {
          getOntologyInfoResponse.statements.get(
            internalOntologyIri.toString
          ) match {
            case Some(statements: Seq[(IRI, String)]) =>
              val statementMap: Map[IRI, Seq[String]] = statements.groupBy { case (pred, _) =>
                pred
              }.map { case (pred, predStatements) =>
                pred -> predStatements.map { case (_, obj) =>
                  obj
                }
              }

              val projectIris: Seq[String] = statementMap.getOrElse(
                OntologyConstants.KnoraBase.AttachedToProject,
                throw InconsistentRepositoryDataException(
                  s"Ontology $internalOntologyIri has no knora-base:attachedToProject"
                )
              )
              val labels: Seq[String] = statementMap.getOrElse(
                OntologyConstants.Rdfs.Label,
                Seq.empty[String]
              )
              val comments: Seq[String] = statementMap.getOrElse(
                OntologyConstants.Rdfs.Comment,
                Seq.empty[String]
              )
              val lastModDates: Seq[String] =
                statementMap.getOrElse(
                  OntologyConstants.KnoraBase.LastModificationDate,
                  Seq.empty[String]
                )

              val projectIri = if (projectIris.size > 1) {
                throw InconsistentRepositoryDataException(
                  s"Ontology $internalOntologyIri has more than one knora-base:attachedToProject"
                )
              } else {
                projectIris.head.toSmartIri
              }

              if (!internalOntologyIri.isKnoraBuiltInDefinitionIri) {
                if (projectIri.toString == OntologyConstants.KnoraAdmin.SystemProject) {
                  throw InconsistentRepositoryDataException(
                    s"Ontology $internalOntologyIri cannot be in project ${OntologyConstants.KnoraAdmin.SystemProject}"
                  )
                }

                if (
                  internalOntologyIri.isKnoraSharedDefinitionIri && projectIri.toString != OntologyConstants.KnoraAdmin.DefaultSharedOntologiesProject
                ) {
                  throw InconsistentRepositoryDataException(
                    s"Shared ontology $internalOntologyIri must be in project ${OntologyConstants.KnoraAdmin.DefaultSharedOntologiesProject}"
                  )
                }
              }

              val label: String = if (labels.size > 1) {
                throw InconsistentRepositoryDataException(
                  s"Ontology $internalOntologyIri has more than one rdfs:label"
                )
              } else if (labels.isEmpty) {
                internalOntologyIri.getOntologyName
              } else {
                labels.head
              }

              val comment: Option[String] = if (comments.size > 1) {
                throw InconsistentRepositoryDataException(
                  s"Ontology $internalOntologyIri has more than one rdfs:comment"
                )
              } else comments.headOption

              val lastModificationDate: Option[Instant] =
                if (lastModDates.size > 1) {
                  throw InconsistentRepositoryDataException(
                    s"Ontology $internalOntologyIri has more than one ${OntologyConstants.KnoraBase.LastModificationDate}"
                  )
                } else if (lastModDates.isEmpty) {
                  None
                } else {
                  val dateStr = lastModDates.head
                  Some(
                    stringFormatter.xsdDateTimeStampToInstant(
                      dateStr,
                      throw InconsistentRepositoryDataException(
                        s"Invalid ${OntologyConstants.KnoraBase.LastModificationDate}: $dateStr"
                      )
                    )
                  )
                }

              Some(
                OntologyMetadataV2(
                  ontologyIri = internalOntologyIri,
                  projectIri = Some(projectIri),
                  label = Some(label),
                  comment = comment,
                  lastModificationDate = lastModificationDate
                )
              )

            case None => None
          }
        }
    } yield metadata
  }

  /**
   * Given a list of ontology graphs, finds the IRIs of all subjects whose `rdf:type` is contained in a given set of types.
   *
   * @param ontologyGraphs a list of ontology graphs.
   * @param entityTypes    the types of entities to be found.
   * @return a map of ontology IRIs to sets of the IRIs of entities with matching types in each ontology.
   */
  def getEntityIrisFromOntologyGraphs(ontologyGraphs: Iterable[OntologyGraph], entityTypes: Set[IRI])(implicit
    stringFormatter: StringFormatter
  ): Map[SmartIri, Set[SmartIri]] = {
    val entityTypesAsIriLiterals = entityTypes.map(entityType => IriLiteralV2(entityType))

    ontologyGraphs.map { ontologyGraph =>
      val entityIrisInGraph: Set[SmartIri] =
        ontologyGraph.constructResponse.statements.foldLeft(Set.empty[SmartIri]) {
          case (acc, (subjectIri: IriSubjectV2, subjectStatements: Map[SmartIri, Seq[LiteralV2]])) =>
            val subjectTypeLiterals: Seq[IriLiteralV2] = subjectStatements
              .getOrElse(
                OntologyConstants.Rdf.Type.toSmartIri,
                throw InconsistentRepositoryDataException(s"Subject $subjectIri has no rdf:type")
              )
              .collect { case iriLiteral: IriLiteralV2 =>
                iriLiteral
              }

            if (subjectTypeLiterals.exists(entityTypesAsIriLiterals.contains)) {
              acc + subjectIri.value.toSmartIri
            } else {
              acc
            }

          case (acc, _) => acc
        }

      ontologyGraph.ontologyIri -> entityIrisInGraph
    }.toMap
  }

  /**
   * Constructs a map of class IRIs to [[ReadClassInfoV2]] instances, based on class definitions loaded from the
   * triplestore.
   *
   * @param classDefs                         a map of class IRIs to class definitions.
   * @param directClassCardinalities          a map of the cardinalities defined directly on each class. Each resource class
   *                                          IRI points to a map of property IRIs to [[KnoraCardinalityInfo]] objects.
   * @param classCardinalitiesWithInheritance a map of the cardinalities defined directly on each class or inherited from
   *                                          base classes. Each class IRI points to a map of property IRIs to
   *                                          [[KnoraCardinalityInfo]] objects.
   * @param directSubClassOfRelations         a map of class IRIs to their immediate base classes.
   * @param allSubClassOfRelations            a map of class IRIs to all their base classes.
   * @param allSubPropertyOfRelations         a map of property IRIs to all their base properties.
   * @param allPropertyDefs                   a map of property IRIs to property definitions.
   * @param allKnoraResourceProps             a set of the IRIs of all Knora resource properties.
   * @param allLinkProps                      a set of the IRIs of all link properties.
   * @param allLinkValueProps                 a set of the IRIs of link value properties.
   * @param allFileValueProps                 a set of the IRIs of all file value properties.
   * @return a map of resource class IRIs to their definitions.
   */
  def makeReadClassInfos(
    classDefs: Map[SmartIri, ClassInfoContentV2],
    directClassCardinalities: Map[SmartIri, Map[SmartIri, KnoraCardinalityInfo]],
    classCardinalitiesWithInheritance: Map[SmartIri, Map[SmartIri, KnoraCardinalityInfo]],
    directSubClassOfRelations: Map[SmartIri, Set[SmartIri]],
    allSubClassOfRelations: Map[SmartIri, Seq[SmartIri]],
    allSubPropertyOfRelations: Map[SmartIri, Set[SmartIri]],
    allPropertyDefs: Map[SmartIri, PropertyInfoContentV2],
    allKnoraResourceProps: Set[SmartIri],
    allLinkProps: Set[SmartIri],
    allLinkValueProps: Set[SmartIri],
    allFileValueProps: Set[SmartIri]
  )(implicit stringFormatter: StringFormatter): Map[SmartIri, ReadClassInfoV2] = {
    classDefs.map { case (classIri, classDef) =>
      val ontologyIri = classIri.getOntologyFromEntity

      // Get the OWL cardinalities for the class.
      val allOwlCardinalitiesForClass: Map[SmartIri, KnoraCardinalityInfo] =
        classCardinalitiesWithInheritance(classIri)
      val allPropertyIrisForCardinalitiesInClass: Set[SmartIri] = allOwlCardinalitiesForClass.keys.toSet

      // Identify the Knora resource properties, link properties, link value properties, and file value properties in the cardinalities.
      val knoraResourcePropsInClass = allPropertyIrisForCardinalitiesInClass.filter(allKnoraResourceProps)
      val linkPropsInClass          = allPropertyIrisForCardinalitiesInClass.filter(allLinkProps)
      val linkValuePropsInClass     = allPropertyIrisForCardinalitiesInClass.filter(allLinkValueProps)
      val fileValuePropsInClass     = allPropertyIrisForCardinalitiesInClass.filter(allFileValueProps)

      // Make sure there is a link value property for each link property.

      val missingLinkValueProps = linkPropsInClass.map(_.fromLinkPropToLinkValueProp) -- linkValuePropsInClass

      if (missingLinkValueProps.nonEmpty) {
        throw InconsistentRepositoryDataException(
          s"Resource class $classIri has cardinalities for one or more link properties without corresponding link value properties. The missing (or incorrectly defined) property or properties: ${missingLinkValueProps
              .mkString(", ")}"
        )
      }

      // Make sure there is a link property for each link value property.

      val missingLinkProps = linkValuePropsInClass.map(_.fromLinkValuePropToLinkProp) -- linkPropsInClass

      if (missingLinkProps.nonEmpty) {
        throw InconsistentRepositoryDataException(
          s"Resource class $classIri has cardinalities for one or more link value properties without corresponding link properties. The missing (or incorrectly defined) property or properties: ${missingLinkProps
              .mkString(", ")}"
        )
      }

      // Make sure that the cardinality for each link property is the same as the cardinality for the corresponding link value property.
      for (linkProp <- linkPropsInClass) {
        val linkValueProp: SmartIri                        = linkProp.fromLinkPropToLinkValueProp
        val linkPropCardinality: KnoraCardinalityInfo      = allOwlCardinalitiesForClass(linkProp)
        val linkValuePropCardinality: KnoraCardinalityInfo = allOwlCardinalitiesForClass(linkValueProp)

        if (!linkPropCardinality.equalsWithoutGuiOrder(linkValuePropCardinality)) {
          throw InconsistentRepositoryDataException(
            s"In class $classIri, the cardinality for $linkProp is different from the cardinality for $linkValueProp"
          )
        }
      }

      // The class's direct cardinalities.
      val directCardinalities: Map[SmartIri, KnoraCardinalityInfo] = directClassCardinalities(classIri)

      val directCardinalityPropertyIris = directCardinalities.keySet
      val allBaseClasses: Seq[SmartIri] = allSubClassOfRelations(classIri)
      val isKnoraResourceClass          = allBaseClasses.contains(OntologyConstants.KnoraBase.Resource.toSmartIri)
      val isStandoffClass               = allBaseClasses.contains(OntologyConstants.KnoraBase.StandoffTag.toSmartIri)
      val isValueClass = !(isKnoraResourceClass || isStandoffClass) && allBaseClasses.contains(
        OntologyConstants.KnoraBase.Value.toSmartIri
      )

      // If the class is defined in project-specific ontology, do the following checks.
      if (!ontologyIri.isKnoraBuiltInDefinitionIri) {
        // It must be either a resource class or a standoff class, but not both.
        if (!(isKnoraResourceClass ^ isStandoffClass)) {
          throw InconsistentRepositoryDataException(
            s"Class $classIri must be a subclass either of knora-base:Resource or of knora-base:StandoffTag (but not both)"
          )
        }

        // All its cardinalities must be on properties that are defined.
        val cardinalitiesOnMissingProps = directCardinalityPropertyIris.filterNot(allPropertyDefs.keySet)

        if (cardinalitiesOnMissingProps.nonEmpty) {
          throw InconsistentRepositoryDataException(
            s"Class $classIri has one or more cardinalities on undefined properties: ${cardinalitiesOnMissingProps
                .mkString(", ")}"
          )
        }

        // It cannot have cardinalities both on property P and on a subproperty of P.

        val maybePropertyAndSubproperty: Option[(SmartIri, SmartIri)] = findPropertyAndSubproperty(
          propertyIris = allPropertyIrisForCardinalitiesInClass,
          subPropertyOfRelations = allSubPropertyOfRelations
        )

        maybePropertyAndSubproperty match {
          case Some((basePropertyIri, propertyIri)) =>
            throw InconsistentRepositoryDataException(
              s"Class $classIri has a cardinality on property $basePropertyIri and on its subproperty $propertyIri"
            )

          case None => ()
        }

        if (isKnoraResourceClass) {
          // If it's a resource class, all its directly defined cardinalities must be on Knora resource properties, not including knora-base:resourceProperty or knora-base:hasValue.

          val cardinalitiesOnInvalidProps = directCardinalityPropertyIris.filterNot(allKnoraResourceProps)

          if (cardinalitiesOnInvalidProps.nonEmpty) {
            throw InconsistentRepositoryDataException(
              s"Resource class $classIri has one or more cardinalities on properties that are not Knora resource properties: ${cardinalitiesOnInvalidProps
                  .mkString(", ")}"
            )
          }

          Set(OntologyConstants.KnoraBase.ResourceProperty, OntologyConstants.KnoraBase.HasValue).foreach {
            invalidProp =>
              if (directCardinalityPropertyIris.contains(invalidProp.toSmartIri)) {
                throw InconsistentRepositoryDataException(
                  s"Class $classIri has a cardinality on property $invalidProp, which is not allowed"
                )
              }
          }

          // Check for invalid cardinalities on boolean properties.
          checkForInvalidBooleanCardinalities(
            classIri = classIri,
            directCardinalities = directCardinalities,
            allPropertyDefs = allPropertyDefs,
            schemaForErrors = InternalSchema,
            errorFun = { msg: String =>
              throw InconsistentRepositoryDataException(msg)
            }
          )

          // All its base classes with Knora IRIs must also be resource classes.
          for (baseClass <- classDef.subClassOf) {
            if (
              baseClass.isKnoraDefinitionIri && !allSubClassOfRelations(baseClass).contains(
                OntologyConstants.KnoraBase.Resource.toSmartIri
              )
            ) {
              throw InconsistentRepositoryDataException(
                s"Class $classIri is a subclass of knora-base:Resource, but its base class $baseClass is not"
              )
            }
          }

          // It must have an rdfs:label.
          if (!classDef.predicates.contains(OntologyConstants.Rdfs.Label.toSmartIri)) {
            throw InconsistentRepositoryDataException(s"Class $classIri has no rdfs:label")
          }
        } else {
          // If it's a standoff class, none of its cardinalities must be on Knora resource properties.

          val cardinalitiesOnInvalidProps = directCardinalityPropertyIris.filter(allKnoraResourceProps)

          if (cardinalitiesOnInvalidProps.nonEmpty) {
            throw InconsistentRepositoryDataException(
              s"Standoff class $classIri has one or more cardinalities on properties that are Knora resource properties: ${cardinalitiesOnInvalidProps
                  .mkString(", ")}"
            )
          }

          // All its base classes with Knora IRIs must also be standoff classes.
          for (baseClass <- classDef.subClassOf) {
            if (baseClass.isKnoraDefinitionIri) {
              if (
                isStandoffClass && !allSubClassOfRelations(baseClass).contains(
                  OntologyConstants.KnoraBase.StandoffTag.toSmartIri
                )
              ) {
                throw InconsistentRepositoryDataException(
                  s"Class $classIri is a subclass of knora-base:StandoffTag, but its base class $baseClass is not"
                )
              }
            }
          }
        }
      }

      // Each class must be a subclass of all the classes that are subject class constraints of the properties in its cardinalities.
      checkSubjectClassConstraintsViaCardinalities(
        internalClassDef = classDef,
        allBaseClassIris = allBaseClasses.toSet,
        allClassCardinalityKnoraPropertyDefs =
          allPropertyDefs.view.filterKeys(allOwlCardinalitiesForClass.keySet).toMap,
        errorSchema = InternalSchema,
        errorFun = { msg: String =>
          throw InconsistentRepositoryDataException(msg)
        }
      )

      val inheritedCardinalities: Map[SmartIri, KnoraCardinalityInfo] = allOwlCardinalitiesForClass.filterNot {
        case (propertyIri, _) => directCardinalityPropertyIris.contains(propertyIri)
      }

      // Get the class's standoff data type, if any. A standoff class that has a datatype is a subclass of one of the classes
      // in StandoffDataTypeClasses.

      val standoffDataType: Set[SmartIri] = allSubClassOfRelations(classIri).toSet
        .intersect(StandoffDataTypeClasses.getStandoffClassIris.map(_.toSmartIri))

      if (standoffDataType.size > 1) {
        throw InconsistentRepositoryDataException(
          s"Class $classIri is a subclass of more than one standoff datatype: ${standoffDataType.mkString(", ")}"
        )
      }

      // A class can be instantiated if it's in a built-in ontology and marked with knora-base:canBeInstantiated, or if it's
      // a resource class in a project-specific ontology.
      val canBeInstantiated = if (ontologyIri.isKnoraBuiltInDefinitionIri) {
        classDef.predicates
          .get(OntologyConstants.KnoraBase.CanBeInstantiated.toSmartIri)
          .flatMap(_.objects.headOption) match {
          case Some(booleanLiteral: BooleanLiteralV2) => booleanLiteral.value
          case _                                      => false
        }
      } else {
        isKnoraResourceClass
      }

      val readClassInfo = ReadClassInfoV2(
        entityInfoContent = classDef,
        allBaseClasses = allBaseClasses,
        isResourceClass = isKnoraResourceClass,
        isStandoffClass = isStandoffClass,
        isValueClass = isValueClass,
        canBeInstantiated = canBeInstantiated,
        inheritedCardinalities = inheritedCardinalities,
        knoraResourceProperties = knoraResourcePropsInClass,
        linkProperties = linkPropsInClass,
        linkValueProperties = linkValuePropsInClass,
        fileValueProperties = fileValuePropsInClass,
        standoffDataType = standoffDataType.headOption match {
          case Some(dataType: SmartIri) =>
            Some(
              StandoffDataTypeClasses.lookup(
                dataType.toString,
                throw InconsistentRepositoryDataException(s"$dataType is not a valid standoff datatype")
              )
            )

          case None => None
        }
      )

      classIri -> readClassInfo
    }
  }

  /**
   * Checks that a class is a subclass of all the classes that are subject class constraints of the Knora resource properties in its cardinalities.
   *
   * @param internalClassDef                     the class definition.
   * @param allBaseClassIris                     the IRIs of all the class's base classes.
   * @param allClassCardinalityKnoraPropertyDefs the definitions of all the Knora resource properties on which the class has cardinalities (whether directly defined
   *                                             or inherited).
   * @param errorSchema                          the ontology schema to be used in error messages.
   * @param errorFun                             a function that throws an exception. It will be called with an error message argument if the cardinalities are invalid.
   */
  private def checkSubjectClassConstraintsViaCardinalities(
    internalClassDef: ClassInfoContentV2,
    allBaseClassIris: Set[SmartIri],
    allClassCardinalityKnoraPropertyDefs: Map[SmartIri, PropertyInfoContentV2],
    errorSchema: OntologySchema,
    errorFun: String => Nothing
  )(implicit stringFormatter: StringFormatter): Unit =
    allClassCardinalityKnoraPropertyDefs.foreach { case (propertyIri, propertyDef) =>
      propertyDef.predicates.get(OntologyConstants.KnoraBase.SubjectClassConstraint.toSmartIri) match {
        case Some(subjectClassConstraintPred) =>
          val subjectClassConstraint = subjectClassConstraintPred.requireIriObject(
            throw InconsistentRepositoryDataException(
              s"Property $propertyIri has an invalid object for ${OntologyConstants.KnoraBase.SubjectClassConstraint}"
            )
          )

          if (!allBaseClassIris.contains(subjectClassConstraint)) {
            val hasOrWouldInherit = if (internalClassDef.directCardinalities.contains(propertyIri)) {
              "has"
            } else {
              "would inherit"
            }

            errorFun(
              s"Class ${internalClassDef.classIri.toOntologySchema(errorSchema)} $hasOrWouldInherit a cardinality for property ${propertyIri
                  .toOntologySchema(errorSchema)}, but is not a subclass of that property's ${OntologyConstants.KnoraBase.SubjectClassConstraint.toSmartIri
                  .toOntologySchema(errorSchema)}, ${subjectClassConstraint.toOntologySchema(errorSchema)}"
            )
          }

        case None => ()
      }
    }

  /**
   * Checks for invalid cardinalities on boolean properties.
   *
   * @param classIri the class IRI.
   * @param directCardinalities the cardinalities directly defined on the class.
   * @param allPropertyDefs all property definitions.
   */
  def checkForInvalidBooleanCardinalities(
    classIri: SmartIri,
    directCardinalities: Map[SmartIri, KnoraCardinalityInfo],
    allPropertyDefs: Map[SmartIri, PropertyInfoContentV2],
    schemaForErrors: OntologySchema,
    errorFun: String => Nothing
  )(implicit stringFormatter: StringFormatter): Unit = {
    // A cardinality on a property with a boolean object must be 1 or 0-1.

    val invalidCardinalitiesOnBooleanProps: Set[SmartIri] = directCardinalities.filter {
      case (propertyIri, knoraCardinalityInfo) =>
        val objectClassConstraintIri = OntologyConstants.KnoraBase.ObjectClassConstraint.toSmartIri

        val propertyObjectClassConstraint: SmartIri = allPropertyDefs(propertyIri).requireIriObject(
          objectClassConstraintIri,
          errorFun(s"Property ${propertyIri
              .toOntologySchema(schemaForErrors)} has no ${objectClassConstraintIri.toOntologySchema(schemaForErrors)}")
        )

        propertyObjectClassConstraint == OntologyConstants.KnoraBase.BooleanValue.toSmartIri &&
        !(knoraCardinalityInfo.cardinality == Cardinality.MustHaveOne || knoraCardinalityInfo.cardinality == Cardinality.MayHaveOne)
    }.keySet

    if (invalidCardinalitiesOnBooleanProps.nonEmpty) {
      errorFun(
        s"Class ${classIri.toOntologySchema(schemaForErrors).toSparql} has one or more invalid cardinalities on boolean properties: ${invalidCardinalitiesOnBooleanProps
            .map(_.toOntologySchema(schemaForErrors).toSparql)
            .mkString(", ")}"
      )
    }
  }

  /**
   * Constructs a map of property IRIs to [[ReadPropertyInfoV2]] instances, based on property definitions loaded from the
   * triplestore.
   *
   * @param propertyDefs                 a map of property IRIs to property definitions.
   * @param directSubPropertyOfRelations a map of property IRIs to their immediate base properties.
   * @param allSubPropertyOfRelations    a map of property IRIs to all their base properties.
   * @param allSubClassOfRelations       a map of class IRIs to all their base classes.
   * @param allKnoraResourceProps        a set of the IRIs of all Knora resource properties.
   * @param allLinkProps                 a set of the IRIs of all link properties.
   * @param allLinkValueProps            a set of the IRIs of link value properties.
   * @param allFileValueProps            a set of the IRIs of all file value properties.
   * @return a map of property IRIs to [[ReadPropertyInfoV2]] instances.
   */
  def makeReadPropertyInfos(
    propertyDefs: Map[SmartIri, PropertyInfoContentV2],
    directSubPropertyOfRelations: Map[SmartIri, Set[SmartIri]],
    allSubPropertyOfRelations: Map[SmartIri, Set[SmartIri]],
    allSubClassOfRelations: Map[SmartIri, Seq[SmartIri]],
    allKnoraResourceProps: Set[SmartIri],
    allLinkProps: Set[SmartIri],
    allLinkValueProps: Set[SmartIri],
    allFileValueProps: Set[SmartIri]
  )(implicit stringFormatter: StringFormatter): Map[SmartIri, ReadPropertyInfoV2] =
    propertyDefs.map { case (propertyIri, propertyDef) =>
      val ontologyIri = propertyIri.getOntologyFromEntity

      val isResourceProp = allKnoraResourceProps.contains(propertyIri)
      val isValueProp =
        allSubPropertyOfRelations(propertyIri).contains(OntologyConstants.KnoraBase.HasValue.toSmartIri)
      val isLinkProp      = allLinkProps.contains(propertyIri)
      val isLinkValueProp = allLinkValueProps.contains(propertyIri)
      val isFileValueProp = allFileValueProps.contains(propertyIri)

      // If the property is defined in a project-specific ontology and is a Knora resource property (a subproperty of knora-base:hasValue or knora-base:hasLinkTo), do the following checks.
      if (!propertyIri.isKnoraBuiltInDefinitionIri && isResourceProp) {
        // The property must be a subproperty of knora-base:hasValue or knora-base:hasLinkTo, but not both.
        if (isValueProp && isLinkProp) {
          throw InconsistentRepositoryDataException(
            s"Property $propertyIri cannot be a subproperty of both knora-base:hasValue and knora-base:hasLinkTo"
          )
        }

        // It can't be a subproperty of knora-base:hasFileValue.
        if (isFileValueProp) {
          throw InconsistentRepositoryDataException(
            s"Property $propertyIri cannot be a subproperty of knora-base:hasFileValue"
          )
        }

        // Each of its base properties that has a Knora IRI must also be a Knora resource property.
        for (baseProperty <- propertyDef.subPropertyOf) {
          if (baseProperty.isKnoraDefinitionIri && !allKnoraResourceProps.contains(baseProperty)) {
            throw InconsistentRepositoryDataException(
              s"Property $propertyIri is a subproperty of knora-base:hasValue or knora-base:hasLinkTo, but its base property $baseProperty is not"
            )
          }
        }

        // It must have an rdfs:label.
        if (!propertyDef.predicates.contains(OntologyConstants.Rdfs.Label.toSmartIri)) {
          throw InconsistentRepositoryDataException(s"Property $propertyIri has no rdfs:label")
        }
      }

      // A property is editable if it's in a built-in ontology and marked with knora-base:isEditable,
      // or if it's a resource property in a project-specific ontology.
      val isEditable = if (ontologyIri.isKnoraBuiltInDefinitionIri) {
        propertyDef.predicates
          .get(OntologyConstants.KnoraBase.IsEditable.toSmartIri)
          .flatMap(_.objects.headOption) match {
          case Some(booleanLiteral: BooleanLiteralV2) => booleanLiteral.value
          case _                                      => false
        }
      } else {
        isResourceProp
      }

      val propertyEntityInfo = ReadPropertyInfoV2(
        entityInfoContent = propertyDef,
        isResourceProp = isResourceProp,
        isEditable = isEditable,
        isLinkProp = isLinkProp,
        isLinkValueProp = isLinkValueProp,
        isFileValueProp = isFileValueProp,
        isStandoffInternalReferenceProperty = allSubPropertyOfRelations(propertyIri).contains(
          OntologyConstants.KnoraBase.StandoffTagHasInternalReference.toSmartIri
        )
      )

      propertyIri -> propertyEntityInfo
    }

  /**
   * Constructs a map of OWL named individual IRIs to [[ReadIndividualInfoV2]] instances.
   *
   * @param individualDefs a map of OWL named individual IRIs to named individuals.
   * @return a map of individual IRIs to [[ReadIndividualInfoV2]] instances.
   */
  def makeReadIndividualInfos(
    individualDefs: Map[SmartIri, IndividualInfoContentV2]
  ): Map[SmartIri, ReadIndividualInfoV2] =
    individualDefs.map { case (individualIri, individual) =>
      individualIri -> ReadIndividualInfoV2(individual)
    }

  /**
   * Before creating a new class or adding cardinalities to an existing class, checks the validity of the
   * cardinalities directly defined on the class. Adds link value properties for the corresponding
   * link properties.
   *
   * @param internalClassDef        the internal definition of the class.
   * @param allBaseClassIris        the IRIs of all the class's base classes, including the class itself.
   * @param cacheData               the ontology cache.
   * @param existingLinkPropsToKeep the link properties that are already defined on the class and that
   *                                will be kept after the update.
   * @return A Validation containing either a Throwable or the updated class definition, and the cardinalities resulting from inheritance.
   */
  def checkCardinalitiesBeforeAddingAndIfNecessaryAddLinkValueProperties(
    internalClassDef: ClassInfoContentV2,
    allBaseClassIris: Set[SmartIri],
    cacheData: OntologyCacheData,
    existingLinkPropsToKeep: Set[SmartIri] = Set.empty
  )(implicit
    stringFormatter: StringFormatter
  ): Validation[Throwable, (ClassInfoContentV2, Map[SmartIri, KnoraCardinalityInfo])] = {
    for {
      // If the class has cardinalities, check that the properties are already defined as Knora properties.
      propertyDefsForDirectCardinalities <- {
        Validation
          .validateAll(internalClassDef.directCardinalities.keySet.map { propertyIri =>
            if (
              propertyIri.toString == OntologyConstants.KnoraBase.ResourceProperty || propertyIri.toString == OntologyConstants.KnoraBase.HasValue
            )
              Validation.fail(
                BadRequestException(
                  s"Invalid property for cardinality: <${propertyIri.toOntologySchema(ApiV2Complex)}> - must not use this built-in property directly."
                )
              )
            else if (!isKnoraResourceProperty(propertyIri, cacheData))
              Validation.fail(
                NotFoundException(
                  s"Invalid property for cardinality: <${propertyIri.toOntologySchema(ApiV2Complex)}> - not found in ontology cache."
                )
              )
            else {
              Validation.succeed(cacheData.ontologies(propertyIri.getOntologyFromEntity).properties(propertyIri))
            }
          }.toList)
          .map(_.toSet)
      }

<<<<<<< HEAD
      existingLinkValuePropsToKeep = existingLinkPropsToKeep.map(_.fromLinkPropToLinkValueProp)
      newLinkPropsInClass: Set[SmartIri] = propertyDefsForDirectCardinalities
                                             .filter(_.isLinkProp)
                                             .map(_.entityInfoContent.propertyIri) -- existingLinkPropsToKeep
      newLinkValuePropsInClass: Set[SmartIri] = propertyDefsForDirectCardinalities
                                                  .filter(_.isLinkValueProp)
                                                  .map(_.entityInfoContent.propertyIri) -- existingLinkValuePropsToKeep

      // Don't allow link value prop cardinalities to be included in the request.
      _ <- if (newLinkValuePropsInClass.nonEmpty) {
             Validation.fail(
               BadRequestException(
                 s"In class ${internalClassDef.classIri.toOntologySchema(ApiV2Complex)}, cardinalities have been submitted for one or more link value properties: ${newLinkValuePropsInClass
                   .map(_.toOntologySchema(ApiV2Complex))
                   .mkString(", ")}. Just submit the link properties, and the link value properties will be included automatically."
               )
             )
           } else { Validation.succeed(()) }

      // Add a link value prop cardinality for each new link prop cardinality.

      linkValuePropCardinalitiesToAdd <-
        Validation.fromTry(Try(newLinkPropsInClass.map { linkPropIri =>
          val linkValuePropIri = linkPropIri.fromLinkPropToLinkValueProp

          // Ensure that the link value prop exists.
          cacheData
            .ontologies(linkValuePropIri.getOntologyFromEntity)
            .properties
            .getOrElse(
              linkValuePropIri,
              throw NotFoundException(s"Link value property <$linkValuePropIri> not found")
            )
=======
    val existingLinkValuePropsToKeep = existingLinkPropsToKeep.map(_.fromLinkPropToLinkValueProp)
    val newLinkPropsInClass: Set[SmartIri] = propertyDefsForDirectCardinalities
      .filter(_.isLinkProp)
      .map(_.entityInfoContent.propertyIri) -- existingLinkPropsToKeep
    val newLinkValuePropsInClass: Set[SmartIri] = propertyDefsForDirectCardinalities
      .filter(_.isLinkValueProp)
      .map(_.entityInfoContent.propertyIri) -- existingLinkValuePropsToKeep

    // Don't allow link value prop cardinalities to be included in the request.

    if (newLinkValuePropsInClass.nonEmpty) {
      throw BadRequestException(
        s"In class ${internalClassDef.classIri.toOntologySchema(ApiV2Complex)}, cardinalities have been submitted for one or more link value properties: ${newLinkValuePropsInClass
            .map(_.toOntologySchema(ApiV2Complex))
            .mkString(", ")}. Just submit the link properties, and the link value properties will be included automatically."
      )
    }
>>>>>>> 3eddfc47

          linkValuePropIri -> internalClassDef.directCardinalities(linkPropIri)
        }.toMap))

      classDefWithAddedLinkValueProps: ClassInfoContentV2 =
        internalClassDef.copy(
          directCardinalities = internalClassDef.directCardinalities ++ linkValuePropCardinalitiesToAdd
        )

      // Get the cardinalities that the class can inherit. If the ontology of the base class can't be found, it's assumed to be an external ontology (p.ex. foaf).

      cardinalitiesAvailableToInherit: Map[SmartIri, KnoraCardinalityInfo] =
        classDefWithAddedLinkValueProps.subClassOf.flatMap { baseClassIri: SmartIri =>
          val ontology = cacheData.ontologies.getOrElse(baseClassIri.getOntologyFromEntity, None)
          ontology match {
            case ontology: ReadOntologyV2 => ontology.classes(baseClassIri).allCardinalities
            case _                        => None
          }
        }.toMap

      // Check that the cardinalities directly defined on the class are compatible with any inheritable
      // cardinalities, and let directly-defined cardinalities override cardinalities in base classes.

      cardinalitiesForClassWithInheritance <-
        Validation.fromTry(
          Try(
            overrideCardinalities(
              classIri = internalClassDef.classIri,
              thisClassCardinalities = classDefWithAddedLinkValueProps.directCardinalities,
              inheritableCardinalities = cardinalitiesAvailableToInherit,
              allSubPropertyOfRelations = cacheData.subPropertyOfRelations,
              errorSchema = ApiV2Complex,
              errorFun = { msg: String =>
                throw BadRequestException(
                  msg
                )
              }
            )
          )
        )

      // Check that the class is a subclass of all the classes that are subject class constraints of the Knora resource properties in its cardinalities.

      knoraResourcePropertyIrisInCardinalities =
        cardinalitiesForClassWithInheritance.keySet.filter { propertyIri =>
          isKnoraResourceProperty(
            propertyIri = propertyIri,
            cacheData = cacheData
          )
        }

      allClassCardinalityKnoraPropertyDefs: Map[SmartIri, PropertyInfoContentV2] =
        knoraResourcePropertyIrisInCardinalities.map { propertyIri =>
          propertyIri -> cacheData
            .ontologies(propertyIri.getOntologyFromEntity)
            .properties(propertyIri)
            .entityInfoContent
        }.toMap

<<<<<<< HEAD
      _ <- Validation.fromTry(
             Try(
               checkSubjectClassConstraintsViaCardinalities(
                 internalClassDef = classDefWithAddedLinkValueProps,
                 allBaseClassIris = allBaseClassIris,
                 allClassCardinalityKnoraPropertyDefs = allClassCardinalityKnoraPropertyDefs,
                 errorSchema = ApiV2Complex,
                 errorFun = { msg: String =>
                   throw BadRequestException(msg)
                 }
               )
             )
           )
=======
    maybePropertyAndSubproperty match {
      case Some((basePropertyIri, propertyIri)) =>
        throw BadRequestException(
          s"Class <${classDefWithAddedLinkValueProps.classIri.toOntologySchema(ApiV2Complex)}> has a cardinality on property <${basePropertyIri
              .toOntologySchema(ApiV2Complex)}> and on its subproperty <${propertyIri.toOntologySchema(ApiV2Complex)}>"
        )
>>>>>>> 3eddfc47

      // It cannot have cardinalities both on property P and on a subproperty of P.

      _ <- findPropertyAndSubproperty(
             propertyIris = cardinalitiesForClassWithInheritance.keySet,
             subPropertyOfRelations = cacheData.subPropertyOfRelations
           ) match {
             case Some((basePropertyIri, propertyIri)) =>
               Validation.fail(
                 BadRequestException(
                   s"Class <${classDefWithAddedLinkValueProps.classIri.toOntologySchema(ApiV2Complex)}> has a cardinality on property <${basePropertyIri
                     .toOntologySchema(ApiV2Complex)}> and on its subproperty <${propertyIri.toOntologySchema(ApiV2Complex)}>"
                 )
               )

             case None => Validation.succeed(())
           }

      // Check for invalid cardinalities on boolean properties.
      _ <- Validation.fromTry(
             Try(
               checkForInvalidBooleanCardinalities(
                 classIri = internalClassDef.classIri,
                 directCardinalities = internalClassDef.directCardinalities,
                 allPropertyDefs = cacheData.allPropertyDefs,
                 schemaForErrors = ApiV2Complex,
                 errorFun = { msg: String =>
                   throw BadRequestException(msg)
                 }
               )
             )
           )
    } yield (classDefWithAddedLinkValueProps, cardinalitiesForClassWithInheritance)
  }

  /**
   * Given a set of property IRIs, determines whether the set contains a property P and a subproperty of P.
   *
   * @param propertyIris           the set of property IRIs.
   * @param subPropertyOfRelations all the subproperty relations in the triplestore.
   * @return a property and its subproperty, if found.
   */
  private def findPropertyAndSubproperty(
    propertyIris: Set[SmartIri],
    subPropertyOfRelations: Map[SmartIri, Set[SmartIri]]
  ): Option[(SmartIri, SmartIri)] =
    propertyIris.flatMap { propertyIri =>
      val maybeBasePropertyIri: Option[SmartIri] = (propertyIris - propertyIri).find { otherPropertyIri =>
        subPropertyOfRelations.get(propertyIri).exists { baseProperties: Set[SmartIri] =>
          baseProperties.contains(otherPropertyIri)
        }
      }

      maybeBasePropertyIri.map { basePropertyIri =>
        (basePropertyIri, propertyIri)
      }
    }.headOption

  /**
   * Gets the set of subjects that refer to an ontology or its entities.
   *
   * @param ontology the ontology.
   * @return the set of subjects that refer to the ontology or its entities.
   */
  def getSubjectsUsingOntology(settings: KnoraSettingsImpl, appActor: ActorRef, ontology: ReadOntologyV2)(implicit
    ec: ExecutionContext,
    timeout: Timeout
  ): Future[Set[IRI]] =
    for {
      isOntologyUsedSparql <- Future(
                                org.knora.webapi.messages.twirl.queries.sparql.v2.txt
                                  .isOntologyUsed(
                                    ontologyNamedGraphIri = ontology.ontologyMetadata.ontologyIri,
                                    classIris = ontology.classes.keySet,
                                    propertyIris = ontology.properties.keySet
                                  )
                                  .toString()
                              )

      isOntologyUsedResponse: SparqlSelectResult <- appActor
                                                      .ask(SparqlSelectRequest(isOntologyUsedSparql))
                                                      .mapTo[SparqlSelectResult]

      subjects = isOntologyUsedResponse.results.bindings.map { row =>
                   row.rowMap("s")
                 }.toSet
    } yield subjects

  /**
   * Before an update of an ontology entity, checks that the entity's external IRI, and that of its ontology,
   * are valid, and checks that the user has permission to update the ontology.
   *
   * @param externalOntologyIri the external IRI of the ontology.
   * @param externalEntityIri   the external IRI of the entity.
   * @param requestingUser      the user making the request.
   */
  def checkOntologyAndEntityIrisForUpdate(
    externalOntologyIri: SmartIri,
    externalEntityIri: SmartIri,
    requestingUser: UserADM
  )(implicit ex: ExecutionContext): Future[Unit] =
    for {
      _ <- checkExternalOntologyIriForUpdate(externalOntologyIri)
      _ <- checkExternalEntityIriForUpdate(externalEntityIri = externalEntityIri)
      _ <- checkPermissionsForOntologyUpdate(
             internalOntologyIri = externalOntologyIri.toOntologySchema(InternalSchema),
             requestingUser = requestingUser
           )
    } yield ()

  /**
   * Loads a property definition from the triplestore and converts it to a [[PropertyInfoContentV2]].
   *
   * @param propertyIri the IRI of the property to be loaded.
   *
   * @return a [[PropertyInfoContentV2]] representing the property definition.
   */
  def loadPropertyDefinition(
    settings: KnoraSettingsImpl,
    appActor: ActorRef,
    propertyIri: SmartIri
  )(implicit ex: ExecutionContext, stringFormatter: StringFormatter, timeout: Timeout): Future[PropertyInfoContentV2] =
    for {
      sparql <- Future(
                  org.knora.webapi.messages.twirl.queries.sparql.v2.txt
                    .getPropertyDefinition(
                      propertyIri = propertyIri
                    )
                    .toString()
                )

      constructResponse <- appActor
                             .ask(
                               SparqlExtendedConstructRequest(
                                 sparql = sparql
                               )
                             )
                             .mapTo[SparqlExtendedConstructResponse]
    } yield constructResponseToPropertyDefinition(
      propertyIri = propertyIri,
      constructResponse = constructResponse
    )

  /**
   * Given a map of predicate IRIs to predicate objects describing an entity, returns a map of smart IRIs to [[PredicateInfoV2]]
   * objects that can be used to construct an [[EntityInfoContentV2]].
   *
   * @param entityDefMap a map of predicate IRIs to predicate objects.
   * @return a map of smart IRIs to [[PredicateInfoV2]] objects.
   */
  private def getEntityPredicatesFromConstructResponse(entityDefMap: Map[SmartIri, Seq[LiteralV2]])(implicit
    stringFormatter: StringFormatter
  ): Map[SmartIri, PredicateInfoV2] =
    entityDefMap.map { case (predicateIri: SmartIri, predObjs: Seq[LiteralV2]) =>
      val predicateInfo = PredicateInfoV2(
        predicateIri = predicateIri,
        objects = predObjs.map {
          case IriLiteralV2(iriStr) =>
            // We use xsd:dateTime in the triplestore (because it is supported in SPARQL), but we return
            // the more restrictive xsd:dateTimeStamp in the API.
            if (iriStr == OntologyConstants.Xsd.DateTime) {
              SmartIriLiteralV2(OntologyConstants.Xsd.DateTimeStamp.toSmartIri)
            } else {
              SmartIriLiteralV2(iriStr.toSmartIri)
            }

          case ontoLiteral: OntologyLiteralV2 => ontoLiteral

          case other =>
            throw InconsistentRepositoryDataException(s"Predicate $predicateIri has an invalid object: $other")
        }
      )

      predicateIri -> predicateInfo
    }

  /**
   * Extracts property definitions from a SPARQL CONSTRUCT response.
   *
   * @param propertyIris      the IRIs of the properties to be read.
   * @param constructResponse the SPARQL construct response to be read.
   * @return a map of property IRIs to property definitions.
   */
  def constructResponseToPropertyDefinitions(
    propertyIris: Set[SmartIri],
    constructResponse: SparqlExtendedConstructResponse
  )(implicit stringFormatter: StringFormatter): Map[SmartIri, PropertyInfoContentV2] =
    propertyIris.map { propertyIri =>
      propertyIri -> constructResponseToPropertyDefinition(
        propertyIri = propertyIri,
        constructResponse = constructResponse
      )
    }.toMap

  /**
   * Converts a SPARQL CONSTRUCT response to a [[PropertyInfoContentV2]].
   *
   * @param propertyIri       the IRI of the property to be read.
   * @param constructResponse the SPARQL CONSTRUCT response to be read.
   * @return a [[PropertyInfoContentV2]] representing a property definition.
   */
  private def constructResponseToPropertyDefinition(
    propertyIri: SmartIri,
    constructResponse: SparqlExtendedConstructResponse
  )(implicit stringFormatter: StringFormatter): PropertyInfoContentV2 = {
    // All properties defined in the triplestore must be in Knora ontologies.

    val ontologyIri = propertyIri.getOntologyFromEntity

    if (!ontologyIri.isKnoraOntologyIri) {
      throw InconsistentRepositoryDataException(s"Property $propertyIri is not in a Knora ontology")
    }

    val statements = constructResponse.statements

    // Get the statements whose subject is the property.
    val propertyDefMap: Map[SmartIri, Seq[LiteralV2]] = statements(IriSubjectV2(propertyIri.toString))

    val subPropertyOf: Set[SmartIri] = propertyDefMap.get(OntologyConstants.Rdfs.SubPropertyOf.toSmartIri) match {
      case Some(baseProperties) =>
        baseProperties.map {
          case iriLiteral: IriLiteralV2 => iriLiteral.value.toSmartIri
          case other                    => throw InconsistentRepositoryDataException(s"Unexpected object for rdfs:subPropertyOf: $other")
        }.toSet

      case None => Set.empty[SmartIri]
    }

    val otherPreds: Map[SmartIri, PredicateInfoV2] = getEntityPredicatesFromConstructResponse(
      propertyDefMap - OntologyConstants.Rdfs.SubPropertyOf.toSmartIri
    )

    // salsah-gui:guiOrder isn't allowed here.
    if (otherPreds.contains(SalsahGui.GuiOrder.toSmartIri)) {
      throw InconsistentRepositoryDataException(s"Property $propertyIri contains salsah-gui:guiOrder")
    }

    val propertyDef = PropertyInfoContentV2(
      propertyIri = propertyIri,
      subPropertyOf = subPropertyOf,
      predicates = otherPreds,
      ontologySchema = propertyIri.getOntologySchema.get
    )

    if (
      !propertyIri.isKnoraBuiltInDefinitionIri && propertyDef.getRdfTypes.contains(
        OntologyConstants.Owl.TransitiveProperty.toSmartIri
      )
    ) {
      throw InconsistentRepositoryDataException(
        s"Project-specific property $propertyIri cannot be an owl:TransitiveProperty"
      )
    }

    propertyDef
  }

  /**
   * Reads OWL named individuals from a SPARQL CONSTRUCT response.
   *
   * @param individualIris    the IRIs of the named individuals to be read.
   * @param constructResponse the SPARQL CONSTRUCT response.
   * @return a map of individual IRIs to named individuals.
   */
  def constructResponseToIndividuals(individualIris: Set[SmartIri], constructResponse: SparqlExtendedConstructResponse)(
    implicit stringFormatter: StringFormatter
  ): Map[SmartIri, IndividualInfoContentV2] =
    individualIris.map { individualIri =>
      individualIri -> constructResponseToIndividual(
        individualIri = individualIri,
        constructResponse = constructResponse
      )
    }.toMap

  /**
   * Reads an OWL named individual from a SPARQL CONSTRUCT response.
   *
   * @param individualIri     the IRI of the individual to be read.
   * @param constructResponse the SPARQL CONSTRUCT response.
   * @return an [[IndividualInfoContentV2]] representing the named individual.
   */
  private def constructResponseToIndividual(
    individualIri: SmartIri,
    constructResponse: SparqlExtendedConstructResponse
  )(implicit stringFormatter: StringFormatter): IndividualInfoContentV2 = {
    val statements = constructResponse.statements

    // Get the statements whose subject is the individual.
    val individualMap: Map[SmartIri, Seq[LiteralV2]] = statements(IriSubjectV2(individualIri.toString))

    val predicates: Map[SmartIri, PredicateInfoV2] = getEntityPredicatesFromConstructResponse(individualMap)

    IndividualInfoContentV2(
      individualIri = individualIri,
      predicates = predicates,
      ontologySchema = individualIri.getOntologySchema.get
    )
  }

  /**
   * Given a list of resource IRIs and a list of property IRIs (ontology entities), returns an [[EntityInfoGetResponseV2]] describing both resource and property entities.
   *
   * @param classIris      the IRIs of the resource entities to be queried.
   * @param propertyIris   the IRIs of the property entities to be queried.
   * @param requestingUser the user making the request.
   * @return an [[EntityInfoGetResponseV2]].
   */
  def getEntityInfoResponseV2(
    classIris: Set[SmartIri] = Set.empty[SmartIri],
    propertyIris: Set[SmartIri] = Set.empty[SmartIri],
    requestingUser: UserADM
  )(implicit ec: ExecutionContext): Future[EntityInfoGetResponseV2] = {
    for {
      cacheData <- Cache.getCacheData

      // See if any of the requested entities are not Knora entities.

      nonKnoraEntities = (classIris ++ propertyIris).filter(!_.isKnoraEntityIri)

      _ = if (nonKnoraEntities.nonEmpty) {
            throw BadRequestException(
              s"Some requested entities are not Knora entities: ${nonKnoraEntities.mkString(", ")}"
            )
          }

      // See if any of the requested entities are unavailable in the requested schema.

      classesUnavailableInSchema: Set[SmartIri] = classIris.foldLeft(Set.empty[SmartIri]) { case (acc, classIri) =>
                                                    // Is this class IRI hard-coded in the requested schema?
                                                    if (
                                                      KnoraBaseToApiV2SimpleTransformationRules.externalClassesToAdd
                                                        .contains(classIri) ||
                                                      KnoraBaseToApiV2ComplexTransformationRules.externalClassesToAdd
                                                        .contains(classIri)
                                                    ) {
                                                      // Yes, so it's available.
                                                      acc
                                                    } else {
                                                      // No. Is it among the classes removed from the internal ontology in the requested schema?
                                                      classIri.getOntologySchema.get match {
                                                        case apiV2Schema: ApiV2Schema =>
                                                          val internalClassIri =
                                                            classIri.toOntologySchema(InternalSchema)
                                                          val knoraBaseClassesToRemove = OntologyTransformationRules
                                                            .getTransformationRules(
                                                              classIri.getOntologyFromEntity,
                                                              apiV2Schema
                                                            )
                                                            .internalClassesToRemove

                                                          if (knoraBaseClassesToRemove.contains(internalClassIri)) {
                                                            // Yes. Include it in the set of unavailable classes.
                                                            acc + classIri
                                                          } else {
                                                            // No. It's available.
                                                            acc
                                                          }

                                                        case InternalSchema => acc
                                                      }
                                                    }
                                                  }

      propertiesUnavailableInSchema: Set[SmartIri] = propertyIris.foldLeft(Set.empty[SmartIri]) {
                                                       case (acc, propertyIri) =>
                                                         // Is this property IRI hard-coded in the requested schema?
                                                         if (
                                                           KnoraBaseToApiV2SimpleTransformationRules.externalPropertiesToAdd
                                                             .contains(propertyIri) ||
                                                           KnoraBaseToApiV2ComplexTransformationRules.externalPropertiesToAdd
                                                             .contains(propertyIri)
                                                         ) {
                                                           // Yes, so it's available.
                                                           acc
                                                         } else {
                                                           // No. See if it's available in the requested schema.
                                                           propertyIri.getOntologySchema.get match {
                                                             case apiV2Schema: ApiV2Schema =>
                                                               val internalPropertyIri =
                                                                 propertyIri.toOntologySchema(InternalSchema)

                                                               // If it's a link value property and it's requested in the simple schema, it's unavailable.
                                                               if (
                                                                 apiV2Schema == ApiV2Simple && OntologyHelpers
                                                                   .isLinkValueProp(internalPropertyIri, cacheData)
                                                               ) {
                                                                 acc + propertyIri
                                                               } else {
                                                                 // Is it among the properties removed from the internal ontology in the requested schema?

                                                                 val knoraBasePropertiesToRemove =
                                                                   OntologyTransformationRules
                                                                     .getTransformationRules(
                                                                       propertyIri.getOntologyFromEntity,
                                                                       apiV2Schema
                                                                     )
                                                                     .internalPropertiesToRemove

                                                                 if (
                                                                   knoraBasePropertiesToRemove.contains(
                                                                     internalPropertyIri
                                                                   )
                                                                 ) {
                                                                   // Yes. Include it in the set of unavailable properties.
                                                                   acc + propertyIri
                                                                 } else {
                                                                   // No. It's available.
                                                                   acc
                                                                 }
                                                               }

                                                             case InternalSchema => acc
                                                           }
                                                         }
                                                     }

      entitiesUnavailableInSchema = classesUnavailableInSchema ++ propertiesUnavailableInSchema

      _ = if (entitiesUnavailableInSchema.nonEmpty) {
            throw NotFoundException(
              s"Some requested entities were not found: ${entitiesUnavailableInSchema.mkString(", ")}"
            )
          }

      // See if any of the requested entities are hard-coded for knora-api.

      hardCodedExternalClassesAvailable: Map[SmartIri, ReadClassInfoV2] =
        KnoraBaseToApiV2SimpleTransformationRules.externalClassesToAdd.view
          .filterKeys(classIris)
          .toMap ++
          KnoraBaseToApiV2ComplexTransformationRules.externalClassesToAdd.view.filterKeys(classIris).toMap

      hardCodedExternalPropertiesAvailable: Map[SmartIri, ReadPropertyInfoV2] =
        KnoraBaseToApiV2SimpleTransformationRules.externalPropertiesToAdd.view
          .filterKeys(propertyIris)
          .toMap ++
          KnoraBaseToApiV2ComplexTransformationRules.externalPropertiesToAdd.view.filterKeys(propertyIris)

      // Convert the remaining external entity IRIs to internal ones.

      internalToExternalClassIris: Map[SmartIri, SmartIri] =
        (classIris -- hardCodedExternalClassesAvailable.keySet)
          .map(externalIri => externalIri.toOntologySchema(InternalSchema) -> externalIri)
          .toMap
      internalToExternalPropertyIris: Map[SmartIri, SmartIri] =
        (propertyIris -- hardCodedExternalPropertiesAvailable.keySet)
          .map(externalIri => externalIri.toOntologySchema(InternalSchema) -> externalIri)
          .toMap

      classIrisForCache    = internalToExternalClassIris.keySet
      propertyIrisForCache = internalToExternalPropertyIris.keySet

      // Get the entities that are available in the ontology cache.

      classOntologiesForCache: Iterable[ReadOntologyV2] = cacheData.ontologies.view
                                                            .filterKeys(classIrisForCache.map(_.getOntologyFromEntity))
                                                            .toMap
                                                            .values
      propertyOntologiesForCache: Iterable[ReadOntologyV2] =
        cacheData.ontologies.view
          .filterKeys(propertyIrisForCache.map(_.getOntologyFromEntity))
          .toMap
          .values

      classesAvailableFromCache: Map[SmartIri, ReadClassInfoV2] = classOntologiesForCache.flatMap { ontology =>
                                                                    ontology.classes.view
                                                                      .filterKeys(classIrisForCache)
                                                                      .toMap
                                                                  }.toMap

      propertiesAvailableFromCache: Map[SmartIri, ReadPropertyInfoV2] = propertyOntologiesForCache.flatMap { ontology =>
                                                                          ontology.properties.view
                                                                            .filterKeys(propertyIrisForCache)
                                                                            .toMap
                                                                        }.toMap

      allClassesAvailable: Map[SmartIri, ReadClassInfoV2] =
        classesAvailableFromCache ++ hardCodedExternalClassesAvailable
      allPropertiesAvailable: Map[SmartIri, ReadPropertyInfoV2] =
        propertiesAvailableFromCache ++ hardCodedExternalPropertiesAvailable

      // See if any entities are missing.

      allExternalClassIrisAvailable: Set[SmartIri] = allClassesAvailable.keySet.map { classIri =>
                                                       if (classIri.getOntologySchema.contains(InternalSchema)) {
                                                         internalToExternalClassIris(classIri)
                                                       } else {
                                                         classIri
                                                       }
                                                     }

      allExternalPropertyIrisAvailable = allPropertiesAvailable.keySet.map { propertyIri =>
                                           if (propertyIri.getOntologySchema.contains(InternalSchema)) {
                                             internalToExternalPropertyIris(propertyIri)
                                           } else {
                                             propertyIri
                                           }
                                         }

      missingClasses    = classIris -- allExternalClassIrisAvailable
      missingProperties = propertyIris -- allExternalPropertyIrisAvailable

      missingEntities = missingClasses ++ missingProperties

      _ = if (missingEntities.nonEmpty) {
            throw NotFoundException(s"Some requested entities were not found: ${missingEntities.mkString(", ")}")
          }

      response = EntityInfoGetResponseV2(
                   classInfoMap = new ErrorHandlingMap(allClassesAvailable, key => s"Resource class $key not found"),
                   propertyInfoMap = new ErrorHandlingMap(allPropertiesAvailable, key => s"Property $key not found")
                 )
    } yield response
  }

  /**
   * Requests information about OWL classes in a single ontology.
   *
   * @param classIris      the IRIs (internal or external) of the classes to query for.
   * @param requestingUser the user making the request.
   * @return a [[ReadOntologyV2]].
   */
  def getClassDefinitionsFromOntologyV2(
    classIris: Set[SmartIri],
    allLanguages: Boolean,
    requestingUser: UserADM
  )(implicit ec: ExecutionContext): Future[ReadOntologyV2] =
    for {
      cacheData <- Cache.getCacheData

      ontologyIris = classIris.map(_.getOntologyFromEntity)

      _ = if (ontologyIris.size != 1) {
            throw BadRequestException(s"Only one ontology may be queried per request")
          }

      classInfoResponse: EntityInfoGetResponseV2 <-
        getEntityInfoResponseV2(classIris = classIris, requestingUser = requestingUser)
      internalOntologyIri = ontologyIris.head.toOntologySchema(InternalSchema)

      // Are we returning data in the user's preferred language, or in all available languages?
      userLang =
        if (!allLanguages) {
          // Just the user's preferred language.
          Some(requestingUser.lang)
        } else {
          // All available languages.
          None
        }
    } yield ReadOntologyV2(
      ontologyMetadata = cacheData.ontologies(internalOntologyIri).ontologyMetadata,
      classes = classInfoResponse.classInfoMap,
      userLang = userLang
    )

  /**
   * Loads a class definition from the triplestore and converts it to a [[ClassInfoContentV2]].
   *
   * @param classIri the IRI of the class to be loaded.
   *
   * @return a [[ClassInfoContentV2]] representing the class definition.
   */
  def loadClassDefinition(
    settings: KnoraSettingsImpl,
    appActor: ActorRef,
    classIri: SmartIri
  )(implicit ex: ExecutionContext, stringFormatter: StringFormatter, timeout: Timeout): Future[ClassInfoContentV2] =
    for {
      sparql <- Future(
                  org.knora.webapi.messages.twirl.queries.sparql.v2.txt
                    .getClassDefinition(
                      classIri = classIri
                    )
                    .toString()
                )

      constructResponse <- appActor
                             .ask(
                               SparqlExtendedConstructRequest(
                                 sparql = sparql
                               )
                             )
                             .mapTo[SparqlExtendedConstructResponse]
    } yield constructResponseToClassDefinition(
      classIri = classIri,
      constructResponse = constructResponse
    )

  /**
   * Extracts class definitions from a SPARQL CONSTRUCT response.
   *
   * @param classIris         the IRIs of the classes to be read.
   * @param constructResponse the SPARQL CONSTRUCT response to be read.
   * @return a map of class IRIs to class definitions.
   */
  def constructResponseToClassDefinitions(classIris: Set[SmartIri], constructResponse: SparqlExtendedConstructResponse)(
    implicit stringFormatter: StringFormatter
  ): Map[SmartIri, ClassInfoContentV2] =
    classIris.map { classIri =>
      classIri -> constructResponseToClassDefinition(
        classIri = classIri,
        constructResponse = constructResponse
      )
    }.toMap

  /**
   * Converts a SPARQL CONSTRUCT response to a [[ClassInfoContentV2]].
   *
   * @param classIri          the IRI of the class to be read.
   * @param constructResponse the SPARQL CONSTRUCT response to be read.
   * @return a [[ClassInfoContentV2]] representing a class definition.
   */
  private def constructResponseToClassDefinition(
    classIri: SmartIri,
    constructResponse: SparqlExtendedConstructResponse
  )(implicit stringFormatter: StringFormatter): ClassInfoContentV2 = {
    // All classes defined in the triplestore must be in Knora ontologies.

    val ontologyIri = classIri.getOntologyFromEntity

    if (!ontologyIri.isKnoraOntologyIri) {
      throw InconsistentRepositoryDataException(s"Class $classIri is not in a Knora ontology")
    }

    val statements = constructResponse.statements

    // Get the statements whose subject is the class.
    val classDefMap: Map[SmartIri, Seq[LiteralV2]] = statements(IriSubjectV2(classIri.toString))

    // Get the IRIs of the class's base classes.

    val subClassOfObjects: Seq[LiteralV2] =
      classDefMap.getOrElse(OntologyConstants.Rdfs.SubClassOf.toSmartIri, Seq.empty[LiteralV2])

    val subClassOf: Set[SmartIri] = subClassOfObjects.collect { case iriLiteral: IriLiteralV2 =>
      iriLiteral.value.toSmartIri
    }.toSet

    // Get the blank nodes representing cardinalities.

    val restrictionBlankNodeIDs: Set[BlankNodeLiteralV2] = subClassOfObjects.collect {
      case blankNodeLiteral: BlankNodeLiteralV2 => blankNodeLiteral
    }.toSet

    val directCardinalities: Map[SmartIri, KnoraCardinalityInfo] = restrictionBlankNodeIDs.map { blankNodeID =>
      val blankNode: Map[SmartIri, Seq[LiteralV2]] = statements.getOrElse(
        BlankNodeSubjectV2(blankNodeID.value),
        throw InconsistentRepositoryDataException(
          s"Blank node '${blankNodeID.value}' not found in construct query result"
        )
      )

      val blankNodeTypeObjs: Seq[LiteralV2] = blankNode.getOrElse(
        OntologyConstants.Rdf.Type.toSmartIri,
        throw InconsistentRepositoryDataException(s"Blank node '${blankNodeID.value}' has no rdf:type")
      )

      blankNodeTypeObjs match {
        case Seq(IriLiteralV2(OntologyConstants.Owl.Restriction)) => ()
        case _ =>
          throw InconsistentRepositoryDataException(s"Blank node '${blankNodeID.value}' is not an owl:Restriction")
      }

      val onPropertyObjs: Seq[LiteralV2] = blankNode.getOrElse(
        OntologyConstants.Owl.OnProperty.toSmartIri,
        throw InconsistentRepositoryDataException(s"Blank node '${blankNodeID.value}' has no owl:onProperty")
      )

      val propertyIri: SmartIri = onPropertyObjs match {
        case Seq(propertyIri: IriLiteralV2) => propertyIri.value.toSmartIri
        case other                          => throw InconsistentRepositoryDataException(s"Invalid object for owl:onProperty: $other")
      }

      val owlCardinalityPreds: Set[SmartIri] = blankNode.keySet.filter { predicate =>
        OntologyConstants.Owl.cardinalityOWLRestrictions(predicate.toString)
      }

      if (owlCardinalityPreds.size != 1) {
        throw InconsistentRepositoryDataException(
          s"Expected one cardinality predicate in blank node '${blankNodeID.value}', got ${owlCardinalityPreds.size}"
        )
      }

      val owlCardinalityIri = owlCardinalityPreds.head

      val owlCardinalityValue: Int = blankNode(owlCardinalityIri) match {
        case Seq(IntLiteralV2(intVal)) => intVal
        case other =>
          throw InconsistentRepositoryDataException(
            s"Expected one integer object for predicate $owlCardinalityIri in blank node '${blankNodeID.value}', got $other"
          )
      }

      val guiOrder: Option[Int] = blankNode.get(SalsahGui.GuiOrder.toSmartIri) match {
        case Some(Seq(IntLiteralV2(intVal))) => Some(intVal)
        case None                            => None
        case other =>
          throw InconsistentRepositoryDataException(
            s"Expected one integer object for predicate ${SalsahGui.GuiOrder} in blank node '${blankNodeID.value}', got $other"
          )
      }

      // salsah-gui:guiElement and salsah-gui:guiAttribute aren't allowed here.

      if (blankNode.contains(SalsahGui.GuiElementProp.toSmartIri)) {
        throw InconsistentRepositoryDataException(
          s"Class $classIri contains salsah-gui:guiElement in an owl:Restriction"
        )
      }

      if (blankNode.contains(SalsahGui.GuiAttribute.toSmartIri)) {
        throw InconsistentRepositoryDataException(
          s"Class $classIri contains salsah-gui:guiAttribute in an owl:Restriction"
        )
      }

      propertyIri -> Cardinality.owlCardinality2KnoraCardinality(
        propertyIri = propertyIri.toString,
        owlCardinality = Cardinality.OwlCardinalityInfo(
          owlCardinalityIri = owlCardinalityIri.toString,
          owlCardinalityValue = owlCardinalityValue,
          guiOrder = guiOrder
        )
      )
    }.toMap

    // Get any other predicates of the class.

    val otherPreds: Map[SmartIri, PredicateInfoV2] = getEntityPredicatesFromConstructResponse(
      classDefMap - OntologyConstants.Rdfs.SubClassOf.toSmartIri
    )

    ClassInfoContentV2(
      classIri = classIri,
      subClassOf = subClassOf,
      predicates = otherPreds,
      directCardinalities = directCardinalities,
      ontologySchema = classIri.getOntologySchema.get
    )
  }

  /**
   * Checks that the last modification date of an ontology is the same as the one we expect it to be. If not, return
   * an error message fitting for the "before update" case.
   *
   * @param settings the application settings.
   * @param appActor the store manager actor ref.
   * @param internalOntologyIri          the internal IRI of the ontology.
   * @param expectedLastModificationDate the last modification date that should now be attached to the ontology.
   *
   * @return a failed Future if the expected last modification date is not found.
   */
  def checkOntologyLastModificationDateBeforeUpdate(
    settings: KnoraSettingsImpl,
    appActor: ActorRef,
    internalOntologyIri: SmartIri,
    expectedLastModificationDate: Instant
  )(implicit ec: ExecutionContext, stringFormatter: StringFormatter, timeout: Timeout): Future[Unit] =
    checkOntologyLastModificationDate(
      settings,
      appActor,
      internalOntologyIri = internalOntologyIri,
      expectedLastModificationDate = expectedLastModificationDate,
      errorFun = throw EditConflictException(
        s"Ontology ${internalOntologyIri.toOntologySchema(ApiV2Complex)} has been modified by another user, please reload it and try again."
      )
    )

  /**
   * Checks that the last modification date of an ontology is the same as the one we expect it to be. If not, return
   * an error message fitting for the "after update" case.
   *
   * @param settings the application settings.
   * @param appActor the store manager actor ref.
   * @param internalOntologyIri          the internal IRI of the ontology.
   * @param expectedLastModificationDate the last modification date that should now be attached to the ontology.
   *
   * @return a failed Future if the expected last modification date is not found.
   */
  def checkOntologyLastModificationDateAfterUpdate(
    settings: KnoraSettingsImpl,
    appActor: ActorRef,
    internalOntologyIri: SmartIri,
    expectedLastModificationDate: Instant
  )(implicit ec: ExecutionContext, stringFormatter: StringFormatter, timeout: Timeout): Future[Unit] =
    checkOntologyLastModificationDate(
      settings,
      appActor,
      internalOntologyIri = internalOntologyIri,
      expectedLastModificationDate = expectedLastModificationDate,
      errorFun = throw UpdateNotPerformedException(
        s"Ontology ${internalOntologyIri.toOntologySchema(ApiV2Complex)} was not updated. Please report this as a possible bug."
      )
    )

  /**
   * Checks that the last modification date of an ontology is the same as the one we expect it to be.
   *
   * @param settings the application settings.
   * @param appActor the store manager actor ref.
   * @param internalOntologyIri          the internal IRI of the ontology.
   * @param expectedLastModificationDate the last modification date that the ontology is expected to have.
   *
   * @param errorFun                     a function that throws an exception. It will be called if the expected last modification date is not found.
   * @return a failed Future if the expected last modification date is not found.
   */
  private def checkOntologyLastModificationDate(
    settings: KnoraSettingsImpl,
    appActor: ActorRef,
    internalOntologyIri: SmartIri,
    expectedLastModificationDate: Instant,
    errorFun: => Nothing
  )(implicit ec: ExecutionContext, stringFormatter: StringFormatter, timeout: Timeout): Future[Unit] =
    for {
      existingOntologyMetadata: Option[OntologyMetadataV2] <- loadOntologyMetadata(
                                                                settings,
                                                                appActor,
                                                                internalOntologyIri = internalOntologyIri
                                                              )

      _ = existingOntologyMetadata match {
            case Some(metadata) =>
              metadata.lastModificationDate match {
                case Some(lastModificationDate) =>
                  if (lastModificationDate != expectedLastModificationDate) {
                    errorFun
                  }

                case None =>
                  throw InconsistentRepositoryDataException(
                    s"Ontology $internalOntologyIri has no ${OntologyConstants.KnoraBase.LastModificationDate}"
                  )
              }

            case None =>
              throw NotFoundException(
                s"Ontology $internalOntologyIri (corresponding to ${internalOntologyIri.toOntologySchema(ApiV2Complex)}) not found"
              )
          }
    } yield ()

  /**
   * Checks whether the requesting user has permission to update an ontology.
   *
   * @param internalOntologyIri the internal IRI of the ontology.
   * @param requestingUser      the user making the request.
   * @return `true` if the user has permission to update the ontology
   */
  def canUserUpdateOntology(internalOntologyIri: SmartIri, requestingUser: UserADM)(implicit
    ec: ExecutionContext
  ): Future[Boolean] =
    for {
      cacheData <- Cache.getCacheData

      projectIri =
        cacheData.ontologies
          .getOrElse(
            internalOntologyIri,
            throw NotFoundException(s"Ontology ${internalOntologyIri.toOntologySchema(ApiV2Complex)} not found")
          )
          .ontologyMetadata
          .projectIri
          .get
    } yield requestingUser.permissions.isProjectAdmin(projectIri.toString) || requestingUser.permissions.isSystemAdmin

  /**
   * Throws an exception if the requesting user does not have permission to update an ontology.
   *
   * @param internalOntologyIri the internal IRI of the ontology.
   * @param requestingUser      the user making the request.
   * @return the project IRI.
   */
  def checkPermissionsForOntologyUpdate(internalOntologyIri: SmartIri, requestingUser: UserADM)(implicit
    ec: ExecutionContext
  ): Future[SmartIri] =
    for {
      cacheData <- Cache.getCacheData

      projectIri =
        cacheData.ontologies
          .getOrElse(
            internalOntologyIri,
            throw NotFoundException(s"Ontology ${internalOntologyIri.toOntologySchema(ApiV2Complex)} not found")
          )
          .ontologyMetadata
          .projectIri
          .get

      _ = if (
            !requestingUser.permissions.isProjectAdmin(projectIri.toString) && !requestingUser.permissions.isSystemAdmin
          ) {
            // not a project or system admin
            throw ForbiddenException("Ontologies can be modified only by a project or system admin.")
          }

    } yield projectIri

  /**
   * Checks whether an ontology IRI is valid for an update.
   *
   * @param externalOntologyIri the external IRI of the ontology.
   * @return a failed Future if the IRI is not valid for an update.
   */
  def checkExternalOntologyIriForUpdate(externalOntologyIri: SmartIri): Future[Unit] =
    if (!externalOntologyIri.isKnoraOntologyIri) {
      FastFuture.failed(throw BadRequestException(s"Invalid ontology IRI for request: $externalOntologyIri}"))
    } else if (!externalOntologyIri.getOntologySchema.contains(ApiV2Complex)) {
      FastFuture.failed(throw BadRequestException(s"Invalid ontology schema for request: $externalOntologyIri"))
    } else if (externalOntologyIri.isKnoraBuiltInDefinitionIri) {
      FastFuture.failed(
        throw BadRequestException(s"Ontology $externalOntologyIri cannot be modified via the Knora API")
      )
    } else {
      FastFuture.successful(())
    }

  /**
   * Checks whether an entity IRI is valid for an update.
   *
   * @param externalEntityIri the external IRI of the entity.
   * @return a failed Future if the entity IRI is not valid for an update, or is not from the specified ontology.
   */
  private def checkExternalEntityIriForUpdate(externalEntityIri: SmartIri): Future[Unit] =
    if (!externalEntityIri.isKnoraApiV2EntityIri) {
      FastFuture.failed(throw BadRequestException(s"Invalid entity IRI for request: $externalEntityIri"))
    } else if (!externalEntityIri.getOntologySchema.contains(ApiV2Complex)) {
      FastFuture.failed(throw BadRequestException(s"Invalid ontology schema for request: $externalEntityIri"))
    } else {
      FastFuture.successful(())
    }

  /**
   * Given the definition of a link property, returns the definition of the corresponding link value property.
   *
   * @param internalPropertyDef the definition of the the link property, in the internal schema.
   * @return the definition of the corresponding link value property.
   */
  def linkPropertyDefToLinkValuePropertyDef(
    internalPropertyDef: PropertyInfoContentV2
  )(implicit stringFormatter: StringFormatter): PropertyInfoContentV2 = {
    val linkValuePropIri = internalPropertyDef.propertyIri.fromLinkPropToLinkValueProp

    val newPredicates: Map[SmartIri, PredicateInfoV2] =
      (internalPropertyDef.predicates - OntologyConstants.KnoraBase.ObjectClassConstraint.toSmartIri) +
        (OntologyConstants.KnoraBase.ObjectClassConstraint.toSmartIri -> PredicateInfoV2(
          predicateIri = OntologyConstants.KnoraBase.ObjectClassConstraint.toSmartIri,
          objects = Seq(SmartIriLiteralV2(OntologyConstants.KnoraBase.LinkValue.toSmartIri))
        ))

    val subPropertyOf: SmartIri = internalPropertyDef.subPropertyOf match {
      case subProps if subProps.contains(OntologyConstants.KnoraBase.IsPartOf.toSmartIri) =>
        OntologyConstants.KnoraBase.IsPartOfValue.toSmartIri
      case subProps if subProps.contains(OntologyConstants.KnoraBase.HasLinkTo.toSmartIri) =>
        OntologyConstants.KnoraBase.HasLinkToValue.toSmartIri
      case subProps
          if subProps.size == 1 => // if subPropertyOf is neither isPartOf nor HasLinkTo it inherits from a custom link property
        internalPropertyDef.subPropertyOf.head.fromLinkPropToLinkValueProp
      case _ =>
        throw BadRequestException(
          s"Can't create link value property $linkValuePropIri. Probably because it has several super properties."
        )
    }

    internalPropertyDef.copy(
      propertyIri = linkValuePropIri,
      predicates = newPredicates,
      subPropertyOf = Set(subPropertyOf)
    )
  }

  /**
   * Given the cardinalities directly defined on a given class, and the cardinalities that it could inherit (directly
   * or indirectly) from its base classes, combines the two, filtering out the base class cardinalities ones that are overridden
   * by cardinalities defined directly on the given class. Checks that if a directly defined cardinality overrides an inheritable one,
   * the directly defined one is at least as restrictive as the inheritable one.
   *
   * @param classIri                  the class IRI.
   * @param thisClassCardinalities    the cardinalities directly defined on a given resource class.
   * @param inheritableCardinalities  the cardinalities that the given resource class could inherit from its base classes.
   * @param allSubPropertyOfRelations a map in which each property IRI points to the full set of its base properties.
   * @param errorSchema               the ontology schema to be used in error messages.
   * @param errorFun                  a function that throws an exception. It will be called with an error message argument if the cardinalities are invalid.
   * @return a map in which each key is the IRI of a property that has a cardinality in the resource class (or that it inherits
   *         from its base classes), and each value is the cardinality on the property.
   */
  def overrideCardinalities(
    classIri: SmartIri,
    thisClassCardinalities: Map[SmartIri, KnoraCardinalityInfo],
    inheritableCardinalities: Map[SmartIri, KnoraCardinalityInfo],
    allSubPropertyOfRelations: Map[SmartIri, Set[SmartIri]],
    errorSchema: OntologySchema,
    errorFun: String => Nothing
  ): Map[SmartIri, KnoraCardinalityInfo] = {
    // A map of directly defined properties to the base class properties they can override.
    val overrides: Map[SmartIri, Set[SmartIri]] = thisClassCardinalities.map {
      case (thisClassProp, thisClassCardinality) =>
        // For each directly defined cardinality, get its base properties, if available.
        // If the class has a cardinality for a non-Knora property like rdfs:label (which can happen only
        // if it's a built-in class), we won't have any information about the base properties of that property.
        val basePropsOfThisClassProp: Set[SmartIri] =
          allSubPropertyOfRelations.getOrElse(thisClassProp, Set.empty[SmartIri])

        val overriddenBaseProps: Set[SmartIri] = inheritableCardinalities.foldLeft(Set.empty[SmartIri]) {
          case (acc, (baseClassProp, baseClassCardinality)) =>
            // Can the directly defined cardinality override the inheritable one?
            if (thisClassProp == baseClassProp || basePropsOfThisClassProp.contains(baseClassProp)) {
              // Yes. Is the directly defined one at least as restrictive as the inheritable one?

              if (
                !Cardinality.isCompatible(
                  directCardinality = thisClassCardinality.cardinality,
                  inheritableCardinality = baseClassCardinality.cardinality
                )
              ) {
                // No. Throw an exception.
                errorFun(
                  s"In class <${classIri.toOntologySchema(errorSchema)}>, the directly defined cardinality ${thisClassCardinality.cardinality} on ${thisClassProp
                      .toOntologySchema(errorSchema)} is not compatible with the inherited cardinality ${baseClassCardinality.cardinality} on ${baseClassProp
                      .toOntologySchema(errorSchema)}, because it is less restrictive"
                )
              } else {
                // Yes. Filter out the inheritable one, because the directly defined one overrides it.
                acc + baseClassProp
              }
            } else {
              // No. Let the class inherit the inheritable cardinality.
              acc
            }
        }

        thisClassProp -> overriddenBaseProps
    }

    // A map of base class properties to the directly defined properties that can override them.
    val reverseOverrides: Map[SmartIri, Set[SmartIri]] = overrides.toVector.flatMap {
      // Unpack the sets to make an association list.
      case (thisClassProp: SmartIri, baseClassProps: Set[SmartIri]) =>
        baseClassProps.map { baseClassProp: SmartIri =>
          thisClassProp -> baseClassProp
        }
    }.map {
      // Reverse the direction of the association list.
      case (thisClassProp: SmartIri, baseClassProp: SmartIri) =>
        baseClassProp -> thisClassProp
    }.groupBy {
      // Group by base class prop to make a map.
      case (baseClassProp: SmartIri, _) => baseClassProp
    }.map {
      // Make sets of directly defined props.
      case (baseClassProp: SmartIri, thisClassProps: immutable.Iterable[(SmartIri, SmartIri)]) =>
        baseClassProp -> thisClassProps.map { case (_, thisClassProp) =>
          thisClassProp
        }.toSet
    }

    // Are there any base class properties that are overridden by more than one directly defined property,
    // and do any of those base properties have cardinalities that could cause conflicts between the cardinalities
    // on the directly defined cardinalities?
    reverseOverrides.foreach { case (baseClassProp, thisClassProps) =>
      if (thisClassProps.size > 1) {
        val overriddenCardinality: KnoraCardinalityInfo = inheritableCardinalities(baseClassProp)

        if (
          overriddenCardinality.cardinality == Cardinality.MustHaveOne || overriddenCardinality.cardinality == Cardinality.MayHaveOne
        ) {
          errorFun(
            s"In class <${classIri.toOntologySchema(errorSchema)}>, there is more than one cardinality that would override the inherited cardinality $overriddenCardinality on <${baseClassProp
                .toOntologySchema(errorSchema)}>"
          )
        }
      }
    }

    thisClassCardinalities ++ inheritableCardinalities.filterNot { case (basePropIri, _) =>
      reverseOverrides.contains(basePropIri)
    }
  }

  /**
   * Given all the `rdfs:subClassOf` relations between classes, calculates all the inverse relations.
   *
   * @param allSubClassOfRelations all the `rdfs:subClassOf` relations between classes.
   * @return a map of IRIs of resource classes to sets of the IRIs of their subclasses.
   */
  def calculateSuperClassOfRelations(
    allSubClassOfRelations: Map[SmartIri, Seq[SmartIri]]
  ): Map[SmartIri, Set[SmartIri]] =
    allSubClassOfRelations.toVector.flatMap { case (subClass: SmartIri, baseClasses: Seq[SmartIri]) =>
      baseClasses.map { baseClass =>
        baseClass -> subClass
      }
    }
      .groupBy(_._1)
      .map { case (baseClass: SmartIri, baseClassAndSubClasses: Vector[(SmartIri, SmartIri)]) =>
        baseClass -> baseClassAndSubClasses.map(_._2).toSet
      }

  /**
   * Given all the `rdfs:subPropertyOf` relations between properties, calculates all the inverse relations.
   *
   * @param allSubPropertiesOfRelations all the `rdfs:subPropertyOf` relations between properties.
   * @return a map of IRIs of properties to sets of the IRIs of their subproperties.
   */
  def calculateSuperPropertiesOfRelations(
    allSubPropertiesOfRelations: Map[SmartIri, Set[SmartIri]]
  ): Map[SmartIri, Set[SmartIri]] =
    allSubPropertiesOfRelations.toVector.flatMap { case (subProp: SmartIri, baseProps: Set[SmartIri]) =>
      baseProps.map { baseProp =>
        baseProp -> subProp
      }
    }
      .groupBy(_._1)
      .map { case (baseProp: SmartIri, basePropAndSubProps: Vector[(SmartIri, SmartIri)]) =>
        baseProp -> basePropAndSubProps.map(_._2).toSet
      }

  /**
   * Given a class loaded from the triplestore, recursively adds its inherited cardinalities to the cardinalities it defines
   * directly. A cardinality for a subproperty in a subclass overrides a cardinality for a base property in
   * a base class.
   *
   * @param classIri                  the IRI of the class whose properties are to be computed.
   * @param directSubClassOfRelations a map of the direct `rdfs:subClassOf` relations defined on each class.
   * @param allSubPropertyOfRelations a map in which each property IRI points to the full set of its base properties.
   * @param directClassCardinalities  a map of the cardinalities defined directly on each class.
   * @return a map in which each key is the IRI of a property that has a cardinality in the class (or that it inherits
   *         from its base classes), and each value is the cardinality on the property.
   */
  def inheritCardinalitiesInLoadedClass(
    classIri: SmartIri,
    directSubClassOfRelations: Map[SmartIri, Set[SmartIri]],
    allSubPropertyOfRelations: Map[SmartIri, Set[SmartIri]],
    directClassCardinalities: Map[SmartIri, Map[SmartIri, KnoraCardinalityInfo]]
  ): Map[SmartIri, KnoraCardinalityInfo] = {
    // Recursively get properties that are available to inherit from base classes. If we have no information about
    // a class, that could mean that it isn't a subclass of knora-base:Resource (e.g. it's something like
    // foaf:Person), in which case we assume that it has no base classes.
    val cardinalitiesAvailableToInherit: Map[SmartIri, KnoraCardinalityInfo] = directSubClassOfRelations
      .getOrElse(classIri, Set.empty[SmartIri])
      .foldLeft(Map.empty[SmartIri, KnoraCardinalityInfo]) {
        case (acc: Map[SmartIri, KnoraCardinalityInfo], baseClass: SmartIri) =>
          acc ++ inheritCardinalitiesInLoadedClass(
            classIri = baseClass,
            directSubClassOfRelations = directSubClassOfRelations,
            allSubPropertyOfRelations = allSubPropertyOfRelations,
            directClassCardinalities = directClassCardinalities
          )
      }

    // Get the properties that have cardinalities defined directly on this class. Again, if we have no information
    // about a class, we assume that it has no cardinalities.
    val thisClassCardinalities: Map[SmartIri, KnoraCardinalityInfo] =
      directClassCardinalities.getOrElse(classIri, Map.empty[SmartIri, KnoraCardinalityInfo])

    // Combine the cardinalities defined directly on this class with the ones that are available to inherit.
    overrideCardinalities(
      classIri = classIri,
      thisClassCardinalities = thisClassCardinalities,
      inheritableCardinalities = cardinalitiesAvailableToInherit,
      allSubPropertyOfRelations = allSubPropertyOfRelations,
      errorSchema = InternalSchema,
      { msg: String =>
        throw InconsistentRepositoryDataException(msg)
      }
    )
  }

  /**
   * Checks whether a class IRI refers to a Knora internal resource class.
   *
   * @param classIri the class IRI.
   * @return `true` if the class IRI refers to a Knora resource class, or `false` if the class
   *         does not exist or is not a Knora internal resource class.
   */
  def isKnoraInternalResourceClass(classIri: SmartIri, cacheData: OntologyCacheData): Boolean =
    classIri.isKnoraInternalEntityIri &&
      cacheData.ontologies(classIri.getOntologyFromEntity).classes.get(classIri).exists(_.isResourceClass)

  /**
   * Checks whether a property is a subproperty of `knora-base:resourceProperty`.
   *
   * @param propertyIri the property IRI.
   * @param cacheData   the ontology cache.
   * @return `true` if the property is a subproperty of `knora-base:resourceProperty`.
   */
  def isKnoraResourceProperty(propertyIri: SmartIri, cacheData: OntologyCacheData): Boolean =
    propertyIri.isKnoraEntityIri &&
      cacheData.ontologies(propertyIri.getOntologyFromEntity).properties.get(propertyIri).exists(_.isResourceProp)

  /**
   * Checks whether a property is a subproperty of `knora-base:hasLinkTo`.
   *
   * @param propertyIri the property IRI.
   * @param cacheData   the ontology cache.
   * @return `true` if the property is a subproperty of `knora-base:hasLinkTo`.
   */
  def isLinkProp(propertyIri: SmartIri, cacheData: OntologyCacheData): Boolean =
    propertyIri.isKnoraEntityIri &&
      cacheData.ontologies(propertyIri.getOntologyFromEntity).properties.get(propertyIri).exists(_.isLinkProp)

  /**
   * Checks whether a property is a subproperty of `knora-base:hasLinkToValue`.
   *
   * @param propertyIri the property IRI.
   * @param cacheData   the ontology cache.
   * @return `true` if the property is a subproperty of `knora-base:hasLinkToValue`.
   */
  def isLinkValueProp(propertyIri: SmartIri, cacheData: OntologyCacheData): Boolean =
    propertyIri.isKnoraEntityIri &&
      cacheData.ontologies(propertyIri.getOntologyFromEntity).properties.get(propertyIri).exists(_.isLinkValueProp)

  /**
   * Checks whether a property is a subproperty of `knora-base:hasFileValue`.
   *
   * @param propertyIri the property IRI.
   * @param cacheData   the ontology cache.
   * @return `true` if the property is a subproperty of `knora-base:hasFileValue`.
   */
  def isFileValueProp(propertyIri: SmartIri, cacheData: OntologyCacheData): Boolean =
    propertyIri.isKnoraEntityIri &&
      cacheData.ontologies(propertyIri.getOntologyFromEntity).properties.get(propertyIri).exists(_.isFileValueProp)

}<|MERGE_RESOLUTION|>--- conflicted
+++ resolved
@@ -814,7 +814,6 @@
           .map(_.toSet)
       }
 
-<<<<<<< HEAD
       existingLinkValuePropsToKeep = existingLinkPropsToKeep.map(_.fromLinkPropToLinkValueProp)
       newLinkPropsInClass: Set[SmartIri] = propertyDefsForDirectCardinalities
                                              .filter(_.isLinkProp)
@@ -828,8 +827,8 @@
              Validation.fail(
                BadRequestException(
                  s"In class ${internalClassDef.classIri.toOntologySchema(ApiV2Complex)}, cardinalities have been submitted for one or more link value properties: ${newLinkValuePropsInClass
-                   .map(_.toOntologySchema(ApiV2Complex))
-                   .mkString(", ")}. Just submit the link properties, and the link value properties will be included automatically."
+                     .map(_.toOntologySchema(ApiV2Complex))
+                     .mkString(", ")}. Just submit the link properties, and the link value properties will be included automatically."
                )
              )
            } else { Validation.succeed(()) }
@@ -848,25 +847,6 @@
               linkValuePropIri,
               throw NotFoundException(s"Link value property <$linkValuePropIri> not found")
             )
-=======
-    val existingLinkValuePropsToKeep = existingLinkPropsToKeep.map(_.fromLinkPropToLinkValueProp)
-    val newLinkPropsInClass: Set[SmartIri] = propertyDefsForDirectCardinalities
-      .filter(_.isLinkProp)
-      .map(_.entityInfoContent.propertyIri) -- existingLinkPropsToKeep
-    val newLinkValuePropsInClass: Set[SmartIri] = propertyDefsForDirectCardinalities
-      .filter(_.isLinkValueProp)
-      .map(_.entityInfoContent.propertyIri) -- existingLinkValuePropsToKeep
-
-    // Don't allow link value prop cardinalities to be included in the request.
-
-    if (newLinkValuePropsInClass.nonEmpty) {
-      throw BadRequestException(
-        s"In class ${internalClassDef.classIri.toOntologySchema(ApiV2Complex)}, cardinalities have been submitted for one or more link value properties: ${newLinkValuePropsInClass
-            .map(_.toOntologySchema(ApiV2Complex))
-            .mkString(", ")}. Just submit the link properties, and the link value properties will be included automatically."
-      )
-    }
->>>>>>> 3eddfc47
 
           linkValuePropIri -> internalClassDef.directCardinalities(linkPropIri)
         }.toMap))
@@ -926,7 +906,6 @@
             .entityInfoContent
         }.toMap
 
-<<<<<<< HEAD
       _ <- Validation.fromTry(
              Try(
                checkSubjectClassConstraintsViaCardinalities(
@@ -940,14 +919,6 @@
                )
              )
            )
-=======
-    maybePropertyAndSubproperty match {
-      case Some((basePropertyIri, propertyIri)) =>
-        throw BadRequestException(
-          s"Class <${classDefWithAddedLinkValueProps.classIri.toOntologySchema(ApiV2Complex)}> has a cardinality on property <${basePropertyIri
-              .toOntologySchema(ApiV2Complex)}> and on its subproperty <${propertyIri.toOntologySchema(ApiV2Complex)}>"
-        )
->>>>>>> 3eddfc47
 
       // It cannot have cardinalities both on property P and on a subproperty of P.
 
@@ -959,7 +930,7 @@
                Validation.fail(
                  BadRequestException(
                    s"Class <${classDefWithAddedLinkValueProps.classIri.toOntologySchema(ApiV2Complex)}> has a cardinality on property <${basePropertyIri
-                     .toOntologySchema(ApiV2Complex)}> and on its subproperty <${propertyIri.toOntologySchema(ApiV2Complex)}>"
+                       .toOntologySchema(ApiV2Complex)}> and on its subproperty <${propertyIri.toOntologySchema(ApiV2Complex)}>"
                  )
                )
 
