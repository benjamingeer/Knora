--- conflicted
+++ resolved
@@ -107,11 +107,7 @@
             // _ = log.debug("usersGetADM - statements: {}", statements)
 
             users: Seq[UserADM] = statements.map {
-<<<<<<< HEAD
-                case (userIri: IRI, propsMap: Map[IRI, Seq[LiteralV2]]) =>
-=======
                 case (userIri: SubjectV2, propsMap: Map[IRI, Seq[LiteralV2]]) =>
->>>>>>> f804346e
 
                     UserADM(
                         id = userIri.toString,
