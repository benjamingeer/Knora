--- conflicted
+++ resolved
@@ -10,6 +10,7 @@
 import org.knora.webapi.IRI
 import dsp.errors.NotFoundException
 import dsp.errors.SipiException
+import org.knora.webapi.feature.FeatureFactoryConfig
 import org.knora.webapi.messages.admin.responder.usersmessages.UserADM
 import org.knora.webapi.messages.util.ConstructResponseUtilV2
 import org.knora.webapi.messages.util.ConstructResponseUtilV2.MappingAndXSLTransformation
@@ -32,11 +33,13 @@
    * Gets mappings referred to in query results [[Map[IRI, ResourceWithValueRdfData]]].
    *
    * @param queryResultsSeparated query results referring to mappings.
+   * @param featureFactoryConfig  the feature factory configuration.
    * @param requestingUser        the user making the request.
    * @return the referred mappings.
    */
   protected def getMappingsFromQueryResultsSeparated(
     queryResultsSeparated: Map[IRI, ResourceWithValueRdfData],
+    featureFactoryConfig: FeatureFactoryConfig,
     requestingUser: UserADM
   ): Future[Map[IRI, MappingAndXSLTransformation]] = {
 
@@ -48,13 +51,6 @@
     // get all the mappings
     val mappingResponsesFuture: Vector[Future[GetMappingResponseV2]] = mappingIris.map { mappingIri: IRI =>
       for {
-<<<<<<< HEAD
-        mappingResponse: GetMappingResponseV2 <-
-          (responderManager ? GetMappingRequestV2(
-            mappingIri = mappingIri,
-            requestingUser = requestingUser
-          )).mapTo[GetMappingResponseV2]
-=======
         mappingResponse: GetMappingResponseV2 <- appActor
                                                    .ask(
                                                      GetMappingRequestV2(
@@ -64,7 +60,6 @@
                                                      )
                                                    )
                                                    .mapTo[GetMappingResponseV2]
->>>>>>> 7f556979
       } yield mappingResponse
     }.toVector
 
@@ -80,12 +75,6 @@
               if (mapping.mapping.defaultXSLTransformation.nonEmpty) {
                 val xslTransformationFuture = for {
                   xslTransformation: GetXSLTransformationResponseV2 <-
-<<<<<<< HEAD
-                    (responderManager ? GetXSLTransformationRequestV2(
-                      mapping.mapping.defaultXSLTransformation.get,
-                      requestingUser = requestingUser
-                    )).mapTo[GetXSLTransformationResponseV2]
-=======
                     appActor
                       .ask(
                         GetXSLTransformationRequestV2(
@@ -95,7 +84,6 @@
                         )
                       )
                       .mapTo[GetXSLTransformationResponseV2]
->>>>>>> 7f556979
                 } yield Some(xslTransformation.xslt)
 
                 xslTransformationFuture.recover {
