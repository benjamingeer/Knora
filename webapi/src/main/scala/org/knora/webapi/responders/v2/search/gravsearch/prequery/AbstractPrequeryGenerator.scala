/*
 * Copyright © 2015-2019 the contributors (see Contributors.md).
 *
 * This file is part of Knora.
 *
 * Knora is free software: you can redistribute it and/or modify
 * it under the terms of the GNU Affero General Public License as published
 * by the Free Software Foundation, either version 3 of the License, or
 * (at your option) any later version.
 *
 * Knora is distributed in the hope that it will be useful,
 * but WITHOUT ANY WARRANTY; without even the implied warranty of
 * MERCHANTABILITY or FITNESS FOR A PARTICULAR PURPOSE.  See the
 * GNU Affero General Public License for more details.
 *
 * You should have received a copy of the GNU Affero General Public
 * License along with Knora.  If not, see <http://www.gnu.org/licenses/>.
 */

package org.knora.webapi.responders.v2.search.gravsearch.prequery

import org.knora.webapi._
import org.knora.webapi.messages.v2.responder.valuemessages.DateValueContentV2
import org.knora.webapi.responders.v2.search._
import org.knora.webapi.responders.v2.search.gravsearch.GravsearchQueryChecker
import org.knora.webapi.responders.v2.search.gravsearch.types._
import org.knora.webapi.util.ApacheLuceneSupport.LuceneQueryString
import org.knora.webapi.util.IriConversions._
import org.knora.webapi.util.{SmartIri, StringFormatter}

import scala.collection.mutable

object AbstractPrequeryGenerator {
    // separator used by GroupConcat
    val groupConcatSeparator: Char = StringFormatter.INFORMATION_SEPARATOR_ONE
}

/**
 * An abstract base class for [[WhereTransformer]] instances that generate SPARQL prequeries from Gravsearch input.
 *
 * @param typeInspectionResult the result of running type inspection on the Gravsearch input.
 * @param querySchema          the ontology schema used in the input Gravsearch query.
 */
abstract class AbstractPrequeryGenerator(constructClause: ConstructClause,
                                         typeInspectionResult: GravsearchTypeInspectionResult,
                                         querySchema: ApiV2Schema) extends WhereTransformer {
    protected implicit val stringFormatter: StringFormatter = StringFormatter.getGeneralInstance

    // a Set containing all `TypeableEntity` (keys of `typeInspectionResult`) that have already been processed
    // in order to prevent duplicates
<<<<<<< HEAD
    private val processedTypeInformationKeysWhereClause = mutable.Set.empty[TypeableEntity]
=======
    protected val processedTypeInformationKeysWhereClause = mutable.Set.empty[TypeableEntity]

    // variables representing dependent resources
    protected var dependentResourceVariables: mutable.Set[QueryVariable] = mutable.Set.empty

    // variables representing aggregated dependent resources
    protected var dependentResourceVariablesGroupConcat: Set[QueryVariable] = Set.empty

    // getter method for public access
    def getDependentResourceVariablesGroupConcat: Set[QueryVariable] = dependentResourceVariablesGroupConcat

    // variables representing value objects (including those for link values)
    protected var valueObjectVariables: mutable.Set[QueryVariable] = mutable.Set.empty

    // variables representing aggregated value objects
    protected var valueObjectVarsGroupConcat: Set[QueryVariable] = Set.empty

    // getter method for public access
    def getValueObjectVarsGroupConcat: Set[QueryVariable] = valueObjectVarsGroupConcat
>>>>>>> 23d51ce5

    // suffix appended to variables that are returned by a SPARQL aggregation function.
    protected val groupConcatVariableSuffix = "__Concat"

    // A set of types that can be treated as dates by the knora-api:toSimpleDate function.
    private val dateTypes: Set[IRI] = Set(OntologyConstants.KnoraApiV2Complex.DateValue, OntologyConstants.KnoraApiV2Complex.StandoffTag)

    /**
     * A container for a generated variable representing a value literal.
     *
     * @param variable     the generated variable.
     * @param useInOrderBy if `true`, the generated variable can be used in ORDER BY.
     */
    private case class GeneratedQueryVariable(variable: QueryVariable, useInOrderBy: Boolean)

    // variables that are created when processing filter statements or for a value object var used as a sort criterion
    // they represent the value of a literal pointed to by a value object
    private val valueVariablesAutomaticallyGenerated = mutable.Map.empty[QueryVariable, Set[GeneratedQueryVariable]]

    /**
     * Saves a generated variable representing a value literal, if it hasn't been saved already.
     *
     * @param valueVar     the variable representing the value.
     * @param generatedVar the generated variable representing the value literal.
     * @param useInOrderBy if `true`, the generated variable can be used in ORDER BY.
     * @return `true` if the generated variable was saved, `false` if it had already been saved.
     */
    private def addGeneratedVariableForValueLiteral(valueVar: QueryVariable, generatedVar: QueryVariable, useInOrderBy: Boolean = true): Boolean = {
        val currentGeneratedVars = valueVariablesAutomaticallyGenerated.getOrElse(valueVar, Set.empty[GeneratedQueryVariable])

        if (!currentGeneratedVars.exists(currentGeneratedVar => currentGeneratedVar.variable == generatedVar)) {
            valueVariablesAutomaticallyGenerated.put(valueVar, currentGeneratedVars + GeneratedQueryVariable(generatedVar, useInOrderBy))
            true
        } else {
            false
        }
    }

    /**
     * Gets a saved generated variable representing a value literal, for use in ORDER BY.
     *
     * @param valueVar the variable representing the value.
     * @return a generated variable that represents a value literal and can be used in ORDER BY, or `None` if no such variable has been saved.
     */
    protected def getGeneratedVariableForValueLiteralInOrderBy(valueVar: QueryVariable): Option[QueryVariable] = {
        valueVariablesAutomaticallyGenerated.get(valueVar) match {
            case Some(generatedVars: Set[GeneratedQueryVariable]) =>
                val generatedVarsForOrderBy: Set[QueryVariable] = generatedVars.filter(_.useInOrderBy).map(_.variable)

                if (generatedVarsForOrderBy.size > 1) {
                    throw AssertionException(s"More than one variable was generated for the literal values of ${valueVar.toSparql} and marked for use in ORDER BY: ${generatedVarsForOrderBy.map(_.toSparql).mkString(", ")}")
                }

                generatedVarsForOrderBy.headOption

            case None => None
        }
    }

    // Generated statements for date literals, so we don't generate the same statements twice.
    private val generatedDateStatements = mutable.Set.empty[StatementPattern]

    // Variables generated to represent marked-up text in standoff, so we don't generate the same variables twice.
    private val standoffMarkedUpVariables = mutable.Set.empty[QueryVariable]

    /**
     * The variable in the CONSTRUCT clause that represents the main resource.
     */
    val mainResourceVariable: QueryVariable = {
        val mainResourceQueryVariables = constructClause.statements.foldLeft(Set.empty[QueryVariable]) {
            case (acc: Set[QueryVariable], statementPattern) =>
                statementPattern.pred match {
                    case IriRef(iri, _) =>

                        val iriStr = iri.toString

                        if (iriStr == OntologyConstants.KnoraApiV2Simple.IsMainResource || iriStr == OntologyConstants.KnoraApiV2Complex.IsMainResource) {
                            statementPattern.obj match {
                                case XsdLiteral(value, SmartIri(OntologyConstants.Xsd.Boolean)) if value.toBoolean =>
                                    statementPattern.subj match {
                                        case queryVariable: QueryVariable => acc + queryVariable
                                        case _ => throw GravsearchException(s"The subject of knora-api:isMainResource must be a variable")
                                    }

                                case _ => acc
                            }
                        } else {
                            acc
                        }

                    case _ => acc
                }
        }

        if (mainResourceQueryVariables.isEmpty) {
            throw GravsearchException("CONSTRUCT clause contains no knora-api:isMainResource")
        }

        if (mainResourceQueryVariables.size > 1) {
            throw GravsearchException("CONSTRUCT clause contains more than one knora-api:isMainResource")
        }

        mainResourceQueryVariables.head
    }

    /**
     * Creates additional statements for a non property type (e.g., a resource).
     *
     * @param nonPropertyTypeInfo type information about non property type.
     * @param inputEntity         the [[Entity]] to make the statements about.
     * @return a sequence of [[QueryPattern]] representing the additional statements.
     */
    private def createAdditionalStatementsForNonPropertyType(nonPropertyTypeInfo: NonPropertyTypeInfo, inputEntity: Entity): Seq[QueryPattern] = {
        if (OntologyConstants.KnoraApi.isKnoraApiV2Resource(nonPropertyTypeInfo.typeIri)) {

            // inputEntity is either source or target of a linking property
            // create additional statements in order to query permissions and other information for a resource

            Seq(
                StatementPattern.makeInferred(subj = inputEntity, pred = IriRef(OntologyConstants.Rdf.Type.toSmartIri), obj = IriRef(OntologyConstants.KnoraBase.Resource.toSmartIri)),
                StatementPattern.makeExplicit(subj = inputEntity, pred = IriRef(OntologyConstants.KnoraBase.IsDeleted.toSmartIri), obj = XsdLiteral(value = "false", datatype = OntologyConstants.Xsd.Boolean.toSmartIri))
            )
        } else {
            // inputEntity is target of a value property
            // properties are handled by `convertStatementForPropertyType`, no processing needed here

            Seq.empty[QueryPattern]
        }
    }

    /**
     * Generates statements matching a `knora-base:LinkValue`.
     *
     * @param linkSource the resource that is the source of the link.
     * @param linkPred   the link predicate.
     * @param linkTarget the resource that is the target of the link.
     * @return statements matching the `knora-base:LinkValue` that describes the link.
     */
    private def generateStatementsForLinkValue(linkSource: Entity, linkPred: Entity, linkTarget: Entity): Seq[StatementPattern] = {
        // Generate a variable name representing the link value
        val linkValueObjVar: QueryVariable = SparqlTransformer.createUniqueVariableFromStatementForLinkValue(
            baseStatement = StatementPattern(
                subj = linkSource,
                pred = linkPred,
                obj = linkTarget
            )
        )

        // create an Entity that connects the subject of the linking property with the link value object
        val linkValueProp: Entity = linkPred match {
            case linkingPropQueryVar: QueryVariable =>
                // Generate a variable name representing the link value property
                // in case FILTER patterns are given restricting the linking property's possible IRIs, the same variable will recreated when processing FILTER patterns
                createlinkValuePropertyVariableFromLinkingPropertyVariable(linkingPropQueryVar)

            case propIri: IriRef =>
                // convert the given linking property IRI to the corresponding link value property IRI
                // only matches the linking property's link value
                IriRef(propIri.iri.toOntologySchema(InternalSchema).fromLinkPropToLinkValueProp)

            case literal: XsdLiteral => throw GravsearchException(s"literal ${literal.toSparql} cannot be used as a predicate")

            case other => throw GravsearchException(s"${other.toSparql} cannot be used as a predicate")
        }

        // Add statements that represent the link value's properties for the given linking property
        // do not check for the predicate because inference would not work
        // instead, linkValueProp restricts the link value objects to be returned
        Seq(
            StatementPattern.makeInferred(subj = linkSource, pred = linkValueProp, obj = linkValueObjVar),
            StatementPattern.makeExplicit(subj = linkValueObjVar, pred = IriRef(OntologyConstants.Rdf.Type.toSmartIri), obj = IriRef(OntologyConstants.KnoraBase.LinkValue.toSmartIri)),
            StatementPattern.makeExplicit(subj = linkValueObjVar, pred = IriRef(OntologyConstants.KnoraBase.IsDeleted.toSmartIri), obj = XsdLiteral(value = "false", datatype = OntologyConstants.Xsd.Boolean.toSmartIri)),
            StatementPattern.makeExplicit(subj = linkValueObjVar, pred = IriRef(OntologyConstants.Rdf.Subject.toSmartIri), obj = linkSource),
            StatementPattern.makeExplicit(subj = linkValueObjVar, pred = IriRef(OntologyConstants.Rdf.Object.toSmartIri), obj = linkTarget)
        )
    }

    private def convertStatementForPropertyType(inputOrderBy: Seq[OrderCriterion])(propertyTypeInfo: PropertyTypeInfo, statementPattern: StatementPattern, typeInspectionResult: GravsearchTypeInspectionResult): Seq[QueryPattern] = {
        /**
         * Ensures that if the object of a statement is a variable, and is used in the ORDER BY clause of the input query, the subject of the statement
         * is the main resource. Throws an exception otherwise.
         *
         * @param objectVar the variable that is the object of the statement.
         */
        def checkSubjectInOrderBy(objectVar: QueryVariable): Unit = {
            statementPattern.subj match {
                case subjectVar: QueryVariable =>
                    if (mainResourceVariable != subjectVar && inputOrderBy.exists(criterion => criterion.queryVariable == objectVar)) {
                        throw GravsearchException(s"Variable ${objectVar.toSparql} is used in ORDER BY, but does not represent a value of the main resource")
                    }

                case _ => ()
            }
        }

        /**
         * Transforms a statement pointing to a list node so it matches also any of its subnodes.
         *
         * @return transformed statements.
         */
        def handleListNode(): Seq[StatementPattern] = {

            if (querySchema == ApiV2Simple) {
                throw GravsearchException("the method 'handleListNode' only works for the complex schema")
            }

            // the list node to match for provided in the input query
            val listNode: Entity = statementPattern.obj

            // variable representing the list node to match for
            val listNodeVar: QueryVariable = SparqlTransformer.createUniqueVariableFromStatement(
                baseStatement = statementPattern,
                suffix = "listNodeVar"
            )

            // transforms the statement given in the input query so the list node and any of its subnodes are matched
            Seq(
                statementPatternToInternalSchema(statementPattern, typeInspectionResult).copy(obj = listNodeVar),
                StatementPattern.makeExplicit(
                    subj = listNode,
                    pred = IriRef(iri = OntologyConstants.KnoraBase.HasSubListNode.toSmartIri, propertyPathOperator = Some('*')),
                    obj = listNodeVar
                )
            )

        }

        val maybeSubjectTypeIri: Option[SmartIri] = typeInspectionResult.getTypeOfEntity(statementPattern.subj) match {
            case Some(NonPropertyTypeInfo(subjectTypeIri)) => Some(subjectTypeIri)
            case _ => None
        }

        val subjectIsResource: Boolean = maybeSubjectTypeIri.exists(iri => OntologyConstants.KnoraApi.isKnoraApiV2Resource(iri))
        val objectIsResource: Boolean = OntologyConstants.KnoraApi.isKnoraApiV2Resource(propertyTypeInfo.objectTypeIri)

        // Is the subject of the statement a resource?
        if (subjectIsResource) {
            // Yes. Is the object of the statement also a resource?
            if (objectIsResource) {
                // Yes. This is a link property. Make sure that the object is either an IRI or a variable (cannot be a literal).
                statementPattern.obj match {
                    case _: IriRef => ()
                    case objectVar: QueryVariable => checkSubjectInOrderBy(objectVar)
                    case other => throw GravsearchException(s"Object of a linking statement must be an IRI or a variable, but ${other.toSparql} given.")
                }

                // Generate statement patterns to match the link value.
                val linkValueStatements = generateStatementsForLinkValue(
                    linkSource = statementPattern.subj,
                    linkPred = statementPattern.pred,
                    linkTarget = statementPattern.obj
                )

                // Add the input statement, which uses the link property, to the generated statements about the link value.
                statementPatternToInternalSchema(statementPattern, typeInspectionResult) +: linkValueStatements

            } else {
                // The subject is a resource, but the object isn't, so this isn't a link property. Make sure that the object of the property is a variable.
                val objectVar: QueryVariable = statementPattern.obj match {
                    case queryVar: QueryVariable =>
                        checkSubjectInOrderBy(queryVar)
                        queryVar

                    case other => throw GravsearchException(s"Object of a value property statement must be a QueryVariable, but ${other.toSparql} given.")
                }

                // Does the variable refer to a Knora value object? We assume it does if the query just uses the
                // simple schema. If the query uses the complex schema, check whether the property's object type is
                // a Knora API v2 value class.

                val objectVarIsValueObject = querySchema == ApiV2Simple || OntologyConstants.KnoraApiV2Complex.ValueClasses.contains(propertyTypeInfo.objectTypeIri.toString)

                if (objectVarIsValueObject) {
                    // The variable refers to a value object.

                    // Convert the statement to the internal schema, and add a statement to check that the value object is not marked as deleted.
                    val valueObjectIsNotDeleted = StatementPattern.makeExplicit(subj = statementPattern.obj, pred = IriRef(OntologyConstants.KnoraBase.IsDeleted.toSmartIri), obj = XsdLiteral(value = "false", datatype = OntologyConstants.Xsd.Boolean.toSmartIri))

                    // check if the object var is used as a sort criterion
                    val objectVarAsSortCriterionMaybe = inputOrderBy.find(criterion => criterion.queryVariable == objectVar)

                    val orderByStatement: Option[QueryPattern] = if (objectVarAsSortCriterionMaybe.nonEmpty) {
                        // it is used as a sort criterion, create an additional statement to get the literal value

                        val criterion = objectVarAsSortCriterionMaybe.get

                        val propertyIri: SmartIri = typeInspectionResult.getTypeOfEntity(criterion.queryVariable) match {
                            case Some(nonPropertyTypeInfo: NonPropertyTypeInfo) =>
                                valueTypesToValuePredsForOrderBy.getOrElse(nonPropertyTypeInfo.typeIri.toString, throw GravsearchException(s"${criterion.queryVariable.toSparql} cannot be used in ORDER BY")).toSmartIri

                            case Some(_) => throw GravsearchException(s"Variable ${criterion.queryVariable.toSparql} represents a property, and therefore cannot be used in ORDER BY")

                            case None => throw GravsearchException(s"No type information found for ${criterion.queryVariable.toSparql}")
                        }

                        // Generate the variable name.
                        val variableForLiteral: QueryVariable = SparqlTransformer.createUniqueVariableNameFromEntityAndProperty(criterion.queryVariable, propertyIri.toString)

                        // put the generated variable into a collection so it can be reused in `NonTriplestoreSpecificGravsearchToPrequeryGenerator.getOrderBy`
                        // set to true when the variable already exists
                        val variableForLiteralExists = !addGeneratedVariableForValueLiteral(criterion.queryVariable, variableForLiteral)

                        if (!variableForLiteralExists) {
                            // Generate a statement to get the literal value
                            val statementPatternForSortCriterion = StatementPattern.makeExplicit(subj = criterion.queryVariable, pred = IriRef(propertyIri), obj = variableForLiteral)
                            Some(statementPatternForSortCriterion)
                        } else {
                            // statement has already been created
                            None
                        }
                    } else {
                        // it is not a sort criterion
                        None
                    }

                    Seq(statementPatternToInternalSchema(statementPattern, typeInspectionResult), valueObjectIsNotDeleted) ++ orderByStatement
                } else {
                    // The variable doesn't refer to a value object. Just convert the statement pattern to the internal schema.
                    Seq(statementPatternToInternalSchema(statementPattern, typeInspectionResult))
                }


            }
        } else {
            // The subject isn't a resource, so it must be a value object or standoff node. Is the query in the complex schema?
            if (querySchema == ApiV2Complex) {
                // Yes. If the subject is a standoff tag and the object is a resource, that's an error, because the client
                // has to use the knora-api:standoffLink function instead.
                if (maybeSubjectTypeIri.contains(OntologyConstants.KnoraApiV2Complex.StandoffTag.toSmartIri) && objectIsResource) {
                    throw GravsearchException(s"Invalid statement pattern (use the knora-api:standoffLink function instead): ${statementPattern.toSparql.trim}")
                } else {
                    // Is the object of the statement a list node?
                    propertyTypeInfo.objectTypeIri match {
                        case SmartIri(OntologyConstants.KnoraApiV2Complex.ListNode) =>
                            // Yes, transform statement so it also matches any of the subnodes of the given node
                            handleListNode()
                        case _ =>
                            // No, just convert the statement pattern to the internal schema.
                            Seq(statementPatternToInternalSchema(statementPattern, typeInspectionResult))
                    }

                }
            } else {
                // The query is in the simple schema, so the statement is invalid.
                throw GravsearchException(s"Invalid statement pattern: ${statementPattern.toSparql.trim}")
            }
        }
    }

    protected def processStatementPatternFromWhereClause(statementPattern: StatementPattern, inputOrderBy: Seq[OrderCriterion]): Seq[QueryPattern] = {

        // look at the statement's subject, predicate, and object and generate additional statements if needed based on the given type information.
        // transform the originally given statement if necessary when processing the predicate

        // check if there exists type information for the given statement's subject
        val additionalStatementsForSubj: Seq[QueryPattern] = checkForNonPropertyTypeInfoForEntity(
            entity = statementPattern.subj,
            typeInspectionResult = typeInspectionResult,
            processedTypeInfo = processedTypeInformationKeysWhereClause,
            conversionFuncForNonPropertyType = createAdditionalStatementsForNonPropertyType
        )

        // check if there exists type information for the given statement's object
        val additionalStatementsForObj: Seq[QueryPattern] = checkForNonPropertyTypeInfoForEntity(
            entity = statementPattern.obj,
            typeInspectionResult = typeInspectionResult,
            processedTypeInfo = processedTypeInformationKeysWhereClause,
            conversionFuncForNonPropertyType = createAdditionalStatementsForNonPropertyType
        )

        // Add additional statements based on the whole input statement, e.g. to deal with the value object or the link value, and transform the original statement.
        val additionalStatementsForWholeStatement: Seq[QueryPattern] = checkForPropertyTypeInfoForStatement(
            statementPattern = statementPattern,
            typeInspectionResult = typeInspectionResult,
            conversionFuncForPropertyType = convertStatementForPropertyType(inputOrderBy)
        )

        additionalStatementsForSubj ++ additionalStatementsForWholeStatement ++ additionalStatementsForObj

    }

    /**
     * Creates additional statements for a given [[Entity]] based on type information using `conversionFuncForNonPropertyType`
     * for a non property type (e.g., a resource).
     *
     * @param entity                           the entity to be taken into consideration (a statement's subject or object).
     * @param typeInspectionResult             type information.
     * @param processedTypeInfo                the keys of type information that have already been looked at.
     * @param conversionFuncForNonPropertyType the function to use to create additional statements.
     * @return a sequence of [[QueryPattern]] representing the additional statements.
     */
    private def checkForNonPropertyTypeInfoForEntity(entity: Entity, typeInspectionResult: GravsearchTypeInspectionResult, processedTypeInfo: mutable.Set[TypeableEntity], conversionFuncForNonPropertyType: (NonPropertyTypeInfo, Entity) => Seq[QueryPattern]): Seq[QueryPattern] = {
        val typesNotYetProcessed = typeInspectionResult.copy(entities = typeInspectionResult.entities -- processedTypeInfo)

        typesNotYetProcessed.getTypeOfEntity(entity) match {
            case Some(nonPropInfo: NonPropertyTypeInfo) =>
                // add a TypeableEntity for subject to prevent duplicates
                processedTypeInfo += GravsearchTypeInspectionUtil.toTypeableEntity(entity)
                conversionFuncForNonPropertyType(nonPropInfo, entity)

            case Some(other) => throw AssertionException(s"NonPropertyTypeInfo expected for $entity, got $other")

            case None => Seq.empty[QueryPattern]
        }
    }

    /**
     * Converts the given statement based on the given type information using `conversionFuncForPropertyType`.
     *
     * @param statementPattern              the statement to be converted.
     * @param typeInspectionResult          type information.
     * @param conversionFuncForPropertyType the function to use for the conversion.
     * @return a sequence of [[QueryPattern]] representing the converted statement.
     */
    private def checkForPropertyTypeInfoForStatement(statementPattern: StatementPattern, typeInspectionResult: GravsearchTypeInspectionResult, conversionFuncForPropertyType: (PropertyTypeInfo, StatementPattern, GravsearchTypeInspectionResult) => Seq[QueryPattern]): Seq[QueryPattern] = {
        typeInspectionResult.getTypeOfEntity(statementPattern.pred) match {
            case Some(propInfo: PropertyTypeInfo) =>
                // process type information for the predicate into additional statements
                conversionFuncForPropertyType(propInfo, statementPattern, typeInspectionResult)

            case Some(other) => throw AssertionException(s"PropertyTypeInfo expected for ${statementPattern.pred}, got $other")

            case None =>
                // no type information given and thus no further processing needed, just return the originally given statement (e.g., rdf:type), converted to the internal schema.
                Seq(statementPatternToInternalSchema(statementPattern, typeInspectionResult))
        }
    }

    // A Map of knora-api value types (both complex and simple) to the corresponding knora-base value predicates
    // that point to literals. This is used only for generating additional statements for ORDER BY clauses, so it only needs to include
    // types that have a meaningful order.
    private val valueTypesToValuePredsForOrderBy: Map[IRI, IRI] = Map(
        OntologyConstants.Xsd.Integer -> OntologyConstants.KnoraBase.ValueHasInteger,
        OntologyConstants.Xsd.Decimal -> OntologyConstants.KnoraBase.ValueHasDecimal,
        OntologyConstants.Xsd.Boolean -> OntologyConstants.KnoraBase.ValueHasBoolean,
        OntologyConstants.Xsd.String -> OntologyConstants.KnoraBase.ValueHasString,
        OntologyConstants.KnoraApiV2Simple.Date -> OntologyConstants.KnoraBase.ValueHasStartJDN,
        OntologyConstants.KnoraApiV2Simple.Color -> OntologyConstants.KnoraBase.ValueHasColor,
        OntologyConstants.KnoraApiV2Simple.Geoname -> OntologyConstants.KnoraBase.ValueHasGeonameCode,
        OntologyConstants.KnoraApiV2Complex.TextValue -> OntologyConstants.KnoraBase.ValueHasString,
        OntologyConstants.KnoraApiV2Complex.IntValue -> OntologyConstants.KnoraBase.ValueHasInteger,
        OntologyConstants.KnoraApiV2Complex.DecimalValue -> OntologyConstants.KnoraBase.ValueHasDecimal,
        OntologyConstants.KnoraApiV2Complex.TimeValue -> OntologyConstants.KnoraBase.ValueHasTimeStamp,
        OntologyConstants.KnoraApiV2Complex.BooleanValue -> OntologyConstants.KnoraBase.ValueHasBoolean,
        OntologyConstants.KnoraApiV2Complex.DateValue -> OntologyConstants.KnoraBase.ValueHasStartJDN,
        OntologyConstants.KnoraApiV2Complex.ColorValue -> OntologyConstants.KnoraBase.ValueHasColor,
        OntologyConstants.KnoraApiV2Complex.GeonameValue -> OntologyConstants.KnoraBase.ValueHasGeonameCode
    )

    /**
     * Calls [[GravsearchQueryChecker.checkStatement]], then converts the specified statement pattern to the internal schema.
     *
     * @param statementPattern     the statement pattern to be converted.
     * @param typeInspectionResult the type inspection result.
     * @return the converted statement pattern.
     */
    private def statementPatternToInternalSchema(statementPattern: StatementPattern, typeInspectionResult: GravsearchTypeInspectionResult): StatementPattern = {
        GravsearchQueryChecker.checkStatement(
            statementPattern = statementPattern,
            querySchema = querySchema,
            typeInspectionResult = typeInspectionResult
        )

        statementPattern.toOntologySchema(InternalSchema)
    }

    /**
     * Given a variable representing a linking property, creates a variable representing the corresponding link value property.
     *
     * @param linkingPropertyQueryVariable variable representing a linking property.
     * @return variable representing the corresponding link value property.
     */
    private def createlinkValuePropertyVariableFromLinkingPropertyVariable(linkingPropertyQueryVariable: QueryVariable): QueryVariable = {
        SparqlTransformer.createUniqueVariableNameFromEntityAndProperty(
            base = linkingPropertyQueryVariable,
            propertyIri = OntologyConstants.KnoraBase.HasLinkToValue
        )
    }

    /**
     * Represents a transformed Filter expression and additional statement patterns that possibly had to be created during transformation.
     *
     * @param expression         the transformed FILTER expression. In some cases, a given FILTER expression is replaced by additional statements, but
     *                           only if it is the top-level expression in the FILTER.
     * @param additionalPatterns additionally created query patterns.
     */
    protected case class TransformedFilterPattern(expression: Option[Expression], additionalPatterns: Seq[QueryPattern] = Seq.empty[QueryPattern])

    /**
     * Handles query variables that represent properties in a [[FilterPattern]].
     *
     * @param queryVar           the query variable to be handled.
     * @param comparisonOperator the comparison operator used in the filter pattern.
     * @param iriRef             the IRI the property query variable is restricted to.
     * @param propInfo           information about the query variable's type.
     * @return a [[TransformedFilterPattern]].
     */
    private def handlePropertyIriQueryVar(queryVar: QueryVariable, comparisonOperator: CompareExpressionOperator.Value, iriRef: IriRef, propInfo: PropertyTypeInfo): TransformedFilterPattern = {

        iriRef.iri.checkApiV2Schema(querySchema, throw GravsearchException(s"Invalid schema for IRI: ${iriRef.toSparql}"))

        val internalIriRef = iriRef.toOntologySchema(InternalSchema)

        // make sure that the comparison operator is a CompareExpressionOperator.EQUALS
        if (comparisonOperator != CompareExpressionOperator.EQUALS)
            throw GravsearchException(s"Comparison operator in a CompareExpression for a property type must be ${CompareExpressionOperator.EQUALS}, but '$comparisonOperator' given (for negations use 'FILTER NOT EXISTS')")

        val userProvidedRestriction = CompareExpression(queryVar, comparisonOperator, internalIriRef)

        // check if the objectTypeIri of propInfo is knora-api:Resource
        // if so, it is a linking property and its link value property must be restricted too
        if (OntologyConstants.KnoraApi.isKnoraApiV2Resource(propInfo.objectTypeIri)) {
            // it is a linking property, restrict the link value property
            val restrictionForLinkValueProp = CompareExpression(
                leftArg = createlinkValuePropertyVariableFromLinkingPropertyVariable(queryVar), // the same variable was created during statement processing in WHERE clause in `convertStatementForPropertyType`
                operator = comparisonOperator,
                rightArg = IriRef(internalIriRef.iri.fromLinkPropToLinkValueProp)) // create link value property from linking property

            TransformedFilterPattern(
                Some(
                    AndExpression(
                        leftArg = userProvidedRestriction,
                        rightArg = restrictionForLinkValueProp)
                )
            )
        } else {
            // not a linking property, just return the provided restriction
            TransformedFilterPattern(Some(userProvidedRestriction))
        }
    }

    /**
     * Handles query variables that represent a list node label in a [[FilterPattern]].
     *
     * @param queryVar               the query variable to be handled.
     * @param comparisonOperator     the comparison operator used in the filter pattern.
     * @param literalValueExpression the label to match against.
     */
    private def handleListQueryVar(queryVar: QueryVariable, comparisonOperator: CompareExpressionOperator.Value, literalValueExpression: Expression): TransformedFilterPattern = {

        // make sure that the expression is a literal of the expected type
        val nodeLabel: String = literalValueExpression match {
            case xsdLiteral: XsdLiteral if xsdLiteral.datatype.toString == OntologyConstants.KnoraApiV2Simple.ListNode => xsdLiteral.value

            case other => throw GravsearchException(s"Invalid type for literal ${OntologyConstants.KnoraApiV2Simple.ListNode}")
        }

        val validComparisonOperators = Set(CompareExpressionOperator.EQUALS)

        // check if comparison operator is supported
        if (!validComparisonOperators.contains(comparisonOperator))
            throw GravsearchException(s"Invalid operator '$comparisonOperator' in expression (allowed operators in this context are ${validComparisonOperators.map(op => "'" + op + "'").mkString(", ")})")

        // Generate a variable name representing the list node pointed to by the list value object
        val listNodeVar: QueryVariable = SparqlTransformer.createUniqueVariableNameFromEntityAndProperty(
            base = queryVar,
            propertyIri = OntologyConstants.KnoraBase.ValueHasListNode
        )

        // Generate variable name representing the label of the list node pointed to
        val listNodeLabel: QueryVariable = SparqlTransformer.createUniqueVariableNameFromEntityAndProperty(
            base = queryVar,
            propertyIri = OntologyConstants.Rdfs.Label
        )

        TransformedFilterPattern(
            // use the SPARQL-STR function because the list node label has a language tag
            Some(CompareExpression(StrFunction(listNodeLabel), comparisonOperator, XsdLiteral(nodeLabel, OntologyConstants.Xsd.String.toSmartIri))), // compares the provided literal to the value object's literal value
            Seq(
                // connects the query variable with the list node label
                StatementPattern.makeExplicit(subj = queryVar, pred = IriRef(OntologyConstants.KnoraBase.ValueHasListNode.toSmartIri), listNodeVar),
                StatementPattern.makeExplicit(subj = listNodeVar, pred = IriRef(OntologyConstants.Rdfs.Label.toSmartIri), obj = listNodeLabel)

            )
        )
    }

    /**
     * Handles query variables that represent literals in a [[FilterPattern]].
     *
     * @param queryVar                 the query variable to be handled.
     * @param comparisonOperator       the comparison operator used in the filter pattern.
     * @param literalValueExpression   the literal provided in the [[FilterPattern]] as an [[Expression]].
     * @param xsdType                  valid xsd types of the literal.
     * @param valueHasProperty         the property of the value object pointing to the literal (in the internal schema).
     * @param validComparisonOperators a set of valid comparison operators, if to be restricted.
     * @return a [[TransformedFilterPattern]].
     */
    private def handleLiteralQueryVar(queryVar: QueryVariable, comparisonOperator: CompareExpressionOperator.Value, literalValueExpression: Expression, xsdType: Set[IRI], valueHasProperty: IRI, validComparisonOperators: Set[CompareExpressionOperator.Value] = Set.empty[CompareExpressionOperator.Value]): TransformedFilterPattern = {

        // make sure that the expression is a literal of the expected type
        val literal: XsdLiteral = literalValueExpression match {
            case xsdLiteral: XsdLiteral if xsdType(xsdLiteral.datatype.toString) => xsdLiteral

            case other => throw GravsearchException(s"Invalid right argument ${other.toSparql} in comparison (allowed types in this context are ${xsdType.map(_.toSmartIri.toSparql).mkString(", ")})")
        }

        // check if comparison operator is supported for given type
        if (validComparisonOperators.nonEmpty && !validComparisonOperators(comparisonOperator))
            throw GravsearchException(s"Invalid operator '$comparisonOperator' in expression (allowed operators in this context are ${validComparisonOperators.map(op => "'" + op + "'").mkString(", ")})")

        // Generate a variable name representing the literal attached to the value object
        val valueObjectLiteralVar: QueryVariable = SparqlTransformer.createUniqueVariableNameFromEntityAndProperty(
            base = queryVar,
            propertyIri = valueHasProperty
        )

        // Add a statement to assign the literal to a variable, which we'll use in the transformed FILTER expression,
        // if that statement hasn't been added already.

        val statementToAddForValueHas: Seq[StatementPattern] = if (addGeneratedVariableForValueLiteral(queryVar, valueObjectLiteralVar)) {
            Seq(
                // connects the query variable with the value object (internal structure: values are represented as objects)
                StatementPattern.makeExplicit(subj = queryVar, pred = IriRef(valueHasProperty.toSmartIri), valueObjectLiteralVar)
            )
        } else {
            Seq.empty[StatementPattern]
        }

        TransformedFilterPattern(
            Some(CompareExpression(valueObjectLiteralVar, comparisonOperator, literal)), // compares the provided literal to the value object's literal value
            statementToAddForValueHas
        )

    }

    /**
     * Handles query variables that represent a date in a [[FilterPattern]].
     *
     * @param queryVar            the query variable to be handled.
     * @param comparisonOperator  the comparison operator used in the filter pattern.
     * @param dateValueExpression the date literal provided in the [[FilterPattern]] as an [[Expression]].
     * @return a [[TransformedFilterPattern]].
     */
    private def handleDateQueryVar(queryVar: QueryVariable, comparisonOperator: CompareExpressionOperator.Value, dateValueExpression: Expression): TransformedFilterPattern = {

        // make sure that the right argument is a string literal (dates are represented as knora date strings in knora-api simple)
        val dateStringLiteral: XsdLiteral = dateValueExpression match {
            case dateStrLiteral: XsdLiteral if dateStrLiteral.datatype.toString == OntologyConstants.KnoraApiV2Simple.Date => dateStrLiteral

            case other => throw GravsearchException(s"Invalid right argument ${other.toSparql} in date comparison")
        }

        // validate Knora date string
        val dateStr: String = stringFormatter.validateDate(dateStringLiteral.value, throw BadRequestException(s"${dateStringLiteral.value} is not a valid date string"))

        // Convert it to Julian Day Numbers.
        val dateValueContent = DateValueContentV2.parse(dateStr)

        // Generate a variable name representing the period's start
        val dateValueHasStartVar = SparqlTransformer.createUniqueVariableNameFromEntityAndProperty(base = queryVar, propertyIri = OntologyConstants.KnoraBase.ValueHasStartJDN)

        // sort dates by their period's start (in the prequery)
        // is set to `true` if the date value object var is a sort criterion and has been handled already
        val dateValVarExists: Boolean = !addGeneratedVariableForValueLiteral(queryVar, dateValueHasStartVar)

        // Generate a variable name representing the period's end
        val dateValueHasEndVar = SparqlTransformer.createUniqueVariableNameFromEntityAndProperty(base = queryVar, propertyIri = OntologyConstants.KnoraBase.ValueHasEndJDN)

        // connects the value object with the periods start variable
        // only generate a new statement if it has not already been created when handling the sort criteria
        val dateValStartStatementOption: Option[StatementPattern] = if (!dateValVarExists) {
            Some(StatementPattern.makeExplicit(subj = queryVar, pred = IriRef(OntologyConstants.KnoraBase.ValueHasStartJDN.toSmartIri), obj = dateValueHasStartVar))
        } else {
            None
        }

        // connects the value object with the periods end variable
        val dateValEndStatement = StatementPattern.makeExplicit(subj = queryVar, pred = IriRef(OntologyConstants.KnoraBase.ValueHasEndJDN.toSmartIri), obj = dateValueHasEndVar)

        // process filter expression based on given comparison operator
        comparisonOperator match {

            case CompareExpressionOperator.EQUALS =>

                // any overlap in considered as equality
                val leftArgFilter = CompareExpression(XsdLiteral(dateValueContent.valueHasStartJDN.toString, OntologyConstants.Xsd.Integer.toSmartIri), CompareExpressionOperator.LESS_THAN_OR_EQUAL_TO, dateValueHasEndVar)

                val rightArgFilter = CompareExpression(XsdLiteral(dateValueContent.valueHasEndJDN.toString, OntologyConstants.Xsd.Integer.toSmartIri), CompareExpressionOperator.GREATER_THAN_OR_EQUAL_TO, dateValueHasStartVar)

                val filter = AndExpression(leftArgFilter, rightArgFilter)

                val statementsToAdd = (dateValStartStatementOption.toSeq :+ dateValEndStatement).filterNot(statement => generatedDateStatements.contains(statement))
                generatedDateStatements ++= statementsToAdd

                TransformedFilterPattern(
                    Some(filter),
                    statementsToAdd
                )

            case CompareExpressionOperator.NOT_EQUALS =>

                // no overlap in considered as inequality (negation of equality)
                val leftArgFilter = CompareExpression(XsdLiteral(dateValueContent.valueHasStartJDN.toString, OntologyConstants.Xsd.Integer.toSmartIri), CompareExpressionOperator.GREATER_THAN, dateValueHasEndVar)

                val rightArgFilter = CompareExpression(XsdLiteral(dateValueContent.valueHasEndJDN.toString, OntologyConstants.Xsd.Integer.toSmartIri), CompareExpressionOperator.LESS_THAN, dateValueHasStartVar)

                val filter = OrExpression(leftArgFilter, rightArgFilter)

                val statementsToAdd = (dateValStartStatementOption.toSeq :+ dateValEndStatement).filterNot(statement => generatedDateStatements.contains(statement))
                generatedDateStatements ++= statementsToAdd

                TransformedFilterPattern(
                    Some(filter),
                    statementsToAdd
                )

            case CompareExpressionOperator.LESS_THAN =>

                // period ends before indicated period
                val filter = CompareExpression(dateValueHasEndVar, CompareExpressionOperator.LESS_THAN, XsdLiteral(dateValueContent.valueHasStartJDN.toString, OntologyConstants.Xsd.Integer.toSmartIri))

                val statementsToAdd = (dateValStartStatementOption.toSeq :+ dateValEndStatement).filterNot(statement => generatedDateStatements.contains(statement)) // dateValStartStatement may be used as ORDER BY statement
                generatedDateStatements ++= statementsToAdd

                TransformedFilterPattern(
                    Some(filter),
                    statementsToAdd
                )

            case CompareExpressionOperator.LESS_THAN_OR_EQUAL_TO =>

                // period ends before indicated period or equals it (any overlap)
                val filter = CompareExpression(dateValueHasStartVar, CompareExpressionOperator.LESS_THAN_OR_EQUAL_TO, XsdLiteral(dateValueContent.valueHasEndJDN.toString, OntologyConstants.Xsd.Integer.toSmartIri))

                val statementToAdd = if (dateValStartStatementOption.nonEmpty && !generatedDateStatements.contains(dateValStartStatementOption.get)) {
                    generatedDateStatements += dateValStartStatementOption.get
                    Seq(dateValStartStatementOption.get)
                } else {
                    Seq.empty[StatementPattern]
                }

                TransformedFilterPattern(
                    Some(filter),
                    statementToAdd
                )

            case CompareExpressionOperator.GREATER_THAN =>

                // period starts after end of indicated period
                val filter = CompareExpression(dateValueHasStartVar, CompareExpressionOperator.GREATER_THAN, XsdLiteral(dateValueContent.valueHasEndJDN.toString, OntologyConstants.Xsd.Integer.toSmartIri))

                val statementToAdd = if (dateValStartStatementOption.nonEmpty && !generatedDateStatements.contains(dateValStartStatementOption.get)) {
                    generatedDateStatements += dateValStartStatementOption.get
                    Seq(dateValStartStatementOption.get)
                } else {
                    Seq.empty[StatementPattern]
                }

                TransformedFilterPattern(
                    Some(filter),
                    statementToAdd
                )

            case CompareExpressionOperator.GREATER_THAN_OR_EQUAL_TO =>

                // period starts after indicated period or equals it (any overlap)
                val filter = CompareExpression(dateValueHasEndVar, CompareExpressionOperator.GREATER_THAN_OR_EQUAL_TO, XsdLiteral(dateValueContent.valueHasStartJDN.toString, OntologyConstants.Xsd.Integer.toSmartIri))

                val statementsToAdd = (dateValStartStatementOption.toSeq :+ dateValEndStatement).filterNot(statement => generatedDateStatements.contains(statement)) // dateValStartStatement may be used as ORDER BY statement
                generatedDateStatements ++= statementsToAdd

                TransformedFilterPattern(
                    Some(filter),
                    statementsToAdd
                )

            case other => throw GravsearchException(s"Invalid operator '$other' in date comparison")

        }

    }

    /**
     * Handles a [[FilterPattern]] containing a query variable.
     *
     * @param queryVar             the query variable.
     * @param compareExpression    the filter pattern's compare expression.
     * @param typeInspectionResult the type inspection results.
     * @return a [[TransformedFilterPattern]].
     */
    private def handleQueryVar(queryVar: QueryVariable, compareExpression: CompareExpression, typeInspectionResult: GravsearchTypeInspectionResult): TransformedFilterPattern = {

        typeInspectionResult.getTypeOfEntity(queryVar) match {
            case Some(typeInfo) =>
                // check if queryVar represents a property or a value
                typeInfo match {

                    case propInfo: PropertyTypeInfo =>

                        // left arg queryVar is a variable representing a property
                        // therefore the right argument must be an IRI restricting the property variable to a certain property
                        compareExpression.rightArg match {
                            case iriRef: IriRef =>

                                handlePropertyIriQueryVar(
                                    queryVar = queryVar,
                                    comparisonOperator = compareExpression.operator,
                                    iriRef = iriRef,
                                    propInfo = propInfo
                                )

                            case other => throw GravsearchException(s"Invalid right argument ${other.toSparql} in comparison (expected a property IRI)")
                        }

                    case nonPropInfo: NonPropertyTypeInfo =>

                        // Is the query using the API v2 simple schema?
                        if (querySchema == ApiV2Simple) {
                            // Yes. Depending on the value type, transform the given Filter pattern.
                            // Add an extra level by getting the value literal from the value object.
                            // If queryVar refers to a value object as a literal, for the value literal an extra variable has to be created, taking its type into account.
                            nonPropInfo.typeIri.toString match {

                                case OntologyConstants.Xsd.Integer =>

                                    handleLiteralQueryVar(
                                        queryVar = queryVar,
                                        comparisonOperator = compareExpression.operator,
                                        literalValueExpression = compareExpression.rightArg,
                                        xsdType = Set(OntologyConstants.Xsd.Integer),
                                        valueHasProperty = OntologyConstants.KnoraBase.ValueHasInteger
                                    )

                                case OntologyConstants.Xsd.Decimal =>

                                    handleLiteralQueryVar(
                                        queryVar = queryVar,
                                        comparisonOperator = compareExpression.operator,
                                        literalValueExpression = compareExpression.rightArg,
                                        xsdType = Set(OntologyConstants.Xsd.Decimal, OntologyConstants.Xsd.Integer), // an integer literal is also valid
                                        valueHasProperty = OntologyConstants.KnoraBase.ValueHasDecimal
                                    )

                                case OntologyConstants.Xsd.DateTimeStamp =>

                                    handleLiteralQueryVar(
                                        queryVar = queryVar,
                                        comparisonOperator = compareExpression.operator,
                                        literalValueExpression = compareExpression.rightArg,
                                        xsdType = Set(OntologyConstants.Xsd.DateTimeStamp),
                                        valueHasProperty = OntologyConstants.KnoraBase.ValueHasTimeStamp
                                    )

                                case OntologyConstants.Xsd.Boolean =>

                                    handleLiteralQueryVar(
                                        queryVar = queryVar,
                                        comparisonOperator = compareExpression.operator,
                                        literalValueExpression = compareExpression.rightArg,
                                        xsdType = Set(OntologyConstants.Xsd.Boolean),
                                        valueHasProperty = OntologyConstants.KnoraBase.ValueHasBoolean,
                                        validComparisonOperators = Set(CompareExpressionOperator.EQUALS, CompareExpressionOperator.NOT_EQUALS)
                                    )

                                case OntologyConstants.Xsd.String =>

                                    handleLiteralQueryVar(
                                        queryVar = queryVar,
                                        comparisonOperator = compareExpression.operator,
                                        literalValueExpression = compareExpression.rightArg,
                                        xsdType = Set(OntologyConstants.Xsd.String),
                                        valueHasProperty = OntologyConstants.KnoraBase.ValueHasString,
                                        validComparisonOperators = Set(CompareExpressionOperator.EQUALS, CompareExpressionOperator.NOT_EQUALS)
                                    )

                                case OntologyConstants.Xsd.Uri =>

                                    handleLiteralQueryVar(
                                        queryVar = queryVar,
                                        comparisonOperator = compareExpression.operator,
                                        literalValueExpression = compareExpression.rightArg,
                                        xsdType = Set(OntologyConstants.Xsd.Uri),
                                        valueHasProperty = OntologyConstants.KnoraBase.ValueHasUri,
                                        validComparisonOperators = Set(CompareExpressionOperator.EQUALS, CompareExpressionOperator.NOT_EQUALS)
                                    )

                                case OntologyConstants.KnoraApiV2Simple.Date =>

                                    handleDateQueryVar(queryVar = queryVar, comparisonOperator = compareExpression.operator, dateValueExpression = compareExpression.rightArg)

                                case OntologyConstants.KnoraApiV2Simple.ListNode =>

                                    handleListQueryVar(queryVar = queryVar, comparisonOperator = compareExpression.operator, literalValueExpression = compareExpression.rightArg)

                                case other => throw NotImplementedException(s"Value type $other not supported in FilterExpression")

                            }

                        } else {
                            // The query is using the complex schema. Keep the expression as it is.
                            TransformedFilterPattern(Some(compareExpression))
                        }

                }

            case None =>
                throw GravsearchException(s"No type information found about ${queryVar.toSparql}")
        }
    }

    /**
     *
     * Handles the use of the SPARQL lang function in a [[FilterPattern]].
     *
     * @param langFunctionCall     the lang function call to be handled.
     * @param compareExpression    the filter pattern's compare expression.
     * @param typeInspectionResult the type inspection results.
     * @return a [[TransformedFilterPattern]].
     */
    private def handleLangFunctionCall(langFunctionCall: LangFunction, compareExpression: CompareExpression, typeInspectionResult: GravsearchTypeInspectionResult): TransformedFilterPattern = {

        if (querySchema == ApiV2Complex) {
            throw GravsearchException(s"The lang function is not allowed in a Gravsearch query that uses the API v2 complex schema")
        }

        // make sure that the query variable represents a text value
        typeInspectionResult.getTypeOfEntity(langFunctionCall.textValueVar) match {
            case Some(typeInfo) =>
                typeInfo match {

                    case nonPropInfo: NonPropertyTypeInfo =>

                        nonPropInfo.typeIri.toString match {

                            case OntologyConstants.Xsd.String => () // xsd:string is expected

                            case _ => throw GravsearchException(s"${langFunctionCall.textValueVar.toSparql} must be an xsd:string")
                        }

                    case _ => throw GravsearchException(s"${langFunctionCall.textValueVar.toSparql} must be an xsd:string")
                }

            case None =>
                throw GravsearchException(s"No type information found about ${langFunctionCall.textValueVar.toSparql}")
        }

        // comparison operator must be '=' or '!='
        if (!Set(CompareExpressionOperator.EQUALS, CompareExpressionOperator.NOT_EQUALS).contains(compareExpression.operator)) throw GravsearchException(s"Comparison operator must be '=' or '!=' for use with a 'lang' function call")

        val langLiteral: XsdLiteral = compareExpression.rightArg match {
            case strLiteral: XsdLiteral if strLiteral.datatype == OntologyConstants.Xsd.String.toSmartIri => strLiteral

            case other => throw GravsearchException(s"Right argument of comparison statement must be a string literal for use with 'lang' function call")
        }

        // Generate a variable name representing the language of the text value
        val textValHasLanguage: QueryVariable = SparqlTransformer.createUniqueVariableNameFromEntityAndProperty(langFunctionCall.textValueVar, OntologyConstants.KnoraBase.ValueHasLanguage)

        // Add a statement to assign the literal to a variable, which we'll use in the transformed FILTER expression,
        // if that statement hasn't been added already.
        val statementToAddForValueHasLanguage = if (addGeneratedVariableForValueLiteral(valueVar = langFunctionCall.textValueVar, generatedVar = textValHasLanguage, useInOrderBy = false)) {
            Seq(
                // connects the value object with the value language code
                StatementPattern.makeExplicit(subj = langFunctionCall.textValueVar, pred = IriRef(OntologyConstants.KnoraBase.ValueHasLanguage.toSmartIri), textValHasLanguage)
            )
        } else {
            Seq.empty[StatementPattern]
        }

        TransformedFilterPattern(
            Some(CompareExpression(textValHasLanguage, compareExpression.operator, langLiteral)),
            statementToAddForValueHasLanguage
        )

    }

    /**
     * Handles the use of the SPARQL regex function in a [[FilterPattern]].
     *
     * @param regexFunctionCall    the regex function call to be handled.
     * @param typeInspectionResult the type inspection results.
     * @return a [[TransformedFilterPattern]].
     */
    private def handleRegexFunctionCall(regexFunctionCall: RegexFunction, typeInspectionResult: GravsearchTypeInspectionResult): TransformedFilterPattern = {

        // If the query uses the API v2 complex schema, leave the function call as it is.
        if (querySchema == ApiV2Complex) {
            TransformedFilterPattern(Some(regexFunctionCall))
        } else {
            // If the query uses only the simple schema, transform the function call.

            // Make sure that the first argument of the regex function is a query variable.
            val regexQueryVar: QueryVariable = regexFunctionCall.textExpr match {
                case queryVar: QueryVariable => queryVar
                case _ => throw GravsearchException(s"First argument of regex function must be a variable")
            }

            // make sure that the query variable (first argument of regex function) represents a text value
            typeInspectionResult.getTypeOfEntity(regexQueryVar) match {
                case Some(typeInfo) =>
                    typeInfo match {

                        case nonPropInfo: NonPropertyTypeInfo =>

                            nonPropInfo.typeIri.toString match {

                                case OntologyConstants.Xsd.String => () // xsd:string is expected, TODO: should also xsd:anyUri be allowed?

                                case _ => throw GravsearchException(s"${regexQueryVar.toSparql} must be of type xsd:string")
                            }

                        case _ => throw GravsearchException(s"${regexQueryVar.toSparql} must be of type NonPropertyTypeInfo")
                    }

                case None =>
                    throw GravsearchException(s"No type information found about ${regexQueryVar.toSparql}")
            }

            // Generate a variable name representing the string literal
            val textValHasString: QueryVariable = SparqlTransformer.createUniqueVariableNameFromEntityAndProperty(base = regexQueryVar, propertyIri = OntologyConstants.KnoraBase.ValueHasString)

            // Add a statement to assign the literal to a variable, which we'll use in the transformed FILTER expression,
            // if that statement hasn't been added already.
            val statementToAddForValueHasString: Seq[StatementPattern] = if (addGeneratedVariableForValueLiteral(regexQueryVar, textValHasString)) {
                Seq(
                    // connects the value object with the value literal
                    StatementPattern.makeExplicit(subj = regexQueryVar, pred = IriRef(OntologyConstants.KnoraBase.ValueHasString.toSmartIri), textValHasString)
                )
            } else {
                Seq.empty[StatementPattern]
            }


            TransformedFilterPattern(
                Some(RegexFunction(textValHasString, regexFunctionCall.pattern, regexFunctionCall.modifier)),
                statementToAddForValueHasString
            )

        }

    }

    /**
     * Handles the deprecated function `knora-api:match` in the simple schema.
     *
     * @param functionCallExpression the function call to be handled.
     * @param typeInspectionResult   the type inspection results.
     * @param isTopLevel             if `true`, this is the top-level expression in the `FILTER`.
     * @return a [[TransformedFilterPattern]].
     */
    private def handleMatchFunctionInSimpleSchema(functionCallExpression: FunctionCallExpression, typeInspectionResult: GravsearchTypeInspectionResult, isTopLevel: Boolean): TransformedFilterPattern = {
        val functionIri: SmartIri = functionCallExpression.functionIri.iri

        if (querySchema == ApiV2Complex) {
            throw GravsearchException(s"Function ${functionIri.toSparql} cannot be used in a Gravsearch query written in the complex schema; use ${OntologyConstants.KnoraApiV2Complex.MatchFunction.toSmartIri.toSparql} instead")
        }

        // The match function must be the top-level expression, otherwise boolean logic won't work properly.
        if (!isTopLevel) {
            throw GravsearchException(s"Function ${functionIri.toSparql} must be the top-level expression in a FILTER")
        }

        // two arguments are expected: the first must be a variable representing a string value,
        // the second must be a string literal

        if (functionCallExpression.args.size != 2) throw GravsearchException(s"Two arguments are expected for ${functionIri.toSparql}")

        // a QueryVariable expected to represent a text value
        val textValueVar: QueryVariable = functionCallExpression.getArgAsQueryVar(pos = 0)

        typeInspectionResult.getTypeOfEntity(textValueVar) match {
            case Some(nonPropInfo: NonPropertyTypeInfo) =>

                nonPropInfo.typeIri.toString match {

                    case OntologyConstants.Xsd.String => () // xsd:string is expected, TODO: should also xsd:anyUri be allowed?

                    case _ => throw GravsearchException(s"${textValueVar.toSparql} must be an xsd:string")
                }

            case _ => throw GravsearchException(s"${textValueVar.toSparql} must be an xsd:string")
        }

        val textValHasString: QueryVariable = SparqlTransformer.createUniqueVariableNameFromEntityAndProperty(base = textValueVar, propertyIri = OntologyConstants.KnoraBase.ValueHasString)

        // Add a statement to assign the literal to a variable, which we'll use in the transformed FILTER expression,
        // if that statement hasn't been added already.
        val valueHasStringStatement = if (addGeneratedVariableForValueLiteral(textValueVar, textValHasString)) {
            Seq(StatementPattern.makeExplicit(subj = textValueVar, pred = IriRef(OntologyConstants.KnoraBase.ValueHasString.toSmartIri), textValHasString))
        } else {
            Seq.empty[StatementPattern]
        }

        val searchTerm: XsdLiteral = functionCallExpression.getArgAsLiteral(1, xsdDatatype = OntologyConstants.Xsd.String.toSmartIri)

        val searchTerms: LuceneQueryString = LuceneQueryString(searchTerm.value)

        // Replace the filter with a statement using the deprecated knora-base:matchesTextIndex property.
        TransformedFilterPattern(
            None, // FILTER has been replaced by statements
            valueHasStringStatement ++ Seq(
                StatementPattern.makeExplicit(
                    subj = textValHasString,
                    pred = IriRef(OntologyConstants.KnoraBase.MatchesTextIndex.toSmartIri),
                    obj = XsdLiteral(searchTerms.getQueryString, OntologyConstants.Xsd.String.toSmartIri)
                )
            )
        )
    }

    /**
     * Handles the function `knora-api:matchText` in the simple schema.
     *
     * @param functionCallExpression the function call to be handled.
     * @param typeInspectionResult   the type inspection results.
     * @param isTopLevel             if `true`, this is the top-level expression in the `FILTER`.
     * @return a [[TransformedFilterPattern]].
     */
    private def handleMatchTextFunctionInSimpleSchema(functionCallExpression: FunctionCallExpression, typeInspectionResult: GravsearchTypeInspectionResult, isTopLevel: Boolean): TransformedFilterPattern = {
        val functionIri: SmartIri = functionCallExpression.functionIri.iri

        if (querySchema == ApiV2Complex) {
            throw GravsearchException(s"Function ${functionIri.toSparql} cannot be used in a Gravsearch query written in the complex schema; use ${OntologyConstants.KnoraApiV2Complex.MatchFunction.toSmartIri.toSparql} instead")
        }

        // The match function must be the top-level expression, otherwise boolean logic won't work properly.
        if (!isTopLevel) {
            throw GravsearchException(s"Function ${functionIri.toSparql} must be the top-level expression in a FILTER")
        }

        // two arguments are expected: the first must be a variable representing a string value,
        // the second must be a string literal

        if (functionCallExpression.args.size != 2) throw GravsearchException(s"Two arguments are expected for ${functionIri.toSparql}")

        // a QueryVariable expected to represent a text value
        val textValueVar: QueryVariable = functionCallExpression.getArgAsQueryVar(pos = 0)

        typeInspectionResult.getTypeOfEntity(textValueVar) match {
            case Some(nonPropInfo: NonPropertyTypeInfo) =>

                nonPropInfo.typeIri.toString match {

                    case OntologyConstants.Xsd.String => () // xsd:string is expected, TODO: should also xsd:anyUri be allowed?

                    case _ => throw GravsearchException(s"${textValueVar.toSparql} must be an xsd:string")
                }

            case _ => throw GravsearchException(s"${textValueVar.toSparql} must be an xsd:string")
        }

        val textValHasString: QueryVariable = SparqlTransformer.createUniqueVariableNameFromEntityAndProperty(base = textValueVar, propertyIri = OntologyConstants.KnoraBase.ValueHasString)

        // Add a statement to assign the literal to a variable, which we'll use in the transformed FILTER expression,
        // if that statement hasn't been added already.
        val valueHasStringStatement = if (addGeneratedVariableForValueLiteral(textValueVar, textValHasString)) {
            Seq(StatementPattern.makeExplicit(subj = textValueVar, pred = IriRef(OntologyConstants.KnoraBase.ValueHasString.toSmartIri), textValHasString))
        } else {
            Seq.empty[StatementPattern]
        }

        val searchTerm: XsdLiteral = functionCallExpression.getArgAsLiteral(1, xsdDatatype = OntologyConstants.Xsd.String.toSmartIri)

        val searchTerms: LuceneQueryString = LuceneQueryString(searchTerm.value)

        // Replace the filter with a LuceneQueryPattern.
        TransformedFilterPattern(
            None, // FILTER has been replaced by statements
            valueHasStringStatement :+ LuceneQueryPattern(
                subj = textValueVar,
                obj = textValHasString,
                queryString = searchTerms
            )
        )
    }

    /**
     * Handles the deprecated function `knora-api:match` in the complex schema.
     *
     * @param functionCallExpression the function call to be handled.
     * @param typeInspectionResult   the type inspection results.
     * @param isTopLevel             if `true`, this is the top-level expression in the `FILTER`.
     * @return a [[TransformedFilterPattern]].
     */
    private def handleMatchFunctionInComplexSchema(functionCallExpression: FunctionCallExpression, typeInspectionResult: GravsearchTypeInspectionResult, isTopLevel: Boolean): TransformedFilterPattern = {
        val functionIri: SmartIri = functionCallExpression.functionIri.iri


        if (querySchema == ApiV2Simple) {
            throw GravsearchException(s"Function ${functionIri.toSparql} cannot be used in a Gravsearch query written in the simple schema; use ${OntologyConstants.KnoraApiV2Simple.MatchFunction.toSmartIri.toSparql} instead")
        }

        // The match function must be the top-level expression, otherwise boolean logic won't work properly.
        if (!isTopLevel) {
            throw GravsearchException(s"Function ${functionIri.toSparql} must be the top-level expression in a FILTER")
        }

        // two arguments are expected: the first must be a variable representing a string value,
        // the second must be a string literal

        if (functionCallExpression.args.size != 2) throw GravsearchException(s"Two arguments are expected for ${functionIri.toSparql}")

        // a QueryVariable expected to represent a string
        val stringVar: QueryVariable = functionCallExpression.getArgAsQueryVar(pos = 0)

        val searchTermStr: XsdLiteral = functionCallExpression.getArgAsLiteral(1, xsdDatatype = OntologyConstants.Xsd.String.toSmartIri)

        val searchTerms: LuceneQueryString = LuceneQueryString(searchTermStr.value)

        // Replace the filter with a statement using the deprecated knora-base:matchesTextIndex property.
        TransformedFilterPattern(
            None, // FILTER has been replaced by statements
            Seq(
                StatementPattern.makeExplicit(
                    subj = stringVar,
                    pred = IriRef(OntologyConstants.KnoraBase.MatchesTextIndex.toSmartIri),
                    XsdLiteral(searchTerms.getQueryString, OntologyConstants.Xsd.String.toSmartIri)
                )
            )
        )
    }

    /**
     * Handles the function `knora-api:matchText` in the complex schema.
     *
     * @param functionCallExpression the function call to be handled.
     * @param typeInspectionResult   the type inspection results.
     * @param isTopLevel             if `true`, this is the top-level expression in the `FILTER`.
     * @return a [[TransformedFilterPattern]].
     */
    private def handleMatchTextFunctionInComplexSchema(functionCallExpression: FunctionCallExpression, typeInspectionResult: GravsearchTypeInspectionResult, isTopLevel: Boolean): TransformedFilterPattern = {
        val functionIri: SmartIri = functionCallExpression.functionIri.iri

        if (querySchema == ApiV2Simple) {
            throw GravsearchException(s"Function ${functionIri.toSparql} cannot be used in a Gravsearch query written in the simple schema; use ${OntologyConstants.KnoraApiV2Simple.MatchFunction.toSmartIri.toSparql} instead")
        }

        // The match function must be the top-level expression, otherwise boolean logic won't work properly.
        if (!isTopLevel) {
            throw GravsearchException(s"Function ${functionIri.toSparql} must be the top-level expression in a FILTER")
        }

        // two arguments are expected: the first must be a variable representing a text value,
        // the second must be a string literal

        if (functionCallExpression.args.size != 2) throw GravsearchException(s"Two arguments are expected for ${functionIri.toSparql}")

        // a QueryVariable expected to represent a text value
        val textValueVar: QueryVariable = functionCallExpression.getArgAsQueryVar(pos = 0)

        typeInspectionResult.getTypeOfEntity(textValueVar) match {
            case Some(nonPropInfo: NonPropertyTypeInfo) =>

                nonPropInfo.typeIri.toString match {

                    case OntologyConstants.KnoraApiV2Complex.TextValue => ()

                    case _ => throw GravsearchException(s"${textValueVar.toSparql} must be a knora-api:TextValue")
                }

            case _ => throw GravsearchException(s"${textValueVar.toSparql} must be a knora-api:TextValue")
        }

        val textValHasString: QueryVariable = SparqlTransformer.createUniqueVariableNameFromEntityAndProperty(base = textValueVar, propertyIri = OntologyConstants.KnoraBase.ValueHasString)

        // Add a statement to assign the literal to a variable, which we'll use in the transformed FILTER expression,
        // if that statement hasn't been added already.
        val valueHasStringStatement = if (addGeneratedVariableForValueLiteral(textValueVar, textValHasString)) {
            Seq(StatementPattern.makeExplicit(subj = textValueVar, pred = IriRef(OntologyConstants.KnoraBase.ValueHasString.toSmartIri), textValHasString))
        } else {
            Seq.empty[StatementPattern]
        }

        val searchTerm: XsdLiteral = functionCallExpression.getArgAsLiteral(1, xsdDatatype = OntologyConstants.Xsd.String.toSmartIri)

        val searchTerms: LuceneQueryString = LuceneQueryString(searchTerm.value)

        // Replace the filter with a LuceneQueryPattern.
        TransformedFilterPattern(
            None, // FILTER has been replaced by statements
            valueHasStringStatement :+ LuceneQueryPattern(
                subj = textValueVar,
                obj = textValHasString,
                queryString = searchTerms
            )
        )
    }

    /**
     * Handles the deprecated function `knora-api:matchInStandoff`.
     *
     * @param functionCallExpression the function call to be handled.
     * @param typeInspectionResult   the type inspection results.
     * @param isTopLevel             if `true`, this is the top-level expression in the `FILTER`.
     * @return a [[TransformedFilterPattern]].
     */
    private def handleMatchInStandoffFunction(functionCallExpression: FunctionCallExpression, typeInspectionResult: GravsearchTypeInspectionResult, isTopLevel: Boolean): TransformedFilterPattern = {
        val functionIri: SmartIri = functionCallExpression.functionIri.iri

        if (querySchema == ApiV2Simple) {
            throw GravsearchException(s"Function ${functionIri.toSparql} cannot be used in a Gravsearch query written in the simple schema")
        }

        if (!isTopLevel) {
            throw GravsearchException(s"Function ${functionIri.toSparql} must be the top-level expression in a FILTER")
        }

        // Three arguments are expected:
        // 1. a variable representing the string literal value of the text value
        // 2. a variable representing the standoff tag
        // 3. a string literal containing space-separated search terms

        if (functionCallExpression.args.size != 3) throw GravsearchException(s"Three arguments are expected for ${functionIri.toSparql}")

        // A variable representing the object of the text value's valueHasString.
        val textValueStringLiteralVar: QueryVariable = functionCallExpression.getArgAsQueryVar(pos = 0)

        // A variable representing the standoff tag.
        val standoffTagVar: QueryVariable = functionCallExpression.getArgAsQueryVar(pos = 1)

        // A string literal representing the search terms.
        val searchTermStr: XsdLiteral = functionCallExpression.getArgAsLiteral(pos = 2, xsdDatatype = OntologyConstants.Xsd.String.toSmartIri)

        val searchTerms: LuceneQueryString = LuceneQueryString(searchTermStr.value)

        // Generate a statement to search the full-text search index, using the deprecated virtual predicate
        // knora-base:matchesTextIndex, to assert that text value contains the search terms.
        val fullTextSearchStatement: Seq[StatementPattern] = Seq(
            StatementPattern.makeInferred(
                subj = textValueStringLiteralVar,
                pred = IriRef(OntologyConstants.KnoraBase.MatchesTextIndex.toSmartIri),
                XsdLiteral(searchTerms.getQueryString, OntologyConstants.Xsd.String.toSmartIri)
            )
        )

        // Generate query patterns to assign the text in the standoff tag to a variable, if we
        // haven't done so already.

        val startVariable = QueryVariable(standoffTagVar.variableName + "__start")
        val endVariable = QueryVariable(standoffTagVar.variableName + "__end")

        val markedUpPatternsToAdd: Seq[QueryPattern] = if (!standoffMarkedUpVariables.contains(startVariable)) {
            standoffMarkedUpVariables += startVariable

            Seq(
                // ?standoffTag knora-base:standoffTagHasStart ?standoffTag__start .
                StatementPattern.makeExplicit(standoffTagVar, IriRef(OntologyConstants.KnoraBase.StandoffTagHasStart.toSmartIri), startVariable),
                // ?standoffTag knora-base:standoffTagHasEnd ?standoffTag__end .
                StatementPattern.makeExplicit(standoffTagVar, IriRef(OntologyConstants.KnoraBase.StandoffTagHasEnd.toSmartIri), endVariable)
            )
        } else {
            Seq.empty[QueryPattern]
        }

        // Generate a FILTER pattern for each search term, using the regex function to assert that the text in the
        // standoff tag contains the term:
        // FILTER REGEX(SUBSTR(?textValueStr, ?standoffTag__start + 1, ?standoffTag__end - ?standoffTag__start), 'term', "i")
        // TODO: handle the differences between regex syntax and Lucene syntax.
        val regexFilters: Seq[FilterPattern] = searchTerms.getSingleTerms.map {
            term: String =>
                FilterPattern(
                    expression = RegexFunction(
                        textExpr = SubStrFunction(
                            textLiteralVar = textValueStringLiteralVar,
                            startExpression = ArithmeticExpression(
                                leftArg = startVariable,
                                operator = PlusOperator,
                                rightArg = IntegerLiteral(1)
                            ),
                            lengthExpression = ArithmeticExpression(
                                leftArg = endVariable,
                                operator = MinusOperator,
                                rightArg = startVariable
                            )
                        ),
                        pattern = term, // TODO: Ignore Lucene operators
                        modifier = Some("i")
                    )
                )
        }

        TransformedFilterPattern(
            expression = None, // The expression has been replaced by additional patterns.
            additionalPatterns = fullTextSearchStatement ++ markedUpPatternsToAdd ++ regexFilters
        )
    }

    /**
     * Handles the function `knora-api:matchTextInStandoff`.
     *
     * @param functionCallExpression the function call to be handled.
     * @param typeInspectionResult   the type inspection results.
     * @param isTopLevel             if `true`, this is the top-level expression in the `FILTER`.
     * @return a [[TransformedFilterPattern]].
     */
    private def handleMatchTextInStandoffFunction(functionCallExpression: FunctionCallExpression, typeInspectionResult: GravsearchTypeInspectionResult, isTopLevel: Boolean): TransformedFilterPattern = {
        val functionIri: SmartIri = functionCallExpression.functionIri.iri

        if (querySchema == ApiV2Simple) {
            throw GravsearchException(s"Function ${functionIri.toSparql} cannot be used in a Gravsearch query written in the simple schema")
        }

        if (!isTopLevel) {
            throw GravsearchException(s"Function ${functionIri.toSparql} must be the top-level expression in a FILTER")
        }

        // Three arguments are expected:
        // 1. a variable representing the text value
        // 2. a variable representing the standoff tag
        // 3. a string literal containing space-separated search terms

        if (functionCallExpression.args.size != 3) throw GravsearchException(s"Three arguments are expected for ${functionIri.toSparql}")

        // a QueryVariable expected to represent a text value
        val textValueVar: QueryVariable = functionCallExpression.getArgAsQueryVar(pos = 0)

        typeInspectionResult.getTypeOfEntity(textValueVar) match {
            case Some(nonPropInfo: NonPropertyTypeInfo) =>

                nonPropInfo.typeIri.toString match {

                    case OntologyConstants.KnoraApiV2Complex.TextValue => ()

                    case _ => throw GravsearchException(s"${textValueVar.toSparql} must be a knora-api:TextValue")
                }

            case _ => throw GravsearchException(s"${textValueVar.toSparql} must be a knora-api:TextValue")
        }

        val textValHasString: QueryVariable = SparqlTransformer.createUniqueVariableNameFromEntityAndProperty(base = textValueVar, propertyIri = OntologyConstants.KnoraBase.ValueHasString)

        // Add a statement to assign the literal to a variable, which we'll use in the transformed FILTER expression,
        // if that statement hasn't been added already.
        val valueHasStringStatement = if (addGeneratedVariableForValueLiteral(textValueVar, textValHasString)) {
            Seq(StatementPattern.makeExplicit(subj = textValueVar, pred = IriRef(OntologyConstants.KnoraBase.ValueHasString.toSmartIri), textValHasString))
        } else {
            Seq.empty[StatementPattern]
        }

        // A string literal representing the search terms.
        val searchTermStr: XsdLiteral = functionCallExpression.getArgAsLiteral(pos = 2, xsdDatatype = OntologyConstants.Xsd.String.toSmartIri)

        val searchTerms: LuceneQueryString = LuceneQueryString(searchTermStr.value)

        // Generate a LuceneQueryPattern to search the full-text search index, to assert that text value contains
        // the search terms.
        val luceneQueryPattern: LuceneQueryPattern = LuceneQueryPattern(
            subj = textValueVar,
            obj = textValHasString,
            queryString = searchTerms
        )

        // Generate query patterns to assign the text in the standoff tag to a variable, if we
        // haven't done so already.

        // A variable representing the standoff tag.
        val standoffTagVar: QueryVariable = functionCallExpression.getArgAsQueryVar(pos = 1)

        val startVariable = QueryVariable(standoffTagVar.variableName + "__start")
        val endVariable = QueryVariable(standoffTagVar.variableName + "__end")

        val markedUpPatternsToAdd: Seq[QueryPattern] = if (!standoffMarkedUpVariables.contains(startVariable)) {
            standoffMarkedUpVariables += startVariable

            Seq(
                // ?standoffTag knora-base:standoffTagHasStart ?standoffTag__start .
                StatementPattern.makeExplicit(standoffTagVar, IriRef(OntologyConstants.KnoraBase.StandoffTagHasStart.toSmartIri), startVariable),
                // ?standoffTag knora-base:standoffTagHasEnd ?standoffTag__end .
                StatementPattern.makeExplicit(standoffTagVar, IriRef(OntologyConstants.KnoraBase.StandoffTagHasEnd.toSmartIri), endVariable)
            )
        } else {
            Seq.empty[QueryPattern]
        }

        // Generate a FILTER pattern for each search term, using the regex function to assert that the text in the
        // standoff tag contains the term:
        // FILTER REGEX(SUBSTR(?textValueStr, ?standoffTag__start + 1, ?standoffTag__end - ?standoffTag__start), 'term', "i")
        // TODO: handle the differences between regex syntax and Lucene syntax.
        val regexFilters: Seq[FilterPattern] = searchTerms.getSingleTerms.map {
            term: String =>
                FilterPattern(
                    expression = RegexFunction(
                        textExpr = SubStrFunction(
                            textLiteralVar = textValHasString,
                            startExpression = ArithmeticExpression(
                                leftArg = startVariable,
                                operator = PlusOperator,
                                rightArg = IntegerLiteral(1)
                            ),
                            lengthExpression = ArithmeticExpression(
                                leftArg = endVariable,
                                operator = MinusOperator,
                                rightArg = startVariable
                            )
                        ),
                        pattern = term, // TODO: Ignore Lucene operators
                        modifier = Some("i")
                    )
                )
        }

        TransformedFilterPattern(
            expression = None, // The expression has been replaced by additional patterns.
            additionalPatterns = (valueHasStringStatement :+ luceneQueryPattern) ++ markedUpPatternsToAdd ++ regexFilters
        )
    }

    /**
     * Handles the function `knora-api:StandoffLink`.
     *
     * @param functionCallExpression the function call to be handled.
     * @param typeInspectionResult   the type inspection results.
     * @param isTopLevel             if `true`, this is the top-level expression in the `FILTER`.
     * @return a [[TransformedFilterPattern]].
     */
    private def handleStandoffLinkFunction(functionCallExpression: FunctionCallExpression, typeInspectionResult: GravsearchTypeInspectionResult, isTopLevel: Boolean): TransformedFilterPattern = {
        val functionIri: SmartIri = functionCallExpression.functionIri.iri

        if (querySchema == ApiV2Simple) {
            throw GravsearchException(s"Function ${functionIri.toSparql} cannot be used in a Gravsearch query written in the simple schema")
        }

        if (!isTopLevel) {
            throw GravsearchException(s"Function ${functionIri.toSparql} must be the top-level expression in a FILTER")
        }

        // Three arguments are expected:
        // 1. a variable or IRI representing the resource that is the source of the link
        // 2. a variable representing the standoff link tag
        // 3. a variable or IRI representing the resource that is the target of the link

        if (functionCallExpression.args.size != 3) throw GravsearchException(s"Three arguments are expected for ${functionIri.toSparql}")

        // A variable or IRI representing the resource that is the source of the link.
        val linkSourceEntity = functionCallExpression.args.head match {
            case queryVar: QueryVariable => queryVar
            case iriRef: IriRef => iriRef
            case _ => throw GravsearchException(s"The first argument of ${functionIri.toSparql} must be a variable or IRI")
        }

        typeInspectionResult.getTypeOfEntity(linkSourceEntity) match {
            case Some(NonPropertyTypeInfo(typeIri)) if OntologyConstants.KnoraApi.isKnoraApiV2Resource(typeIri) => ()
            case _ => throw GravsearchException(s"The first argument of ${functionIri.toSparql} must represent a knora-api:Resource")
        }

        // A variable representing the standoff link tag.
        val standoffTagVar = functionCallExpression.getArgAsQueryVar(pos = 1)

        typeInspectionResult.getTypeOfEntity(standoffTagVar) match {
            case Some(NonPropertyTypeInfo(typeIri)) if typeIri.toString == OntologyConstants.KnoraApiV2Complex.StandoffTag => ()
            case _ => throw GravsearchException(s"The second argument of ${functionIri.toSparql} must represent a knora-api:StandoffTag")
        }

        val linkTargetEntity = functionCallExpression.args(2) match {
            case queryVar: QueryVariable => queryVar
            case iriRef: IriRef => iriRef
            case _ => throw GravsearchException(s"The third argument of ${functionIri.toSparql} must be a variable or IRI")
        }

        val statementsForTargetResource: Seq[QueryPattern] = typeInspectionResult.getTypeOfEntity(linkTargetEntity) match {
            case Some(nonPropertyTpeInfo: NonPropertyTypeInfo) if OntologyConstants.KnoraApi.isKnoraApiV2Resource(nonPropertyTpeInfo.typeIri) =>

                // process the entity representing the target of the link
                createAdditionalStatementsForNonPropertyType(nonPropertyTpeInfo, linkTargetEntity)

            case _ => throw GravsearchException(s"The third argument of ${functionIri.toSparql} must represent a knora-api:Resource")
        }

        val hasStandoffLinkToIriRef = IriRef(OntologyConstants.KnoraBase.HasStandoffLinkTo.toSmartIri)

        // Generate statements linking the source resource and the standoff tag to the target resource.
        val linkStatements = Seq(
            StatementPattern.makeExplicit(subj = linkSourceEntity, pred = hasStandoffLinkToIriRef, obj = linkTargetEntity),
            StatementPattern.makeInferred(subj = standoffTagVar, pred = IriRef(OntologyConstants.KnoraBase.StandoffTagHasLink.toSmartIri), obj = linkTargetEntity)
        )

        // Generate statements matching the link value that describes the standoff link between the source and target resources.
        val statementsForLinkValue: Seq[StatementPattern] = generateStatementsForLinkValue(
            linkSource = linkSourceEntity,
            linkPred = hasStandoffLinkToIriRef,
            linkTarget = linkTargetEntity
        )

        TransformedFilterPattern(
            None, // FILTER has been replaced with statements
            linkStatements ++ statementsForLinkValue ++ statementsForTargetResource
        )
    }

    /**
     *
     * Handles a Gravsearch-specific function call in a [[FilterPattern]].
     *
     * @param functionCallExpression the function call to be handled.
     * @param typeInspectionResult   the type inspection results.
     * @param isTopLevel             if `true`, this is the top-level expression in the `FILTER`.
     * @return a [[TransformedFilterPattern]].
     */
    private def handleKnoraFunctionCall(functionCallExpression: FunctionCallExpression, typeInspectionResult: GravsearchTypeInspectionResult, isTopLevel: Boolean): TransformedFilterPattern = {
        val functionIri: SmartIri = functionCallExpression.functionIri.iri

        functionIri.toString match {

            case OntologyConstants.KnoraApiV2Simple.MatchFunction =>
                // deprecated
                handleMatchFunctionInSimpleSchema(
                    functionCallExpression = functionCallExpression,
                    typeInspectionResult = typeInspectionResult,
                    isTopLevel = isTopLevel
                )

            case OntologyConstants.KnoraApiV2Complex.MatchFunction =>
                // deprecated
                handleMatchFunctionInComplexSchema(
                    functionCallExpression = functionCallExpression,
                    typeInspectionResult = typeInspectionResult,
                    isTopLevel = isTopLevel
                )

            case OntologyConstants.KnoraApiV2Complex.MatchInStandoffFunction =>
                // deprecated
                handleMatchInStandoffFunction(
                    functionCallExpression = functionCallExpression,
                    typeInspectionResult = typeInspectionResult,
                    isTopLevel = isTopLevel
                )

            case OntologyConstants.KnoraApiV2Simple.MatchTextFunction =>
                handleMatchTextFunctionInSimpleSchema(
                    functionCallExpression = functionCallExpression,
                    typeInspectionResult = typeInspectionResult,
                    isTopLevel = isTopLevel
                )

            case OntologyConstants.KnoraApiV2Complex.MatchTextFunction =>
                handleMatchTextFunctionInComplexSchema(
                    functionCallExpression = functionCallExpression,
                    typeInspectionResult = typeInspectionResult,
                    isTopLevel = isTopLevel
                )

            case OntologyConstants.KnoraApiV2Complex.MatchTextInStandoffFunction =>
                handleMatchTextInStandoffFunction(
                    functionCallExpression = functionCallExpression,
                    typeInspectionResult = typeInspectionResult,
                    isTopLevel = isTopLevel
                )

            case OntologyConstants.KnoraApiV2Complex.StandoffLinkFunction =>
                handleStandoffLinkFunction(
                    functionCallExpression = functionCallExpression,
                    typeInspectionResult = typeInspectionResult,
                    isTopLevel = isTopLevel
                )

            case OntologyConstants.KnoraApiV2Complex.ToSimpleDateFunction =>
                throw GravsearchException(s"Function ${functionIri.toSparql} must be used in a comparison expression")

            case _ => throw NotImplementedException(s"Function ${functionCallExpression.functionIri} not found")
        }

    }

    /**
     * Handles the `knora-api:toSimpleDate` function in a comparison.
     *
     * @param filterCompare        the comparison expression.
     * @param functionCallExpr     the function call expression.
     * @param typeInspectionResult the type inspection result.
     * @return a [[TransformedFilterPattern]].
     */
    private def handleToSimpleDateFunction(filterCompare: CompareExpression, functionCallExpr: FunctionCallExpression, typeInspectionResult: GravsearchTypeInspectionResult): TransformedFilterPattern = {
        if (querySchema == ApiV2Simple) {
            throw GravsearchException(s"Function ${functionCallExpr.functionIri.toSparql} cannot be used in a query written in the simple schema")
        }

        if (functionCallExpr.args.size != 1) throw GravsearchException(s"One argument is expected for ${functionCallExpr.functionIri.toSparql}")

        // One argument is expected: a QueryVariable representing something that belongs to a subclass of knora-api:DateBase.
        val dateBaseVar: QueryVariable = functionCallExpr.getArgAsQueryVar(pos = 0)

        typeInspectionResult.getTypeOfEntity(dateBaseVar) match {
            case Some(nonPropInfo: NonPropertyTypeInfo) =>
                if (!dateTypes.contains(nonPropInfo.typeIri.toString)) {
                    throw GravsearchException(s"${dateBaseVar.toSparql} must represent a knora-api:DateValue or a knora-api:StandoffDateTag")
                }

            case _ => throw GravsearchException(s"${dateBaseVar.toSparql} must represent a knora-api:DateValue or a knora-api:StandoffDateTag")
        }

        handleDateQueryVar(queryVar = dateBaseVar, comparisonOperator = filterCompare.operator, dateValueExpression = filterCompare.rightArg)
    }

    /**
     * Transforms a Filter expression provided in the input query (knora-api simple) into a knora-base compliant Filter expression.
     *
     * @param filterExpression     the `FILTER` expression to be transformed.
     * @param typeInspectionResult the results of type inspection.
     * @return a [[TransformedFilterPattern]].
     */
    protected def transformFilterPattern(filterExpression: Expression, typeInspectionResult: GravsearchTypeInspectionResult, isTopLevel: Boolean): TransformedFilterPattern = {

        filterExpression match {

            case filterCompare: CompareExpression =>

                // left argument of a CompareExpression must be a QueryVariable or a function call
                filterCompare.leftArg match {

                    case queryVar: QueryVariable =>
                        handleQueryVar(queryVar = queryVar, compareExpression = filterCompare, typeInspectionResult = typeInspectionResult)

                    case functionCallExpr: FunctionCallExpression if functionCallExpr.functionIri.iri.toString == OntologyConstants.KnoraApiV2Complex.ToSimpleDateFunction =>
                        handleToSimpleDateFunction(
                            filterCompare = filterCompare,
                            functionCallExpr = functionCallExpr,
                            typeInspectionResult = typeInspectionResult
                        )

                    case lang: LangFunction =>
                        handleLangFunctionCall(langFunctionCall = lang, compareExpression = filterCompare, typeInspectionResult = typeInspectionResult)

                    case other => throw GravsearchException(s"Invalid left argument ${other.toSparql} in comparison")
                }


            case filterOr: OrExpression =>
                // recursively call this method for both arguments
                val filterExpressionLeft: TransformedFilterPattern = transformFilterPattern(filterOr.leftArg, typeInspectionResult, isTopLevel = false)
                val filterExpressionRight: TransformedFilterPattern = transformFilterPattern(filterOr.rightArg, typeInspectionResult, isTopLevel = false)

                // recreate Or expression and include additional statements
                TransformedFilterPattern(
                    Some(OrExpression(filterExpressionLeft.expression.getOrElse(throw DataConversionException("Expression was expected from previous FILTER conversion, but None given")), filterExpressionRight.expression.getOrElse(throw DataConversionException("Expression was expected from previous FILTER conversion, but None given")))),
                    filterExpressionLeft.additionalPatterns ++ filterExpressionRight.additionalPatterns
                )


            case filterAnd: AndExpression =>
                // recursively call this method for both arguments
                val filterExpressionLeft: TransformedFilterPattern = transformFilterPattern(filterAnd.leftArg, typeInspectionResult, isTopLevel = false)
                val filterExpressionRight: TransformedFilterPattern = transformFilterPattern(filterAnd.rightArg, typeInspectionResult, isTopLevel = false)

                // recreate And expression and include additional statements
                TransformedFilterPattern(
                    Some(AndExpression(filterExpressionLeft.expression.getOrElse(throw DataConversionException("Expression was expected from previous FILTER conversion, but None given")), filterExpressionRight.expression.getOrElse(throw DataConversionException("Expression was expected from previous FILTER conversion, but None given")))),
                    filterExpressionLeft.additionalPatterns ++ filterExpressionRight.additionalPatterns
                )

            case regexFunction: RegexFunction =>

                handleRegexFunctionCall(regexFunctionCall = regexFunction, typeInspectionResult = typeInspectionResult)

            case functionCall: FunctionCallExpression =>

                handleKnoraFunctionCall(functionCallExpression = functionCall, typeInspectionResult, isTopLevel = isTopLevel)

            case other => throw NotImplementedException(s"$other not supported as FilterExpression")
        }

    }

}<|MERGE_RESOLUTION|>--- conflicted
+++ resolved
@@ -48,29 +48,7 @@
 
     // a Set containing all `TypeableEntity` (keys of `typeInspectionResult`) that have already been processed
     // in order to prevent duplicates
-<<<<<<< HEAD
     private val processedTypeInformationKeysWhereClause = mutable.Set.empty[TypeableEntity]
-=======
-    protected val processedTypeInformationKeysWhereClause = mutable.Set.empty[TypeableEntity]
-
-    // variables representing dependent resources
-    protected var dependentResourceVariables: mutable.Set[QueryVariable] = mutable.Set.empty
-
-    // variables representing aggregated dependent resources
-    protected var dependentResourceVariablesGroupConcat: Set[QueryVariable] = Set.empty
-
-    // getter method for public access
-    def getDependentResourceVariablesGroupConcat: Set[QueryVariable] = dependentResourceVariablesGroupConcat
-
-    // variables representing value objects (including those for link values)
-    protected var valueObjectVariables: mutable.Set[QueryVariable] = mutable.Set.empty
-
-    // variables representing aggregated value objects
-    protected var valueObjectVarsGroupConcat: Set[QueryVariable] = Set.empty
-
-    // getter method for public access
-    def getValueObjectVarsGroupConcat: Set[QueryVariable] = valueObjectVarsGroupConcat
->>>>>>> 23d51ce5
 
     // suffix appended to variables that are returned by a SPARQL aggregation function.
     protected val groupConcatVariableSuffix = "__Concat"
