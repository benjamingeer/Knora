/*
 * Copyright © 2015 Lukas Rosenthaler, Benjamin Geer, Ivan Subotic,
 * Tobias Schweizer, André Kilchenmann, and André Fatton.
 *
 * This file is part of Knora.
 *
 * Knora is free software: you can redistribute it and/or modify
 * it under the terms of the GNU Affero General Public License as published
 * by the Free Software Foundation, either version 3 of the License, or
 * (at your option) any later version.
 *
 * Knora is distributed in the hope that it will be useful,
 * but WITHOUT ANY WARRANTY; without even the implied warranty of
 * MERCHANTABILITY or FITNESS FOR A PARTICULAR PURPOSE.  See the
 * GNU Affero General Public License for more details.
 *
 * You should have received a copy of the GNU Affero General Public
 * License along with Knora.  If not, see <http://www.gnu.org/licenses/>.
 */

package org.knora.webapi.responders.v1

import akka.actor.{Actor, ActorLogging, Props}
import akka.event.LoggingReceive
import akka.routing.FromConfig
import org.knora.webapi.ActorMaker
import org.knora.webapi.messages.v1.responder.ckanmessages.CkanResponderRequestV1
import org.knora.webapi.messages.v1.responder.groupmessages.GroupsResponderRequestV1
import org.knora.webapi.messages.v1.responder.listmessages.ListsResponderRequestV1
import org.knora.webapi.messages.v1.responder.ontologymessages.OntologyResponderRequestV1
import org.knora.webapi.messages.v1.responder.permissionmessages.PermissionsResponderRequestV1
import org.knora.webapi.messages.v1.responder.projectmessages.ProjectsResponderRequestV1
import org.knora.webapi.messages.v1.responder.resourcemessages.ResourcesResponderRequestV1
import org.knora.webapi.messages.v1.responder.searchmessages.SearchResponderRequestV1
import org.knora.webapi.messages.v1.responder.sipimessages.SipiResponderRequestV1
import org.knora.webapi.messages.v1.responder.storemessages.StoreResponderRequestV1
import org.knora.webapi.messages.v1.responder.usermessages.UsersResponderRequestV1
import org.knora.webapi.messages.v1.responder.valuemessages.ValuesResponderRequestV1
import org.knora.webapi.responders._
import org.knora.webapi.util.ActorUtil.handleUnexpectedMessage

/**
  * This actor receives messages representing client requests, and forwards them to pools specialised actors that it supervises.
  */
class ResponderManagerV1 extends Actor with ActorLogging {
    this: ActorMaker =>

    /**
      * The responder's Akka actor system.
      */
    protected implicit val system = context.system

    /**
      * The Akka actor system's execution context for futures.
      */
    protected implicit val executionContext = system.dispatcher

    // A subclass can replace the standard responders with custom responders, e.g. for testing. To do this, it must
    // override one or more of the protected val members below representing actors that route requests to particular
    // responder classes. To construct a default responder router, a subclass can call one of the protected methods below.

    /**
      * Constructs the default Akka routing actor that routes messages to [[ResourcesResponderV1]].
      */
    protected final def makeDefaultResourcesRouter = makeActor(FromConfig.props(Props[ResourcesResponderV1]), RESOURCES_ROUTER_ACTOR_NAME)

    /**
      * The Akka routing actor that should receive messages addressed to the resources responder. Subclasses can override this
      * member to substitute a custom actor instead of the default resources responder.
      */
    protected val resourcesRouter = makeDefaultResourcesRouter

    /**
      * Constructs the default Akka routing actor that routes messages to [[ValuesResponderV1]].
      */
    protected final def makeDefaultValuesRouter = makeActor(FromConfig.props(Props[ValuesResponderV1]), VALUES_ROUTER_ACTOR_NAME)

    /**
      * The Akka routing actor that should receive messages addressed to the values responder. Subclasses can override this
      * member to substitute a custom actor instead of the default values responder.
      */
    protected val valuesRouter = makeDefaultValuesRouter

    /**
      * Constructs the default Akka routing actor that routes messages to [[SipiResponderV1]].
      */
    protected final def makeDefaultSipiRouter = makeActor(FromConfig.props(Props[SipiResponderV1]), SIPI_ROUTER_ACTOR_NAME)

    /**
      * The Akka routing actor that should receive messages addressed to the Sipi responder. Subclasses can override this
      * member to substitute a custom actor instead of the default Sipi responder.
      */
    protected val sipiRouter = makeDefaultSipiRouter

    /**
      * Constructs the default Akka routing actor that routes messages to [[UsersResponderV1]].
      */
    protected final def makeDefaultUsersRouter = makeActor(FromConfig.props(Props[UsersResponderV1]), USERS_ROUTER_ACTOR_NAME)

    /**
      * The Akka routing actor that should receive messages addressed to the users responder. Subclasses can override this
      * member to substitute a custom actor instead of the default users responder.
      */
    protected val usersRouter = makeDefaultUsersRouter

    /**
      * Constructs the default Akka routing actor that routes messages to [[HierarchicalListsResponderV1]].
      */
    protected final def makeDefaultListsRouter = makeActor(FromConfig.props(Props[HierarchicalListsResponderV1]), HIERARCHICAL_LISTS_ROUTER_ACTOR_NAME)

    /**
      * The Akka routing actor that should receive messages addressed to the lists responder. Subclasses can override this
      * member to substitute a custom actor instead of the default lists responder.
      */
    protected val listsRouter = makeDefaultListsRouter

    /**
      * Constructs the default Akka routing actor that routes messages to [[SearchResponderV1]].
      */
    protected final def makeDefaultSearchRouter = makeActor(FromConfig.props(Props[SearchResponderV1]), SEARCH_ROUTER_ACTOR_NAME)

    /**
      * The Akka routing actor that should receive messages addressed to the search responder. Subclasses can override this
      * member to substitute a custom actor instead of the default search responder.
      */
    protected val searchRouter = makeDefaultSearchRouter

    /**
      * Constructs the default Akka routing actor that routes messages to [[OntologyResponderV1]].
      */
    protected final def makeDefaultOntologyRouter = makeActor(FromConfig.props(Props[OntologyResponderV1]), ONTOLOGY_ROUTER_ACTOR_NAME)

    /**
      * The Akka routing actor that should receive messages addressed to the ontology responder. Subclasses can override this
      * member to substitute a custom actor instead of the default ontology responder.
      */
    protected val ontologyRouter = makeDefaultOntologyRouter

    /**
      * Constructs the default Akka routing actor that routes messages to [[ProjectsResponderV1]].
      */
    protected final def makeDefaultProjectsRouter = makeActor(FromConfig.props(Props[ProjectsResponderV1]), PROJECTS_ROUTER_ACTOR_NAME)

    /**
      * The Akka routing actor that should receive messages addressed to the projects responder. Subclasses can override this
      * member to substitute a custom actor instead of the default projects responder.
      */
    protected val projectsRouter = makeDefaultProjectsRouter

    /**
      * Constructs the default Akka routing actor that routes messages to [[CkanResponderV1]].
      */
    protected final def makeDefaultCkanRouter = makeActor(FromConfig.props(Props[CkanResponderV1]), CKAN_ROUTER_ACTOR_NAME)

    /**
      * The Akka routing actor that should receive messages addressed to the Ckan responder. Subclasses can override this
      * member to substitute a custom actor instead of the default Ckan responder.
      */
    protected val ckanRouter = makeDefaultCkanRouter

    /**
      * Constructs the default Akka routing actor that routes messages to [[StoreResponderV1]].
      */
    protected final def makeDefaultStoreRouter = makeActor(FromConfig.props(Props[StoreResponderV1]), STORE_ROUTER_ACTOR_NAME)

    /**
      * The Akka routing actor that should receive messages addressed to the Store responder. Subclasses can override this
      * member to substitute a custom actor instead of the default Store responder.
      */
    protected val storeRouter = makeDefaultStoreRouter

    /**
      * Constructs the default Akka routing actor that routes messages to [[PermissionsResponderV1]].
      */
    protected final def makeDefaultPermissionsRouter = makeActor(FromConfig.props(Props[PermissionsResponderV1]), PERMISSIONS_ROUTER_ACTOR_NAME)

    /**
      * The Akka routing actor that should receive messages addressed to the Permissions responder. Subclasses can override this
      * member to substitute a custom actor instead of the default Store responder.
      */
    protected val permissionsRouter = makeDefaultPermissionsRouter

    /**
      * Constructs the default Akka routing actor that routes messages to [[GroupsResponderV1]].
      */
    protected final def makeDefaultGroupsRouter = makeActor(FromConfig.props(Props[GroupsResponderV1]), GROUPS_ROUTER_ACTOR_NAME)

    /**
      * The Akka routing actor that should receive messages addressed to the Permissions responder. Subclasses can override this
      * member to substitute a custom actor instead of the default Store responder.
      */
    protected val groupsRouter = makeDefaultGroupsRouter

    def receive = LoggingReceive {
        case resourcesResponderRequestV1: ResourcesResponderRequestV1 => resourcesRouter.forward(resourcesResponderRequestV1)
        case valuesResponderRequest: ValuesResponderRequestV1 => valuesRouter.forward(valuesResponderRequest)
        case sipiResponderRequest: SipiResponderRequestV1 => sipiRouter.forward(sipiResponderRequest)
        case usersResponderRequest: UsersResponderRequestV1 => usersRouter forward usersResponderRequest
        case listsResponderRequest: ListsResponderRequestV1 => listsRouter.forward(listsResponderRequest)
        case searchResponderRequest: SearchResponderRequestV1 => searchRouter.forward(searchResponderRequest)
        case ontologyResponderRequest: OntologyResponderRequestV1 => ontologyRouter.forward(ontologyResponderRequest)
        case projectsResponderRequest: ProjectsResponderRequestV1 => projectsRouter.forward(projectsResponderRequest)
        case ckanResponderRequest: CkanResponderRequestV1 => ckanRouter.forward(ckanResponderRequest)
        case storeResponderRequest: StoreResponderRequestV1 => storeRouter.forward(storeResponderRequest)
<<<<<<< HEAD
		case permissionsResponderRequest: PermissionsResponderRequestV1 => permissionsRouter forward permissionsResponderRequest
        case groupsResponderRequest: GroupsResponderRequestV1 => groupsRouter forward groupsResponderRequest
        case other => sender ! Status.Failure(UnexpectedMessageException(s"Unexpected message $other of type ${other.getClass.getCanonicalName}"))
=======
        case other => handleUnexpectedMessage(sender(), other, log)
>>>>>>> 7211e503
    }
}<|MERGE_RESOLUTION|>--- conflicted
+++ resolved
@@ -202,12 +202,8 @@
         case projectsResponderRequest: ProjectsResponderRequestV1 => projectsRouter.forward(projectsResponderRequest)
         case ckanResponderRequest: CkanResponderRequestV1 => ckanRouter.forward(ckanResponderRequest)
         case storeResponderRequest: StoreResponderRequestV1 => storeRouter.forward(storeResponderRequest)
-<<<<<<< HEAD
 		case permissionsResponderRequest: PermissionsResponderRequestV1 => permissionsRouter forward permissionsResponderRequest
         case groupsResponderRequest: GroupsResponderRequestV1 => groupsRouter forward groupsResponderRequest
-        case other => sender ! Status.Failure(UnexpectedMessageException(s"Unexpected message $other of type ${other.getClass.getCanonicalName}"))
-=======
         case other => handleUnexpectedMessage(sender(), other, log)
->>>>>>> 7211e503
     }
 }