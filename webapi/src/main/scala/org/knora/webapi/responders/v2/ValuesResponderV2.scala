--- conflicted
+++ resolved
@@ -9,6 +9,7 @@
 import akka.pattern._
 import org.knora.webapi._
 import dsp.errors._
+import org.knora.webapi.feature.FeatureFactoryConfig
 import org.knora.webapi.messages.IriConversions._
 import org.knora.webapi.messages.OntologyConstants
 import org.knora.webapi.messages.SmartIri
@@ -136,6 +137,7 @@
         resourceInfo: ReadResourceV2 <- getResourceWithPropertyValues(
                                           resourceIri = createValueRequest.createValue.resourceIri,
                                           propertyInfo = adjustedInternalPropertyInfo,
+                                          featureFactoryConfig = createValueRequest.featureFactoryConfig,
                                           requestingUser = KnoraSystemInstances.Users.SystemUser
                                         )
 
@@ -186,6 +188,7 @@
         _ <- checkPropertyObjectClassConstraint(
                propertyInfo = adjustedInternalPropertyInfo,
                valueContent = submittedInternalValueContent,
+               featureFactoryConfig = createValueRequest.featureFactoryConfig,
                requestingUser = createValueRequest.requestingUser
              )
 
@@ -242,6 +245,7 @@
                case textValueContent: TextValueContentV2 =>
                  checkResourceIris(
                    targetResourceIris = textValueContent.standoffLinkTagTargetResourceIris,
+                   featureFactoryConfig = createValueRequest.featureFactoryConfig,
                    requestingUser = createValueRequest.requestingUser
                  )
 
@@ -249,59 +253,6 @@
              }
 
         // Get the default permissions for the new value.
-<<<<<<< HEAD
-        defaultValuePermissions: String <-
-          ResourceUtilV2.getDefaultValuePermissions(
-            projectIri = resourceInfo.projectADM.id,
-            resourceClassIri = resourceInfo.resourceClassIri,
-            propertyIri = submittedInternalPropertyIri,
-            requestingUser = createValueRequest.requestingUser,
-            responderManager = responderManager
-          )
-
-        // Did the user submit permissions for the new value?
-        newValuePermissionLiteral <-
-          createValueRequest.createValue.permissions match {
-            case Some(permissions: String) =>
-              // Yes. Validate them.
-              for {
-                validatedCustomPermissions <-
-                  PermissionUtilADM.validatePermissions(
-                    permissionLiteral = permissions,
-                    responderManager = responderManager
-                  )
-
-                // Is the requesting user a system admin, or an admin of this project?
-                _ = if (
-                      !(createValueRequest.requestingUser.permissions.isProjectAdmin(
-                        createValueRequest.requestingUser.id
-                      ) || createValueRequest.requestingUser.permissions.isSystemAdmin)
-                    ) {
-
-                      // No. Make sure they don't give themselves higher permissions than they would get from the default permissions.
-
-                      val permissionComparisonResult: PermissionComparisonResult =
-                        PermissionUtilADM.comparePermissionsADM(
-                          entityCreator = createValueRequest.requestingUser.id,
-                          entityProject = resourceInfo.projectADM.id,
-                          permissionLiteralA = validatedCustomPermissions,
-                          permissionLiteralB = defaultValuePermissions,
-                          requestingUser = createValueRequest.requestingUser
-                        )
-
-                      if (permissionComparisonResult == AGreaterThanB) {
-                        throw ForbiddenException(
-                          s"The specified value permissions would give a value's creator a higher permission on the value than the default permissions"
-                        )
-                      }
-                    }
-              } yield validatedCustomPermissions
-
-            case None =>
-              // No. Use the default permissions.
-              FastFuture.successful(defaultValuePermissions)
-          }
-=======
         defaultValuePermissions: String <- ResourceUtilV2.getDefaultValuePermissions(
                                              projectIri = resourceInfo.projectADM.id,
                                              resourceClassIri = resourceInfo.resourceClassIri,
@@ -352,7 +303,6 @@
                                          // No. Use the default permissions.
                                          FastFuture.successful(defaultValuePermissions)
                                      }
->>>>>>> 7f556979
 
         dataNamedGraph: IRI = stringFormatter.projectDataNamedGraphV2(resourceInfo.projectADM)
 
@@ -374,13 +324,13 @@
 
         // Check that the value was written correctly to the triplestore.
 
-        verifiedValue: VerifiedValueV2 <-
-          verifyValue(
-            resourceIri = createValueRequest.createValue.resourceIri,
-            propertyIri = submittedInternalPropertyIri,
-            unverifiedValue = unverifiedValue,
-            requestingUser = createValueRequest.requestingUser
-          )
+        verifiedValue: VerifiedValueV2 <- verifyValue(
+                                            resourceIri = createValueRequest.createValue.resourceIri,
+                                            propertyIri = submittedInternalPropertyIri,
+                                            unverifiedValue = unverifiedValue,
+                                            featureFactoryConfig = createValueRequest.featureFactoryConfig,
+                                            requestingUser = createValueRequest.requestingUser
+                                          )
       } yield CreateValueResponseV2(
         valueIri = verifiedValue.newValueIri,
         valueType = verifiedValue.value.valueType,
@@ -530,44 +480,42 @@
                               }
 
       // If we're creating a text value, update direct links and LinkValues for any resource references in standoff.
-      standoffLinkUpdates <-
-        value match {
-          case textValueContent: TextValueContentV2 =>
-            // Construct a SparqlTemplateLinkUpdate for each reference that was added.
-            val linkUpdateFutures: Seq[Future[SparqlTemplateLinkUpdate]] =
-              textValueContent.standoffLinkTagTargetResourceIris.map { targetResourceIri: IRI =>
-                incrementLinkValue(
-                  sourceResourceInfo = resourceInfo,
-                  linkPropertyIri = OntologyConstants.KnoraBase.HasStandoffLinkTo.toSmartIri,
-                  targetResourceIri = targetResourceIri,
-                  valueCreator = OntologyConstants.KnoraAdmin.SystemUser,
-                  valuePermissions = standoffLinkValuePermissions,
-                  requestingUser = requestingUser
-                )
-              }.toVector
-
-            Future.sequence(linkUpdateFutures)
-
-          case _ => FastFuture.successful(Vector.empty[SparqlTemplateLinkUpdate])
-        }
+      standoffLinkUpdates <- value match {
+                               case textValueContent: TextValueContentV2 =>
+                                 // Construct a SparqlTemplateLinkUpdate for each reference that was added.
+                                 val linkUpdateFutures: Seq[Future[SparqlTemplateLinkUpdate]] =
+                                   textValueContent.standoffLinkTagTargetResourceIris.map { targetResourceIri: IRI =>
+                                     incrementLinkValue(
+                                       sourceResourceInfo = resourceInfo,
+                                       linkPropertyIri = OntologyConstants.KnoraBase.HasStandoffLinkTo.toSmartIri,
+                                       targetResourceIri = targetResourceIri,
+                                       valueCreator = OntologyConstants.KnoraAdmin.SystemUser,
+                                       valuePermissions = standoffLinkValuePermissions,
+                                       requestingUser = requestingUser
+                                     )
+                                   }.toVector
+
+                                 Future.sequence(linkUpdateFutures)
+
+                               case _ => FastFuture.successful(Vector.empty[SparqlTemplateLinkUpdate])
+                             }
 
       // Generate a SPARQL update string.
-      sparqlUpdate =
-        org.knora.webapi.messages.twirl.queries.sparql.v2.txt
-          .createValue(
-            dataNamedGraph = dataNamedGraph,
-            resourceIri = resourceInfo.resourceIri,
-            propertyIri = propertyIri,
-            newValueIri = newValueIri,
-            newValueUUID = newValueUUID,
-            value = value,
-            linkUpdates = standoffLinkUpdates,
-            valueCreator = valueCreator,
-            valuePermissions = valuePermissions,
-            creationDate = creationDate,
-            stringFormatter = stringFormatter
-          )
-          .toString()
+      sparqlUpdate = org.knora.webapi.messages.twirl.queries.sparql.v2.txt
+                       .createValue(
+                         dataNamedGraph = dataNamedGraph,
+                         resourceIri = resourceInfo.resourceIri,
+                         propertyIri = propertyIri,
+                         newValueIri = newValueIri,
+                         newValueUUID = newValueUUID,
+                         value = value,
+                         linkUpdates = standoffLinkUpdates,
+                         valueCreator = valueCreator,
+                         valuePermissions = valuePermissions,
+                         creationDate = creationDate,
+                         stringFormatter = stringFormatter
+                       )
+                       .toString()
 
       /*
             _ = println("================ Create value ================")
@@ -1001,6 +949,7 @@
         resourceInfo: ReadResourceV2 <- getResourceWithPropertyValues(
                                           resourceIri = resourceIri,
                                           propertyInfo = adjustedInternalPropertyInfo,
+                                          featureFactoryConfig = updateValueRequest.featureFactoryConfig,
                                           requestingUser = KnoraSystemInstances.Users.SystemUser
                                         )
 
@@ -1051,14 +1000,16 @@
     ): Future[UpdateValueResponseV2] =
       for {
         // Do the initial checks, and get information about the resource, the property, and the value.
-        resourcePropertyValue: ResourcePropertyValue <-
-          getResourcePropertyValue(
-            resourceIri = updateValuePermissionsV2.resourceIri,
-            submittedExternalResourceClassIri = updateValuePermissionsV2.resourceClassIri,
-            submittedExternalPropertyIri = updateValuePermissionsV2.propertyIri,
-            valueIri = updateValuePermissionsV2.valueIri,
-            submittedExternalValueType = updateValuePermissionsV2.valueType
-          )
+        resourcePropertyValue: ResourcePropertyValue <- getResourcePropertyValue(
+                                                          resourceIri = updateValuePermissionsV2.resourceIri,
+                                                          submittedExternalResourceClassIri =
+                                                            updateValuePermissionsV2.resourceClassIri,
+                                                          submittedExternalPropertyIri =
+                                                            updateValuePermissionsV2.propertyIri,
+                                                          valueIri = updateValuePermissionsV2.valueIri,
+                                                          submittedExternalValueType =
+                                                            updateValuePermissionsV2.valueType
+                                                        )
 
         resourceInfo: ReadResourceV2           = resourcePropertyValue.resource
         submittedInternalPropertyIri: SmartIri = resourcePropertyValue.submittedInternalPropertyIri
@@ -1066,19 +1017,11 @@
 
         // Validate and reformat the submitted permissions.
 
-<<<<<<< HEAD
-        newValuePermissionLiteral: String <-
-          PermissionUtilADM.validatePermissions(
-            permissionLiteral = updateValuePermissionsV2.permissions,
-            responderManager = responderManager
-          )
-=======
         newValuePermissionLiteral: String <- PermissionUtilADM.validatePermissions(
                                                permissionLiteral = updateValuePermissionsV2.permissions,
                                                featureFactoryConfig = updateValueRequest.featureFactoryConfig,
                                                appActor = appActor
                                              )
->>>>>>> 7f556979
 
         // Check that the user has ChangeRightsPermission on the value, and that the new permissions are
         // different from the current ones.
@@ -1144,6 +1087,7 @@
                                             resourceIri = resourceInfo.resourceIri,
                                             propertyIri = submittedInternalPropertyIri,
                                             unverifiedValue = unverifiedValue,
+                                            featureFactoryConfig = updateValueRequest.featureFactoryConfig,
                                             requestingUser = updateValueRequest.requestingUser
                                           )
       } yield UpdateValueResponseV2(
@@ -1164,14 +1108,16 @@
     ): Future[UpdateValueResponseV2] = {
       for {
         // Do the initial checks, and get information about the resource, the property, and the value.
-        resourcePropertyValue: ResourcePropertyValue <-
-          getResourcePropertyValue(
-            resourceIri = updateValueContentV2.resourceIri,
-            submittedExternalResourceClassIri = updateValueContentV2.resourceClassIri,
-            submittedExternalPropertyIri = updateValueContentV2.propertyIri,
-            valueIri = updateValueContentV2.valueIri,
-            submittedExternalValueType = updateValueContentV2.valueContent.valueType
-          )
+        resourcePropertyValue: ResourcePropertyValue <- getResourcePropertyValue(
+                                                          resourceIri = updateValueContentV2.resourceIri,
+                                                          submittedExternalResourceClassIri =
+                                                            updateValueContentV2.resourceClassIri,
+                                                          submittedExternalPropertyIri =
+                                                            updateValueContentV2.propertyIri,
+                                                          valueIri = updateValueContentV2.valueIri,
+                                                          submittedExternalValueType =
+                                                            updateValueContentV2.valueContent.valueType
+                                                        )
 
         resourceInfo: ReadResourceV2                     = resourcePropertyValue.resource
         submittedInternalPropertyIri: SmartIri           = resourcePropertyValue.submittedInternalPropertyIri
@@ -1179,16 +1125,6 @@
         currentValue: ReadValueV2                        = resourcePropertyValue.value
 
         // Did the user submit permissions for the new value?
-<<<<<<< HEAD
-        newValueVersionPermissionLiteral <-
-          updateValueContentV2.permissions match {
-            case Some(permissions) =>
-              // Yes. Validate them.
-              PermissionUtilADM.validatePermissions(
-                permissionLiteral = permissions,
-                responderManager = responderManager
-              )
-=======
         newValueVersionPermissionLiteral <- updateValueContentV2.permissions match {
                                               case Some(permissions) =>
                                                 // Yes. Validate them.
@@ -1197,12 +1133,11 @@
                                                   featureFactoryConfig = updateValueRequest.featureFactoryConfig,
                                                   appActor = appActor
                                                 )
->>>>>>> 7f556979
-
-            case None =>
-              // No. Use the permissions on the current version of the value.
-              FastFuture.successful(currentValue.permissions)
-          }
+
+                                              case None =>
+                                                // No. Use the permissions on the current version of the value.
+                                                FastFuture.successful(currentValue.permissions)
+                                            }
 
         // Check that the user has permission to do the update. If they want to change the permissions
         // on the value, they need ChangeRightsPermission, otherwise they need ModifyPermission.
@@ -1243,6 +1178,7 @@
         _ <- checkPropertyObjectClassConstraint(
                propertyInfo = adjustedInternalPropertyInfo,
                valueContent = submittedInternalValueContent,
+               featureFactoryConfig = updateValueRequest.featureFactoryConfig,
                requestingUser = updateValueRequest.requestingUser
              )
 
@@ -1282,6 +1218,7 @@
                  // and that the user has permission to see them.
                  checkResourceIris(
                    textValueContent.standoffLinkTagTargetResourceIris,
+                   featureFactoryConfig = updateValueRequest.featureFactoryConfig,
                    updateValueRequest.requestingUser
                  )
 
@@ -1303,39 +1240,40 @@
 
         // Create the new value version.
 
-        unverifiedValue: UnverifiedValueV2 <-
-          (currentValue, submittedInternalValueContent) match {
-            case (
-                  currentLinkValue: ReadLinkValueV2,
-                  newLinkValue: LinkValueContentV2
-                ) =>
-              updateLinkValueV2AfterChecks(
-                dataNamedGraph = dataNamedGraph,
-                resourceInfo = resourceInfo,
-                linkPropertyIri = adjustedInternalPropertyInfo.entityInfoContent.propertyIri,
-                currentLinkValue = currentLinkValue,
-                newLinkValue = newLinkValue,
-                valueCreator = updateValueRequest.requestingUser.id,
-                valuePermissions = newValueVersionPermissionLiteral,
-                valueCreationDate = updateValueContentV2.valueCreationDate,
-                newValueVersionIri = updateValueContentV2.newValueVersionIri,
-                requestingUser = updateValueRequest.requestingUser
-              )
-
-            case _ =>
-              updateOrdinaryValueV2AfterChecks(
-                dataNamedGraph = dataNamedGraph,
-                resourceInfo = resourceInfo,
-                propertyIri = adjustedInternalPropertyInfo.entityInfoContent.propertyIri,
-                currentValue = currentValue,
-                newValueVersion = submittedInternalValueContent,
-                valueCreator = updateValueRequest.requestingUser.id,
-                valuePermissions = newValueVersionPermissionLiteral,
-                valueCreationDate = updateValueContentV2.valueCreationDate,
-                newValueVersionIri = updateValueContentV2.newValueVersionIri,
-                requestingUser = updateValueRequest.requestingUser
-              )
-          }
+        unverifiedValue: UnverifiedValueV2 <- (currentValue, submittedInternalValueContent) match {
+                                                case (
+                                                      currentLinkValue: ReadLinkValueV2,
+                                                      newLinkValue: LinkValueContentV2
+                                                    ) =>
+                                                  updateLinkValueV2AfterChecks(
+                                                    dataNamedGraph = dataNamedGraph,
+                                                    resourceInfo = resourceInfo,
+                                                    linkPropertyIri =
+                                                      adjustedInternalPropertyInfo.entityInfoContent.propertyIri,
+                                                    currentLinkValue = currentLinkValue,
+                                                    newLinkValue = newLinkValue,
+                                                    valueCreator = updateValueRequest.requestingUser.id,
+                                                    valuePermissions = newValueVersionPermissionLiteral,
+                                                    valueCreationDate = updateValueContentV2.valueCreationDate,
+                                                    newValueVersionIri = updateValueContentV2.newValueVersionIri,
+                                                    requestingUser = updateValueRequest.requestingUser
+                                                  )
+
+                                                case _ =>
+                                                  updateOrdinaryValueV2AfterChecks(
+                                                    dataNamedGraph = dataNamedGraph,
+                                                    resourceInfo = resourceInfo,
+                                                    propertyIri =
+                                                      adjustedInternalPropertyInfo.entityInfoContent.propertyIri,
+                                                    currentValue = currentValue,
+                                                    newValueVersion = submittedInternalValueContent,
+                                                    valueCreator = updateValueRequest.requestingUser.id,
+                                                    valuePermissions = newValueVersionPermissionLiteral,
+                                                    valueCreationDate = updateValueContentV2.valueCreationDate,
+                                                    newValueVersionIri = updateValueContentV2.newValueVersionIri,
+                                                    requestingUser = updateValueRequest.requestingUser
+                                                  )
+                                              }
 
         // Check that the value was written correctly to the triplestore.
 
@@ -1343,6 +1281,7 @@
                                             resourceIri = updateValueContentV2.resourceIri,
                                             propertyIri = submittedInternalPropertyIri,
                                             unverifiedValue = unverifiedValue,
+                                            featureFactoryConfig = updateValueRequest.featureFactoryConfig,
                                             requestingUser = updateValueRequest.requestingUser
                                           )
       } yield UpdateValueResponseV2(
@@ -1418,67 +1357,74 @@
                           )
 
       // If we're updating a text value, update direct links and LinkValues for any resource references in Standoff.
-      standoffLinkUpdates: Seq[SparqlTemplateLinkUpdate] <-
-        (currentValue.valueContent, newValueVersion) match {
-          case (
-                currentTextValue: TextValueContentV2,
-                newTextValue: TextValueContentV2
-              ) =>
-            // Identify the resource references that have been added or removed in the new version of
-            // the value.
-            val addedResourceRefs =
-              newTextValue.standoffLinkTagTargetResourceIris -- currentTextValue.standoffLinkTagTargetResourceIris
-            val removedResourceRefs =
-              currentTextValue.standoffLinkTagTargetResourceIris -- newTextValue.standoffLinkTagTargetResourceIris
-
-            // Construct a SparqlTemplateLinkUpdate for each reference that was added.
-            val standoffLinkUpdatesForAddedResourceRefFutures: Seq[Future[SparqlTemplateLinkUpdate]] =
-              addedResourceRefs.toVector.map { targetResourceIri =>
-                incrementLinkValue(
-                  sourceResourceInfo = resourceInfo,
-                  linkPropertyIri = OntologyConstants.KnoraBase.HasStandoffLinkTo.toSmartIri,
-                  targetResourceIri = targetResourceIri,
-                  valueCreator = OntologyConstants.KnoraAdmin.SystemUser,
-                  valuePermissions = standoffLinkValuePermissions,
-                  requestingUser = requestingUser
-                )
-              }
-
-            val standoffLinkUpdatesForAddedResourceRefsFuture: Future[Seq[SparqlTemplateLinkUpdate]] =
-              Future.sequence(
-                standoffLinkUpdatesForAddedResourceRefFutures
-              )
-
-            // Construct a SparqlTemplateLinkUpdate for each reference that was removed.
-            val standoffLinkUpdatesForRemovedResourceRefFutures: Seq[Future[SparqlTemplateLinkUpdate]] =
-              removedResourceRefs.toVector.map { removedTargetResource =>
-                decrementLinkValue(
-                  sourceResourceInfo = resourceInfo,
-                  linkPropertyIri = OntologyConstants.KnoraBase.HasStandoffLinkTo.toSmartIri,
-                  targetResourceIri = removedTargetResource,
-                  valueCreator = OntologyConstants.KnoraAdmin.SystemUser,
-                  valuePermissions = standoffLinkValuePermissions,
-                  requestingUser = requestingUser
-                )
-              }
-
-            val standoffLinkUpdatesForRemovedResourceRefFuture =
-              Future.sequence(
-                standoffLinkUpdatesForRemovedResourceRefFutures
-              )
-
-            for {
-              standoffLinkUpdatesForAddedResourceRefs <-
-                standoffLinkUpdatesForAddedResourceRefsFuture
-              standoffLinkUpdatesForRemovedResourceRefs <-
-                standoffLinkUpdatesForRemovedResourceRefFuture
-            } yield standoffLinkUpdatesForAddedResourceRefs ++ standoffLinkUpdatesForRemovedResourceRefs
-
-          case _ =>
-            FastFuture.successful(
-              Vector.empty[SparqlTemplateLinkUpdate]
-            )
-        }
+      standoffLinkUpdates: Seq[SparqlTemplateLinkUpdate] <- (currentValue.valueContent, newValueVersion) match {
+                                                              case (
+                                                                    currentTextValue: TextValueContentV2,
+                                                                    newTextValue: TextValueContentV2
+                                                                  ) =>
+                                                                // Identify the resource references that have been added or removed in the new version of
+                                                                // the value.
+                                                                val addedResourceRefs =
+                                                                  newTextValue.standoffLinkTagTargetResourceIris -- currentTextValue.standoffLinkTagTargetResourceIris
+                                                                val removedResourceRefs =
+                                                                  currentTextValue.standoffLinkTagTargetResourceIris -- newTextValue.standoffLinkTagTargetResourceIris
+
+                                                                // Construct a SparqlTemplateLinkUpdate for each reference that was added.
+                                                                val standoffLinkUpdatesForAddedResourceRefFutures
+                                                                  : Seq[Future[SparqlTemplateLinkUpdate]] =
+                                                                  addedResourceRefs.toVector.map { targetResourceIri =>
+                                                                    incrementLinkValue(
+                                                                      sourceResourceInfo = resourceInfo,
+                                                                      linkPropertyIri =
+                                                                        OntologyConstants.KnoraBase.HasStandoffLinkTo.toSmartIri,
+                                                                      targetResourceIri = targetResourceIri,
+                                                                      valueCreator =
+                                                                        OntologyConstants.KnoraAdmin.SystemUser,
+                                                                      valuePermissions = standoffLinkValuePermissions,
+                                                                      requestingUser = requestingUser
+                                                                    )
+                                                                  }
+
+                                                                val standoffLinkUpdatesForAddedResourceRefsFuture
+                                                                  : Future[Seq[SparqlTemplateLinkUpdate]] =
+                                                                  Future.sequence(
+                                                                    standoffLinkUpdatesForAddedResourceRefFutures
+                                                                  )
+
+                                                                // Construct a SparqlTemplateLinkUpdate for each reference that was removed.
+                                                                val standoffLinkUpdatesForRemovedResourceRefFutures
+                                                                  : Seq[Future[SparqlTemplateLinkUpdate]] =
+                                                                  removedResourceRefs.toVector.map {
+                                                                    removedTargetResource =>
+                                                                      decrementLinkValue(
+                                                                        sourceResourceInfo = resourceInfo,
+                                                                        linkPropertyIri =
+                                                                          OntologyConstants.KnoraBase.HasStandoffLinkTo.toSmartIri,
+                                                                        targetResourceIri = removedTargetResource,
+                                                                        valueCreator =
+                                                                          OntologyConstants.KnoraAdmin.SystemUser,
+                                                                        valuePermissions = standoffLinkValuePermissions,
+                                                                        requestingUser = requestingUser
+                                                                      )
+                                                                  }
+
+                                                                val standoffLinkUpdatesForRemovedResourceRefFuture =
+                                                                  Future.sequence(
+                                                                    standoffLinkUpdatesForRemovedResourceRefFutures
+                                                                  )
+
+                                                                for {
+                                                                  standoffLinkUpdatesForAddedResourceRefs <-
+                                                                    standoffLinkUpdatesForAddedResourceRefsFuture
+                                                                  standoffLinkUpdatesForRemovedResourceRefs <-
+                                                                    standoffLinkUpdatesForRemovedResourceRefFuture
+                                                                } yield standoffLinkUpdatesForAddedResourceRefs ++ standoffLinkUpdatesForRemovedResourceRefs
+
+                                                              case _ =>
+                                                                FastFuture.successful(
+                                                                  Vector.empty[SparqlTemplateLinkUpdate]
+                                                                )
+                                                            }
 
       // If no custom value creation date was provided, make a timestamp to indicate when the value
       // was updated.
@@ -1711,6 +1657,7 @@
         resourceInfo: ReadResourceV2 <- getResourceWithPropertyValues(
                                           resourceIri = deleteValueRequest.resourceIri,
                                           propertyInfo = adjustedInternalPropertyInfo,
+                                          featureFactoryConfig = deleteValueRequest.featureFactoryConfig,
                                           requestingUser = KnoraSystemInstances.Users.SystemUser
                                         )
 
@@ -2084,10 +2031,12 @@
    * If not, throws an exception.
    *
    * @param targetResourceIris   the IRIs to be checked.
+   * @param featureFactoryConfig the feature factory configuration.
    * @param requestingUser       the user making the request.
    */
   private def checkResourceIris(
     targetResourceIris: Set[IRI],
+    featureFactoryConfig: FeatureFactoryConfig,
     requestingUser: UserADM
   ): Future[Unit] =
     if (targetResourceIris.isEmpty) {
@@ -2098,6 +2047,7 @@
                                     ResourcesPreviewGetRequestV2(
                                       resourceIris = targetResourceIris.toSeq,
                                       targetSchema = ApiV2Complex,
+                                      featureFactoryConfig = featureFactoryConfig,
                                       requestingUser = requestingUser
                                     )
                                   )
@@ -2117,12 +2067,14 @@
    * @param resourceIri          the resource IRI.
    * @param propertyInfo         the property definition (in the internal schema). If the caller wants to query a link, this must be the link property,
    *                             not the link value property.
+   * @param featureFactoryConfig the feature factory configuration.
    * @param requestingUser       the user making the request.
    * @return a [[ReadResourceV2]] containing only the resource's metadata and its values for the specified property.
    */
   private def getResourceWithPropertyValues(
     resourceIri: IRI,
     propertyInfo: ReadPropertyInfoV2,
+    featureFactoryConfig: FeatureFactoryConfig,
     requestingUser: UserADM
   ): Future[ReadResourceV2] =
     for {
@@ -2161,14 +2113,6 @@
       // Run the query.
 
       parsedGravsearchQuery <- FastFuture.successful(GravsearchParser.parseQuery(gravsearchQuery))
-<<<<<<< HEAD
-      searchResponse <- (responderManager ? GravsearchRequestV2(
-                          constructQuery = parsedGravsearchQuery,
-                          targetSchema = ApiV2Complex,
-                          schemaOptions = SchemaOptions.ForStandoffWithTextValues,
-                          requestingUser = requestingUser
-                        )).mapTo[ReadResourcesSequenceV2]
-=======
       searchResponse <- appActor
                           .ask(
                             GravsearchRequestV2(
@@ -2180,7 +2124,6 @@
                             )
                           )
                           .mapTo[ReadResourcesSequenceV2]
->>>>>>> 7f556979
     } yield searchResponse.toResource(resourceIri)
 
   /**
@@ -2190,12 +2133,14 @@
    * @param propertyIri          the internal IRI of the property that points to the value. If the value is a link value,
    *                             this is the link value property.
    * @param unverifiedValue      the value that should have been written to the triplestore.
+   * @param featureFactoryConfig the feature factory configuration.
    * @param requestingUser       the user making the request.
    */
   private def verifyValue(
     resourceIri: IRI,
     propertyIri: SmartIri,
     unverifiedValue: UnverifiedValueV2,
+    featureFactoryConfig: FeatureFactoryConfig,
     requestingUser: UserADM
   ): Future[VerifiedValueV2] = {
     val verifiedValueFuture: Future[VerifiedValueV2] = for {
@@ -2206,6 +2151,7 @@
                               versionDate = Some(unverifiedValue.creationDate),
                               targetSchema = ApiV2Complex,
                               schemaOptions = SchemaOptions.ForStandoffWithTextValues,
+                              featureFactoryConfig = featureFactoryConfig,
                               requestingUser = requestingUser
                             )
                           }
@@ -2254,12 +2200,14 @@
    * @param linkPropertyIri       the IRI of the link property.
    * @param objectClassConstraint the object class constraint of the link property.
    * @param linkValueContent      the link value.
+   * @param featureFactoryConfig  the feature factory configuration.
    * @param requestingUser        the user making the request.
    */
   private def checkLinkPropertyObjectClassConstraint(
     linkPropertyIri: SmartIri,
     objectClassConstraint: SmartIri,
     linkValueContent: LinkValueContentV2,
+    featureFactoryConfig: FeatureFactoryConfig,
     requestingUser: UserADM
   ): Future[Unit] =
     for {
@@ -2268,6 +2216,7 @@
                                   ResourcesPreviewGetRequestV2(
                                     resourceIris = Seq(linkValueContent.referredResourceIri),
                                     targetSchema = ApiV2Complex,
+                                    featureFactoryConfig = featureFactoryConfig,
                                     requestingUser = requestingUser
                                   )
                                 )
@@ -2342,11 +2291,13 @@
    *
    * @param propertyInfo         the property whose object class constraint is to be checked. If the value is a link value, this is the link property.
    * @param valueContent         the value to be updated.
+   * @param featureFactoryConfig the feature factory configuration.
    * @param requestingUser       the user making the request.
    */
   private def checkPropertyObjectClassConstraint(
     propertyInfo: ReadPropertyInfoV2,
     valueContent: ValueContentV2,
+    featureFactoryConfig: FeatureFactoryConfig,
     requestingUser: UserADM
   ): Future[Unit] =
     for {
@@ -2375,6 +2326,7 @@
                             linkPropertyIri = propertyInfo.entityInfoContent.propertyIri,
                             objectClassConstraint = objectClassConstraint,
                             linkValueContent = linkValueContent,
+                            featureFactoryConfig = featureFactoryConfig,
                             requestingUser = requestingUser
                           )
 
