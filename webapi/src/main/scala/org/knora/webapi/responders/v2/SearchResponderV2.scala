--- conflicted
+++ resolved
@@ -26,9 +26,6 @@
 import org.knora.webapi.messages.util.ConstructResponseUtilV2
 import org.knora.webapi.messages.util.ConstructResponseUtilV2.MappingAndXSLTransformation
 import org.knora.webapi.messages.util.ErrorHandlingMap
-<<<<<<< HEAD
-import org.knora.webapi.messages.util.rdf.*
-=======
 import org.knora.webapi.messages.util.rdf.JsonLDDocument
 import org.knora.webapi.messages.util.rdf.JsonLDInt
 import org.knora.webapi.messages.util.rdf.JsonLDObject
@@ -36,7 +33,7 @@
 import org.knora.webapi.messages.util.rdf.SparqlSelectResult
 import org.knora.webapi.messages.util.rdf.SparqlSelectResultBody
 import org.knora.webapi.messages.util.rdf.VariableResultsRow
->>>>>>> af95516d
+import org.knora.webapi.messages.util.rdf.*
 import org.knora.webapi.messages.util.search.*
 import org.knora.webapi.messages.util.search.gravsearch.GravsearchParser
 import org.knora.webapi.messages.util.search.gravsearch.GravsearchQueryChecker
@@ -55,10 +52,7 @@
 import org.knora.webapi.messages.v2.responder.ontologymessages.ReadClassInfoV2
 import org.knora.webapi.messages.v2.responder.ontologymessages.ReadPropertyInfoV2
 import org.knora.webapi.messages.v2.responder.resourcemessages.*
-<<<<<<< HEAD
 import org.knora.webapi.slice.admin.domain.model.KnoraProject.ProjectIri
-=======
->>>>>>> af95516d
 import org.knora.webapi.slice.ontology.repo.service.OntologyCache
 import org.knora.webapi.slice.resourceinfo.domain.IriConverter
 import org.knora.webapi.store.triplestore.api.TriplestoreService
@@ -73,11 +67,7 @@
   override def toJsonLDDocument(
     targetSchema: ApiV2Schema,
     appConfig: AppConfig,
-<<<<<<< HEAD
     schemaOptions: Set[Rendering]
-=======
-    schemaOptions: Set[SchemaOption]
->>>>>>> af95516d
   ): JsonLDDocument =
     JsonLDDocument(
       body = JsonLDObject(
@@ -105,7 +95,6 @@
    */
   def gravsearchV2(
     query: ConstructQuery,
-<<<<<<< HEAD
     schemaAndOptions: SchemaRendering[ApiV2Schema, Rendering],
     user: UserADM
   ): Task[ReadResourcesSequenceV2]
@@ -119,12 +108,6 @@
     r <- gravsearchV2(q, schemaAndOptions, user)
   } yield r
 
-=======
-    schemaAndOptions: SchemaAndOptions[ApiV2Schema, SchemaOption],
-    user: UserADM
-  ): Task[ReadResourcesSequenceV2]
-
->>>>>>> af95516d
   /**
    * Performs a count query for a Gravsearch query provided by the user.
    *
@@ -147,11 +130,7 @@
    */
   def fulltextSearchCountV2(
     searchValue: IRI,
-<<<<<<< HEAD
     limitToProject: Option[ProjectIri],
-=======
-    limitToProject: Option[IRI],
->>>>>>> af95516d
     limitToResourceClass: Option[SmartIri],
     limitToStandoffClass: Option[SmartIri]
   ): Task[ResourceCountV2]
@@ -172,19 +151,11 @@
   def fulltextSearchV2(
     searchValue: IRI,
     offset: RuntimeFlags,
-<<<<<<< HEAD
     limitToProject: Option[ProjectIri],
     limitToResourceClass: Option[SmartIri],
     limitToStandoffClass: Option[SmartIri],
     returnFiles: Boolean,
     schemaAndOptions: SchemaRendering[ApiV2Schema, Rendering],
-=======
-    limitToProject: Option[IRI],
-    limitToResourceClass: Option[SmartIri],
-    limitToStandoffClass: Option[SmartIri],
-    returnFiles: Boolean,
-    schemaAndOptions: SchemaAndOptions[ApiV2Schema, SchemaOption],
->>>>>>> af95516d
     requestingUser: UserADM
   ): Task[ReadResourcesSequenceV2]
 
@@ -198,11 +169,7 @@
    */
   def searchResourcesByLabelCountV2(
     searchValue: IRI,
-<<<<<<< HEAD
     limitToProject: Option[ProjectIri],
-=======
-    limitToProject: Option[IRI],
->>>>>>> af95516d
     limitToResourceClass: Option[SmartIri]
   ): Task[ResourceCountV2]
 
@@ -220,11 +187,7 @@
   def searchResourcesByLabelV2(
     searchValue: IRI,
     offset: RuntimeFlags,
-<<<<<<< HEAD
     limitToProject: Option[ProjectIri],
-=======
-    limitToProject: Option[IRI],
->>>>>>> af95516d
     limitToResourceClass: Option[SmartIri],
     targetSchema: ApiV2Schema,
     requestingUser: UserADM
@@ -246,11 +209,7 @@
     resourceClass: SmartIri,
     orderByProperty: Option[SmartIri],
     page: RuntimeFlags,
-<<<<<<< HEAD
     schemaAndOptions: SchemaRendering[ApiV2Schema, Rendering],
-=======
-    schemaAndOptions: SchemaAndOptions[ApiV2Schema, SchemaOption],
->>>>>>> af95516d
     requestingUser: UserADM
   ): Task[ReadResourcesSequenceV2]
 }
@@ -335,11 +294,7 @@
     limitToResourceClass: Option[SmartIri],
     limitToStandoffClass: Option[SmartIri],
     returnFiles: Boolean,
-<<<<<<< HEAD
     schemaAndOptions: SchemaRendering[ApiV2Schema, Rendering],
-=======
-    schemaAndOptions: SchemaAndOptions[ApiV2Schema, SchemaOption],
->>>>>>> af95516d
     requestingUser: UserADM
   ): Task[ReadResourcesSequenceV2] = {
     import org.knora.webapi.messages.util.search.FullTextMainQueryGenerator.FullTextSearchConstants
@@ -349,11 +304,7 @@
           sparql.v2.txt
             .searchFulltext(
               searchTerms = LuceneQueryString(searchValue),
-<<<<<<< HEAD
               limitToProject = limitToProject.map(_.value),
-=======
-              limitToProject = limitToProject,
->>>>>>> af95516d
               limitToResourceClass = limitToResourceClass.map(_.toString),
               limitToStandoffClass = limitToStandoffClass.map(_.toString),
               returnFiles = returnFiles,
@@ -408,11 +359,7 @@
             resourceIris = resourceIris.toSet,
             valueObjectIris = allValueObjectIris,
             targetSchema = schemaAndOptions.schema,
-<<<<<<< HEAD
             schemaOptions = schemaAndOptions.rendering
-=======
-            schemaOptions = schemaAndOptions.options
->>>>>>> af95516d
           )
 
           for {
@@ -430,11 +377,7 @@
       // ConstructResponseUtilV2.makeTextValueContentV2.
       queryStandoff: Boolean = SchemaOptions.queryStandoffWithTextValues(
                                  targetSchema = schemaAndOptions.schema,
-<<<<<<< HEAD
                                  schemaOptions = schemaAndOptions.rendering
-=======
-                                 schemaOptions = schemaAndOptions.options
->>>>>>> af95516d
                                )
 
       // If we're querying standoff, get XML-to standoff mappings.
@@ -531,11 +474,7 @@
 
   override def gravsearchV2(
     query: ConstructQuery,
-<<<<<<< HEAD
     schemaAndOptions: SchemaRendering[ApiV2Schema, Rendering],
-=======
-    schemaAndOptions: SchemaAndOptions[ApiV2Schema, SchemaOption],
->>>>>>> af95516d
     user: UserADM
   ): Task[ReadResourcesSequenceV2] = {
 
@@ -666,11 +605,7 @@
             dependentResourceIris = allDependentResourceIris.map(iri => IriRef(iri.toSmartIri)),
             valueObjectIris = allValueObjectIris,
             targetSchema = schemaAndOptions.schema,
-<<<<<<< HEAD
             schemaOptions = schemaAndOptions.rendering
-=======
-            schemaOptions = schemaAndOptions.options
->>>>>>> af95516d
           )
 
           for {
@@ -706,11 +641,7 @@
       // ConstructResponseUtilV2.makeTextValueContentV2.
       queryStandoff: Boolean = SchemaOptions.queryStandoffWithTextValues(
                                  targetSchema = schemaAndOptions.schema,
-<<<<<<< HEAD
                                  schemaOptions = schemaAndOptions.rendering
-=======
-                                 schemaOptions = schemaAndOptions.options
->>>>>>> af95516d
                                )
 
       // If we're querying standoff, get XML-to standoff mappings.
@@ -751,11 +682,7 @@
     resourceClass: SmartIri,
     orderByProperty: Option[SmartIri],
     page: Int,
-<<<<<<< HEAD
     schemaAndOptions: SchemaRendering[ApiV2Schema, Rendering],
-=======
-    schemaAndOptions: SchemaAndOptions[ApiV2Schema, SchemaOption],
->>>>>>> af95516d
     requestingUser: UserADM
   ): Task[ReadResourcesSequenceV2] = {
     val internalClassIri = resourceClass.toOntologySchema(InternalSchema)
@@ -789,11 +716,7 @@
                                             !internalOrderByPropertyDef.isResourceProp || internalOrderByPropertyDef.isLinkProp || internalOrderByPropertyDef.isLinkValueProp || internalOrderByPropertyDef.isFileValueProp
                                           ) {
                                             throw BadRequestException(
-<<<<<<< HEAD
                                               s"Cannot sort by property <$orderByProperty>"
-=======
-                                              s"Cannot sort by property <${orderByProperty}>"
->>>>>>> af95516d
                                             )
                                           }
 
@@ -804,11 +727,7 @@
                                             )
                                           ) {
                                             throw BadRequestException(
-<<<<<<< HEAD
                                               s"Class <$resourceClass> has no cardinality on property <$orderByProperty>"
-=======
-                                              s"Class <${resourceClass}> has no cardinality on property <${orderByProperty}>"
->>>>>>> af95516d
                                             )
                                           }
 
@@ -867,11 +786,7 @@
       // ConstructResponseUtilV2.makeTextValueContentV2.
       queryStandoff: Boolean = SchemaOptions.queryStandoffWithTextValues(
                                  targetSchema = ApiV2Complex,
-<<<<<<< HEAD
                                  schemaOptions = schemaAndOptions.rendering
-=======
-                                 schemaOptions = schemaAndOptions.options
->>>>>>> af95516d
                                )
 
       // Are there any matching resources?
@@ -936,21 +851,10 @@
     searchValue: IRI,
     limitToProject: Option[ProjectIri],
     limitToResourceClass: Option[SmartIri]
-<<<<<<< HEAD
   ): Task[ResourceCountV2] = {
     val searchTerm = MatchStringWhileTyping(searchValue).generateLiteralForLuceneIndexWithoutExactSequence
     val countSparql =
       SearchQueries.selectCountByLabel(searchTerm, limitToProject.map(_.value), limitToResourceClass.map(_.toString))
-=======
-  ) = {
-    val searchTerm = MatchStringWhileTyping(searchValue).generateLiteralForLuceneIndexWithoutExactSequence
-    val countSparql = SearchQueries.selectCountByLabel(
-      searchTerm = searchTerm,
-      limitToProject = limitToProject,
-      limitToResourceClass = limitToResourceClass.map(_.toString)
-    )
->>>>>>> af95516d
-
     for {
       countResponse <- triplestore.query(countSparql)
 
@@ -978,7 +882,6 @@
     val searchLimit  = appConfig.v2.resourcesSequence.resultsPerPage
     val searchOffset = offset * appConfig.v2.resourcesSequence.resultsPerPage
     val searchTerm   = MatchStringWhileTyping(searchValue).generateLiteralForLuceneIndexWithoutExactSequence
-<<<<<<< HEAD
     val searchResourceByLabelSparql = SearchQueries.constructSearchByLabel(
       searchTerm,
       limitToResourceClass.map(_.toIri),
@@ -986,18 +889,6 @@
       searchLimit,
       searchOffset
     )
-=======
-
-    val searchResourceByLabelSparql =
-      SearchQueries.constructSearchByLabel(
-        searchTerm,
-        limitToResourceClass.map(_.toIri),
-        limitToProject,
-        searchLimit,
-        searchOffset
-      )
-
->>>>>>> af95516d
     for {
       searchResourceByLabelResponse <- triplestore.query(searchResourceByLabelSparql).flatMap(_.asExtended)
 
