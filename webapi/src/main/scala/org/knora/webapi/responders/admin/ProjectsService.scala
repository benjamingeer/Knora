--- conflicted
+++ resolved
@@ -32,11 +32,6 @@
     iriIdentifier: IriIdentifier,
     requestingUser: UserADM
   ): Task[ProjectDataGetResponseADM]
-<<<<<<< HEAD
-  def getKeywordsByProjectIri(
-    projectIri: ProjectIri
-  ): Task[ProjectKeywordsGetResponseADM]
-=======
   def getProjectMembers(
     projectIdentifier: ProjectIdentifierADM,
     requestingUser: UserADM
@@ -46,7 +41,9 @@
     requestingUser: UserADM
   ): Task[ProjectAdminMembersGetResponseADM]
   def getKeywords(): Task[ProjectsKeywordsGetResponseADM]
->>>>>>> 39607a2b
+  def getKeywordsByProjectIri(
+    projectIri: ProjectIri
+  ): Task[ProjectKeywordsGetResponseADM]
 }
 
 final case class ProjectsServiceLive(bridge: ActorToZioBridge) extends ProjectsService {
@@ -153,12 +150,6 @@
   ): Task[ProjectDataGetResponseADM] =
     bridge.askAppActor(ProjectDataGetRequestADM(projectIdentifier, requestingUser))
 
-<<<<<<< HEAD
-  def getKeywordsByProjectIri(
-    projectIri: ProjectIri
-  ): Task[ProjectKeywordsGetResponseADM] =
-    bridge.askAppActor(ProjectKeywordsGetRequestADM(projectIri))
-=======
   def getProjectMembers(
     projectIdentifier: ProjectIdentifierADM,
     requestingUser: UserADM
@@ -181,7 +172,10 @@
   def getKeywords(): Task[ProjectsKeywordsGetResponseADM] =
     bridge.askAppActor(ProjectsKeywordsGetRequestADM())
 
->>>>>>> 39607a2b
+  def getKeywordsByProjectIri(
+    projectIri: ProjectIri
+  ): Task[ProjectKeywordsGetResponseADM] =
+    bridge.askAppActor(ProjectKeywordsGetRequestADM(projectIri))
 }
 
 object ProjectsService {
