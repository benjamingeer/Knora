--- conflicted
+++ resolved
@@ -41,15 +41,12 @@
     requestingUser: UserADM
   ): Task[ProjectAdminMembersGetResponseADM]
   def getKeywords(): Task[ProjectsKeywordsGetResponseADM]
-<<<<<<< HEAD
+  def getKeywordsByProjectIri(
+    projectIri: ProjectIri
+  ): Task[ProjectKeywordsGetResponseADM]
   def getProjectRestrictedViewSettings(
     identifier: ProjectIdentifierADM
   ): Task[ProjectRestrictedViewSettingsGetResponseADM]
-=======
-  def getKeywordsByProjectIri(
-    projectIri: ProjectIri
-  ): Task[ProjectKeywordsGetResponseADM]
->>>>>>> 3b868344
 }
 
 final case class ProjectsServiceLive(bridge: ActorToZioBridge) extends ProjectsService {
@@ -178,18 +175,15 @@
   def getKeywords(): Task[ProjectsKeywordsGetResponseADM] =
     bridge.askAppActor(ProjectsKeywordsGetRequestADM())
 
-<<<<<<< HEAD
+  def getKeywordsByProjectIri(
+    projectIri: ProjectIri
+  ): Task[ProjectKeywordsGetResponseADM] =
+    bridge.askAppActor(ProjectKeywordsGetRequestADM(projectIri))
   def getProjectRestrictedViewSettings(
     identifier: ProjectIdentifierADM
   ): Task[ProjectRestrictedViewSettingsGetResponseADM] =
     bridge.askAppActor(ProjectRestrictedViewSettingsGetRequestADM(identifier))
 
-=======
-  def getKeywordsByProjectIri(
-    projectIri: ProjectIri
-  ): Task[ProjectKeywordsGetResponseADM] =
-    bridge.askAppActor(ProjectKeywordsGetRequestADM(projectIri))
->>>>>>> 3b868344
 }
 
 object ProjectsService {
