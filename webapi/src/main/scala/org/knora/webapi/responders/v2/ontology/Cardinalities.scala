/*
 * Copyright © 2021 - 2022 Swiss National Data and Service Center for the Humanities and/or DaSCH Service Platform contributors.
 * SPDX-License-Identifier: Apache-2.0
 */

package org.knora.webapi.responders.v2.ontology

import akka.actor.ActorRef
import akka.http.scaladsl.util.FastFuture
import akka.pattern._
import akka.util.Timeout
import org.knora.webapi.InternalSchema
import dsp.errors.BadRequestException
import dsp.errors.InconsistentRepositoryDataException
import org.knora.webapi.messages.IriConversions._
import org.knora.webapi.messages.OntologyConstants
import org.knora.webapi.messages.OntologyConstants.KnoraBase
import org.knora.webapi.messages.SmartIri
import org.knora.webapi.messages.StringFormatter
import org.knora.webapi.messages.store.triplestoremessages.SparqlAskRequest
import org.knora.webapi.messages.store.triplestoremessages.SparqlAskResponse
import org.knora.webapi.messages.store.triplestoremessages.SparqlUpdateRequest
import org.knora.webapi.messages.store.triplestoremessages.SparqlUpdateResponse
import org.knora.webapi.messages.v2.responder.CanDoResponseV2
import org.knora.webapi.messages.v2.responder.ontologymessages.Cardinality.KnoraCardinalityInfo
import org.knora.webapi.messages.v2.responder.ontologymessages._
import org.knora.webapi.settings.KnoraSettingsImpl

import java.time.Instant
import scala.concurrent.ExecutionContext
import scala.concurrent.Future

/**
 * Contains methods used for dealing with cardinalities on a class
 */
object Cardinalities {

  /**
   * FIXME(DSP-1856): Only works if a single cardinality is supplied.
   *
   * @param settings the applications settings.
   * @param storeManager the store manager actor.
   * @param deleteCardinalitiesFromClassRequest the requested cardinalities to be deleted.
   * @param internalClassIri the Class from which the cardinalities are deleted.
   * @param internalOntologyIri the Ontology of which the Class and Cardinalities are part of.
   * @return a [[CanDoResponseV2]] indicating whether a class's cardinalities can be deleted.
   */
  def canDeleteCardinalitiesFromClass(
    settings: KnoraSettingsImpl,
    appActor: ActorRef,
    deleteCardinalitiesFromClassRequest: CanDeleteCardinalitiesFromClassRequestV2,
    internalClassIri: SmartIri,
    internalOntologyIri: SmartIri
  )(implicit ec: ExecutionContext, stringFormatter: StringFormatter, timeout: Timeout): Future[CanDoResponseV2] = {
    for {
      cacheData: Cache.OntologyCacheData <- Cache.getCacheData

      submittedClassDefinition: ClassInfoContentV2 =
        deleteCardinalitiesFromClassRequest.classInfoContent.toOntologySchema(InternalSchema)

      // Check that the ontology exists and has not been updated by another user since the client last read it.
      _ <- OntologyHelpers.checkOntologyLastModificationDateBeforeUpdate(
             settings,
             appActor,
             internalOntologyIri = internalOntologyIri,
             expectedLastModificationDate = deleteCardinalitiesFromClassRequest.lastModificationDate
           )

      // Check that the class's rdf:type is owl:Class.

      rdfType: SmartIri = submittedClassDefinition.requireIriObject(
                            OntologyConstants.Rdf.Type.toSmartIri,
                            throw BadRequestException(s"No rdf:type specified")
                          )

      _ = if (rdfType != OntologyConstants.Owl.Class.toSmartIri) {
            throw BadRequestException(s"Invalid rdf:type for property: $rdfType")
          }

      // Check that cardinalities were submitted.

      _ = if (submittedClassDefinition.directCardinalities.isEmpty) {
            throw BadRequestException("No cardinalities specified")
          }

      // Check that only one cardinality was submitted.

      _ = if (submittedClassDefinition.directCardinalities.size > 1) {
            throw BadRequestException("Only one cardinality is allowed to be submitted.")
          }

      // Check that the class exists
      currentClassDefinition: ClassInfoContentV2 <-
        classExists(
          cacheData,
          deleteCardinalitiesFromClassRequest.classInfoContent.toOntologySchema(InternalSchema),
          internalClassIri,
          internalOntologyIri
        )

      // FIXME: This seems not to work or is not needed. Check that it is a subclass of knora-base:Resource
      // _ <- isKnoraResourceClass(deleteCardinalitiesFromClassRequest.classInfoContent.toOntologySchema(InternalSchema))

      // Check that the submitted cardinality to delete is defined on this class

      cardinalitiesToDelete: Map[SmartIri, Cardinality.KnoraCardinalityInfo] =
        deleteCardinalitiesFromClassRequest.classInfoContent.toOntologySchema(InternalSchema).directCardinalities

      isDefinedOnClassList: List[Boolean] <- Future
                                               .sequence(cardinalitiesToDelete.map { p =>
                                                 for {
                                                   isDefined: Boolean <- isCardinalityDefinedOnClass(
                                                                           cacheData,
                                                                           p._1,
                                                                           p._2,
                                                                           internalClassIri,
                                                                           internalOntologyIri
                                                                         )
                                                 } yield isDefined
                                               }.toList)

      atLeastOneCardinalityNotDefinedOnClass: Boolean = isDefinedOnClassList.contains(false)

      // Check if property is used in resources of this class

      submittedPropertyToDelete: SmartIri = cardinalitiesToDelete.head._1
      propertyIsUsed: Boolean <- isPropertyUsedInResources(
                                   settings,
                                   appActor,
                                   internalClassIri,
                                   submittedPropertyToDelete
                                 )

      // Make an update class definition in which the cardinality to delete is removed

      submittedPropertyToDeleteIsLinkProperty: Boolean = cacheData
                                                           .ontologies(submittedPropertyToDelete.getOntologyFromEntity)
                                                           .properties(submittedPropertyToDelete)
                                                           .isLinkProp

      newClassDefinitionWithRemovedCardinality =
        currentClassDefinition.copy(
          directCardinalities =
            if (submittedPropertyToDeleteIsLinkProperty) {
              // if we want to remove a link property, then we also need to remove the corresponding link property value
              currentClassDefinition.directCardinalities - submittedPropertyToDelete - submittedPropertyToDelete.fromLinkPropToLinkValueProp
            } else
              currentClassDefinition.directCardinalities - submittedPropertyToDelete
        )

      // FIXME: Refactor. From here on is copy-paste from `changeClassCardinalities`, which I don't fully understand

      // Check that the new cardinalities are valid, and don't add any inherited cardinalities.

      allBaseClassIrisWithoutInternal: Seq[SmartIri] =
        newClassDefinitionWithRemovedCardinality.subClassOf.toSeq.flatMap { baseClassIri =>
          cacheData.subClassOfRelations.getOrElse(
            baseClassIri,
            Seq.empty[SmartIri]
          )
        }

      allBaseClassIris: Seq[SmartIri] = internalClassIri +: allBaseClassIrisWithoutInternal

      (newInternalClassDefWithLinkValueProps, cardinalitiesForClassWithInheritance) =
        OntologyHelpers
          .checkCardinalitiesBeforeAddingAndIfNecessaryAddLinkValueProperties(
            internalClassDef = newClassDefinitionWithRemovedCardinality,
            allBaseClassIris = allBaseClassIris.toSet,
            cacheData = cacheData,
            // since we only want to delete (and have already removed what we want), the rest of the link properties
            // need to be marked as wanting to keep.
            existingLinkPropsToKeep =
              newClassDefinitionWithRemovedCardinality.directCardinalities.keySet // gets all keys from the map as a set
                .map(propertyIri =>
                  cacheData.ontologies(propertyIri.getOntologyFromEntity).properties(propertyIri)
                )                                     // turn the propertyIri into a ReadPropertyInfoV2
                .filter(_.isLinkProp)                 // we are only interested in link properties
                .map(_.entityInfoContent.propertyIri) // turn whatever is left back to a propertyIri
          )

      // Check that the class definition doesn't refer to any non-shared ontologies in other projects.
      _ = Cache.checkOntologyReferencesInClassDef(
            ontologyCacheData = cacheData,
            classDef = newInternalClassDefWithLinkValueProps,
            errorFun = { msg: String =>
              throw BadRequestException(msg)
            }
          )

      // response is true only when property is not used in data and cardinality is defined directly on that class
    } yield CanDoResponseV2(!propertyIsUsed && !atLeastOneCardinalityNotDefinedOnClass)
  }

  /**
   * FIXME(DSP-1856): Only works if a single cardinality is supplied.
   * Deletes the supplied cardinalities from a class, if the referenced properties are not used in instances
   * of the class and any subclasses.
   *
   * @param settings the applications settings.
   * @param storeManager the store manager actor.
   * @param deleteCardinalitiesFromClassRequest the requested cardinalities to be deleted.
   * @param internalClassIri the Class from which the cardinalities are deleted.
   * @param internalOntologyIri the Ontology of which the Class and Cardinalities are part of.
   * @return a [[ReadOntologyV2]] in the internal schema, containing the new class definition.
   */
  def deleteCardinalitiesFromClass(
    settings: KnoraSettingsImpl,
    appActor: ActorRef,
    deleteCardinalitiesFromClassRequest: DeleteCardinalitiesFromClassRequestV2,
    internalClassIri: SmartIri,
    internalOntologyIri: SmartIri
  )(implicit ec: ExecutionContext, stringFormatter: StringFormatter, timeout: Timeout): Future[ReadOntologyV2] =
    for {
      cacheData: Cache.OntologyCacheData <- Cache.getCacheData
      ontology                            = cacheData.ontologies(internalOntologyIri)
      submittedClassDefinition: ClassInfoContentV2 =
        deleteCardinalitiesFromClassRequest.classInfoContent.toOntologySchema(InternalSchema)

      // Check that the ontology exists and has not been updated by another user since the client last read it.
      _ <- OntologyHelpers.checkOntologyLastModificationDateBeforeUpdate(
             settings,
             appActor,
             internalOntologyIri = internalOntologyIri,
             expectedLastModificationDate = deleteCardinalitiesFromClassRequest.lastModificationDate
           )

      // Check that the class's rdf:type is owl:Class.

      rdfType: SmartIri = submittedClassDefinition.requireIriObject(
                            OntologyConstants.Rdf.Type.toSmartIri,
                            throw BadRequestException(s"No rdf:type specified")
                          )

      _ = if (rdfType != OntologyConstants.Owl.Class.toSmartIri) {
            throw BadRequestException(s"Invalid rdf:type for property: $rdfType")
          }

      // Check that cardinalities were submitted.

      _ = if (submittedClassDefinition.directCardinalities.isEmpty) {
            throw BadRequestException("No cardinalities specified")
          }

      // Check that only one cardinality was submitted.

      _ = if (submittedClassDefinition.directCardinalities.size > 1) {
            throw BadRequestException("Only one cardinality is allowed to be submitted.")
          }

      // Check that the class exists
      currentClassDefinition: ClassInfoContentV2 <-
        classExists(
          cacheData,
          deleteCardinalitiesFromClassRequest.classInfoContent.toOntologySchema(InternalSchema),
          internalClassIri,
          internalOntologyIri
        )

      // Check that the submitted cardinality to delete is defined on this class

      cardinalitiesToDelete: Map[SmartIri, Cardinality.KnoraCardinalityInfo] =
        deleteCardinalitiesFromClassRequest.classInfoContent.toOntologySchema(InternalSchema).directCardinalities

      isDefinedOnClassList: List[Boolean] <- Future
                                               .sequence(cardinalitiesToDelete.map { p =>
                                                 for {
                                                   isDefined: Boolean <- isCardinalityDefinedOnClass(
                                                                           cacheData,
                                                                           p._1,
                                                                           p._2,
                                                                           internalClassIri,
                                                                           internalOntologyIri
                                                                         )
                                                 } yield isDefined
                                               }.toList)

      _ = if (isDefinedOnClassList.contains(false)) {
            throw BadRequestException(
              "The cardinality is not defined directly on the class and cannot be deleted."
            )
          }

      // Check if property is used in resources of this class

      submittedPropertyToDelete: SmartIri = cardinalitiesToDelete.head._1
      propertyIsUsed: Boolean <- isPropertyUsedInResources(
                                   settings,
                                   appActor,
                                   internalClassIri,
                                   submittedPropertyToDelete
                                 )
      _ = if (propertyIsUsed) {
            throw BadRequestException("Property is used in data. The cardinality cannot be deleted.")
          }

      // Make an update class definition in which the cardinality to delete is removed

      submittedPropertyToDeleteIsLinkProperty: Boolean = cacheData
                                                           .ontologies(submittedPropertyToDelete.getOntologyFromEntity)
                                                           .properties(submittedPropertyToDelete)
                                                           .isLinkProp

      newClassDefinitionWithRemovedCardinality =
        currentClassDefinition.copy(
          directCardinalities =
            if (submittedPropertyToDeleteIsLinkProperty) {
              // if we want to remove a link property, then we also need to remove the corresponding link property value
              currentClassDefinition.directCardinalities - submittedPropertyToDelete - submittedPropertyToDelete.fromLinkPropToLinkValueProp
            } else
              currentClassDefinition.directCardinalities - submittedPropertyToDelete
        )

      // FIXME: Refactor. From here on is copy-paste from `changeClassCardinalities`, which I don't fully understand

      // Check that the new cardinalities are valid, and don't add any inherited cardinalities.

      allBaseClassIrisWithoutInternal: Seq[SmartIri] =
        newClassDefinitionWithRemovedCardinality.subClassOf.toSeq.flatMap { baseClassIri =>
          cacheData.subClassOfRelations.getOrElse(
            baseClassIri,
            Seq.empty[SmartIri]
          )
        }

      allBaseClassIris: Seq[SmartIri] = internalClassIri +: allBaseClassIrisWithoutInternal

      (newInternalClassDefWithLinkValueProps, cardinalitiesForClassWithInheritance) =
        OntologyHelpers
          .checkCardinalitiesBeforeAddingAndIfNecessaryAddLinkValueProperties(
            internalClassDef = newClassDefinitionWithRemovedCardinality,
            allBaseClassIris = allBaseClassIris.toSet,
            cacheData = cacheData,
            // since we only want to delete (and have already removed what we want), the rest of the link properties
            // need to be marked as wanting to keep.
            existingLinkPropsToKeep =
              newClassDefinitionWithRemovedCardinality.directCardinalities.keySet // gets all keys from the map as a set
                .map(propertyIri =>
                  cacheData.ontologies(propertyIri.getOntologyFromEntity).properties(propertyIri)
                )                                     // turn the propertyIri into a ReadPropertyInfoV2
                .filter(_.isLinkProp)                 // we are only interested in link properties
                .map(_.entityInfoContent.propertyIri) // turn whatever is left back to a propertyIri
          )

      // Check that the class definition doesn't refer to any non-shared ontologies in other projects.
      _ = Cache.checkOntologyReferencesInClassDef(
            ontologyCacheData = cacheData,
            classDef = newInternalClassDefWithLinkValueProps,
            errorFun = { msg: String =>
              throw BadRequestException(msg)
            }
          )

      // Prepare to update the ontology cache. (No need to deal with SPARQL-escaping here, because there
      // isn't any text to escape in cardinalities.)

      propertyIrisOfAllCardinalitiesForClass = cardinalitiesForClassWithInheritance.keySet

      inheritedCardinalities: Map[SmartIri, KnoraCardinalityInfo] =
        cardinalitiesForClassWithInheritance.filterNot { case (propertyIri, _) =>
          newInternalClassDefWithLinkValueProps.directCardinalities.contains(propertyIri)
        }

      readClassInfo = ReadClassInfoV2(
                        entityInfoContent = newInternalClassDefWithLinkValueProps,
                        allBaseClasses = allBaseClassIris,
                        isResourceClass = true,
                        canBeInstantiated = true,
                        inheritedCardinalities = inheritedCardinalities,
                        knoraResourceProperties = propertyIrisOfAllCardinalitiesForClass.filter(propertyIri =>
                          OntologyHelpers.isKnoraResourceProperty(propertyIri, cacheData)
                        ),
                        linkProperties = propertyIrisOfAllCardinalitiesForClass.filter(propertyIri =>
                          OntologyHelpers.isLinkProp(propertyIri, cacheData)
                        ),
                        linkValueProperties = propertyIrisOfAllCardinalitiesForClass.filter(propertyIri =>
                          OntologyHelpers.isLinkValueProp(propertyIri, cacheData)
                        ),
                        fileValueProperties = propertyIrisOfAllCardinalitiesForClass.filter(propertyIri =>
                          OntologyHelpers.isFileValueProp(propertyIri, cacheData)
                        )
                      )

      // Add the cardinalities to the class definition in the triplestore.

      currentTime: Instant = Instant.now

      updateSparql = org.knora.webapi.messages.twirl.queries.sparql.v2.txt
                       .replaceClassCardinalities(
                         ontologyNamedGraphIri = internalOntologyIri,
                         ontologyIri = internalOntologyIri,
                         classIri = internalClassIri,
                         newCardinalities = newInternalClassDefWithLinkValueProps.directCardinalities,
                         lastModificationDate = deleteCardinalitiesFromClassRequest.lastModificationDate,
                         currentTime = currentTime
                       )
                       .toString()

      _ <- appActor.ask(SparqlUpdateRequest(updateSparql)).mapTo[SparqlUpdateResponse]

      // Check that the ontology's last modification date was updated.

      _ <- OntologyHelpers.checkOntologyLastModificationDateAfterUpdate(
             settings,
             appActor,
             internalOntologyIri = internalOntologyIri,
             expectedLastModificationDate = currentTime
           )

      // Check that the data that was saved corresponds to the data that was submitted.

      loadedClassDef <- OntologyHelpers.loadClassDefinition(
                          settings,
<<<<<<< HEAD
                          storeManager,
                          classIri = internalClassIri
=======
                          appActor,
                          classIri = internalClassIri,
                          featureFactoryConfig = deleteCardinalitiesFromClassRequest.featureFactoryConfig
>>>>>>> 7f556979
                        )

      _ = if (loadedClassDef != newInternalClassDefWithLinkValueProps) {
            throw InconsistentRepositoryDataException(
              s"Attempted to save class definition $newInternalClassDefWithLinkValueProps, but $loadedClassDef was saved"
            )
          }

      // Update subclasses and write the cache.

      updatedOntology = ontology.copy(
                          ontologyMetadata = ontology.ontologyMetadata.copy(
                            lastModificationDate = Some(currentTime)
                          ),
                          classes = ontology.classes + (internalClassIri -> readClassInfo)
                        )

      _ <- Cache.cacheUpdatedOntologyWithClass(internalOntologyIri, updatedOntology, internalClassIri)

      // Read the data back from the cache.

      response: ReadOntologyV2 <- OntologyHelpers.getClassDefinitionsFromOntologyV2(
                                    classIris = Set(internalClassIri),
                                    allLanguages = true,
                                    requestingUser = deleteCardinalitiesFromClassRequest.requestingUser
                                  )

    } yield response

  /**
   * Check if a property entity is used in resource instances. Returns `true` if
   * it is used, and `false` if it is not used.
   *
   * @param settings application settings.
   * @param storeManager store manager actor ref.
   * @param internalPropertyIri the IRI of the entity that is being checked for usage.
   * @param ec the execution context onto with the future will run.
   * @param timeout the timeout for the future.
   * @return a [[Boolean]] denoting if the property entity is used.
   */
  def isPropertyUsedInResources(
    settings: KnoraSettingsImpl,
    appActor: ActorRef,
    internalClassIri: SmartIri,
    internalPropertyIri: SmartIri
  )(implicit ec: ExecutionContext, timeout: Timeout): Future[Boolean] =
    for {
      request <- Future(
                   org.knora.webapi.queries.sparql.v2.txt
                     .isPropertyUsed(
                       internalPropertyIri = internalPropertyIri.toString,
                       internalClassIri = internalClassIri.toString,
                       ignoreKnoraConstraints = true,
                       ignoreRdfSubjectAndObject = true
                     )
                     .toString()
                 )
      response: SparqlAskResponse <-
        appActor.ask(SparqlAskRequest(request)).mapTo[SparqlAskResponse]
    } yield response.result

  /**
   * Checks if the class is defined inside the ontology found in the cache.
   *
   * @param cacheData the cached ontology data
   * @param submittedClassInfoContentV2 the submitted class information
   * @param internalClassIri the internal class IRI
   * @param internalOntologyIri the internal ontology IRI
   * @return `true` if the class is defined inside the ontology found in the cache, otherwise throws an exception.
   */
  def classExists(
    cacheData: Cache.OntologyCacheData,
    submittedClassInfoContentV2: ClassInfoContentV2,
    internalClassIri: SmartIri,
    internalOntologyIri: SmartIri
  )(implicit ec: ExecutionContext): Future[ClassInfoContentV2] = for {
    currentOntologyState: ReadOntologyV2 <- Future(cacheData.ontologies(internalOntologyIri))
    currentClassDefinition = currentOntologyState.classes
                               .getOrElse(
                                 internalClassIri,
                                 throw BadRequestException(
                                   s"Class ${submittedClassInfoContentV2.classIri} does not exist"
                                 )
                               )
                               .entityInfoContent
  } yield currentClassDefinition

  /**
   * Check if the cardinality for a property is defined on a class.
   *
   * @param cacheData the cached ontology data.
   * @param propertyIri the property IRI for which we want to check if the cardinality is defined on the class.
   * @param cardinalityInfo the cardinality that should be defined for the property.
   * @param internalClassIri the class we are checking against.
   * @param internalOntologyIri the ontology containing the class.
   * @return `true` if the cardinality is defined on the class, `false` otherwise
   */
  def isCardinalityDefinedOnClass(
    cacheData: Cache.OntologyCacheData,
    propertyIri: SmartIri,
    cardinalityInfo: KnoraCardinalityInfo,
    internalClassIri: SmartIri,
    internalOntologyIri: SmartIri
  )(implicit ec: ExecutionContext): Future[Boolean] = {
    val currentOntologyState: ReadOntologyV2 = cacheData.ontologies(internalOntologyIri)

    val readClassInfo: ReadClassInfoV2 = currentOntologyState.classes
      .getOrElse(
        internalClassIri,
        throw BadRequestException(
          s"Class $internalClassIri does not exist"
        )
      )

    // if cardinality is inherited, it's not directly defined on that class
    if (readClassInfo.inheritedCardinalities.keySet.contains(propertyIri)) {
      return FastFuture.successful(false)
    }

    val currentClassState: ClassInfoContentV2 = readClassInfo.entityInfoContent
    val existingCardinality                   = currentClassState.directCardinalities.get(propertyIri)
    existingCardinality match {
      case Some(cardinality) =>
        if (cardinality.cardinality.equals(cardinalityInfo.cardinality)) {
          FastFuture.successful(true)
        } else {
          FastFuture.failed(
            throw BadRequestException(
              s"Submitted cardinality for property $propertyIri does not match existing cardinality."
            )
          )
        }
      case None =>
        throw BadRequestException(
          s"Submitted cardinality for property $propertyIri is not defined for class $internalClassIri."
        )
    }

  }

  /**
   * Checks if the class is a subclass of `knora-base:Resource`.
   *
   * @param submittedClassInfoContentV2 the class to check
   * @return `true` if the class is a subclass of `knora-base:Resource`, otherwise throws an exception.
   */
  def isKnoraResourceClass(
    submittedClassInfoContentV2: ClassInfoContentV2
  )(implicit ec: ExecutionContext, stringFormatter: StringFormatter): Future[Boolean] =
    if (submittedClassInfoContentV2.subClassOf.contains(KnoraBase.Resource.toSmartIri)) {
      FastFuture.successful(true)
    } else {
      FastFuture.failed(
        throw BadRequestException(
          s"Class ${submittedClassInfoContentV2.classIri} is not a subclass of ${KnoraBase.Resource.toSmartIri}. $submittedClassInfoContentV2"
        )
      )
    }

}<|MERGE_RESOLUTION|>--- conflicted
+++ resolved
@@ -63,7 +63,8 @@
              settings,
              appActor,
              internalOntologyIri = internalOntologyIri,
-             expectedLastModificationDate = deleteCardinalitiesFromClassRequest.lastModificationDate
+             expectedLastModificationDate = deleteCardinalitiesFromClassRequest.lastModificationDate,
+             featureFactoryConfig = deleteCardinalitiesFromClassRequest.featureFactoryConfig
            )
 
       // Check that the class's rdf:type is owl:Class.
@@ -222,7 +223,8 @@
              settings,
              appActor,
              internalOntologyIri = internalOntologyIri,
-             expectedLastModificationDate = deleteCardinalitiesFromClassRequest.lastModificationDate
+             expectedLastModificationDate = deleteCardinalitiesFromClassRequest.lastModificationDate,
+             featureFactoryConfig = deleteCardinalitiesFromClassRequest.featureFactoryConfig
            )
 
       // Check that the class's rdf:type is owl:Class.
@@ -404,21 +406,17 @@
              settings,
              appActor,
              internalOntologyIri = internalOntologyIri,
-             expectedLastModificationDate = currentTime
+             expectedLastModificationDate = currentTime,
+             featureFactoryConfig = deleteCardinalitiesFromClassRequest.featureFactoryConfig
            )
 
       // Check that the data that was saved corresponds to the data that was submitted.
 
       loadedClassDef <- OntologyHelpers.loadClassDefinition(
                           settings,
-<<<<<<< HEAD
-                          storeManager,
-                          classIri = internalClassIri
-=======
                           appActor,
                           classIri = internalClassIri,
                           featureFactoryConfig = deleteCardinalitiesFromClassRequest.featureFactoryConfig
->>>>>>> 7f556979
                         )
 
       _ = if (loadedClassDef != newInternalClassDefWithLinkValueProps) {
