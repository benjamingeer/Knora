--- conflicted
+++ resolved
@@ -9,6 +9,7 @@
 import akka.pattern._
 import org.knora.webapi._
 import dsp.errors._
+import org.knora.webapi.feature.FeatureFactoryConfig
 import org.knora.webapi.messages.IriConversions._
 import org.knora.webapi.messages.OntologyConstants
 import org.knora.webapi.messages.SmartIri
@@ -55,6 +56,7 @@
           groupIris,
           isInProjectAdminGroup,
           isInSystemAdminGroup,
+          featureFactoryConfig,
           requestingUser
         ) =>
       permissionsDataGetADM(
@@ -62,6 +64,7 @@
         groupIris,
         isInProjectAdminGroup,
         isInSystemAdminGroup,
+        featureFactoryConfig,
         requestingUser
       )
     case AdministrativePermissionsForProjectGetRequestADM(projectIri, requestingUser, apiRequestID) =>
@@ -74,11 +77,13 @@
       administrativePermissionForProjectGroupGetRequestADM(projectIri, groupIri, requestingUser)
     case AdministrativePermissionCreateRequestADM(
           newAdministrativePermission,
+          featureFactoryConfig,
           requestingUser,
           apiRequestID
         ) =>
       administrativePermissionCreateRequestADM(
         newAdministrativePermission.prepareHasPermissions,
+        featureFactoryConfig,
         requestingUser,
         apiRequestID
       )
@@ -133,16 +138,18 @@
       )
     case DefaultObjectAccessPermissionCreateRequestADM(
           createRequest,
+          featureFactoryConfig,
           requestingUser,
           apiRequestID
         ) =>
       defaultObjectAccessPermissionCreateRequestADM(
         createRequest.prepareHasPermissions,
+        featureFactoryConfig,
         requestingUser,
         apiRequestID
       )
-    case PermissionsForProjectGetRequestADM(projectIri, groupIri, requestingUser) =>
-      permissionsForProjectGetRequestADM(projectIri, groupIri, requestingUser)
+    case PermissionsForProjectGetRequestADM(projectIri, groupIri, featureFactoryConfig, requestingUser) =>
+      permissionsForProjectGetRequestADM(projectIri, groupIri, featureFactoryConfig, requestingUser)
     case PermissionByIriGetRequestADM(permissionIri, requestingUser) =>
       permissionByIriGetRequestADM(permissionIri, requestingUser)
     case PermissionChangeGroupRequestADM(permissionIri, changePermissionGroupRequest, requestingUser, apiRequestID) =>
@@ -194,6 +201,7 @@
    * @param groupIris              the groups the user is member of (without ProjectMember, ProjectAdmin, SystemAdmin)
    * @param isInProjectAdminGroups the projects in which the user is member of the ProjectAdmin group.
    * @param isInSystemAdminGroup   the flag denoting membership in the SystemAdmin group.
+   * @param featureFactoryConfig   the feature factory configuration.
    * @return
    */
   private def permissionsDataGetADM(
@@ -201,6 +209,7 @@
     groupIris: Seq[IRI],
     isInProjectAdminGroups: Seq[IRI],
     isInSystemAdminGroup: Boolean,
+    featureFactoryConfig: FeatureFactoryConfig,
     requestingUser: UserADM
   ): Future[PermissionsDataADM] = {
     // find out which project each group belongs to
@@ -209,12 +218,6 @@
     val groupFutures: Seq[Future[(IRI, IRI)]] = if (groupIris.nonEmpty) {
       groupIris.map { groupIri =>
         for {
-<<<<<<< HEAD
-          maybeGroup <- (responderManager ? GroupGetADM(
-                          groupIri = groupIri,
-                          requestingUser = KnoraSystemInstances.Users.SystemUser
-                        )).mapTo[Option[GroupADM]]
-=======
           maybeGroup <- appActor
                           .ask(
                             GroupGetADM(
@@ -224,7 +227,6 @@
                             )
                           )
                           .mapTo[Option[GroupADM]]
->>>>>>> 7f556979
 
           group = maybeGroup.getOrElse(
                     throw InconsistentRepositoryDataException(
@@ -662,12 +664,14 @@
    * Adds a new administrative permission (internal use).
    *
    * @param createRequest        the administrative permission to add.
+   * @param featureFactoryConfig the feature factory configuration.
    * @param requestingUser       the requesting user.
    * @param apiRequestID         the API request ID.
    * @return an optional [[AdministrativePermissionADM]]
    */
   private def administrativePermissionCreateRequestADM(
     createRequest: CreateAdministrativePermissionAPIRequestADM,
+    featureFactoryConfig: FeatureFactoryConfig,
     requestingUser: UserADM,
     apiRequestID: UUID
   ): Future[AdministrativePermissionCreateResponseADM] = {
@@ -701,13 +705,6 @@
             }
 
         // get project
-<<<<<<< HEAD
-        maybeProject: Option[ProjectADM] <-
-          (responderManager ? ProjectGetADM(
-            identifier = ProjectIdentifierADM(maybeIri = Some(createRequest.forProject)),
-            requestingUser = KnoraSystemInstances.Users.SystemUser
-          )).mapTo[Option[ProjectADM]]
-=======
         maybeProject: Option[ProjectADM] <- appActor
                                               .ask(
                                                 ProjectGetADM(
@@ -718,7 +715,6 @@
                                                 )
                                               )
                                               .mapTo[Option[ProjectADM]]
->>>>>>> 7f556979
 
         // if it doesnt exist then throw an error
         project: ProjectADM =
@@ -732,12 +728,6 @@
             Future.successful(createRequest.forGroup)
           } else {
             for {
-<<<<<<< HEAD
-              maybeGroup <- (responderManager ? GroupGetADM(
-                              groupIri = createRequest.forGroup,
-                              requestingUser = KnoraSystemInstances.Users.SystemUser
-                            )).mapTo[Option[GroupADM]]
-=======
               maybeGroup <- appActor
                               .ask(
                                 GroupGetADM(
@@ -747,7 +737,6 @@
                                 )
                               )
                               .mapTo[Option[GroupADM]]
->>>>>>> 7f556979
 
               // if it does not exist then throw an error
               group: GroupADM =
@@ -764,20 +753,21 @@
                                  )
 
         // Create the administrative permission.
-        createAdministrativePermissionSparqlString =
-          org.knora.webapi.messages.twirl.queries.sparql.admin.txt
-            .createNewAdministrativePermission(
-              namedGraphIri = OntologyConstants.NamedGraphs.PermissionNamedGraph,
-              permissionClassIri = OntologyConstants.KnoraAdmin.AdministrativePermission,
-              permissionIri = newPermissionIri,
-              projectIri = project.id,
-              groupIri = groupIri,
-              permissions = PermissionUtilADM.formatPermissionADMs(
-                createRequest.hasPermissions,
-                PermissionType.AP
-              )
-            )
-            .toString
+        createAdministrativePermissionSparqlString = org.knora.webapi.messages.twirl.queries.sparql.admin.txt
+                                                       .createNewAdministrativePermission(
+                                                         namedGraphIri =
+                                                           OntologyConstants.NamedGraphs.PermissionNamedGraph,
+                                                         permissionClassIri =
+                                                           OntologyConstants.KnoraAdmin.AdministrativePermission,
+                                                         permissionIri = newPermissionIri,
+                                                         projectIri = project.id,
+                                                         groupIri = groupIri,
+                                                         permissions = PermissionUtilADM.formatPermissionADMs(
+                                                           createRequest.hasPermissions,
+                                                           PermissionType.AP
+                                                         )
+                                                       )
+                                                       .toString
 
         // _ = log.debug("projectCreateRequestADM - create query: {}", createNewProjectSparqlString)
 
@@ -830,15 +820,14 @@
           ) {
             throw ForbiddenException("Object access permissions can only be queried by system and project admin.")
           }
-      sparqlQueryString <-
-        Future(
-          org.knora.webapi.messages.twirl.queries.sparql.v1.txt
-            .getObjectAccessPermission(
-              resourceIri = Some(resourceIri),
-              valueIri = None
-            )
-            .toString()
-        )
+      sparqlQueryString <- Future(
+                             org.knora.webapi.messages.twirl.queries.sparql.v1.txt
+                               .getObjectAccessPermission(
+                                 resourceIri = Some(resourceIri),
+                                 valueIri = None
+                               )
+                               .toString()
+                           )
       //_ = log.debug(s"objectAccessPermissionsForResourceGetV1 - query: $sparqlQueryString")
 
       permissionQueryResponse <- appActor.ask(SparqlSelectRequest(sparqlQueryString)).mapTo[SparqlSelectResult]
@@ -889,15 +878,14 @@
           ) {
             throw ForbiddenException("Object access permissions can only be queried by system and project admin.")
           }
-      sparqlQueryString <-
-        Future(
-          org.knora.webapi.messages.twirl.queries.sparql.v1.txt
-            .getObjectAccessPermission(
-              resourceIri = None,
-              valueIri = Some(valueIri)
-            )
-            .toString()
-        )
+      sparqlQueryString <- Future(
+                             org.knora.webapi.messages.twirl.queries.sparql.v1.txt
+                               .getObjectAccessPermission(
+                                 resourceIri = None,
+                                 valueIri = Some(valueIri)
+                               )
+                               .toString()
+                           )
       //_ = log.debug(s"objectAccessPermissionsForValueGetV1 - query: $sparqlQueryString")
 
       permissionQueryResponse <- appActor.ask(SparqlSelectRequest(sparqlQueryString)).mapTo[SparqlSelectResult]
@@ -1613,6 +1601,7 @@
 
   private def defaultObjectAccessPermissionCreateRequestADM(
     createRequest: CreateDefaultObjectAccessPermissionAPIRequestADM,
+    featureFactoryConfig: FeatureFactoryConfig,
     requestingUser: UserADM,
     apiRequestID: UUID
   ): Future[DefaultObjectAccessPermissionCreateResponseADM] = {
@@ -1656,13 +1645,6 @@
             }
 
         // get project
-<<<<<<< HEAD
-        maybeProject: Option[ProjectADM] <-
-          (responderManager ? ProjectGetADM(
-            identifier = ProjectIdentifierADM(maybeIri = Some(createRequest.forProject)),
-            requestingUser = KnoraSystemInstances.Users.SystemUser
-          )).mapTo[Option[ProjectADM]]
-=======
         maybeProject: Option[ProjectADM] <- appActor
                                               .ask(
                                                 ProjectGetADM(
@@ -1673,7 +1655,6 @@
                                                 )
                                               )
                                               .mapTo[Option[ProjectADM]]
->>>>>>> 7f556979
 
         // if it doesnt exist then throw an error
         project: ProjectADM =
@@ -1692,12 +1673,6 @@
           if (createRequest.forGroup.exists(!OntologyConstants.KnoraAdmin.BuiltInGroups.contains(_))) {
             // Yes. Check if it is a known group.
             for {
-<<<<<<< HEAD
-              maybeGroup <- (responderManager ? GroupGetADM(
-                              groupIri = createRequest.forGroup.get,
-                              requestingUser = KnoraSystemInstances.Users.SystemUser
-                            )).mapTo[Option[GroupADM]]
-=======
               maybeGroup <- appActor
                               .ask(
                                 GroupGetADM(
@@ -1707,7 +1682,6 @@
                                 )
                               )
                               .mapTo[Option[GroupADM]]
->>>>>>> 7f556979
 
               group: GroupADM =
                 maybeGroup.getOrElse(
@@ -1722,22 +1696,23 @@
           }
 
         // Create the default object access permission.
-        createNewDefaultObjectAccessPermissionSparqlString =
-          org.knora.webapi.messages.twirl.queries.sparql.admin.txt
-            .createNewDefaultObjectAccessPermission(
-              namedGraphIri = OntologyConstants.NamedGraphs.PermissionNamedGraph,
-              permissionIri = newPermissionIri,
-              permissionClassIri = OntologyConstants.KnoraAdmin.DefaultObjectAccessPermission,
-              projectIri = project.id,
-              maybeGroupIri = maybeGroupIri,
-              maybeResourceClassIri = createRequest.forResourceClass,
-              maybePropertyIri = createRequest.forProperty,
-              permissions = PermissionUtilADM.formatPermissionADMs(
-                createRequest.hasPermissions,
-                PermissionType.OAP
-              )
-            )
-            .toString
+        createNewDefaultObjectAccessPermissionSparqlString = org.knora.webapi.messages.twirl.queries.sparql.admin.txt
+                                                               .createNewDefaultObjectAccessPermission(
+                                                                 namedGraphIri =
+                                                                   OntologyConstants.NamedGraphs.PermissionNamedGraph,
+                                                                 permissionIri = newPermissionIri,
+                                                                 permissionClassIri =
+                                                                   OntologyConstants.KnoraAdmin.DefaultObjectAccessPermission,
+                                                                 projectIri = project.id,
+                                                                 maybeGroupIri = maybeGroupIri,
+                                                                 maybeResourceClassIri = createRequest.forResourceClass,
+                                                                 maybePropertyIri = createRequest.forProperty,
+                                                                 permissions = PermissionUtilADM.formatPermissionADMs(
+                                                                   createRequest.hasPermissions,
+                                                                   PermissionType.OAP
+                                                                 )
+                                                               )
+                                                               .toString
 
         _ <- appActor
                .ask(SparqlUpdateRequest(createNewDefaultObjectAccessPermissionSparqlString))
@@ -1776,12 +1751,14 @@
    * Gets all permissions defined inside a project.
    *
    * @param projectIRI           the IRI of the project.
+   * @param featureFactoryConfig the feature factory configuration.
    * @param requestingUser       the [[UserADM]] of the requesting user.
    * @param apiRequestID         the API request ID.
    * @return a list of of [[PermissionInfoADM]] objects.
    */
   private def permissionsForProjectGetRequestADM(
     projectIRI: IRI,
+    featureFactoryConfig: FeatureFactoryConfig,
     requestingUser: UserADM,
     apiRequestID: UUID
   ): Future[PermissionsForProjectGetResponseADM] =
@@ -1794,11 +1771,6 @@
                                .toString()
                            )
 
-<<<<<<< HEAD
-      permissionsQueryResponse <- (storeManager ? SparqlConstructRequest(
-                                    sparql = sparqlQueryString
-                                  )).mapTo[SparqlConstructResponse]
-=======
       permissionsQueryResponse <- appActor
                                     .ask(
                                       SparqlConstructRequest(
@@ -1807,7 +1779,6 @@
                                       )
                                     )
                                     .mapTo[SparqlConstructResponse]
->>>>>>> 7f556979
 
       /* extract response statements */
       permissionsQueryResponseStatements: Map[IRI, Seq[(IRI, String)]] = permissionsQueryResponse.statements
