--- conflicted
+++ resolved
@@ -39,12 +39,9 @@
 import org.knora.webapi.slice.admin.domain.model.Permission
 import org.knora.webapi.slice.admin.domain.model.PermissionIri
 import org.knora.webapi.slice.admin.domain.model.User
-<<<<<<< HEAD
+import org.knora.webapi.slice.admin.domain.service.GroupService
 import org.knora.webapi.slice.admin.domain.service.KnoraGroupRepo
 import org.knora.webapi.slice.admin.domain.service.KnoraProjectRepo
-=======
-import org.knora.webapi.slice.admin.domain.service.GroupService
->>>>>>> aaa8ffc0
 import org.knora.webapi.slice.admin.domain.service.KnoraProjectService
 import org.knora.webapi.slice.common.api.AuthorizationRestService
 import org.knora.webapi.store.triplestore.api.TriplestoreService
@@ -767,13 +764,9 @@
 
         // get group
         groupIri <-
-<<<<<<< HEAD
           if (KnoraGroupRepo.builtIn.all.map(_.id.value).contains(createRequest.forGroup)) {
-=======
-          if (OntologyConstants.KnoraAdmin.BuiltInGroups.contains(createRequest.forGroup))
->>>>>>> aaa8ffc0
             ZIO.succeed(createRequest.forGroup)
-          else
+          } else {
             for {
               iri <- ZIO.fromEither(GroupIri.from(createRequest.forGroup)).mapError(ValidationException(_))
               group <-
@@ -781,6 +774,7 @@
                   .findById(iri)
                   .someOrFail(NotFoundException(s"Group '${createRequest.forGroup}' not found. Aborting request."))
             } yield group.id
+          }
 
         customPermissionIri: Option[SmartIri] = createRequest.id.map(iri => iri.toSmartIri)
         newPermissionIri <- iriService.checkOrCreateEntityIri(
