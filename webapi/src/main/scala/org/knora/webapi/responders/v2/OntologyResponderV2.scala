--- conflicted
+++ resolved
@@ -1034,25 +1034,12 @@
 
         // Update the cache.
 
-<<<<<<< HEAD
-        updatedSubClassOfRelations   = cacheData.subClassOfRelations + (internalClassIri -> allBaseClassIris)
-        updatedSuperClassOfRelations = OntologyHelpers.calculateSuperClassOfRelations(updatedSubClassOfRelations)
-
-        updatedOntology =
-          ontology.copy(
-            ontologyMetadata = ontology.ontologyMetadata.copy(
-              lastModificationDate = Some(currentTime)
-            ),
-            classes = ontology.classes + (internalClassIri -> readClassInfo)
-          )
-=======
         updatedOntology = ontology.copy(
                             ontologyMetadata = ontology.ontologyMetadata.copy(
                               lastModificationDate = Some(currentTime)
                             ),
                             classes = ontology.classes + (internalClassIri -> readClassInfo)
                           )
->>>>>>> b55eb122
 
         _ <- Cache.cacheUpdatedOntologyWithClass(internalOntologyIri, updatedOntology, internalClassIri)
 
