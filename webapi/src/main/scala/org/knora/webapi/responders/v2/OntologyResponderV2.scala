--- conflicted
+++ resolved
@@ -28,11 +28,7 @@
 import org.knora.webapi.messages.admin.responder.projectsmessages.{ProjectADM, ProjectOntologyAddADM}
 import org.knora.webapi.messages.store.triplestoremessages._
 import org.knora.webapi.messages.v1.responder.ontologymessages._
-<<<<<<< HEAD
-import org.knora.webapi.messages.v1.responder.projectmessages.{ProjectInfoByIRIGetV1, ProjectInfoV1, ProjectsNamedGraphGetV1}
-=======
 import org.knora.webapi.messages.v1.responder.projectmessages._
->>>>>>> e5a69b4a
 import org.knora.webapi.messages.v1.responder.standoffmessages.StandoffDataTypeClasses
 import org.knora.webapi.messages.v1.responder.usermessages.UserProfileV1
 import org.knora.webapi.messages.v2.responder.{SuccessResponseV2, ontologymessages}
@@ -1257,24 +1253,14 @@
                     case None => throw UpdateNotPerformedException()
                 }
 
-<<<<<<< HEAD
-                _ = if (lastModDate.head != currentTime) {
-                    throw UpdateNotPerformedException()
-                }
-
-                // tell the projects responder that the ontology was created, so it can add it to the project's admin data.
-                newProjectADM <- (responderManager ? ProjectOntologyAddADM(createOntologyRequest.projectIri.toString, internalOntologyIri.toString, requestingUser = KnoraSystemInstances.Users.SystemUser, createOntologyRequest.apiRequestID)).mapTo[ProjectADM]
-                newProjectInfo = newProjectADM.asProjectInfoV1
-=======
                 // Update the ontology cache.
->>>>>>> e5a69b4a
 
                 _ = storeCacheData(cacheData.copy(
                     ontologyMetadata = cacheData.ontologyMetadata + (internalOntologyIri -> metadata)
                 ))
 
                 // tell the projects responder that the ontology was created, so it can add it to the project's admin data.
-                _ <- (responderManager ? ProjectOntologyAddV1(createOntologyRequest.projectIri.toString, internalOntologyIri.toString, createOntologyRequest.apiRequestID)).mapTo[ProjectInfoV1]
+                _ <- (responderManager ? ProjectOntologyAddADM(createOntologyRequest.projectIri.toString, internalOntologyIri.toString, requestingUser = KnoraSystemInstances.Users.SystemUser, createOntologyRequest.apiRequestID)).mapTo[ProjectADM]
 
             } yield ReadOntologyMetadataV2(
                 ontologies = Set(OntologyMetadataV2(
