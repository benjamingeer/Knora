--- conflicted
+++ resolved
@@ -440,7 +440,7 @@
         // If it's in the default shared ontologies project, make sure it's a shared ontology.
         _ <-
           ZIO.when(
-            createOntologyRequest.projectIri == OntologyConstants.KnoraAdmin.DefaultSharedOntologiesProject && !createOntologyRequest.isShared,
+            !createOntologyRequest.isShared && createOntologyRequest.projectIri == OntologyConstants.KnoraAdmin.DefaultSharedOntologiesProject,
           ) {
             val msg =
               s"Ontologies created in project <${OntologyConstants.KnoraAdmin.DefaultSharedOntologiesProject}> must be shared"
@@ -459,49 +459,20 @@
                                    ontologyComment = createOntologyRequest.comment,
                                    currentTime = currentTime,
                                  )
-<<<<<<< HEAD
         _ <- save(Update(createOntologySparql))
 
+        projectSmartIri = stringFormatter.toSmartIri(createOntologyRequest.projectIri.value)
       } yield ReadOntologyMetadataV2(ontologies =
         Set(
           OntologyMetadataV2(
             ontologyIri = internalOntologyIri,
-            projectIri = Some(createOntologyRequest.projectIri),
+            projectIri = Some(projectSmartIri),
             label = Some(createOntologyRequest.label),
             comment = createOntologyRequest.comment,
             lastModificationDate = Some(currentTime),
           ).unescape,
         ),
       )
-=======
-        _ <- triplestoreService.query(Update(createOntologySparql))
-
-        // Check that the update was successful. To do this, we have to undo the SPARQL-escaping of the input.
-        projectSmartIri = stringFormatter.toSmartIri(createOntologyRequest.projectIri.value)
-        unescapedNewMetadata = OntologyMetadataV2(
-                                 ontologyIri = internalOntologyIri,
-                                 projectIri = Some(projectSmartIri),
-                                 label = Some(createOntologyRequest.label),
-                                 comment = createOntologyRequest.comment,
-                                 lastModificationDate = Some(currentTime),
-                               ).unescape
-
-        maybeLoadedOntologyMetadata <- ontologyTriplestoreHelpers.loadOntologyMetadata(internalOntologyIri)
-
-        _ <- maybeLoadedOntologyMetadata match {
-               case Some(loadedOntologyMetadata) =>
-                 ZIO.unless(loadedOntologyMetadata == unescapedNewMetadata)(ZIO.fail(UpdateNotPerformedException()))
-               case None => ZIO.fail(UpdateNotPerformedException())
-             }
-
-        _ <- // Update the ontology cache with the unescaped metadata.
-          ontologyCache.cacheUpdatedOntologyWithoutUpdatingMaps(
-            internalOntologyIri,
-            ReadOntologyV2(ontologyMetadata = unescapedNewMetadata),
-          )
-
-      } yield ReadOntologyMetadataV2(ontologies = Set(unescapedNewMetadata))
->>>>>>> f3c03ed1
 
     for {
       requestingUser <- ZIO.succeed(createOntologyRequest.requestingUser)
