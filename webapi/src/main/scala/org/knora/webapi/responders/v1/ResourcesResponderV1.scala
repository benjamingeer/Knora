--- conflicted
+++ resolved
@@ -728,7 +728,6 @@
                     contextQueryResponse: SparqlSelectResponse <- (storeManager ? SparqlSelectRequest(contextSparqlQuery)).mapTo[SparqlSelectResponse]
                     rows = contextQueryResponse.results.bindings
 
-<<<<<<< HEAD
                     //
                     // Use fold left to iterate over the results
                     //
@@ -751,22 +750,6 @@
                                 } else {
                                     // dealing with a new source object, create a source object containing a still image file value (like in the first run of this fold left)
                                     createSourceObjectFromResultRow(acc, row)
-=======
-                    // Filter the component resources by eliminating the ones that the user doesn't have permission to see.
-                    filteredRowsForResourcePermissions <- if (rows.nonEmpty) {
-                        for {
-                            sparqlQuery <- Future(queries.sparql.v1.txt.getAuthorisationInfoForResources(
-                                triplestore = settings.triplestoreType,
-                                resourceIris = rows.map(_.rowMap("sourceObject"))
-                            ).toString())
-                            authorizationInfoQueryResponse: SparqlSelectResponse <- (storeManager ? SparqlSelectRequest(sparqlQuery)).mapTo[SparqlSelectResponse]
-                            authorizationInfoGroupedByResource: Map[IRI, Seq[VariableResultsRow]] = authorizationInfoQueryResponse.results.bindings.groupBy(_.rowMap("resource"))
-                        } yield rows.filter {
-                            case row =>
-                                val componentIri = row.rowMap("sourceObject")
-                                val authorizationAssertionsForResource = authorizationInfoGroupedByResource(componentIri).map {
-                                    row => row.rowMap("p") -> row.rowMap("o")
->>>>>>> 1f50e98e
                                 }
                             }
                     }
@@ -779,30 +762,10 @@
                     contextItems = sourceObjectsWithPermissions.map {
                         (sourceObj: SourceObject) =>
 
-<<<<<<< HEAD
                             val preview: Option[LocationV1] = sourceObj.fileValues.filter(fileVal => fileVal.permissions.nonEmpty && fileVal.image.isPreview).headOption match {
                                 case Some(preview: StillImageFileValue) =>
                                     Some(valueUtilV1.fileValueV12LocationV1(preview.image))
                                 case None => None
-=======
-                        for {
-                            sparqlQuery <- Future(queries.sparql.v1.txt.getAuthorisationInfoForValues(
-                                triplestore = settings.triplestoreType,
-                                valueIris = previewIris
-                            ).toString())
-                            authorizationInfoQueryResponse: SparqlSelectResponse <- (storeManager ? SparqlSelectRequest(sparqlQuery)).mapTo[SparqlSelectResponse]
-                            authorizationInfoGroupedByFileValue: Map[IRI, Seq[VariableResultsRow]] = authorizationInfoQueryResponse.results.bindings.groupBy(_.rowMap("value"))
-                            permissionCodesForFileValues: Map[IRI, Int] = authorizationInfoGroupedByFileValue.foldLeft(Map.empty[IRI, Int]) {
-                                case (acc, (fileValueIri, permissionRelevantRows)) =>
-                                    val permissionRelevantAssertions: Seq[(String, String)] = permissionRelevantRows.map {
-                                        row => row.rowMap("objPred") -> row.rowMap("objObj")
-                                    }
-
-                                    PermissionUtilV1.getUserPermissionV1(fileValueIri, permissionRelevantAssertions, userProfile) match {
-                                        case Some(permissionCode) => acc + (fileValueIri -> permissionCode)
-                                        case None => acc
-                                    }
->>>>>>> 1f50e98e
                             }
 
                             val locations: Option[Seq[LocationV1]] = sourceObj.fileValues.filter(fileVal => fileVal.permissions.nonEmpty && !fileVal.image.isPreview).headOption match {
