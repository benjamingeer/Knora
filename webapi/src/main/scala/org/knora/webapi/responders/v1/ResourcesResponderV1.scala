--- conflicted
+++ resolved
@@ -912,8 +912,6 @@
       */
     case class StillImageFileValue(id: IRI, permissionCode: Option[Int], image: StillImageFileValueV1)
 
-    case class DocumentFileValue(id: IRI, permissionCode: Option[Int], document: DocumentFileValueV1)
-
     /**
       * Creates a [[StillImageFileValue]] from a [[VariableResultsRow]] representing a row of context query results.
       * If the row doesn't contain a file value IRI, returns [[None]].
@@ -2713,9 +2711,6 @@
           .groupBy(row => row.rowMap("obj"))
           .toVector
 
-        _ = log.info(s"========>\nresInfoResponseRows:\n${resInfoResponseRows}\n<==========")
-        _ = log.info(s"----->fileValueGroupedRows: ${fileValueGroupedRows}")
-
         // Convert the file value rows to ValueProps objects, and filter out the ones that the user doesn't have permission to see.
         valuePropsForFileValues: Seq[(IRI, ValueProps)] = fileValueGroupedRows
           .map {
@@ -2735,7 +2730,6 @@
                                                           OntologyConstants.KnoraBase.RestrictedViewPermission)
           }
 
-        _ = log.info(s"********>\nvaluePropsForFileValues:\n${valuePropsForFileValues}\n<**********")
         // Convert the ValueProps objects into FileValueV1 objects
         fileValuesWithFuture: Seq[Future[FileValueV1]] = valuePropsForFileValues.map {
           case (fileValueIri, fileValueProps) =>
@@ -2758,31 +2752,19 @@
         }
 
         fileValues: Seq[FileValueV1] <- Future.sequence(fileValuesWithFuture)
-        _ = log.info(s"----->fileValues: ${fileValues}")
 
         // Generate a IIIF preview URL from the full-size image.
 
         fullSizeImageFileValues: Seq[StillImageFileValueV1] = fileValues.collect {
           case fileValue: StillImageFileValueV1 => fileValue
         }
-
-        documentFileValues: Seq[DocumentFileValueV1] = fileValues.collect {
-          case fileValue: DocumentFileValueV1 => fileValue
-        }
-        _ = log.info(s"+++++++++>fullSizeImageFileValues: ${fullSizeImageFileValues.lastOption}")
-        _ = log.info(s"+++++++++>documentFileValues: ${documentFileValues.lastOption}")
 
         preview: Option[LocationV1] = fullSizeImageFileValues.headOption.map {
           fullSizeImageFileValue: StillImageFileValueV1 =>
             valueUtilV1.fileValueV12LocationV1(fullSizeImageFileValueToPreview(fullSizeImageFileValue))
         }
 
-<<<<<<< HEAD
-        // Convert the full-resolution file values into LocationV1 objects as required by Knora API v1.
-        //locations: Seq[LocationV1] = preview.toVector ++ fullSizeImageFileValues.flatMap { fileValueV1 =>
-=======
         // Convert the file values into LocationV1 objects as required by Knora API v1.
->>>>>>> 826e2ea0
         locations: Seq[LocationV1] = preview.toVector ++ fileValues.flatMap { fileValueV1 =>
           createMultipleImageResolutions(fileValueV1).map(oneResolution =>
             valueUtilV1.fileValueV12LocationV1(oneResolution))
@@ -3281,8 +3263,6 @@
           Vector(stillImageFileValueV1)
         }
 
-      case documentFileValueV1: DocumentFileValueV1 => Vector(documentFileValueV1)
-
       case otherFileValueV1 => Vector(otherFileValueV1)
     }
   }
