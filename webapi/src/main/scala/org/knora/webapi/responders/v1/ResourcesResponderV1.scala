--- conflicted
+++ resolved
@@ -1176,69 +1176,6 @@
 
 
     /**
-<<<<<<< HEAD
-      * Implements a pre-update check to ensure that an [[UpdateValueV1]] has the correct type for the `knora-base:objectClassConstraint` of
-      * the property that is supposed to point to it.
-      *
-      * @param propertyIri                   the IRI of the property.
-      * @param propertyObjectClassConstraint the IRI of the `knora-base:objectClassConstraint` of the property.
-      * @param updateValueV1                 the value to be updated.
-      * @param userProfile                   the profile of the user making the request.
-      * @return an empty [[Future]] on success, or a failed [[Future]] if the value has the wrong type.
-      */
-    def checkPropertyObjectClassConstraintForValue(propertyIri: IRI, propertyObjectClassConstraint: IRI, updateValueV1: UpdateValueV1, userProfile: UserProfileV1): Future[Unit] = {
-        for {
-            result <- updateValueV1 match {
-                case linkUpdate: LinkUpdateV1 =>
-                    // We're creating a link. Check the OWL class of the target resource.
-                    for {
-                        checkTargetClassResponse <- checkResourceClass(
-                            resourceIri = linkUpdate.targetResourceIri,
-                            owlClass = propertyObjectClassConstraint,
-                            userProfile = userProfile
-                        ).mapTo[ResourceCheckClassResponseV1]
-
-                        _ = if (!checkTargetClassResponse.isInClass) {
-                            throw OntologyConstraintException(s"Resource ${linkUpdate.targetResourceIri} cannot be the target of property $propertyIri, because it is not a member of OWL class $propertyObjectClassConstraint")
-                        }
-                    } yield ()
-
-                case otherValue =>
-                    // We're creating an ordinary value. Check that its type is valid for the property's knora-base:objectClassConstraint.
-                    valueUtilV1.checkValueTypeForPropertyObjectClassConstraint(
-                        propertyIri = propertyIri,
-                        propertyObjectClassConstraint = propertyObjectClassConstraint,
-                        valueType = otherValue.valueTypeIri,
-                        responderManager = responderManager,
-                        userProfile = userProfile)
-            }
-        } yield result
-    }
-
-    /**
-      * For every `LinkValue` to be created, change the link's target from a resource label to a resource IRI.
-      *
-      * @param valuesToCreate collection of the values to be created.
-      * @param resourceInfo   Map [label, IRI] of the resources to be created.
-      * @return a Seq[CreateValueV1WithComment] updated collection of values to be created.
-      */
-    def changeIriLinkValues(valuesToCreate: Seq[CreateValueV1WithComment], resourceInfo: Map[String, IRI]): Seq[CreateValueV1WithComment] = {
-        valuesToCreate.map {
-            case (valueToCreate) =>
-                if (valueToCreate.updateValueV1.isInstanceOf[LinkUpdateV1]) {
-                    val label = valueToCreate.updateValueV1.toString.split("#")
-                    val resIri = resourceInfo(label(1))
-
-                    CreateValueV1WithComment(LinkUpdateV1(resIri))
-                } else {
-                    valueToCreate
-                }
-        }
-    }
-
-    /**
-=======
->>>>>>> 780a41d1
       * Create multiple resources and attach the given values to them.
       *
       * @param resourcesToCreate collection of ResourceRequests .
@@ -1442,14 +1379,9 @@
                                         // will be created in the same transaction. Check that it will belong to a
                                         // suitable class.
                                         val checkSubClassRequest = CheckSubClassRequestV1(
-<<<<<<< HEAD
-                                            subClassIri = resourceClasses(targetVal(1)),
+                                            subClassIri = clientResourceIDsToResourceClasses(targetClientID),
                                             superClassIri = propertyObjectClassConstraint,
                                             userProfile = userProfile
-=======
-                                            subClassIri = clientResourceIDsToResourceClasses(targetClientID),
-                                            superClassIri = propertyObjectClassConstraint
->>>>>>> 780a41d1
                                         )
 
                                         for {
@@ -1481,15 +1413,9 @@
                                         valueUtilV1.checkValueTypeForPropertyObjectClassConstraint(
                                             propertyIri = propertyIri,
                                             propertyObjectClassConstraint = propertyObjectClassConstraint,
-<<<<<<< HEAD
-                                            valueType = valueV1WithComment.updateValueV1.valueTypeIri,
+                                            valueType = otherValue.valueTypeIri,
                                             responderManager = responderManager,
                                             userProfile = userProfile)
-                                    }
-=======
-                                            valueType = otherValue.valueTypeIri,
-                                            responderManager = responderManager)
->>>>>>> 780a41d1
                                 }
                         }
                 }
