/*
 * Copyright © 2015 Lukas Rosenthaler, Benjamin Geer, Ivan Subotic,
 * Tobias Schweizer, André Kilchenmann, and André Fatton.
 *
 * This file is part of Knora.
 *
 * Knora is free software: you can redistribute it and/or modify
 * it under the terms of the GNU Affero General Public License as published
 * by the Free Software Foundation, either version 3 of the License, or
 * (at your option) any later version.
 *
 * Knora is distributed in the hope that it will be useful,
 * but WITHOUT ANY WARRANTY; without even the implied warranty of
 * MERCHANTABILITY or FITNESS FOR A PARTICULAR PURPOSE.  See the
 * GNU Affero General Public License for more details.
 *
 * You should have received a copy of the GNU Affero General Public
 * License along with Knora.  If not, see <http://www.gnu.org/licenses/>.
 */

package org.knora.webapi.responders.v1

import java.util.UUID

import akka.actor.Status
import akka.pattern._
import com.ontotext.trree.x
import org.knora.webapi
import org.knora.webapi._
import org.knora.webapi.messages.v1.responder.groupmessages.{GroupInfoByIRIGetRequest, GroupInfoResponseV1, GroupInfoType}
import org.knora.webapi.messages.v1.responder.permissionmessages.{AdministrativePermissionV1, DefaultObjectAccessPermissionsForProjectsGetRequestV1, GetUserAdministrativePermissionsRequestV1, GetUserDefaultObjectAccessPermissionsRequestV1}
import org.knora.webapi.messages.v1.responder.projectmessages.{ProjectInfoByIRIGetRequest, ProjectInfoResponseV1, ProjectInfoType, ProjectInfoV1}
import org.knora.webapi.messages.v1.responder.usermessages._
import org.knora.webapi.messages.v1.store.triplestoremessages.{SparqlSelectRequest, SparqlSelectResponse, SparqlUpdateRequest, SparqlUpdateResponse}
import org.knora.webapi.routing.Authenticator
import org.knora.webapi.util.ActorUtil._
import org.knora.webapi.util.{CacheUtil, KnoraIriUtil, SparqlUtil}
import org.mindrot.jbcrypt.BCrypt

import scala.concurrent.duration._
import scala.concurrent.{Await, Future}

/**
  * Provides information about Knora users to other responders.
  */
class UsersResponderV1 extends ResponderV1 {

    // Creates IRIs for new Knora user objects.
    val knoraIriUtil = new KnoraIriUtil

    /**
      * Receives a message extending [[org.knora.webapi.messages.v1.responder.usermessages.UsersResponderRequestV1]], and returns a message of type [[UserProfileV1]]
      * [[Status.Failure]]. If a serious error occurs (i.e. an error that isn't the client's fault), this
      * method first returns `Failure` to the sender, then throws an exception.
      */
    def receive = {
        case UserProfileByIRIGetRequestV1(userIri, clean) => future2Message(sender(), getUserProfileByIRIV1(userIri, clean), log)
        case UserProfileByUsernameGetRequestV1(username, clean) => future2Message(sender(), getUserProfileByUsernameV1(username, clean), log)
        case UserCreateRequestV1(newUserData, userProfile, apiRequestID) => future2Message(sender(), createNewUserV1(newUserData, userProfile, apiRequestID), log)
        case UserUpdateRequestV1(userIri, propertyIri, newValue, userProfile, apiRequestID) => future2Message(sender(), updateUserV1(userIri, propertyIri, newValue, userProfile, apiRequestID), log)
        case other => sender ! Status.Failure(UnexpectedMessageException(s"Unexpected message $other of type ${other.getClass.getCanonicalName}"))
    }

    /**
      * Gets information about a Knora user, and returns it in a [[Option[UserProfileV1]].
      *
      * @param userIri the IRI of the user.
      * @return a [[Option[UserProfileV1]] describing the user.
      */
    private def getUserProfileByIRIV1(userIri: IRI, clean: Boolean): Future[UserProfileV1] = {
        // TODO: add caching of user profiles that was removed from [[Authenticator]]
        log.debug(s"getUserProfileByIRIV1: userIri = $userIri', clean = '$clean'")
        for {
            sparqlQueryString <- Future(queries.sparql.v1.txt.getUser(
                triplestore = settings.triplestoreType,
                userIri = userIri
            ).toString())
            userDataQueryResponse <- (storeManager ? SparqlSelectRequest(sparqlQueryString)).mapTo[SparqlSelectResponse]

<<<<<<< HEAD
            //_ = log.debug(MessageUtil.toSource(userDataQueryResponse))
=======
            groupedUserData: Map[String, Seq[String]] = userDataQueryResponse.results.bindings.groupBy(_.rowMap("p")).map {
                case (predicate, rows) => predicate -> rows.map(_.rowMap("o"))
            }

            userDataV1 = UserDataV1(
                lang = groupedUserData.get(OntologyConstants.KnoraBase.PreferredLanguage) match {
                    case Some(langList) => langList.head
                    case None => settings.fallbackLanguage
                },
                user_id = Some(userIri),
                username = groupedUserData.get(OntologyConstants.KnoraBase.Username).map(_.head),
                firstname = groupedUserData.get(OntologyConstants.Foaf.GivenName).map(_.head),
                lastname = groupedUserData.get(OntologyConstants.Foaf.FamilyName).map(_.head),
                email = groupedUserData.get(OntologyConstants.KnoraBase.Email).map(_.head),
                password = groupedUserData.get(OntologyConstants.KnoraBase.Password).map(_.head),
                active_project = groupedUserData.get(OntologyConstants.KnoraBase.UsersActiveProject).map(_.head)
            )
>>>>>>> 7153fbaa

            _ = if (userDataQueryResponse.results.bindings.isEmpty) {
                throw NotFoundException(s"User '$userIri' not found")
            }

            userProfileV1 <- userDataQueryResponse2UserProfile(userDataQueryResponse, clean)

        } yield userProfileV1 // UserProfileV1(userDataV1, groupIris, projectIris)
    }

    /**
      * Gets information about a Knora user, and returns it in a [[Option[UserProfileV1]].
      *
      * @param username the username of the user.
      * @return a [[Option[UserProfileV1]] describing the user.
      */
    private def getUserProfileByUsernameV1(username: String, clean: Boolean): Future[UserProfileV1] = {
        // TODO: add caching of user profiles that was removed from [[Authenticator]]
        log.debug(s"getUserProfileByUsernameV1: username = '$username', clean = '$clean'")
        for {
            sparqlQueryString <- Future(queries.sparql.v1.txt.getUserByUsername(
                triplestore = settings.triplestoreType,
                username = SparqlUtil.any2SparqlLiteral(username)
            ).toString())
            userDataQueryResponse <- (storeManager ? SparqlSelectRequest(sparqlQueryString)).mapTo[SparqlSelectResponse]

            //_ = log.debug(MessageUtil.toSource(userDataQueryResponse))

            _ = if (userDataQueryResponse.results.bindings.isEmpty) {
                throw NotFoundException(s"User '$username' not found")
            }

            userProfileV1 <- userDataQueryResponse2UserProfile(userDataQueryResponse, clean)

        } yield userProfileV1 // UserProfileV1(userDataV1, groupIris, projectIris)
    }

    /**
      * Creates a new user. Self-registration is allowed, so even the default user, i.e. with no credentials supplied,
      * is allowed to create the new user.
      *
      * Referenced Websites:
      *                     - https://crackstation.net/hashing-security.htm
      *                     - http://blog.ircmaxell.com/2012/12/seven-ways-to-screw-up-bcrypt.html
      *
      * @param newUserData a [[NewUserDataV1]] object containing information about the new user to be created.
      * @param userProfile a [[UserProfileV1]] object containing information about the requesting user.
      * @return a future containing the [[UserOperationResponseV1]].
      */
    private def createNewUserV1(newUserData: NewUserDataV1, userProfile: UserProfileV1, apiRequestID: UUID): Future[UserOperationResponseV1] = {
        for {
            a <- Future("")

            // check if username or password are not empty
            _ = if (newUserData.username.isEmpty) throw BadRequestException("Username cannot be empty")
            _ = if (newUserData.password.isEmpty) throw BadRequestException("Password cannot be empty")

            // check if the supplied username for the new user is unique, i.e. not already registered
            sparqlQueryString = queries.sparql.v1.txt.getUserByUsername(
                triplestore = settings.triplestoreType,
                username = SparqlUtil.any2SparqlLiteral(newUserData.username)
            ).toString()
            //_ = log.debug(s"createNewUser - check duplicate name: $sparqlQueryString")
            userDataQueryResponse <- (storeManager ? SparqlSelectRequest(sparqlQueryString)).mapTo[SparqlSelectResponse]

            //_ = log.debug(MessageUtil.toSource(userDataQueryResponse))

            _ = if (userDataQueryResponse.results.bindings.nonEmpty) {
                throw DuplicateValueException(s"User with the username: '${newUserData.username}' already exists")
            }

            userIri = knoraIriUtil.makeRandomPersonIri

            hashedPassword = BCrypt.hashpw(newUserData.password, BCrypt.gensalt())

            // Create the new user.
            createNewUserSparqlString = queries.sparql.v1.txt.createNewUser(
                adminNamedGraphIri = "http://www.knora.org/data/admin",
                triplestore = settings.triplestoreType,
                userIri = userIri,
                userClassIri = OntologyConstants.KnoraBase.User,
                username = SparqlUtil.any2SparqlLiteral(newUserData.username),
                password = SparqlUtil.any2SparqlLiteral(hashedPassword),
                givenName = SparqlUtil.any2SparqlLiteral(newUserData.givenName),
                familyName = SparqlUtil.any2SparqlLiteral(newUserData.familyName),
                email = SparqlUtil.any2SparqlLiteral(newUserData.email),
                preferredLanguage = SparqlUtil.any2SparqlLiteral(newUserData.lang)
            ).toString
            //_ = log.debug(s"createNewUser: $createNewUserSparqlString")
            createResourceResponse <- (storeManager ? SparqlUpdateRequest(createNewUserSparqlString)).mapTo[SparqlUpdateResponse]


            // Verify that the user was created.
            sparqlQuery = queries.sparql.v1.txt.getUser(
                triplestore = settings.triplestoreType,
                userIri = userIri
            ).toString()
            userDataQueryResponse <- (storeManager ? SparqlSelectRequest(sparqlQuery)).mapTo[SparqlSelectResponse]

            _ = if (userDataQueryResponse.results.bindings.isEmpty) {
                throw UpdateNotPerformedException(s"User $userIri was not created. Please report this as a possible bug.")
            }

            // create the user profile
            newUserProfile <- userDataQueryResponse2UserProfile(userDataQueryResponse, true)

            // create the user operation response
            userOperationResponseV1 = UserOperationResponseV1(newUserProfile, userProfile.userData)

        } yield userOperationResponseV1

    }


    private def updateUserV1(userIri: webapi.IRI, propertyIri: webapi.IRI, newValue: Any, userProfile: UserProfileV1, apiRequestID: UUID): Future[UserOperationResponseV1] = for {
            a <- Future("")

            // check if necessary information is present
            _ = if (userIri.isEmpty) throw BadRequestException("User IRI cannot be empty")

            // check if the requesting user is allowed to perform updates
            _ = if (!userProfile.userData.user_id.contains(userIri) && !userProfile.isSystemAdmin) {
                // not the user and not a system admin
                throw ForbiddenException("User information can only be changed by the user itself or a system administrator")
            }

            /*
            Check needs to be moved into GroupsResponder.
            _ = if (newValue.equals(OntologyConstants.KnoraBase.SystemAdmin) && !userProfile.isSystemAdmin) {
                // the operation of promoting to system admin is only allowed by another system admin
                throw ForbiddenException("Giving an user system admin rights can only be performed by another system admin")
            }
            */

            // get current value.
            sparqlQueryString = queries.sparql.v1.txt.getUser(
                triplestore = settings.triplestoreType,
                userIri = userIri
            ).toString()
            userDataQueryResponse <- (storeManager ? SparqlSelectRequest(sparqlQueryString)).mapTo[SparqlSelectResponse]

            // create the user profile including sensitive information
            currentUserProfile <- userDataQueryResponse2UserProfile(userDataQueryResponse, false)

            // get the current value
            currentValue = propertyIri match {
                case OntologyConstants.KnoraBase.Username => currentUserProfile.userData.username.getOrElse("")
                case OntologyConstants.Foaf.GivenName => currentUserProfile.userData.firstname.getOrElse("")
                case OntologyConstants.Foaf.FamilyName => currentUserProfile.userData.lastname.getOrElse("")
                case OntologyConstants.KnoraBase.Email => currentUserProfile.userData.email.getOrElse("")
                case OntologyConstants.KnoraBase.Password => currentUserProfile.userData.hashedpassword.getOrElse("")
                case OntologyConstants.KnoraBase.IsActiveUser => currentUserProfile.userData.isActiveUser.getOrElse(false)
                case OntologyConstants.KnoraBase.PreferredLanguage => currentUserProfile.userData.lang
                case x => throw BadRequestException(s"The property $propertyIri is not allowed")
            }

            // get the current value as a string for adding directly into SPARQL
            currentValueLiteral = SparqlUtil.any2SparqlLiteral(currentValue)


            // get the new value as a literal string for directly adding into SPARQL
            newValueLiteral = if (propertyIri.equals(OntologyConstants.KnoraBase.Password)) {
                // if password then first create hash
                val hashedPassword = BCrypt.hashpw(newValue.asInstanceOf[String], BCrypt.gensalt())
                SparqlUtil.any2SparqlLiteral(hashedPassword)
            } else {
                SparqlUtil.any2SparqlLiteral(newValue)
            }

            // Update the user
            updateUserSparqlString = queries.sparql.v1.txt.updateUser(
                adminNamedGraphIri = "http://www.knora.org/data/admin",
                triplestore = settings.triplestoreType,
                userIri = userIri,
                propertyIri = propertyIri,
                currentValue = currentValueLiteral,
                newValue = newValueLiteral
            ).toString
            //_ = log.debug(s"updateUserV1 - query: $updateUserSparqlString")
            createResourceResponse <- (storeManager ? SparqlUpdateRequest(updateUserSparqlString)).mapTo[SparqlUpdateResponse]

            // Verify that the user was updated.
            sparqlQueryString = queries.sparql.v1.txt.getUser(
                triplestore = settings.triplestoreType,
                userIri = userIri
            ).toString()
            userDataQueryResponse <- (storeManager ? SparqlSelectRequest(sparqlQueryString)).mapTo[SparqlSelectResponse]


            // create the user profile including sensitive information
            updatedUserProfile <- userDataQueryResponse2UserProfile(userDataQueryResponse, false)

            // check if what we wanted to update actually got updated
            //_ = log.debug(s"currentValue: ${currentValue.toString}, newValue: ${newValue.toString}")
            _ = propertyIri match {
                case OntologyConstants.KnoraBase.Username => {
                    if (!updatedUserProfile.userData.username.contains(newValue.asInstanceOf[String])) {
                        throw UpdateNotPerformedException("User's 'username' was not updated. Please report this as a possible bug.")
                    }
                }
                case OntologyConstants.Foaf.GivenName => {
                    if (!updatedUserProfile.userData.firstname.contains(newValue.asInstanceOf[String])) {
                        throw UpdateNotPerformedException("User's 'given name' was not updated. Please report this as a possible bug.")
                    }
                }
                case OntologyConstants.Foaf.FamilyName => {
                    if (!updatedUserProfile.userData.lastname.contains(newValue.asInstanceOf[String])) {
                        throw UpdateNotPerformedException("User's 'family name' was not updated. Please report this as a possible bug.")
                    }
                }
                case OntologyConstants.KnoraBase.Email => {
                    if (!updatedUserProfile.userData.email.contains(newValue.asInstanceOf[String])) {
                        throw UpdateNotPerformedException("User's 'email' was not updated. Please report this as a possible bug.")
                    }
                }
                case OntologyConstants.KnoraBase.Password => {
                    if (!updatedUserProfile.userData.hashedpassword.contains(newValue.asInstanceOf[String])) {
                        throw UpdateNotPerformedException("User's 'password' was not updated. Please report this as a possible bug.")
                    }
                }
                case OntologyConstants.KnoraBase.IsActiveUser => {
                    if (!updatedUserProfile.userData.isActiveUser.contains(newValue.asInstanceOf[Boolean])) {
                        throw UpdateNotPerformedException("User's 'active status' was not updated. Please report this as a possible bug.")
                    }
                }
                case OntologyConstants.KnoraBase.PreferredLanguage => {
                    if (!updatedUserProfile.userData.lang.equals(newValue.asInstanceOf[String])) {
                        throw UpdateNotPerformedException("User's 'preferred language' was not updated. Please report this as a possible bug.")
                    }
                }
            }

            // create the user operation response
            userOperationResponseV1 = if (userIri == userProfile.userData.user_id.get) {
                // the user is updating itself

                // update cache if session id is available
                userProfile.sessionId match {
                    case Some(sessionId) => CacheUtil.put[UserProfileV1](Authenticator.cacheName, sessionId, updatedUserProfile.setSessionId(sessionId))
                    case None => // user has not session id, so no cache to update
                }

                UserOperationResponseV1(updatedUserProfile.getCleanUserProfileV1, updatedUserProfile.getCleanUserProfileV1.userData)
            } else {
                UserOperationResponseV1(updatedUserProfile.getCleanUserProfileV1, userProfile.userData)
            }
        } yield userOperationResponseV1


    ////////////////////
    // Helper Methods //
    ////////////////////

    /**
      * Helper method used to create a [[UserProfileV1]] from the [[SparqlSelectResponse]] containing user data.
      *
      * @param userDataQueryResponse a [[SparqlSelectResponse]] containing user data.
      * @param clean a flag denoting if sensitive information should be stripped from the returned [[UserProfileV1]]
      * @return a [[UserProfileV1]] containing the user's data.
      */
    private def userDataQueryResponse2UserProfile(userDataQueryResponse: SparqlSelectResponse, clean: Boolean): Future[UserProfileV1] = {
        //log.debug(MessageUtil.toSource(userDataQueryResponse))
        for {
            a <- Future("")

            returnedUserIri = userDataQueryResponse.getFirstRow.rowMap("s")

            groupedUserData: Map[String, Seq[String]] = userDataQueryResponse.results.bindings.groupBy(_.rowMap("p")).map {
                case (predicate, rows) => predicate -> rows.map(_.rowMap("o"))
            }

            //log.debug(s"RAW: ${groupedUserData.toString}")

            userDataV1 = UserDataV1(
                user_id = Some(returnedUserIri),
                username = groupedUserData.get(OntologyConstants.KnoraBase.Username).map(_.head),
                firstname = groupedUserData.get(OntologyConstants.Foaf.GivenName).map(_.head),
                lastname = groupedUserData.get(OntologyConstants.Foaf.FamilyName).map(_.head),
                email = groupedUserData.get(OntologyConstants.KnoraBase.Email).map(_.head),
<<<<<<< HEAD
                hashedpassword = groupedUserData.get(OntologyConstants.KnoraBase.Password).map(_.head),
                isActiveUser = groupedUserData.get(OntologyConstants.KnoraBase.IsActiveUser).map(_.head.toBoolean),
                lang = groupedUserData.get(OntologyConstants.KnoraBase.PreferredLanguage) match {
                    case Some(langList) => langList.head
                    case None => settings.fallbackLanguage
                }
=======
                password = groupedUserData.get(OntologyConstants.KnoraBase.Password).map(_.head),
                active_project = groupedUserData.get(OntologyConstants.KnoraBase.UsersActiveProject).map(_.head),
                projects = if (projectIris.nonEmpty) Some(projectIris) else None,
                projects_info = projectInfos
>>>>>>> 7153fbaa
            )

            groupIris = groupedUserData.get(OntologyConstants.KnoraBase.IsInGroup) match {
                case Some(groups) => groups
                case None => Vector.empty[IRI]
            }

            projectIris = groupedUserData.get(OntologyConstants.KnoraBase.IsInProject) match {
                case Some(projects) => projects
                case None => Vector.empty[IRI]
            }

            isInSystemAdminGroup = groupedUserData.get(OntologyConstants.KnoraBase.IsInSystemAdminGroup).map(_.head.toBoolean).getOrElse(false)
            isInProjectAdminGroup = groupedUserData.get(OntologyConstants.KnoraBase.IsInProjectAdminGroup).getOrElse(Vector.empty[IRI])

            // find out to which project each group belongs to
            groups: List[(IRI, IRI)] = if (groupIris.nonEmpty) {
                groupIris.map {
                    groupIri => {
                        val resFuture = for {
                            groupInfo <- (responderManager ? GroupInfoByIRIGetRequest(groupIri, GroupInfoType.SHORT, None)).mapTo[GroupInfoResponseV1]
                            res = (groupInfo.group_info.belongsToProject, groupIri)
                        } yield res
                        Await.result(resFuture, 1.seconds)
                    }
                }.toList
            } else {
                List.empty[(IRI, IRI)]
            }

            // project member 'groups'
            projectMembers: List[(IRI, IRI)] = if (projectIris.nonEmpty) {
                for {
                    projectIri <- projectIris.toList
                    res = (projectIri, OntologyConstants.KnoraBase.ProjectMember)
                } yield res
            } else {
                List.empty[(IRI, IRI)]
            }

            // project admin 'groups'
            projectAdmins: List[(IRI, IRI)] = if (projectIris.nonEmpty) {
                for {
                    pAdmin <- isInProjectAdminGroup.toList
                    res = (pAdmin, OntologyConstants.KnoraBase.ProjectAdmin)
                } yield res
            } else {
                List.empty[(IRI, IRI)]
            }

            //ToDo: Maybe we need to add KnownUser group for all other projects
            allGroups = groups ::: projectMembers ::: projectAdmins
            projectGroups = allGroups.groupBy(_._1).map { case (k,v) => (k,v.map(_._2))}

            // retrieve the projects administrative permissions
            projectAdministrativePermissions: Map[IRI, List[String]] = if (projectIris.nonEmpty) {
                val resFuture = for {
                    administrativePermissions <- (responderManager ? GetUserAdministrativePermissionsRequestV1(projectGroups)).mapTo[Map[IRI, List[String]]]
                } yield administrativePermissions
                Await.result(resFuture, 1.seconds)
            } else {
                Map.empty[IRI, List[String]]
            }

            // retrieve the projects default object access permissions
            projectDefaultObjectAccessPermissions:Map[IRI, List[String]] = if (projectIris.nonEmpty) {
                val resFuture = for {
                    defaultObjectAccessPermissions <- (responderManager ? GetUserDefaultObjectAccessPermissionsRequestV1(projectGroups)).mapTo[Map[IRI, List[String]]]
                } yield defaultObjectAccessPermissions
                Await.result(resFuture, 1.seconds)
            } else {
                Map.empty[IRI, List[String]]
            }

            up = UserProfileV1(
                userData = userDataV1,
                groups = groupIris,
                projects = projectIris,
                projectGroups = projectGroups,
                isInSystemAdminGroup = isInSystemAdminGroup,
                isInProjectAdminGroup = isInProjectAdminGroup,
                projectAdministrativePermissions = projectAdministrativePermissions,
                projectDefaultObjectAccessPermissions = projectDefaultObjectAccessPermissions,
                sessionId = None
            )
            _ = log.debug(s"Retrieved UserProfileV1: ${up.toString}")

            result = if (clean) {
                up.getCleanUserProfileV1
            } else {
                up
            }
        } yield result

    }

}<|MERGE_RESOLUTION|>--- conflicted
+++ resolved
@@ -24,11 +24,10 @@
 
 import akka.actor.Status
 import akka.pattern._
-import com.ontotext.trree.x
 import org.knora.webapi
 import org.knora.webapi._
 import org.knora.webapi.messages.v1.responder.groupmessages.{GroupInfoByIRIGetRequest, GroupInfoResponseV1, GroupInfoType}
-import org.knora.webapi.messages.v1.responder.permissionmessages.{AdministrativePermissionV1, DefaultObjectAccessPermissionsForProjectsGetRequestV1, GetUserAdministrativePermissionsRequestV1, GetUserDefaultObjectAccessPermissionsRequestV1}
+import org.knora.webapi.messages.v1.responder.permissionmessages.{GetUserAdministrativePermissionsRequestV1, GetUserDefaultObjectAccessPermissionsRequestV1}
 import org.knora.webapi.messages.v1.responder.projectmessages.{ProjectInfoByIRIGetRequest, ProjectInfoResponseV1, ProjectInfoType, ProjectInfoV1}
 import org.knora.webapi.messages.v1.responder.usermessages._
 import org.knora.webapi.messages.v1.store.triplestoremessages.{SparqlSelectRequest, SparqlSelectResponse, SparqlUpdateRequest, SparqlUpdateResponse}
@@ -77,27 +76,7 @@
             ).toString())
             userDataQueryResponse <- (storeManager ? SparqlSelectRequest(sparqlQueryString)).mapTo[SparqlSelectResponse]
 
-<<<<<<< HEAD
             //_ = log.debug(MessageUtil.toSource(userDataQueryResponse))
-=======
-            groupedUserData: Map[String, Seq[String]] = userDataQueryResponse.results.bindings.groupBy(_.rowMap("p")).map {
-                case (predicate, rows) => predicate -> rows.map(_.rowMap("o"))
-            }
-
-            userDataV1 = UserDataV1(
-                lang = groupedUserData.get(OntologyConstants.KnoraBase.PreferredLanguage) match {
-                    case Some(langList) => langList.head
-                    case None => settings.fallbackLanguage
-                },
-                user_id = Some(userIri),
-                username = groupedUserData.get(OntologyConstants.KnoraBase.Username).map(_.head),
-                firstname = groupedUserData.get(OntologyConstants.Foaf.GivenName).map(_.head),
-                lastname = groupedUserData.get(OntologyConstants.Foaf.FamilyName).map(_.head),
-                email = groupedUserData.get(OntologyConstants.KnoraBase.Email).map(_.head),
-                password = groupedUserData.get(OntologyConstants.KnoraBase.Password).map(_.head),
-                active_project = groupedUserData.get(OntologyConstants.KnoraBase.UsersActiveProject).map(_.head)
-            )
->>>>>>> 7153fbaa
 
             _ = if (userDataQueryResponse.results.bindings.isEmpty) {
                 throw NotFoundException(s"User '$userIri' not found")
@@ -248,7 +227,7 @@
                 case OntologyConstants.Foaf.GivenName => currentUserProfile.userData.firstname.getOrElse("")
                 case OntologyConstants.Foaf.FamilyName => currentUserProfile.userData.lastname.getOrElse("")
                 case OntologyConstants.KnoraBase.Email => currentUserProfile.userData.email.getOrElse("")
-                case OntologyConstants.KnoraBase.Password => currentUserProfile.userData.hashedpassword.getOrElse("")
+                case OntologyConstants.KnoraBase.Password => currentUserProfile.userData.password.getOrElse("")
                 case OntologyConstants.KnoraBase.IsActiveUser => currentUserProfile.userData.isActiveUser.getOrElse(false)
                 case OntologyConstants.KnoraBase.PreferredLanguage => currentUserProfile.userData.lang
                 case x => throw BadRequestException(s"The property $propertyIri is not allowed")
@@ -314,7 +293,7 @@
                     }
                 }
                 case OntologyConstants.KnoraBase.Password => {
-                    if (!updatedUserProfile.userData.hashedpassword.contains(newValue.asInstanceOf[String])) {
+                    if (!updatedUserProfile.userData.password.contains(newValue.asInstanceOf[String])) {
                         throw UpdateNotPerformedException("User's 'password' was not updated. Please report this as a possible bug.")
                     }
                 }
@@ -371,36 +350,38 @@
 
             //log.debug(s"RAW: ${groupedUserData.toString}")
 
+            groupIris = groupedUserData.get(OntologyConstants.KnoraBase.IsInGroup) match {
+                case Some(groups) => groups
+                case None => Vector.empty[IRI]
+            }
+
+            projectIris = groupedUserData.get(OntologyConstants.KnoraBase.IsInProject) match {
+                case Some(projects) => projects
+                case None => Vector.empty[IRI]
+            }
+
+            projectInfoFutures: Seq[Future[ProjectInfoV1]] = projectIris.map {
+                projectIri => (responderManager ? ProjectInfoByIRIGetRequest(projectIri, ProjectInfoType.SHORT, None)).mapTo[ProjectInfoResponseV1] map (_.project_info)
+            }
+
+            projectInfos <- Future.sequence(projectInfoFutures)
+
             userDataV1 = UserDataV1(
+                lang = groupedUserData.get(OntologyConstants.KnoraBase.PreferredLanguage) match {
+                    case Some(langList) => langList.head
+                    case None => settings.fallbackLanguage
+                },
                 user_id = Some(returnedUserIri),
                 username = groupedUserData.get(OntologyConstants.KnoraBase.Username).map(_.head),
                 firstname = groupedUserData.get(OntologyConstants.Foaf.GivenName).map(_.head),
                 lastname = groupedUserData.get(OntologyConstants.Foaf.FamilyName).map(_.head),
                 email = groupedUserData.get(OntologyConstants.KnoraBase.Email).map(_.head),
-<<<<<<< HEAD
-                hashedpassword = groupedUserData.get(OntologyConstants.KnoraBase.Password).map(_.head),
-                isActiveUser = groupedUserData.get(OntologyConstants.KnoraBase.IsActiveUser).map(_.head.toBoolean),
-                lang = groupedUserData.get(OntologyConstants.KnoraBase.PreferredLanguage) match {
-                    case Some(langList) => langList.head
-                    case None => settings.fallbackLanguage
-                }
-=======
                 password = groupedUserData.get(OntologyConstants.KnoraBase.Password).map(_.head),
+				isActiveUser = groupedUserData.get(OntologyConstants.KnoraBase.IsActiveUser).map(_.head.toBoolean),
                 active_project = groupedUserData.get(OntologyConstants.KnoraBase.UsersActiveProject).map(_.head),
                 projects = if (projectIris.nonEmpty) Some(projectIris) else None,
                 projects_info = projectInfos
->>>>>>> 7153fbaa
             )
-
-            groupIris = groupedUserData.get(OntologyConstants.KnoraBase.IsInGroup) match {
-                case Some(groups) => groups
-                case None => Vector.empty[IRI]
-            }
-
-            projectIris = groupedUserData.get(OntologyConstants.KnoraBase.IsInProject) match {
-                case Some(projects) => projects
-                case None => Vector.empty[IRI]
-            }
 
             isInSystemAdminGroup = groupedUserData.get(OntologyConstants.KnoraBase.IsInSystemAdminGroup).map(_.head.toBoolean).getOrElse(false)
             isInProjectAdminGroup = groupedUserData.get(OntologyConstants.KnoraBase.IsInProjectAdminGroup).getOrElse(Vector.empty[IRI])
