--- conflicted
+++ resolved
@@ -60,56 +60,22 @@
     /**
       * Gets information about a Knora user, and returns it in a [[UserProfileV1]].
       *
-<<<<<<< HEAD
-      * @param userIRI the IRI of the user.
-      * @return a [[Option[UserProfileV1]] describing the user.
+      * @param userIri the IRI of the user.
+      * @return a [[UserProfileV1]] describing the user.
       */
     private def getUserProfileByIRIV1(userIRI: IRI, profileType: UserProfileType.Value): Future[UserProfileV1] = {
         // TODO: add caching of user profiles that was removed from [[Authenticator]]
         //log.debug(s"getUserProfileByIRIV1: userIri = $userIRI', clean = '$clean'")
-=======
-      * @param userIri the IRI of the user.
-      * @return a [[UserProfileV1]] describing the user.
-      */
-    private def getUserProfileV1(userIri: IRI): Future[UserProfileV1] = {
->>>>>>> 5dc76ee8
         for {
             sparqlQueryString <- Future(queries.sparql.v1.txt.getUserByIri(
                 triplestore = settings.triplestoreType,
                 userIri = userIRI
             ).toString())
-<<<<<<< HEAD
-=======
-            userDataQueryResponse <- (storeManager ? SparqlSelectRequest(sparqlQuery)).mapTo[SparqlSelectResponse]
-
-            _ = if (userDataQueryResponse.results.bindings.isEmpty) {
-                throw NotFoundException(s"User $userIri not found")
-            }
-
-            groupedUserData: Map[String, Seq[String]] = userDataQueryResponse.results.bindings.groupBy(_.rowMap("p")).map {
-                case (predicate, rows) => predicate -> rows.map(_.rowMap("o"))
-            }
-
-            userDataV1 = UserDataV1(
-                lang = groupedUserData.get(OntologyConstants.KnoraBase.PreferredLanguage) match {
-                    case Some(langList) => langList.head
-                    case None => settings.fallbackLanguage
-                },
-                user_id = Some(userIri),
-                username = groupedUserData.get(OntologyConstants.KnoraBase.Username).map(_.head),
-                firstname = groupedUserData.get(OntologyConstants.KnoraBase.GivenName).map(_.head),
-                lastname = groupedUserData.get(OntologyConstants.KnoraBase.FamilyName).map(_.head),
-                email = groupedUserData.get(OntologyConstants.KnoraBase.Email).map(_.head),
-                password = groupedUserData.get(OntologyConstants.KnoraBase.Password).map(_.head),
-                active_project = groupedUserData.get(OntologyConstants.KnoraBase.UsersActiveProject).map(_.head)
-            )
->>>>>>> 5dc76ee8
 
             //_ = log.debug(s"getUserProfileByIRIV1 - sparqlQueryString: $sparqlQueryString")
 
             userDataQueryResponse <- (storeManager ? SparqlSelectRequest(sparqlQueryString)).mapTo[SparqlSelectResponse]
 
-<<<<<<< HEAD
             _ = if (userDataQueryResponse.results.bindings.isEmpty) {
                 throw NotFoundException(s"User '$userIRI' not found")
             }
@@ -117,9 +83,6 @@
             userProfileV1 <- userDataQueryResponse2UserProfile(userDataQueryResponse, profileType)
 
         } yield userProfileV1 // UserProfileV1(userDataV1, groupIris, projectIris)
-=======
-        } yield UserProfileV1(userDataV1, groupIris, projectIris)
->>>>>>> 5dc76ee8
     }
 
     /**
@@ -128,13 +91,9 @@
       * @param username the username of the user.
       * @return a [[UserProfileV1]] describing the user.
       */
-<<<<<<< HEAD
     private def getUserProfileByUsernameV1(username: String, profileType: UserProfileType.Value): Future[UserProfileV1] = {
         // TODO: add caching of user profiles that was removed from [[Authenticator]]
         log.debug(s"getUserProfileByUsernameV1: username = '$username', clean = '$profileType'")
-=======
-    private def getUserProfileByUsernameV1(username: String): Future[UserProfileV1] = {
->>>>>>> 5dc76ee8
         for {
             sparqlQueryString <- Future(queries.sparql.v1.txt.getUserByUsername(
                 triplestore = settings.triplestoreType,
@@ -405,7 +364,6 @@
                 isActiveUser = groupedUserData.get(OntologyConstants.KnoraBase.IsActiveUser).map(_.head.toBoolean),
                 active_project = groupedUserData.get(OntologyConstants.KnoraBase.UsersActiveProject).map(_.head)
             )
-<<<<<<< HEAD
             //_ = log.debug(s"userDataQueryResponse2UserProfile - userDataV1: ${MessageUtil.toSource(userDataV1)}")
 
 
@@ -447,9 +405,6 @@
             result = up.ofType(userProfileType)
         } yield result
 
-=======
-        } yield UserProfileV1(userDataV1, groupIris, projectIris)
->>>>>>> 5dc76ee8
     }
 
 }