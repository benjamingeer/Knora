/*
 * Copyright © 2015 Lukas Rosenthaler, Benjamin Geer, Ivan Subotic,
 * Tobias Schweizer, André Kilchenmann, and André Fatton.
 *
 * This file is part of Knora.
 *
 * Knora is free software: you can redistribute it and/or modify
 * it under the terms of the GNU Affero General Public License as published
 * by the Free Software Foundation, either version 3 of the License, or
 * (at your option) any later version.
 *
 * Knora is distributed in the hope that it will be useful,
 * but WITHOUT ANY WARRANTY; without even the implied warranty of
 * MERCHANTABILITY or FITNESS FOR A PARTICULAR PURPOSE.  See the
 * GNU Affero General Public License for more details.
 *
 * You should have received a copy of the GNU Affero General Public
 * License along with Knora.  If not, see <http://www.gnu.org/licenses/>.
 */

package org.knora.webapi.responders.v1

import java.util.UUID

import akka.actor.Status
import akka.pattern._
import org.knora.webapi
import org.knora.webapi._
import org.knora.webapi.messages.v1.responder.permissionmessages._
import org.knora.webapi.messages.v1.responder.usermessages._
import org.knora.webapi.messages.v1.store.triplestoremessages.{SparqlSelectRequest, SparqlSelectResponse, SparqlUpdateRequest, SparqlUpdateResponse}
import org.knora.webapi.routing.Authenticator
import org.knora.webapi.util.ActorUtil._
import org.knora.webapi.util.{CacheUtil, KnoraIdUtil, SparqlUtil}
import org.mindrot.jbcrypt.BCrypt

import scala.concurrent.Future

/**
  * Provides information about Knora users to other responders.
  */
class UsersResponderV1 extends ResponderV1 {

    // Creates IRIs for new Knora user objects.
    val knoraIdUtil = new KnoraIdUtil

    /**
      * Receives a message extending [[org.knora.webapi.messages.v1.responder.usermessages.UsersResponderRequestV1]], and returns a message of type [[UserProfileV1]]
      * [[Status.Failure]]. If a serious error occurs (i.e. an error that isn't the client's fault), this
      * method first returns `Failure` to the sender, then throws an exception.
      */
    def receive = {
<<<<<<< HEAD
        case UserProfileByIRIGetRequestV1(userIri, profileType) => future2Message(sender(), getUserProfileByIRIV1(userIri, profileType), log)
        case UserProfileByUsernameGetRequestV1(username, profileType) => future2Message(sender(), getUserProfileByUsernameV1(username, profileType), log)
        case UserCreateRequestV1(newUserData, userProfile, apiRequestID) => future2Message(sender(), createNewUserV1(newUserData, userProfile, apiRequestID), log)
        case UserUpdateRequestV1(userIri, propertyIri, newValue, userProfile, apiRequestID) => future2Message(sender(), updateUserV1(userIri, propertyIri, newValue, userProfile, apiRequestID), log)
        case other => sender ! Status.Failure(UnexpectedMessageException(s"Unexpected message $other of type ${other.getClass.getCanonicalName}"))
=======
        case UserProfileGetRequestV1(userIri) => future2Message(sender(), getUserProfileV1(userIri), log)
        case UserProfileByUsernameGetRequestV1(username) => future2Message(sender(), getUserProfileByUsernameV1(username), log)
        case other => handleUnexpectedMessage(sender(), other, log)
>>>>>>> 7211e503
    }

    /**
      * Gets information about a Knora user, and returns it in a [[UserProfileV1]].
      *
      * @param userIRI the IRI of the user.
      * @return a [[UserProfileV1]] describing the user.
      */
    private def getUserProfileByIRIV1(userIRI: IRI, profileType: UserProfileType.Value): Future[UserProfileV1] = {
        // TODO: add caching of user profiles that was removed from [[Authenticator]]
        //log.debug(s"getUserProfileByIRIV1: userIri = $userIRI', clean = '$clean'")
        for {
            sparqlQueryString <- Future(queries.sparql.v1.txt.getUserByIri(
                triplestore = settings.triplestoreType,
                userIri = userIRI
            ).toString())

            //_ = log.debug(s"getUserProfileByIRIV1 - sparqlQueryString: $sparqlQueryString")

            userDataQueryResponse <- (storeManager ? SparqlSelectRequest(sparqlQueryString)).mapTo[SparqlSelectResponse]

            _ = if (userDataQueryResponse.results.bindings.isEmpty) {
                throw NotFoundException(s"User '$userIRI' not found")
            }

            userProfileV1 <- userDataQueryResponse2UserProfile(userDataQueryResponse, profileType)

        } yield userProfileV1 // UserProfileV1(userDataV1, groupIris, projectIris)
    }

    /**
      * Gets information about a Knora user, and returns it in a [[UserProfileV1]].
      *
      * @param username the username of the user.
      * @return a [[UserProfileV1]] describing the user.
      */
    private def getUserProfileByUsernameV1(username: String, profileType: UserProfileType.Value): Future[UserProfileV1] = {
        // TODO: add caching of user profiles that was removed from [[Authenticator]]
        log.debug(s"getUserProfileByUsernameV1: username = '$username', clean = '$profileType'")
        for {
            sparqlQueryString <- Future(queries.sparql.v1.txt.getUserByUsername(
                triplestore = settings.triplestoreType,
                username = SparqlUtil.any2SparqlLiteral(username)
            ).toString())
            userDataQueryResponse <- (storeManager ? SparqlSelectRequest(sparqlQueryString)).mapTo[SparqlSelectResponse]

            //_ = log.debug(MessageUtil.toSource(userDataQueryResponse))

            _ = if (userDataQueryResponse.results.bindings.isEmpty) {
                throw NotFoundException(s"User '$username' not found")
            }

            userProfileV1 <- userDataQueryResponse2UserProfile(userDataQueryResponse, profileType)

        } yield userProfileV1 // UserProfileV1(userDataV1, groupIris, projectIris)
    }

    /**
      * Creates a new user. Self-registration is allowed, so even the default user, i.e. with no credentials supplied,
      * is allowed to create the new user.
      *
      * Referenced Websites:
      *                     - https://crackstation.net/hashing-security.htm
      *                     - http://blog.ircmaxell.com/2012/12/seven-ways-to-screw-up-bcrypt.html
      *
      * @param newUserData a [[NewUserDataV1]] object containing information about the new user to be created.
      * @param userProfile a [[UserProfileV1]] object containing information about the requesting user.
      * @return a future containing the [[UserOperationResponseV1]].
      */
    private def createNewUserV1(newUserData: NewUserDataV1, userProfile: UserProfileV1, apiRequestID: UUID): Future[UserOperationResponseV1] = {
        for {
            a <- Future("")

            // check if username or password are not empty
            _ = if (newUserData.username.isEmpty) throw BadRequestException("Username cannot be empty")
            _ = if (newUserData.password.isEmpty) throw BadRequestException("Password cannot be empty")

            // check if the supplied username for the new user is unique, i.e. not already registered
            sparqlQueryString = queries.sparql.v1.txt.getUserByUsername(
                triplestore = settings.triplestoreType,
                username = SparqlUtil.any2SparqlLiteral(newUserData.username)
            ).toString()
            //_ = log.debug(s"createNewUser - check duplicate name: $sparqlQueryString")
            userDataQueryResponse <- (storeManager ? SparqlSelectRequest(sparqlQueryString)).mapTo[SparqlSelectResponse]

            //_ = log.debug(MessageUtil.toSource(userDataQueryResponse))

            _ = if (userDataQueryResponse.results.bindings.nonEmpty) {
                throw DuplicateValueException(s"User with the username: '${newUserData.username}' already exists")
            }

            userIri = knoraIdUtil.makeRandomPersonIri

            hashedPassword = BCrypt.hashpw(newUserData.password, BCrypt.gensalt())

            // Create the new user.
            createNewUserSparqlString = queries.sparql.v1.txt.createNewUser(
                adminNamedGraphIri = "http://www.knora.org/data/admin",
                triplestore = settings.triplestoreType,
                userIri = userIri,
                userClassIri = OntologyConstants.KnoraBase.User,
                username = SparqlUtil.any2SparqlLiteral(newUserData.username),
                password = SparqlUtil.any2SparqlLiteral(hashedPassword),
                givenName = SparqlUtil.any2SparqlLiteral(newUserData.givenName),
                familyName = SparqlUtil.any2SparqlLiteral(newUserData.familyName),
                email = SparqlUtil.any2SparqlLiteral(newUserData.email),
                preferredLanguage = SparqlUtil.any2SparqlLiteral(newUserData.lang)
            ).toString
            //_ = log.debug(s"createNewUser: $createNewUserSparqlString")
            createResourceResponse <- (storeManager ? SparqlUpdateRequest(createNewUserSparqlString)).mapTo[SparqlUpdateResponse]


            // Verify that the user was created.
            sparqlQuery = queries.sparql.v1.txt.getUserByIri(
                triplestore = settings.triplestoreType,
                userIri = userIri
            ).toString()
            userDataQueryResponse <- (storeManager ? SparqlSelectRequest(sparqlQuery)).mapTo[SparqlSelectResponse]

            _ = if (userDataQueryResponse.results.bindings.isEmpty) {
                throw UpdateNotPerformedException(s"User $userIri was not created. Please report this as a possible bug.")
            }

            // create the user profile
            newUserProfile <- userDataQueryResponse2UserProfile(userDataQueryResponse, UserProfileType.SAFE)

            // create the user operation response
            userOperationResponseV1 = UserOperationResponseV1(newUserProfile, userProfile.userData)

        } yield userOperationResponseV1

    }


    private def updateUserV1(userIri: webapi.IRI, propertyIri: webapi.IRI, newValue: Any, userProfile: UserProfileV1, apiRequestID: UUID): Future[UserOperationResponseV1] = for {
        a <- Future("")

        // check if necessary information is present
        _ = if (userIri.isEmpty) throw BadRequestException("User IRI cannot be empty")

        // check if the requesting user is allowed to perform updates
        _ = if (!userProfile.userData.user_id.contains(userIri) && !userProfile.permissionData.isSystemAdmin) {
            // not the user and not a system admin
            throw ForbiddenException("User information can only be changed by the user itself or a system administrator")
        }

        /*
        Check needs to be moved into GroupsResponder.
        _ = if (newValue.equals(OntologyConstants.KnoraBase.SystemAdmin) && !userProfile.isSystemAdmin) {
            // the operation of promoting to system admin is only allowed by another system admin
            throw ForbiddenException("Giving an user system admin rights can only be performed by another system admin")
        }
        */

        // get current value.
        sparqlQueryString = queries.sparql.v1.txt.getUserByIri(
            triplestore = settings.triplestoreType,
            userIri = userIri
        ).toString()
        userDataQueryResponse <- (storeManager ? SparqlSelectRequest(sparqlQueryString)).mapTo[SparqlSelectResponse]

        // create the user profile including sensitive information
        currentUserProfile <- userDataQueryResponse2UserProfile(userDataQueryResponse, UserProfileType.FULL)

        // get the current value
        currentValue = propertyIri match {
            case OntologyConstants.KnoraBase.Username => currentUserProfile.userData.username.getOrElse("")
            case OntologyConstants.KnoraBase.GivenName => currentUserProfile.userData.firstname.getOrElse("")
            case OntologyConstants.KnoraBase.FamilyName => currentUserProfile.userData.lastname.getOrElse("")
            case OntologyConstants.KnoraBase.Email => currentUserProfile.userData.email.getOrElse("")
            case OntologyConstants.KnoraBase.Password => currentUserProfile.userData.password.getOrElse("")
            case OntologyConstants.KnoraBase.IsActiveUser => currentUserProfile.userData.isActiveUser.getOrElse(false)
            case OntologyConstants.KnoraBase.PreferredLanguage => currentUserProfile.userData.lang
            case x => throw BadRequestException(s"The property $propertyIri is not allowed")
        }

        // get the current value as a string for adding directly into SPARQL
        currentValueLiteral = SparqlUtil.any2SparqlLiteral(currentValue)


        // get the new value as a literal string for directly adding into SPARQL
        newValueLiteral = if (propertyIri.equals(OntologyConstants.KnoraBase.Password)) {
            // if password then first create hash
            val hashedPassword = BCrypt.hashpw(newValue.asInstanceOf[String], BCrypt.gensalt())
            SparqlUtil.any2SparqlLiteral(hashedPassword)
        } else {
            SparqlUtil.any2SparqlLiteral(newValue)
        }

        // Update the user
        updateUserSparqlString = queries.sparql.v1.txt.updateUser(
            adminNamedGraphIri = "http://www.knora.org/data/admin",
            triplestore = settings.triplestoreType,
            userIri = userIri,
            propertyIri = propertyIri,
            currentValue = currentValueLiteral,
            newValue = newValueLiteral
        ).toString
        //_ = log.debug(s"updateUserV1 - query: $updateUserSparqlString")
        createResourceResponse <- (storeManager ? SparqlUpdateRequest(updateUserSparqlString)).mapTo[SparqlUpdateResponse]

        // Verify that the user was updated.
        sparqlQueryString = queries.sparql.v1.txt.getUserByIri(
            triplestore = settings.triplestoreType,
            userIri = userIri
        ).toString()
        userDataQueryResponse <- (storeManager ? SparqlSelectRequest(sparqlQueryString)).mapTo[SparqlSelectResponse]


        // create the user profile including sensitive information
        updatedUserProfile <- userDataQueryResponse2UserProfile(userDataQueryResponse, UserProfileType.FULL)

        // check if what we wanted to update actually got updated
        //_ = log.debug(s"currentValue: ${currentValue.toString}, newValue: ${newValue.toString}")
        _ = propertyIri match {
            case OntologyConstants.KnoraBase.Username => {
                if (!updatedUserProfile.userData.username.contains(newValue.asInstanceOf[String])) {
                    throw UpdateNotPerformedException("User's 'username' was not updated. Please report this as a possible bug.")
                }
            }
            case OntologyConstants.KnoraBase.GivenName => {
                if (!updatedUserProfile.userData.firstname.contains(newValue.asInstanceOf[String])) {
                    throw UpdateNotPerformedException("User's 'given name' was not updated. Please report this as a possible bug.")
                }
            }
            case OntologyConstants.KnoraBase.FamilyName => {
                if (!updatedUserProfile.userData.lastname.contains(newValue.asInstanceOf[String])) {
                    throw UpdateNotPerformedException("User's 'family name' was not updated. Please report this as a possible bug.")
                }
            }
            case OntologyConstants.KnoraBase.Email => {
                if (!updatedUserProfile.userData.email.contains(newValue.asInstanceOf[String])) {
                    throw UpdateNotPerformedException("User's 'email' was not updated. Please report this as a possible bug.")
                }
            }
            case OntologyConstants.KnoraBase.Password => {
                if (!updatedUserProfile.userData.password.contains(newValue.asInstanceOf[String])) {
                    throw UpdateNotPerformedException("User's 'password' was not updated. Please report this as a possible bug.")
                }
            }
            case OntologyConstants.KnoraBase.IsActiveUser => {
                if (!updatedUserProfile.userData.isActiveUser.contains(newValue.asInstanceOf[Boolean])) {
                    throw UpdateNotPerformedException("User's 'active status' was not updated. Please report this as a possible bug.")
                }
            }
            case OntologyConstants.KnoraBase.PreferredLanguage => {
                if (!updatedUserProfile.userData.lang.equals(newValue.asInstanceOf[String])) {
                    throw UpdateNotPerformedException("User's 'preferred language' was not updated. Please report this as a possible bug.")
                }
            }
        }

        // create the user operation response
        userOperationResponseV1 = if (userIri == userProfile.userData.user_id.get) {
            // the user is updating itself

            // update cache if session id is available
            userProfile.sessionId match {
                case Some(sessionId) => CacheUtil.put[UserProfileV1](Authenticator.AUTHENTICATION_CACHE_NAME, sessionId, updatedUserProfile.setSessionId(sessionId))
                case None => // user has not session id, so no cache to update
            }

            UserOperationResponseV1(updatedUserProfile.ofType(UserProfileType.SAFE), updatedUserProfile.ofType(UserProfileType.SAFE).userData)
        } else {
            UserOperationResponseV1(updatedUserProfile.ofType(UserProfileType.SAFE), userProfile.userData)
        }
    } yield userOperationResponseV1


    ////////////////////
    // Helper Methods //
    ////////////////////

    /**
      * Helper method used to create a [[UserProfileV1]] from the [[SparqlSelectResponse]] containing user data.
      *
      * @param userDataQueryResponse a [[SparqlSelectResponse]] containing user data.
      * @param userProfileType a flag denoting if sensitive information should be stripped from the returned [[UserProfileV1]]
      * @return a [[UserProfileV1]] containing the user's data.
      */
    private def userDataQueryResponse2UserProfile(userDataQueryResponse: SparqlSelectResponse, userProfileType: UserProfileType.Value): Future[UserProfileV1] = {

        //log.debug("userDataQueryResponse2UserProfile - " + MessageUtil.toSource(userDataQueryResponse))

        for {
            a <- Future("")

            returnedUserIri = userDataQueryResponse.getFirstRow.rowMap("s")

            groupedUserData: Map[String, Seq[String]] = userDataQueryResponse.results.bindings.groupBy(_.rowMap("p")).map {
                case (predicate, rows) => predicate -> rows.map(_.rowMap("o"))
            }

            //_ = log.debug(s"userDataQueryResponse2UserProfile - groupedUserData: ${MessageUtil.toSource(groupedUserData)}")

            userDataV1 = UserDataV1(
                lang = groupedUserData.get(OntologyConstants.KnoraBase.PreferredLanguage) match {
                    case Some(langList) => langList.head
                    case None => settings.fallbackLanguage
                },
                user_id = Some(returnedUserIri),
                username = groupedUserData.get(OntologyConstants.KnoraBase.Username).map(_.head),
                firstname = groupedUserData.get(OntologyConstants.KnoraBase.GivenName).map(_.head),
                lastname = groupedUserData.get(OntologyConstants.KnoraBase.FamilyName).map(_.head),
                email = groupedUserData.get(OntologyConstants.KnoraBase.Email).map(_.head),
                password = groupedUserData.get(OntologyConstants.KnoraBase.Password).map(_.head),
                isActiveUser = groupedUserData.get(OntologyConstants.KnoraBase.IsActiveUser).map(_.head.toBoolean),
                active_project = groupedUserData.get(OntologyConstants.KnoraBase.UsersActiveProject).map(_.head)
            )
            //_ = log.debug(s"userDataQueryResponse2UserProfile - userDataV1: ${MessageUtil.toSource(userDataV1)}")


            /* the projects the user is member of */
            projectIris = groupedUserData.get(OntologyConstants.KnoraBase.IsInProject) match {
                case Some(projects) => projects
                case None => Vector.empty[IRI]
            }
            //_ = log.debug(s"userDataQueryResponse2UserProfile - projectIris: ${MessageUtil.toSource(projectIris)}")

            /* the groups the user is member of (only explicit groups) */
            groupIris = groupedUserData.get(OntologyConstants.KnoraBase.IsInGroup) match {
                case Some(groups) => groups
                case None => Vector.empty[IRI]
            }
            //_ = log.debug(s"userDataQueryResponse2UserProfile - groupIris: ${MessageUtil.toSource(groupIris)}")


            /* the projects for which the user is implicitly considered a member of the 'http://www.knora.org/ontology/knora-base#ProjectAdmin' group */
            isInProjectAdminGroups = groupedUserData.getOrElse(OntologyConstants.KnoraBase.IsInProjectAdminGroup, Vector.empty[IRI])

            /* is the user implicitly considered a member of the 'http://www.knora.org/ontology/knora-base#SystemAdmin' group */
            isInSystemAdminGroup = groupedUserData.get(OntologyConstants.KnoraBase.IsInSystemAdminGroup).exists(p => p.head.toBoolean)

            /* get the user's permission profile from the permissions responder */
            permissionDataFuture = (responderManager ? PermissionDataGetV1(projectIris = projectIris, groupIris = groupIris, isInProjectAdminGroups = isInProjectAdminGroups, isInSystemAdminGroup = isInSystemAdminGroup)).mapTo[PermissionDataV1]
            permissionData <- permissionDataFuture

            /* construct the user profile from the different parts */
            up = UserProfileV1(
                userData = userDataV1,
                groups = groupIris,
                projects = projectIris,
                sessionId = None,
                permissionData = permissionData
            )
            //_ = log.debug(s"Retrieved UserProfileV1: ${up.toString}")

            result = up.ofType(userProfileType)
        } yield result

    }

}<|MERGE_RESOLUTION|>--- conflicted
+++ resolved
@@ -50,17 +50,11 @@
       * method first returns `Failure` to the sender, then throws an exception.
       */
     def receive = {
-<<<<<<< HEAD
         case UserProfileByIRIGetRequestV1(userIri, profileType) => future2Message(sender(), getUserProfileByIRIV1(userIri, profileType), log)
         case UserProfileByUsernameGetRequestV1(username, profileType) => future2Message(sender(), getUserProfileByUsernameV1(username, profileType), log)
         case UserCreateRequestV1(newUserData, userProfile, apiRequestID) => future2Message(sender(), createNewUserV1(newUserData, userProfile, apiRequestID), log)
         case UserUpdateRequestV1(userIri, propertyIri, newValue, userProfile, apiRequestID) => future2Message(sender(), updateUserV1(userIri, propertyIri, newValue, userProfile, apiRequestID), log)
-        case other => sender ! Status.Failure(UnexpectedMessageException(s"Unexpected message $other of type ${other.getClass.getCanonicalName}"))
-=======
-        case UserProfileGetRequestV1(userIri) => future2Message(sender(), getUserProfileV1(userIri), log)
-        case UserProfileByUsernameGetRequestV1(username) => future2Message(sender(), getUserProfileByUsernameV1(username), log)
         case other => handleUnexpectedMessage(sender(), other, log)
->>>>>>> 7211e503
     }
 
     /**
