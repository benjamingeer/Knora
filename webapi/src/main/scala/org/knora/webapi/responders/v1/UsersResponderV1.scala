/*
 * Copyright © 2021 - 2022 Swiss National Data and Service Center for the Humanities and/or DaSCH Service Platform contributors.
 * SPDX-License-Identifier: Apache-2.0
 */

package org.knora.webapi.responders.v1

import akka.http.scaladsl.util.FastFuture
import akka.pattern._
import org.knora.webapi._
import dsp.errors.ApplicationCacheException
import dsp.errors.ForbiddenException
import dsp.errors.NotFoundException
import org.knora.webapi.messages.OntologyConstants
import org.knora.webapi.messages.admin.responder.permissionsmessages.PermissionDataGetADM
import org.knora.webapi.messages.admin.responder.permissionsmessages.PermissionsDataADM
import org.knora.webapi.messages.store.triplestoremessages._
import org.knora.webapi.messages.util.KnoraSystemInstances
import org.knora.webapi.messages.util.ResponderData
import org.knora.webapi.messages.util.rdf.SparqlSelectResult
import org.knora.webapi.messages.util.rdf.VariableResultsRow
import org.knora.webapi.messages.v1.responder.projectmessages.ProjectInfoByIRIGetV1
import org.knora.webapi.messages.v1.responder.projectmessages.ProjectInfoV1
import org.knora.webapi.messages.v1.responder.usermessages.UserProfileTypeV1.UserProfileType
import org.knora.webapi.messages.v1.responder.usermessages._
import org.knora.webapi.responders.Responder
import org.knora.webapi.responders.Responder.handleUnexpectedMessage
import org.knora.webapi.util.cache.CacheUtil

import java.util.UUID
import scala.concurrent.Future

/**
 * Provides information about Knora users to other responders.
 */
class UsersResponderV1(responderData: ResponderData) extends Responder(responderData) {

  // The IRI used to lock user creation and update
  val USERS_GLOBAL_LOCK_IRI = "http://rdfh.ch/users"

  val USER_PROFILE_CACHE_NAME = "userProfileCache"

  /**
   * Receives a message of type [[UsersResponderRequestV1]], and returns an appropriate response message.
   */
  def receive(msg: UsersResponderRequestV1) = msg match {
    case UsersGetV1(userProfile)            => usersGetV1(userProfile)
    case UsersGetRequestV1(userProfileV1)   => usersGetRequestV1(userProfileV1)
    case UserDataByIriGetV1(userIri, short) => userDataByIriGetV1(userIri, short)
    case UserProfileByIRIGetV1(userIri, profileType) =>
      userProfileByIRIGetV1(userIri, profileType)
    case UserProfileByIRIGetRequestV1(userIri, profileType, userProfile) =>
      userProfileByIRIGetRequestV1(userIri, profileType, userProfile)
    case UserProfileByEmailGetV1(email, profileType) =>
      userProfileByEmailGetV1(email, profileType)
    case UserProfileByEmailGetRequestV1(email, profileType, userProfile) =>
      userProfileByEmailGetRequestV1(email, profileType, userProfile)
    case UserProjectMembershipsGetRequestV1(userIri, userProfile, apiRequestID) =>
      userProjectMembershipsGetRequestV1(userIri, userProfile, apiRequestID)
    case UserProjectAdminMembershipsGetRequestV1(userIri, userProfile, apiRequestID) =>
      userProjectAdminMembershipsGetRequestV1(userIri, userProfile, apiRequestID)
    case UserGroupMembershipsGetRequestV1(userIri, userProfile, apiRequestID) =>
      userGroupMembershipsGetRequestV1(userIri, userProfile, apiRequestID)
    case other => handleUnexpectedMessage(other, log, this.getClass.getName)
  }

  /**
   * Gets all the users and returns them as a sequence of [[UserDataV1]].
   *
   * @return all the users as a sequence of [[UserDataV1]].
   */
  private def usersGetV1(userProfileV1: UserProfileV1): Future[Seq[UserDataV1]] =
    //log.debug("usersGetV1")
    for {
      _ <- Future(
             if (!userProfileV1.permissionData.isSystemAdmin) {
               throw ForbiddenException("SystemAdmin permissions are required.")
             }
           )

      sparqlQueryString <- Future(
                             org.knora.webapi.messages.twirl.queries.sparql.v1.txt
                               .getUsers()
                               .toString()
                           )

      usersResponse <- appActor.ask(SparqlSelectRequest(sparqlQueryString)).mapTo[SparqlSelectResult]

      usersResponseRows: Seq[VariableResultsRow] = usersResponse.results.bindings

      usersWithProperties: Map[String, Map[String, String]] =
        usersResponseRows.groupBy(_.rowMap("s")).map { case (userIri: IRI, rows: Seq[VariableResultsRow]) =>
          (userIri, rows.map(row => (row.rowMap("p"), row.rowMap("o"))).toMap)
        }

      users = usersWithProperties.map { case (userIri: IRI, propsMap: Map[String, String]) =>
                UserDataV1(
                  lang = propsMap.get(OntologyConstants.KnoraAdmin.PreferredLanguage) match {
                    case Some(langList) => langList
                    case None           => settings.fallbackLanguage
                  },
                  user_id = Some(userIri),
                  email = propsMap.get(OntologyConstants.KnoraAdmin.Email),
                  firstname = propsMap.get(OntologyConstants.KnoraAdmin.GivenName),
                  lastname = propsMap.get(OntologyConstants.KnoraAdmin.FamilyName),
                  status = propsMap.get(OntologyConstants.KnoraAdmin.Status).map(_.toBoolean)
                )
              }.toSeq

    } yield users

  /**
   * Gets all the users and returns them as a [[UsersGetResponseV1]].
   *
   * @param userProfileV1 the type of the requested profile (restricted of full).
   * @return all the users as a [[UsersGetResponseV1]].
   */
  private def usersGetRequestV1(userProfileV1: UserProfileV1): Future[UsersGetResponseV1] =
    for {
      maybeUsersListToReturn <- usersGetV1(userProfileV1)
      result = maybeUsersListToReturn match {
                 case users: Seq[UserDataV1] if users.nonEmpty => UsersGetResponseV1(users = users)
                 case _                                        => throw NotFoundException(s"No users found")
               }
    } yield result

  /**
   * Gets basic information about a Knora user, and returns it in a [[UserDataV1]].
   *
   * @param userIri the IRI of the user.
   * @return a [[UserDataV1]] describing the user.
   */
  private def userDataByIriGetV1(userIri: IRI, short: Boolean): Future[Option[UserDataV1]] =
    //log.debug("userDataByIriGetV1 - userIri: {}", userIri)
    for {
      sparqlQueryString <- Future(
                             org.knora.webapi.messages.twirl.queries.sparql.v1.txt
                               .getUserByIri(
                                 userIri = userIri
                               )
                               .toString()
                           )

      // _ = log.debug("userDataByIRIGetV1 - sparqlQueryString: {}", sparqlQueryString)

      userDataQueryResponse <- appActor.ask(SparqlSelectRequest(sparqlQueryString)).mapTo[SparqlSelectResult]

      maybeUserDataV1 <- userDataQueryResponse2UserDataV1(userDataQueryResponse, short)

      // _ = log.debug("userDataByIriGetV1 - maybeUserDataV1: {}", maybeUserDataV1)

    } yield maybeUserDataV1

  /**
   * Gets information about a Knora user, and returns it in a [[UserProfileV1]]. If possible, tries to retrieve the
   * user profile from cache. If not, it retrieves it from the triplestore and writes it to the cache.
   *
   * @param userIri              the IRI of the user.
   * @param profileType          the type of the requested profile (restricted of full).
   * @return a [[UserProfileV1]] describing the user.
   */
  private def userProfileByIRIGetV1(
    userIri: IRI,
    profileType: UserProfileType
  ): Future[Option[UserProfileV1]] =
    // log.debug(s"userProfileByIRIGetV1: userIri = $userIRI', clean = '$profileType'")
    CacheUtil.get[UserProfileV1](USER_PROFILE_CACHE_NAME, userIri) match {
      case Some(userProfile) =>
        // found a user profile in the cache
        log.debug(s"userProfileByIRIGetV1 - cache hit: $userProfile")
        FastFuture.successful(Some(userProfile.ofType(profileType)))

      case None =>
        for {
          sparqlQueryString <- Future(
                                 org.knora.webapi.messages.twirl.queries.sparql.v1.txt
                                   .getUserByIri(
                                     userIri = userIri
                                   )
                                   .toString()
                               )

          // _ = log.debug(s"userProfileByIRIGetV1 - sparqlQueryString: {}", sparqlQueryString)

          userDataQueryResponse <- appActor.ask(SparqlSelectRequest(sparqlQueryString)).mapTo[SparqlSelectResult]

          maybeUserProfileV1 <- userDataQueryResponse2UserProfileV1(
                                  userDataQueryResponse = userDataQueryResponse
                                )

          _ = if (maybeUserProfileV1.nonEmpty) {
                writeUserProfileV1ToCache(maybeUserProfileV1.get)
              }

          result = maybeUserProfileV1.map(_.ofType(profileType))

          // _ = log.debug("userProfileByIRIGetV1 - maybeUserProfileV1: {}", MessageUtil.toSource(maybeUserProfileV1))
        } yield result // UserProfileV1(userData, groups, projects_info, sessionId, isSystemUser, permissionData)
    }

  /**
   * Gets information about a Knora user, and returns it as a [[UserProfileResponseV1]].
   *
   * @param userIRI              the IRI of the user.
   * @param profileType          the type of the requested profile (restriced or full).
   * @param userProfile          the requesting user's profile.
   * @return a [[UserProfileResponseV1]]
   */
  private def userProfileByIRIGetRequestV1(
    userIRI: IRI,
    profileType: UserProfileType,
    userProfile: UserProfileV1
  ): Future[UserProfileResponseV1] =
    for {
      _ <- Future(
             if (!userProfile.permissionData.isSystemAdmin && !userProfile.userData.user_id.contains(userIRI)) {
               throw ForbiddenException("SystemAdmin permissions are required.")
             }
           )
      maybeUserProfileToReturn <- userProfileByIRIGetV1(
                                    userIri = userIRI,
                                    profileType = profileType
                                  )

      result = maybeUserProfileToReturn match {
                 case Some(up) => UserProfileResponseV1(up)
                 case None     => throw NotFoundException(s"User '$userIRI' not found")
               }
    } yield result

  /**
   * Gets information about a Knora user, and returns it in a [[UserProfileV1]]. If possible, tries to retrieve the user profile
   * from cache. If not, it retrieves it from the triplestore and writes it to the cache.
   *
   * @param email                the email of the user.
   * @param profileType          the type of the requested profile (restricted or full).
   * @return a [[UserProfileV1]] describing the user.
   */
  private def userProfileByEmailGetV1(
    email: String,
    profileType: UserProfileType
  ): Future[Option[UserProfileV1]] =
    // log.debug(s"userProfileByEmailGetV1: username = '{}', type = '{}'", email, profileType)
    CacheUtil.get[UserProfileV1](USER_PROFILE_CACHE_NAME, email) match {
      case Some(userProfile) =>
        // found a user profile in the cache
        log.debug(s"userProfileByIRIGetV1 - cache hit: $userProfile")
        FastFuture.successful(Some(userProfile.ofType(profileType)))

      case None =>
        for {
          sparqlQueryString <- Future(
                                 org.knora.webapi.messages.twirl.queries.sparql.v1.txt
                                   .getUserByEmail(
                                     email = email
                                   )
                                   .toString()
                               )
          //_ = log.debug(s"userProfileByEmailGetV1 - sparqlQueryString: $sparqlQueryString")

          userDataQueryResponse <- appActor.ask(SparqlSelectRequest(sparqlQueryString)).mapTo[SparqlSelectResult]

          //_ = log.debug(MessageUtil.toSource(userDataQueryResponse))
          maybeUserProfileV1 <- userDataQueryResponse2UserProfileV1(
                                  userDataQueryResponse = userDataQueryResponse
                                )

          _ = if (maybeUserProfileV1.nonEmpty) {
                writeUserProfileV1ToCache(maybeUserProfileV1.get)
              }

          result = maybeUserProfileV1.map(_.ofType(profileType))

          // _ = log.debug("userProfileByEmailGetV1 - maybeUserProfileV1: {}", MessageUtil.toSource(maybeUserProfileV1))

        } yield result // UserProfileV1(userDataV1, groupIris, projectIris)
    }

  /**
   * Gets information about a Knora user, and returns it as a [[UserProfileResponseV1]].
   *
   * @param email                the email of the user.
   * @param profileType          the type of the requested profile (restricted or full).
   * @param userProfile          the requesting user's profile.
   * @return a [[UserProfileResponseV1]]
   * @throws NotFoundException if the user with the supplied email is not found.
   */
  private def userProfileByEmailGetRequestV1(
    email: String,
    profileType: UserProfileType,
    userProfile: UserProfileV1
  ): Future[UserProfileResponseV1] =
    for {
      maybeUserProfileToReturn <- userProfileByEmailGetV1(
                                    email = email,
                                    profileType = profileType
                                  )

      result = maybeUserProfileToReturn match {
                 case Some(up: UserProfileV1) => UserProfileResponseV1(up)
                 case None                    => throw NotFoundException(s"User '$email' not found")
               }
    } yield result

  /**
   * Returns the user's project memberships, where the result contains the IRIs of the projects the user is member of.
   *
   * @param userIri       the user's IRI.
   * @param userProfileV1 the user profile of the requesting user.
   * @param apiRequestID  the unique api request ID.
   * @return a [[UserProjectMembershipsGetResponseV1]].
   */
  def userProjectMembershipsGetRequestV1(
    userIri: IRI,
    userProfileV1: UserProfileV1,
    apiRequestID: UUID
  ): Future[UserProjectMembershipsGetResponseV1] =
    for {
      sparqlQueryString <- Future(
                             org.knora.webapi.messages.twirl.queries.sparql.v1.txt
                               .getUserByIri(
                                 userIri = userIri
                               )
                               .toString()
                           )

      //_ = log.debug("userDataByIRIGetV1 - sparqlQueryString: {}", sparqlQueryString)

      userDataQueryResponse <- appActor.ask(SparqlSelectRequest(sparqlQueryString)).mapTo[SparqlSelectResult]

      groupedUserData: Map[String, Seq[String]] = userDataQueryResponse.results.bindings.groupBy(_.rowMap("p")).map {
                                                    case (predicate, rows) => predicate -> rows.map(_.rowMap("o"))
                                                  }

      /* the projects the user is member of */
      projectIris: Seq[IRI] = groupedUserData.get(OntologyConstants.KnoraAdmin.IsInProject) match {
                                case Some(projects) => projects
                                case None           => Seq.empty[IRI]
                              }

      // _ = log.debug("userProjectMembershipsGetRequestV1 - userIri: {}, projectIris: {}", userIri, projectIris)
    } yield UserProjectMembershipsGetResponseV1(projects = projectIris)

  /**
   * Returns the user's project admin group memberships, where the result contains the IRIs of the projects the user
   * is a member of the project admin group.
   *
   * @param userIri       the user's IRI.
   * @param userProfileV1 the user profile of the requesting user.
   * @param apiRequestID  the unique api request ID.
   * @return a [[UserProjectMembershipsGetResponseV1]].
   */
  def userProjectAdminMembershipsGetRequestV1(
    userIri: IRI,
    userProfileV1: UserProfileV1,
    apiRequestID: UUID
  ): Future[UserProjectAdminMembershipsGetResponseV1] =
    for {
      sparqlQueryString <- Future(
                             org.knora.webapi.messages.twirl.queries.sparql.v1.txt
                               .getUserByIri(
                                 userIri = userIri
                               )
                               .toString()
                           )

      //_ = log.debug("userDataByIRIGetV1 - sparqlQueryString: {}", sparqlQueryString)

      userDataQueryResponse <- appActor.ask(SparqlSelectRequest(sparqlQueryString)).mapTo[SparqlSelectResult]

      groupedUserData: Map[String, Seq[String]] = userDataQueryResponse.results.bindings.groupBy(_.rowMap("p")).map {
                                                    case (predicate, rows) => predicate -> rows.map(_.rowMap("o"))
                                                  }

      /* the projects the user is member of */
      projectIris: Seq[IRI] = groupedUserData.get(OntologyConstants.KnoraAdmin.IsInProjectAdminGroup) match {
                                case Some(projects) => projects
                                case None           => Seq.empty[IRI]
                              }

      // _ = log.debug("userProjectAdminMembershipsGetRequestV1 - userIri: {}, projectIris: {}", userIri, projectIris)
    } yield UserProjectAdminMembershipsGetResponseV1(projects = projectIris)

  /**
   * Returns the user's custom (without ProjectMember and ProjectAdmin) group memberships
   *
   * @param userIri       the user's IRI.
   * @param userProfileV1 the user profile of the requesting user.
   * @param apiRequestID  the unique api request ID.
   * @return a [[UserGroupMembershipsGetResponseV1]]
   */
  def userGroupMembershipsGetRequestV1(
    userIri: IRI,
    userProfileV1: UserProfileV1,
    apiRequestID: UUID
  ): Future[UserGroupMembershipsGetResponseV1] =
    for {
      sparqlQueryString <- Future(
                             org.knora.webapi.messages.twirl.queries.sparql.v1.txt
                               .getUserByIri(
                                 userIri = userIri
                               )
                               .toString()
                           )

      //_ = log.debug("userDataByIRIGetV1 - sparqlQueryString: {}", sparqlQueryString)

      userDataQueryResponse <- appActor.ask(SparqlSelectRequest(sparqlQueryString)).mapTo[SparqlSelectResult]

      groupedUserData: Map[String, Seq[String]] = userDataQueryResponse.results.bindings.groupBy(_.rowMap("p")).map {
                                                    case (predicate, rows) => predicate -> rows.map(_.rowMap("o"))
                                                  }

      /* the groups the user is member of */
      groupIris: Seq[IRI] = groupedUserData.get(OntologyConstants.KnoraAdmin.IsInGroup) match {
                              case Some(projects) => projects
                              case None           => Seq.empty[IRI]
                            }
      //_ = log.debug("userDataByIriGetV1 - maybeUserDataV1: {}", maybeUserDataV1)

    } yield UserGroupMembershipsGetResponseV1(groups = groupIris)

  ////////////////////
  // Helper Methods //
  ////////////////////

  /**
   * Helper method used to create a [[UserDataV1]] from the [[SparqlSelectResult]] containing user data.
   *
   * @param userDataQueryResponse a [[SparqlSelectResult]] containing user data.
   * @param short                 denotes if all information should be returned. If short == true, then no token and password should be returned.
   * @return a [[UserDataV1]] containing the user's basic data.
   */
  private def userDataQueryResponse2UserDataV1(
    userDataQueryResponse: SparqlSelectResult,
    short: Boolean
  ): Future[Option[UserDataV1]] =
    // log.debug("userDataQueryResponse2UserDataV1 - " + MessageUtil.toSource(userDataQueryResponse))
    if (userDataQueryResponse.results.bindings.nonEmpty) {
      val returnedUserIri = userDataQueryResponse.getFirstRow.rowMap("s")

      val groupedUserData: Map[String, Seq[String]] =
        userDataQueryResponse.results.bindings.groupBy(_.rowMap("p")).map { case (predicate, rows) =>
          predicate -> rows.map(_.rowMap("o"))
        }

      // _ = log.debug(s"userDataQueryResponse2UserProfileV1 - groupedUserData: ${MessageUtil.toSource(groupedUserData)}")

      val userDataV1 = UserDataV1(
        lang = groupedUserData.get(OntologyConstants.KnoraAdmin.PreferredLanguage) match {
          case Some(langList) => langList.head
          case None           => settings.fallbackLanguage
        },
        user_id = Some(returnedUserIri),
        email = groupedUserData.get(OntologyConstants.KnoraAdmin.Email).map(_.head),
        firstname = groupedUserData.get(OntologyConstants.KnoraAdmin.GivenName).map(_.head),
        lastname = groupedUserData.get(OntologyConstants.KnoraAdmin.FamilyName).map(_.head),
        password = if (!short) {
          groupedUserData.get(OntologyConstants.KnoraAdmin.Password).map(_.head)
        } else None,
        status = groupedUserData.get(OntologyConstants.KnoraAdmin.Status).map(_.head.toBoolean)
      )
      // _ = log.debug(s"userDataQueryResponse - userDataV1: {}", MessageUtil.toSource(userDataV1)")
      FastFuture.successful(Some(userDataV1))
    } else {
      FastFuture.successful(None)
    }

  /**
   * Helper method used to create a [[UserProfileV1]] from the [[SparqlSelectResult]] containing user data.
   *
   * @param userDataQueryResponse a [[SparqlSelectResult]] containing user data.
   * @return a [[UserProfileV1]] containing the user's data.
   */
  private def userDataQueryResponse2UserProfileV1(
    userDataQueryResponse: SparqlSelectResult
  ): Future[Option[UserProfileV1]] =
    // log.debug("userDataQueryResponse2UserProfileV1 - userDataQueryResponse: {}", MessageUtil.toSource(userDataQueryResponse))
    if (userDataQueryResponse.results.bindings.nonEmpty) {
      val returnedUserIri = userDataQueryResponse.getFirstRow.rowMap("s")

      val groupedUserData: Map[String, Seq[String]] =
        userDataQueryResponse.results.bindings.groupBy(_.rowMap("p")).map { case (predicate, rows) =>
          predicate -> rows.map(_.rowMap("o"))
        }

      // log.debug("userDataQueryResponse2UserProfileV1 - groupedUserData: {}", MessageUtil.toSource(groupedUserData))

      val userDataV1 = UserDataV1(
        lang = groupedUserData.get(OntologyConstants.KnoraAdmin.PreferredLanguage) match {
          case Some(langList) => langList.head
          case None           => settings.fallbackLanguage
        },
        user_id = Some(returnedUserIri),
        email = groupedUserData.get(OntologyConstants.KnoraAdmin.Email).map(_.head),
        firstname = groupedUserData.get(OntologyConstants.KnoraAdmin.GivenName).map(_.head),
        lastname = groupedUserData.get(OntologyConstants.KnoraAdmin.FamilyName).map(_.head),
        password = groupedUserData.get(OntologyConstants.KnoraAdmin.Password).map(_.head),
        status = groupedUserData.get(OntologyConstants.KnoraAdmin.Status).map(_.head.toBoolean)
      )

      // log.debug("userDataQueryResponse2UserProfileV1 - userDataV1: {}", MessageUtil.toSource(userDataV1))

      /* the projects the user is member of */
      val projectIris: Seq[IRI] = groupedUserData.get(OntologyConstants.KnoraAdmin.IsInProject) match {
        case Some(projects) => projects
        case None           => Seq.empty[IRI]
      }

      // log.debug(s"userDataQueryResponse2UserProfileV1 - projectIris: ${MessageUtil.toSource(projectIris)}")

      /* the groups the user is member of (only explicit groups) */
      val groupIris = groupedUserData.get(OntologyConstants.KnoraAdmin.IsInGroup) match {
        case Some(groups) => groups
        case None         => Seq.empty[IRI]
      }

      // log.debug(s"userDataQueryResponse2UserProfileV1 - groupIris: ${MessageUtil.toSource(groupIris)}")

      /* the projects for which the user is implicitly considered a member of the 'http://www.knora.org/ontology/knora-base#ProjectAdmin' group */
      val isInProjectAdminGroups =
        groupedUserData.getOrElse(OntologyConstants.KnoraAdmin.IsInProjectAdminGroup, Vector.empty[IRI])

      /* is the user implicitly considered a member of the 'http://www.knora.org/ontology/knora-base#SystemAdmin' group */
      val isInSystemAdminGroup =
        groupedUserData.get(OntologyConstants.KnoraAdmin.IsInSystemAdminGroup).exists(p => p.head.toBoolean)

      for {
        /* get the user's permission profile from the permissions responder */
<<<<<<< HEAD
        permissionData <- (responderManager ? PermissionDataGetADM(
                            projectIris = projectIris,
                            groupIris = groupIris,
                            isInProjectAdminGroups = isInProjectAdminGroups,
                            isInSystemAdminGroup = isInSystemAdminGroup,
                            requestingUser = KnoraSystemInstances.Users.SystemUser
                          )).mapTo[PermissionsDataADM]

        maybeProjectInfoFutures: Seq[Future[Option[ProjectInfoV1]]] = projectIris.map { projectIri =>
                                                                        (responderManager ? ProjectInfoByIRIGetV1(
                                                                          iri = projectIri,
                                                                          userProfileV1 = None
                                                                        )).mapTo[Option[ProjectInfoV1]]
=======
        permissionData <- appActor
                            .ask(
                              PermissionDataGetADM(
                                projectIris = projectIris,
                                groupIris = groupIris,
                                isInProjectAdminGroups = isInProjectAdminGroups,
                                isInSystemAdminGroup = isInSystemAdminGroup,
                                featureFactoryConfig = featureFactoryConfig,
                                requestingUser = KnoraSystemInstances.Users.SystemUser
                              )
                            )
                            .mapTo[PermissionsDataADM]

        maybeProjectInfoFutures: Seq[Future[Option[ProjectInfoV1]]] = projectIris.map { projectIri =>
                                                                        appActor
                                                                          .ask(
                                                                            ProjectInfoByIRIGetV1(
                                                                              iri = projectIri,
                                                                              featureFactoryConfig =
                                                                                featureFactoryConfig,
                                                                              userProfileV1 = None
                                                                            )
                                                                          )
                                                                          .mapTo[Option[ProjectInfoV1]]
>>>>>>> 7f556979
                                                                      }

        maybeProjectInfos: Seq[Option[ProjectInfoV1]] <- Future.sequence(maybeProjectInfoFutures)
        projectInfos                                   = maybeProjectInfos.flatten
        projectInfoMap: Map[IRI, ProjectInfoV1]        = projectInfos.map(projectInfo => projectInfo.id -> projectInfo).toMap

        /* construct the user profile from the different parts */
        up = UserProfileV1(
               userData = userDataV1,
               groups = groupIris,
               projects_info = projectInfoMap,
               sessionId = None,
               permissionData = permissionData
             )
        // _ = log.debug("Retrieved UserProfileV1: {}", up.toString)

        result: Option[UserProfileV1] = Some(up)
      } yield result

    } else {
      FastFuture.successful(None)
    }

  /**
   * Helper method for checking if a user exists.
   *
   * @param userIri the IRI of the user.
   * @return a [[Boolean]].
   */
  def userExists(userIri: IRI): Future[Boolean] =
    for {
      askString <- Future(
                     org.knora.webapi.messages.twirl.queries.sparql.v1.txt.checkUserExists(userIri = userIri).toString
                   )
      // _ = log.debug("userExists - query: {}", askString)

      checkUserExistsResponse <- appActor.ask(SparqlAskRequest(askString)).mapTo[SparqlAskResponse]
      result                   = checkUserExistsResponse.result

    } yield result

  /**
   * Helper method for checking if a project exists.
   *
   * @param projectIri the IRI of the project.
   * @return a [[Boolean]].
   */
  def projectExists(projectIri: IRI): Future[Boolean] =
    for {
      askString <- Future(
                     org.knora.webapi.messages.twirl.queries.sparql.admin.txt
                       .checkProjectExistsByIri(projectIri = projectIri)
                       .toString
                   )
      // _ = log.debug("projectExists - query: {}", askString)

      checkUserExistsResponse <- appActor.ask(SparqlAskRequest(askString)).mapTo[SparqlAskResponse]
      result                   = checkUserExistsResponse.result

    } yield result

  /**
   * Helper method for checking if a group exists.
   *
   * @param groupIri the IRI of the group.
   * @return a [[Boolean]].
   */
  def groupExists(groupIri: IRI): Future[Boolean] =
    for {
      askString <-
        Future(
          org.knora.webapi.messages.twirl.queries.sparql.admin.txt.checkGroupExistsByIri(groupIri = groupIri).toString
        )
      // _ = log.debug("groupExists - query: {}", askString)

      checkUserExistsResponse <- appActor.ask(SparqlAskRequest(askString)).mapTo[SparqlAskResponse]
      result                   = checkUserExistsResponse.result

    } yield result

  /**
   * Writes the user profile to cache.
   *
   * @param userProfile a [[UserProfileV1]].
   * @return true if writing was successful.
   * @throws ApplicationCacheException when there is a problem with writing the user's profile to cache.
   */
  private def writeUserProfileV1ToCache(userProfile: UserProfileV1): Boolean = {

    val iri = if (userProfile.userData.user_id.nonEmpty) {
      userProfile.userData.user_id.get
    } else {
      throw ApplicationCacheException("A user profile without an IRI is invalid. Not writing to cache.")
    }

    val email = if (userProfile.userData.email.nonEmpty) {
      userProfile.userData.email.get
    } else {
      throw ApplicationCacheException("A user profile without an email is invalid. Not writing to cache.")
    }

    CacheUtil.put(USER_PROFILE_CACHE_NAME, iri, userProfile)

    if (CacheUtil.get(USER_PROFILE_CACHE_NAME, iri).isEmpty) {
      throw ApplicationCacheException("Writing the user's profile to cache was not successful.")
    }

    CacheUtil.put(USER_PROFILE_CACHE_NAME, email, userProfile)
    if (CacheUtil.get(USER_PROFILE_CACHE_NAME, email).isEmpty) {
      throw ApplicationCacheException("Writing the user's profile to cache was not successful.")
    }

    true
  }

  /**
   * Removes the user profile from cache.
   *
   * @param userIri the user's IRI und which a profile could be cached.
   * @param email   the user's email under which a profile could be cached.
   */
  private def invalidateCachedUserProfileV1(userIri: Option[IRI] = None, email: Option[String] = None): Unit = {

    if (userIri.nonEmpty) {
      CacheUtil.remove(USER_PROFILE_CACHE_NAME, userIri.get)
    }

    if (email.nonEmpty) {
      CacheUtil.remove(USER_PROFILE_CACHE_NAME, email.get)
    }
  }

}<|MERGE_RESOLUTION|>--- conflicted
+++ resolved
@@ -11,6 +11,7 @@
 import dsp.errors.ApplicationCacheException
 import dsp.errors.ForbiddenException
 import dsp.errors.NotFoundException
+import org.knora.webapi.feature.FeatureFactoryConfig
 import org.knora.webapi.messages.OntologyConstants
 import org.knora.webapi.messages.admin.responder.permissionsmessages.PermissionDataGetADM
 import org.knora.webapi.messages.admin.responder.permissionsmessages.PermissionsDataADM
@@ -47,14 +48,14 @@
     case UsersGetV1(userProfile)            => usersGetV1(userProfile)
     case UsersGetRequestV1(userProfileV1)   => usersGetRequestV1(userProfileV1)
     case UserDataByIriGetV1(userIri, short) => userDataByIriGetV1(userIri, short)
-    case UserProfileByIRIGetV1(userIri, profileType) =>
-      userProfileByIRIGetV1(userIri, profileType)
-    case UserProfileByIRIGetRequestV1(userIri, profileType, userProfile) =>
-      userProfileByIRIGetRequestV1(userIri, profileType, userProfile)
-    case UserProfileByEmailGetV1(email, profileType) =>
-      userProfileByEmailGetV1(email, profileType)
-    case UserProfileByEmailGetRequestV1(email, profileType, userProfile) =>
-      userProfileByEmailGetRequestV1(email, profileType, userProfile)
+    case UserProfileByIRIGetV1(userIri, profileType, featureFactoryConfig) =>
+      userProfileByIRIGetV1(userIri, profileType, featureFactoryConfig)
+    case UserProfileByIRIGetRequestV1(userIri, profileType, featureFactoryConfig, userProfile) =>
+      userProfileByIRIGetRequestV1(userIri, profileType, featureFactoryConfig, userProfile)
+    case UserProfileByEmailGetV1(email, profileType, featureFactoryConfig) =>
+      userProfileByEmailGetV1(email, profileType, featureFactoryConfig)
+    case UserProfileByEmailGetRequestV1(email, profileType, featureFactoryConfig, userProfile) =>
+      userProfileByEmailGetRequestV1(email, profileType, featureFactoryConfig, userProfile)
     case UserProjectMembershipsGetRequestV1(userIri, userProfile, apiRequestID) =>
       userProjectMembershipsGetRequestV1(userIri, userProfile, apiRequestID)
     case UserProjectAdminMembershipsGetRequestV1(userIri, userProfile, apiRequestID) =>
@@ -157,11 +158,13 @@
    *
    * @param userIri              the IRI of the user.
    * @param profileType          the type of the requested profile (restricted of full).
+   * @param featureFactoryConfig the feature factory configuration.
    * @return a [[UserProfileV1]] describing the user.
    */
   private def userProfileByIRIGetV1(
     userIri: IRI,
-    profileType: UserProfileType
+    profileType: UserProfileType,
+    featureFactoryConfig: FeatureFactoryConfig
   ): Future[Option[UserProfileV1]] =
     // log.debug(s"userProfileByIRIGetV1: userIri = $userIRI', clean = '$profileType'")
     CacheUtil.get[UserProfileV1](USER_PROFILE_CACHE_NAME, userIri) match {
@@ -185,7 +188,8 @@
           userDataQueryResponse <- appActor.ask(SparqlSelectRequest(sparqlQueryString)).mapTo[SparqlSelectResult]
 
           maybeUserProfileV1 <- userDataQueryResponse2UserProfileV1(
-                                  userDataQueryResponse = userDataQueryResponse
+                                  userDataQueryResponse = userDataQueryResponse,
+                                  featureFactoryConfig = featureFactoryConfig
                                 )
 
           _ = if (maybeUserProfileV1.nonEmpty) {
@@ -203,12 +207,14 @@
    *
    * @param userIRI              the IRI of the user.
    * @param profileType          the type of the requested profile (restriced or full).
+   * @param featureFactoryConfig the feature factory configuration.
    * @param userProfile          the requesting user's profile.
    * @return a [[UserProfileResponseV1]]
    */
   private def userProfileByIRIGetRequestV1(
     userIRI: IRI,
     profileType: UserProfileType,
+    featureFactoryConfig: FeatureFactoryConfig,
     userProfile: UserProfileV1
   ): Future[UserProfileResponseV1] =
     for {
@@ -219,7 +225,8 @@
            )
       maybeUserProfileToReturn <- userProfileByIRIGetV1(
                                     userIri = userIRI,
-                                    profileType = profileType
+                                    profileType = profileType,
+                                    featureFactoryConfig = featureFactoryConfig
                                   )
 
       result = maybeUserProfileToReturn match {
@@ -234,11 +241,13 @@
    *
    * @param email                the email of the user.
    * @param profileType          the type of the requested profile (restricted or full).
+   * @param featureFactoryConfig the feature factory configuration.
    * @return a [[UserProfileV1]] describing the user.
    */
   private def userProfileByEmailGetV1(
     email: String,
-    profileType: UserProfileType
+    profileType: UserProfileType,
+    featureFactoryConfig: FeatureFactoryConfig
   ): Future[Option[UserProfileV1]] =
     // log.debug(s"userProfileByEmailGetV1: username = '{}', type = '{}'", email, profileType)
     CacheUtil.get[UserProfileV1](USER_PROFILE_CACHE_NAME, email) match {
@@ -262,7 +271,8 @@
 
           //_ = log.debug(MessageUtil.toSource(userDataQueryResponse))
           maybeUserProfileV1 <- userDataQueryResponse2UserProfileV1(
-                                  userDataQueryResponse = userDataQueryResponse
+                                  userDataQueryResponse = userDataQueryResponse,
+                                  featureFactoryConfig = featureFactoryConfig
                                 )
 
           _ = if (maybeUserProfileV1.nonEmpty) {
@@ -281,6 +291,7 @@
    *
    * @param email                the email of the user.
    * @param profileType          the type of the requested profile (restricted or full).
+   * @param featureFactoryConfig the feature factory configuration.
    * @param userProfile          the requesting user's profile.
    * @return a [[UserProfileResponseV1]]
    * @throws NotFoundException if the user with the supplied email is not found.
@@ -288,12 +299,14 @@
   private def userProfileByEmailGetRequestV1(
     email: String,
     profileType: UserProfileType,
+    featureFactoryConfig: FeatureFactoryConfig,
     userProfile: UserProfileV1
   ): Future[UserProfileResponseV1] =
     for {
       maybeUserProfileToReturn <- userProfileByEmailGetV1(
                                     email = email,
-                                    profileType = profileType
+                                    profileType = profileType,
+                                    featureFactoryConfig = featureFactoryConfig
                                   )
 
       result = maybeUserProfileToReturn match {
@@ -470,10 +483,12 @@
    * Helper method used to create a [[UserProfileV1]] from the [[SparqlSelectResult]] containing user data.
    *
    * @param userDataQueryResponse a [[SparqlSelectResult]] containing user data.
+   * @param featureFactoryConfig  the feature factory configuration.
    * @return a [[UserProfileV1]] containing the user's data.
    */
   private def userDataQueryResponse2UserProfileV1(
-    userDataQueryResponse: SparqlSelectResult
+    userDataQueryResponse: SparqlSelectResult,
+    featureFactoryConfig: FeatureFactoryConfig
   ): Future[Option[UserProfileV1]] =
     // log.debug("userDataQueryResponse2UserProfileV1 - userDataQueryResponse: {}", MessageUtil.toSource(userDataQueryResponse))
     if (userDataQueryResponse.results.bindings.nonEmpty) {
@@ -527,21 +542,6 @@
 
       for {
         /* get the user's permission profile from the permissions responder */
-<<<<<<< HEAD
-        permissionData <- (responderManager ? PermissionDataGetADM(
-                            projectIris = projectIris,
-                            groupIris = groupIris,
-                            isInProjectAdminGroups = isInProjectAdminGroups,
-                            isInSystemAdminGroup = isInSystemAdminGroup,
-                            requestingUser = KnoraSystemInstances.Users.SystemUser
-                          )).mapTo[PermissionsDataADM]
-
-        maybeProjectInfoFutures: Seq[Future[Option[ProjectInfoV1]]] = projectIris.map { projectIri =>
-                                                                        (responderManager ? ProjectInfoByIRIGetV1(
-                                                                          iri = projectIri,
-                                                                          userProfileV1 = None
-                                                                        )).mapTo[Option[ProjectInfoV1]]
-=======
         permissionData <- appActor
                             .ask(
                               PermissionDataGetADM(
@@ -566,7 +566,6 @@
                                                                             )
                                                                           )
                                                                           .mapTo[Option[ProjectInfoV1]]
->>>>>>> 7f556979
                                                                       }
 
         maybeProjectInfos: Seq[Option[ProjectInfoV1]] <- Future.sequence(maybeProjectInfoFutures)
