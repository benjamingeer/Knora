--- conflicted
+++ resolved
@@ -20,19 +20,16 @@
 
 package org.knora.webapi.responders.v1
 
-import java.util.UUID
-
 import akka.actor.Status
-import akka.http.scaladsl.util.FastFuture
 import akka.pattern._
 import org.knora.webapi._
+import org.knora.webapi.messages.store.triplestoremessages._
 import org.knora.webapi.messages.v1.responder.ontologymessages.NamedGraphV1
 import org.knora.webapi.messages.v1.responder.projectmessages._
 import org.knora.webapi.messages.v1.responder.usermessages._
-import org.knora.webapi.messages.store.triplestoremessages._
-import org.knora.webapi.responders.{IriLocker, Responder}
+import org.knora.webapi.responders.Responder
 import org.knora.webapi.util.ActorUtil._
-import org.knora.webapi.util.{KnoraIdUtil, StringFormatter}
+import org.knora.webapi.util.KnoraIdUtil
 
 import scala.concurrent.Future
 
@@ -52,7 +49,7 @@
       * [[Status.Failure]]. If a serious error occurs (i.e. an error that isn't the client's fault), this
       * method first returns `Failure` to the sender, then throws an exception.
       */
-    def receive = {
+    def receive: PartialFunction[Any, Unit] = {
         case ProjectsGetRequestV1(userProfile) => future2Message(sender(), projectsGetRequestV1(userProfile), log)
         case ProjectsGetV1(userProfile) => future2Message(sender(), projectsGetV1(userProfile), log)
         case ProjectsNamedGraphGetV1(userProfile) => future2Message(sender(), projectsNamedGraphGetV1(userProfile), log)
@@ -142,7 +139,7 @@
     /**
       * Gets all the named graphs from all projects and returns them as a sequence of [[NamedGraphV1]]
       *
-      * @param userProfile
+      * @param userProfile the profile of the user making the request.
       * @return a sequence of [[NamedGraphV1]]
       * @throws InconsistentTriplestoreDataException whenever a expected/required peace of data is not found.
       */
@@ -478,362 +475,6 @@
         } yield response
     }
 
-<<<<<<< HEAD
-=======
-    /**
-      * Creates a project.
-      *
-      * @param createRequest the new project's information.
-      * @param userProfile   the profile of the user that is making the request.
-      * @param apiRequestID  the unique api request ID.
-      * @return a [[ProjectOperationResponseV1]].
-      * @throws ForbiddenException      in the case that the user is not allowed to perform the operation.
-      * @throws DuplicateValueException in the case when either the shortname or shortcode are not unique.
-      * @throws BadRequestException     in the case when the shortcode is invalid.
-      */
-    private def projectCreateRequestV1(createRequest: CreateProjectApiRequestV1, userProfile: UserProfileV1, apiRequestID: UUID): Future[ProjectOperationResponseV1] = {
-
-        //log.debug("projectCreateRequestV1 - createRequest: {}", createRequest)
-
-        def projectCreateTask(createRequest: CreateProjectApiRequestV1, userProfile: UserProfileV1): Future[ProjectOperationResponseV1] = for {
-            // check if required properties are not empty
-            _ <- Future(if (createRequest.shortname.isEmpty) throw BadRequestException("'Shortname' cannot be empty"))
-
-            // check if the requesting user is allowed to create project
-            _ = if (!userProfile.permissionData.isSystemAdmin) {
-                // not a system admin
-                throw ForbiddenException("A new project can only be created by a system admin.")
-            }
-
-            // check if the supplied shortname is unique
-            shortnameExists <- projectByShortnameExists(createRequest.shortname)
-            _ = if (shortnameExists) {
-                throw DuplicateValueException(s"Project with the shortname: '${createRequest.shortname}' already exists")
-            }
-
-            // check if the optionally supplied shortcode is valid and unique
-            shortcodeExists <- if (createRequest.shortcode.isDefined) {
-                val shortcode = StringFormatter.getGeneralInstance.validateProjectShortcode(
-                    createRequest.shortcode.get,
-                    errorFun = throw BadRequestException(s"The supplied short code: '${createRequest.shortcode.get}' is not valid.")
-                )
-                projectByShortcodeExists(shortcode)
-            } else {
-                FastFuture.successful(false)
-            }
-            _ = if (shortcodeExists) {
-                throw DuplicateValueException(s"Project with the shortcode: '${createRequest.shortcode.get}' already exists")
-            }
-
-            newProjectIRI = knoraIdUtil.makeRandomProjectIri(createRequest.shortcode)
-            projectOntologyGraphString = "http://www.knora.org/ontology/" + createRequest.shortname
-            projectDataGraphString = "http://www.knora.org/data/" + createRequest.shortname
-
-            // Create the new project.
-            createNewProjectSparqlString = queries.sparql.v1.txt.createNewProject(
-                adminNamedGraphIri = OntologyConstants.NamedGraphs.AdminNamedGraph,
-                triplestore = settings.triplestoreType,
-                projectIri = newProjectIRI,
-                projectClassIri = OntologyConstants.KnoraBase.KnoraProject,
-                shortname = createRequest.shortname,
-                maybeShortcode = createRequest.shortcode,
-                maybeLongname = createRequest.longname,
-                maybeDescription = createRequest.description,
-                maybeKeywords = createRequest.keywords,
-                maybeLogo = createRequest.logo,
-                status = createRequest.status,
-                hasSelfJoinEnabled = createRequest.selfjoin
-            ).toString
-            //_ = log.debug("createNewProjectV1 - update query: {}", createNewProjectSparqlString)
-
-            createProjectResponse <- (storeManager ? SparqlUpdateRequest(createNewProjectSparqlString)).mapTo[SparqlUpdateResponse]
-
-
-            // Verify that the project was created.
-            sparqlQuery = queries.sparql.v1.txt.getProjectByIri(
-                triplestore = settings.triplestoreType,
-                projectIri = newProjectIRI
-            ).toString
-            projectInfoQueryResponse <- (storeManager ? SparqlSelectRequest(sparqlQuery)).mapTo[SparqlSelectResponse]
-            projectResponse = projectInfoQueryResponse.results.bindings
-            //_ = log.debug("createNewProjectV1 - verify query response: {}", projectResponse)
-
-            _ = if (projectResponse.isEmpty) {
-                throw UpdateNotPerformedException(s"Project $newProjectIRI was not created. Please report this as a possible bug.")
-            }
-
-            // create the project info
-            newProjectInfo = createProjectInfoV1(projectResponse, newProjectIRI, Some(userProfile))
-
-            // create the project operation response
-            projectOperationResponseV1 = ProjectOperationResponseV1(newProjectInfo)
-
-        } yield projectOperationResponseV1
-
-        for {
-            // run user creation with an global IRI lock
-            taskResult <- IriLocker.runWithIriLock(
-                apiRequestID,
-                PROJECTS_GLOBAL_LOCK_IRI,
-                () => projectCreateTask(createRequest, userProfile)
-            )
-        } yield taskResult
-    }
-
-    /**
-      * Changes project's basic information.
-      *
-      * @param projectIri           the IRI of the project.
-      * @param changeProjectRequest the change payload.
-      * @param userProfileV1        the profile of the user making the request.
-      * @param apiRequestID         the unique api request ID.
-      * @return a [[ProjectOperationResponseV1]].
-      * @throws ForbiddenException in the case that the user is not allowed to perform the operation.
-      */
-    private def changeBasicInformationRequestV1(projectIri: IRI, changeProjectRequest: ChangeProjectApiRequestV1, userProfileV1: UserProfileV1, apiRequestID: UUID): Future[ProjectOperationResponseV1] = {
-
-        //log.debug(s"changeBasicInformationRequestV1: changeProjectRequest: {}", changeProjectRequest)
-
-        /**
-          * The actual change project task run with an IRI lock.
-          */
-        def changeProjectTask(projectIri: IRI, changeProjectRequest: ChangeProjectApiRequestV1, userProfileV1: UserProfileV1): Future[ProjectOperationResponseV1] = for {
-
-            _ <- Future(
-                // check if necessary information is present
-                if (projectIri.isEmpty) throw BadRequestException("Project IRI cannot be empty")
-            )
-
-            // check if the requesting user is allowed to perform updates
-            _ = if (!userProfileV1.permissionData.isProjectAdmin(projectIri) && !userProfileV1.permissionData.isSystemAdmin) {
-                // not a project admin and not a system admin
-                throw ForbiddenException("Project's information can only be changed by a project or system admin.")
-            }
-
-            // create the update request
-            projectUpdatePayload = ProjectUpdatePayloadV1(
-                longname = changeProjectRequest.longname,
-                description = changeProjectRequest.description,
-                keywords = changeProjectRequest.keywords,
-                logo = changeProjectRequest.logo,
-                institution = changeProjectRequest.institution,
-                status = changeProjectRequest.status,
-                selfjoin = changeProjectRequest.selfjoin
-            )
-
-            result <- updateProjectV1(projectIri, projectUpdatePayload)
-
-        } yield result
-
-        for {
-            // run the change status task with an IRI lock
-            taskResult <- IriLocker.runWithIriLock(
-                apiRequestID,
-                projectIri,
-                () => changeProjectTask(projectIri, changeProjectRequest, userProfileV1)
-            )
-        } yield taskResult
-
-    }
-
-    /**
-      * Add a ontology to the project.
-      *
-      * @param projectIri   the IRI of the project.
-      * @param ontologyIri  the IRI of the ontology that is added to the project.
-      * @param apiRequestID the unique api request ID.
-      * @return a [[ProjectInfoV1]]
-      * @throws NotFoundException in the case that the project's IRI is not found.
-      */
-    private def projectOntologyAddV1(projectIri: IRI, ontologyIri: IRI, apiRequestID: UUID): Future[ProjectInfoV1] = {
-
-        // log.debug("projectOntologyAddV1 - projectIri: {}, ontologyIri: {}", projectIri, ontologyIri)
-
-        /**
-          * The actual ontology add task run with an IRI lock.
-          */
-        def ontologyAddTask(projectIri: IRI, ontologyIri: IRI): Future[ProjectInfoV1] = for {
-
-            _ <- Future(
-                // check if necessary information is present
-                if (projectIri.isEmpty) throw BadRequestException("Project IRI cannot be empty")
-            )
-
-            maybeProjectInfo <- projectInfoByIRIGetV1(projectIri, None)
-
-            // _ = log.debug("projectOntologyAddV1 - ontologyAddTask - maybeProjectInfo: {}", maybeProjectInfo)
-
-            ontologies: Seq[IRI] = maybeProjectInfo match {
-                case Some(pi) => pi.ontologies :+ ontologyIri
-                case None => throw NotFoundException(s"Project '$projectIri' not found. Aborting update request.")
-            }
-
-            projectUpdatePayload = ProjectUpdatePayloadV1(ontologies = Some(ontologies))
-
-            result <- updateProjectV1(projectIri, projectUpdatePayload)
-        } yield result.project_info
-
-        for {
-            // run the change status task with an IRI lock
-            taskResult <- IriLocker.runWithIriLock(
-                apiRequestID,
-                projectIri,
-                () => ontologyAddTask(projectIri, ontologyIri)
-            )
-        } yield taskResult
-    }
-
-    /**
-      * Remove a ontology from the project.
-      *
-      * @param projectIri   the IRI of the project.
-      * @param ontologyIri  the IRI of the ontology that is added to the project.
-      * @param apiRequestID the unique api request ID.
-      * @return a [[ProjectInfoV1]]
-      * @throws NotFoundException in the case that the project's IRI is not found.
-      */
-    private def projectOntologyRemoveV1(projectIri: IRI, ontologyIri: IRI, apiRequestID: UUID): Future[ProjectInfoV1] = {
-
-        // log.debug("projectOntologyRemoveV1 - projectIri: {}, ontologyIri: {}", projectIri, ontologyIri)
-
-        /**
-          * The actual ontology remove task run with an IRI lock.
-          */
-        def ontologyRemoveTask(projectIri: IRI, ontologyIri: IRI): Future[ProjectInfoV1] = for {
-
-            _ <- Future(
-                // check if necessary information is present
-                if (projectIri.isEmpty) throw BadRequestException("Project IRI cannot be empty")
-            )
-
-            maybeProjectInfo <- projectInfoByIRIGetV1(projectIri, None)
-
-            // _ = log.debug("projectOntologyRemoveV1 - ontologyRemoveTask - maybeProjectInfo: {}", maybeProjectInfo)
-
-            ontologies: Seq[IRI] = maybeProjectInfo match {
-                case Some(pi) => pi.ontologies.filterNot(_.equals(ontologyIri))
-                case None => throw NotFoundException(s"Project '$projectIri' not found. Aborting update request.")
-            }
-
-            projectUpdatePayload = ProjectUpdatePayloadV1(ontologies = Some(ontologies))
-
-            result <- updateProjectV1(projectIri, projectUpdatePayload)
-        } yield result.project_info
-
-        for {
-            // run the change status task with an IRI lock
-            taskResult <- IriLocker.runWithIriLock(
-                apiRequestID,
-                projectIri,
-                () => ontologyRemoveTask(projectIri, ontologyIri)
-            )
-        } yield taskResult
-
-    }
-
-    /**
-      * Main project update method.
-      *
-      * @param projectIri           the IRI of the project.
-      * @param projectUpdatePayload the data to be updated. Update means exchanging what is in the triplestore with
-      *                             this data. If only some parts of the data need to be changed, then this needs to
-      *                             be prepared in the step before this one.
-      * @return a [[ProjectOperationResponseV1]].
-      * @throws NotFoundException in the case that the project's IRI is not found.
-      */
-    private def updateProjectV1(projectIri: IRI, projectUpdatePayload: ProjectUpdatePayloadV1): Future[ProjectOperationResponseV1] = {
-
-        log.debug("updateProjectV1 - projectIri: {}, projectUpdatePayload: {}", projectIri, projectUpdatePayload)
-
-        val parametersCount = List(
-            projectUpdatePayload.shortname,
-            projectUpdatePayload.longname,
-            projectUpdatePayload.description,
-            projectUpdatePayload.keywords,
-            projectUpdatePayload.logo,
-            projectUpdatePayload.institution,
-            projectUpdatePayload.ontologies,
-            projectUpdatePayload.status,
-            projectUpdatePayload.selfjoin).flatten.size
-
-        if (parametersCount == 0) throw BadRequestException("No data would be changed. Aborting update request.")
-
-        for {
-            /* Verify that the project exists. */
-            projectExists <- projectByIriExists(projectIri)
-            _ = if (!projectExists) {
-                throw NotFoundException(s"Project '$projectIri' not found. Aborting update request.")
-            }
-
-            /* Update project */
-            updateProjectSparqlString <- Future(queries.sparql.v1.txt.updateProject(
-                adminNamedGraphIri = "http://www.knora.org/data/admin",
-                triplestore = settings.triplestoreType,
-                projectIri = projectIri,
-                maybeShortname = projectUpdatePayload.shortname,
-                maybeLongname = projectUpdatePayload.longname,
-                maybeDescription = projectUpdatePayload.description,
-                maybeKeywords = projectUpdatePayload.keywords,
-                maybeLogo = projectUpdatePayload.logo,
-                maybeInstitution = projectUpdatePayload.institution,
-                maybeOntologies = projectUpdatePayload.ontologies,
-                maybeStatus = projectUpdatePayload.status,
-                maybeSelfjoin = projectUpdatePayload.selfjoin
-            ).toString)
-            // _ = log.debug(s"updateProjectV1 - query: {}",updateProjectSparqlString)
-
-            updateProjectResponse <- (storeManager ? SparqlUpdateRequest(updateProjectSparqlString)).mapTo[SparqlUpdateResponse]
-
-            /* Verify that the project was updated. */
-            maybeUpdatedProject <- projectInfoByIRIGetV1(projectIri, None)
-            updatedProject: ProjectInfoV1 = maybeUpdatedProject.getOrElse(throw UpdateNotPerformedException("Project was not updated. Please report this as a possible bug."))
-
-            //_ = log.debug("updateProjectV1 - projectUpdatePayload: {} /  updatedProject: {}", projectUpdatePayload, updatedProject)
-
-            _ = if (projectUpdatePayload.shortname.isDefined) {
-                if (updatedProject.shortname != projectUpdatePayload.shortname.get) throw UpdateNotPerformedException("Project's 'shortname' was not updated. Please report this as a possible bug.")
-            }
-
-            _ = if (projectUpdatePayload.longname.isDefined) {
-                if (updatedProject.longname != projectUpdatePayload.longname) throw UpdateNotPerformedException("Project's 'longname' was not updated. Please report this as a possible bug.")
-            }
-
-            _ = if (projectUpdatePayload.description.isDefined) {
-                if (updatedProject.description != projectUpdatePayload.description) throw UpdateNotPerformedException("Project's 'description' was not updated. Please report this as a possible bug.")
-            }
-
-            _ = if (projectUpdatePayload.keywords.isDefined) {
-                if (updatedProject.keywords != projectUpdatePayload.keywords) throw UpdateNotPerformedException("Project's 'keywords' was not updated. Please report this as a possible bug.")
-            }
-
-            _ = if (projectUpdatePayload.logo.isDefined) {
-                if (updatedProject.logo != projectUpdatePayload.logo) throw UpdateNotPerformedException("Project's 'logo' was not updated. Please report this as a possible bug.")
-            }
-
-            _ = if (projectUpdatePayload.institution.isDefined) {
-                if (updatedProject.institution != projectUpdatePayload.institution) throw UpdateNotPerformedException("Project's 'institution' was not updated. Please report this as a possible bug.")
-            }
-
-            _ = if (projectUpdatePayload.ontologies.isDefined) {
-                if (updatedProject.ontologies != projectUpdatePayload.ontologies.get) throw UpdateNotPerformedException("Project's 'ontologies' where not updated. Please report this as a possible bug.")
-            }
-
-            _ = if (projectUpdatePayload.status.isDefined) {
-                if (updatedProject.status != projectUpdatePayload.status.get) throw UpdateNotPerformedException("Project's 'status' was not updated. Please report this as a possible bug.")
-            }
-
-            _ = if (projectUpdatePayload.selfjoin.isDefined) {
-                if (updatedProject.selfjoin != projectUpdatePayload.selfjoin.get) throw UpdateNotPerformedException("Project's 'selfjoin' status was not updated. Please report this as a possible bug.")
-            }
-
-            // create the project operation response
-            projectOperationResponseV1 = ProjectOperationResponseV1(project_info = updatedProject)
-        } yield projectOperationResponseV1
-
-    }
-
-
->>>>>>> e5a69b4a
     ////////////////////
     // Helper Methods //
     ////////////////////
@@ -891,7 +532,7 @@
 
         def getUserData(userIri: IRI): Future[UserDataV1] = {
             for {
-                userProfile <- (responderManager ? UserDataByIriGetV1(userIri, true)).mapTo[Option[UserDataV1]]
+                userProfile <- (responderManager ? UserDataByIriGetV1(userIri)).mapTo[Option[UserDataV1]]
 
                 result = userProfile match {
                     case Some(ud) => ud
@@ -923,7 +564,7 @@
 
         def getUserData(userIri: IRI): Future[UserDataV1] = {
             for {
-                userProfile <- (responderManager ? UserDataByIriGetV1(userIri, true)).mapTo[Option[UserDataV1]]
+                userProfile <- (responderManager ? UserDataByIriGetV1(userIri)).mapTo[Option[UserDataV1]]
 
                 result = userProfile match {
                     case Some(ud) => ud
