--- conflicted
+++ resolved
@@ -5,48 +5,43 @@
 
 package org.knora.webapi.responders.admin
 import com.typesafe.scalalogging.LazyLogging
-import zio._
-import zio.macros.accessible
-
-import java.util.UUID
-
 import dsp.errors._
-import dsp.valueobjects.Iri
-import dsp.valueobjects.RestrictedViewSize
-import dsp.valueobjects.V2
+import dsp.valueobjects.{Iri, RestrictedViewSize, V2}
 import org.knora.webapi._
 import org.knora.webapi.config.AppConfig
-import org.knora.webapi.core.MessageHandler
-import org.knora.webapi.core.MessageRelay
+import org.knora.webapi.core.{MessageHandler, MessageRelay}
 import org.knora.webapi.instrumentation.InstrumentationSupport
 import org.knora.webapi.messages.IriConversions._
 import org.knora.webapi.messages._
 import org.knora.webapi.messages.admin.responder.permissionsmessages._
 import org.knora.webapi.messages.admin.responder.projectsmessages.ProjectIdentifierADM._
 import org.knora.webapi.messages.admin.responder.projectsmessages._
-import org.knora.webapi.messages.admin.responder.usersmessages.UserADM
-import org.knora.webapi.messages.admin.responder.usersmessages.UserGetADM
-import org.knora.webapi.messages.admin.responder.usersmessages.UserIdentifierADM
-import org.knora.webapi.messages.admin.responder.usersmessages.UserInformationTypeADM
-import org.knora.webapi.messages.store.cacheservicemessages.CacheServiceFlushDB
-import org.knora.webapi.messages.store.cacheservicemessages.CacheServiceGetProjectADM
-import org.knora.webapi.messages.store.cacheservicemessages.CacheServicePutProjectADM
+import org.knora.webapi.messages.admin.responder.usersmessages.{
+  UserADM,
+  UserGetADM,
+  UserIdentifierADM,
+  UserInformationTypeADM
+}
+import org.knora.webapi.messages.store.cacheservicemessages.{
+  CacheServiceFlushDB,
+  CacheServiceGetProjectADM,
+  CacheServicePutProjectADM
+}
 import org.knora.webapi.messages.store.triplestoremessages._
 import org.knora.webapi.messages.twirl.queries.sparql
 import org.knora.webapi.messages.util.KnoraSystemInstances
-import org.knora.webapi.responders.IriLocker
-import org.knora.webapi.responders.IriService
-import org.knora.webapi.responders.Responder
+import org.knora.webapi.responders.{IriLocker, IriService, Responder}
 import org.knora.webapi.slice.admin.AdminConstants
-import org.knora.webapi.slice.admin.api.model.ProjectsEndpointsRequests.ProjectCreateRequest
-import org.knora.webapi.slice.admin.api.model.ProjectsEndpointsRequests.ProjectUpdateRequest
+import org.knora.webapi.slice.admin.api.model.ProjectsEndpointsRequests.{ProjectCreateRequest, ProjectUpdateRequest}
 import org.knora.webapi.slice.admin.domain.service.ProjectADMService
 import org.knora.webapi.store.cache.settings.CacheServiceSettings
 import org.knora.webapi.store.triplestore.api.TriplestoreService
-import org.knora.webapi.store.triplestore.api.TriplestoreService.Queries.Ask
-import org.knora.webapi.store.triplestore.api.TriplestoreService.Queries.Construct
-import org.knora.webapi.store.triplestore.api.TriplestoreService.Queries.Update
+import org.knora.webapi.store.triplestore.api.TriplestoreService.Queries.{Ask, Construct, Update}
 import org.knora.webapi.util.ZioHelper
+import zio._
+import zio.macros.accessible
+
+import java.util.UUID
 
 /**
  * Returns information about projects.
@@ -137,7 +132,7 @@
   /**
    * Creates a project.
    *
-   * @param projectCreate the new project's information.
+   * @param createReq            the new project's information.
    * @param requestingUser       the user that is making the request.
    * @param apiRequestID         the unique api request ID.
    * @return A [[ProjectOperationResponseADM]].
@@ -149,11 +144,7 @@
    *         [[BadRequestException]]     In the case when the shortcode is invalid.
    */
   def projectCreateRequestADM(
-<<<<<<< HEAD
-    createPayload: ProjectCreateRequest,
-=======
-    projectCreate: ProjectCreateRequest,
->>>>>>> 9f98f7e1
+    createReq: ProjectCreateRequest,
     requestingUser: UserADM,
     apiRequestID: UUID
   ): Task[ProjectOperationResponseADM]
@@ -161,21 +152,17 @@
   /**
    * Update project's basic information.
    *
-   * @param projectIri           the IRI of the project.
-   * @param projectUpdate the update payload.
-   * @param user       the user making the request.
-   * @param apiRequestID         the unique api request ID.
+   * @param projectIri    the IRI of the project.
+   * @param updateReq     the update payload.
+   * @param user          the user making the request.
+   * @param apiRequestID  the unique api request ID.
    * @return A [[ProjectOperationResponseADM]].
    *
    *         [[ForbiddenException]] In the case that the user is not allowed to perform the operation.
    */
   def changeBasicInformationRequestADM(
     projectIri: Iri.ProjectIri,
-<<<<<<< HEAD
-    updatePayload: ProjectUpdateRequest,
-=======
-    projectUpdate: ProjectUpdateRequest,
->>>>>>> 9f98f7e1
+    updateReq: ProjectUpdateRequest,
     user: UserADM,
     apiRequestID: UUID
   ): Task[ProjectOperationResponseADM]
@@ -402,12 +389,7 @@
       id <- IriIdentifier.fromString(projectIri.value).toZIO.mapError(e => BadRequestException(e.getMessage))
       keywords <- projectService
                     .findProjectKeywordsBy(id)
-<<<<<<< HEAD
-                    .some
-                    .orElseFail(NotFoundException(s"Project '${projectIri.value}' not found."))
-=======
                     .someOrFail(NotFoundException(s"Project '${projectIri.value}' not found."))
->>>>>>> 9f98f7e1
     } yield keywords
 
   /**
@@ -470,21 +452,17 @@
   /**
    * Update project's basic information.
    *
-   * @param projectIri           the IRI of the project.
-   * @param projectUpdate the update payload.
-   * @param user       the user making the request.
-   * @param apiRequestID         the unique api request ID.
+   * @param projectIri    the IRI of the project.
+   * @param updateReq     the update payload.
+   * @param user          the user making the request.
+   * @param apiRequestID  the unique api request ID.
    * @return A [[ProjectOperationResponseADM]].
    *
    *         [[ForbiddenException]] In the case that the user is not allowed to perform the operation.
    */
   override def changeBasicInformationRequestADM(
     projectIri: Iri.ProjectIri,
-<<<<<<< HEAD
-    updatePayload: ProjectUpdateRequest,
-=======
-    projectUpdate: ProjectUpdateRequest,
->>>>>>> 9f98f7e1
+    updateReq: ProjectUpdateRequest,
     user: UserADM,
     apiRequestID: UUID
   ): Task[ProjectOperationResponseADM] = {
@@ -494,17 +472,17 @@
      */
     def changeProjectTask(
       projectIri: Iri.ProjectIri,
-      projectUpdatePayload: ProjectUpdateRequest,
+      updateReq: ProjectUpdateRequest,
       requestingUser: UserADM
     ): Task[ProjectOperationResponseADM] =
       // check if the requesting user is allowed to perform updates
       if (!requestingUser.permissions.isProjectAdmin(projectIri.value) && !requestingUser.permissions.isSystemAdmin) {
         ZIO.fail(ForbiddenException("Project's information can only be changed by a project or system admin."))
       } else {
-        updateProjectADM(projectIri, projectUpdatePayload)
+        updateProjectADM(projectIri, updateReq)
       }
 
-    val task = changeProjectTask(projectIri, projectUpdate, user)
+    val task = changeProjectTask(projectIri, updateReq, user)
     IriLocker.runWithIriLock(apiRequestID, projectIri.value, task)
   }
 
@@ -669,8 +647,7 @@
   /**
    * Creates a project.
    *
-   * @param projectCreate the new project's information.
-   *
+   * @param createReq            the new project's information.
    * @param requestingUser       the user that is making the request.
    * @param apiRequestID         the unique api request ID.
    * @return A [[ProjectOperationResponseADM]].
@@ -682,11 +659,7 @@
    *         [[BadRequestException]]     In the case when the shortcode is invalid.
    */
   override def projectCreateRequestADM(
-<<<<<<< HEAD
-    createPayload: ProjectCreateRequest,
-=======
-    projectCreate: ProjectCreateRequest,
->>>>>>> 9f98f7e1
+    createReq: ProjectCreateRequest,
     requestingUser: UserADM,
     apiRequestID: UUID
   ): Task[ProjectOperationResponseADM] = {
@@ -840,7 +813,7 @@
 
       } yield ProjectOperationResponseADM(project = newProjectADM.unescape)
 
-    val task = projectCreateTask(projectCreate, requestingUser)
+    val task = projectCreateTask(createReq, requestingUser)
     IriLocker.runWithIriLock(apiRequestID, PROJECTS_GLOBAL_LOCK_IRI, task)
   }
 
