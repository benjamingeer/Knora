--- conflicted
+++ resolved
@@ -34,11 +34,7 @@
 import org.knora.webapi.responders.Responder.handleUnexpectedMessage
 import org.knora.webapi.responders.{IriLocker, Responder, ResponderData}
 import org.knora.webapi.util.IriConversions._
-<<<<<<< HEAD
-import org.knora.webapi.util.{InstrumentationSupport, StringFormatter}
-=======
 import org.knora.webapi.util.{SmartIri, StringFormatter}
->>>>>>> 6e8b4bae
 
 import scala.concurrent.Future
 
@@ -747,11 +743,7 @@
       * @param ontologies the ontologies in the project.
       * @return a [[ProjectADM]] representing information about project.
       */
-<<<<<<< HEAD
-    private def statements2ProjectADM(statements: (SubjectV2, Map[IRI, Seq[LiteralV2]]), ontologies: Seq[IRI]): ProjectADM = {
-=======
-    private def statements2ProjectADM(statements: (SubjectV2, Map[SmartIri, Seq[LiteralV2]]), ontologies: Seq[IRI], requestingUser: UserADM): ProjectADM = {
->>>>>>> 6e8b4bae
+    private def statements2ProjectADM(statements: (SubjectV2, Map[SmartIri, Seq[LiteralV2]]), ontologies: Seq[IRI]): ProjectADM = {
 
         // log.debug("statements2ProjectADM - statements: {}", statements)
 
