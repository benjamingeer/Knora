--- conflicted
+++ resolved
@@ -290,16 +290,6 @@
                                                          valueIndexes: Vector[Int] = Vector.empty[Int])
 
             for {
-<<<<<<< HEAD
-            // Get ontology information about the default permissions on the resource's properties.
-
-                entityInfoResponse: EntityInfoGetResponseV1 <- (responderManager ? EntityInfoGetRequestV1(
-                    propertyIris = createMultipleValuesRequest.values.keySet,
-                    userProfile = createMultipleValuesRequest.userProfile
-                )).mapTo[EntityInfoGetResponseV1]
-
-=======
->>>>>>> d10f024f
                 ////////////////////////////////////////////////////////////////////////////////////////////////////////////
                 // Generate SPARQL to create links and LinkValues for standoff resource references in text values
 
@@ -1775,16 +1765,10 @@
             updateVerificationResponse <- (storeManager ? SparqlSelectRequest(sparqlQuery)).mapTo[SparqlSelectResponse]
 
             rows = updateVerificationResponse.results.bindings
-<<<<<<< HEAD
-            result = sparqlQueryResults2ValueQueryResult(valueIri = searchValueIri, rows = rows, userProfile = userProfile).getOrElse(throw UpdateNotPerformedException(s"The update to value $searchValueIri for property $propertyIri in resource $resourceIri was not performed. Please report this as a possible bug."))
-
-        } yield result
-=======
 
             resultOption <- sparqlQueryResults2ValueQueryResult(valueIri = searchValueIri, rows = rows, userProfile = userProfile)
 
         } yield resultOption.getOrElse(throw UpdateNotPerformedException(s"The update to value $searchValueIri for property $propertyIri in resource $resourceIri was not performed. Please report this as a possible bug."))
->>>>>>> d10f024f
     }
 
     /**
@@ -1962,12 +1946,8 @@
 
             // Generate a SPARQL update string.
             sparqlUpdate = queries.sparql.v1.txt.createLink(
-<<<<<<< HEAD
                 resourceIndex = 0,
-                dataNamedGraph = projectInfo.dataNamedGraph,
-=======
                 dataNamedGraph = dataNamedGraph,
->>>>>>> d10f024f
                 triplestore = settings.triplestoreType,
                 resourceIri = resourceIri,
                 linkUpdate = sparqlTemplateLinkUpdate,
@@ -2041,13 +2021,9 @@
 
             // Generate a SPARQL update string.
             sparqlUpdate = queries.sparql.v1.txt.createValue(
-<<<<<<< HEAD
                 resourceIndex = 0,
                 checkObj=true,
-                dataNamedGraph = projectInfo.dataNamedGraph,
-=======
                 dataNamedGraph = dataNamedGraph,
->>>>>>> d10f024f
                 triplestore = settings.triplestoreType,
                 resourceIri = resourceIri,
                 propertyIri = propertyIri,
