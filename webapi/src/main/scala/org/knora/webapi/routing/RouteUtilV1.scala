/*
 * Copyright © 2015 Lukas Rosenthaler, Benjamin Geer, Ivan Subotic,
 * Tobias Schweizer, André Kilchenmann, and André Fatton.
 *
 * This file is part of Knora.
 *
 * Knora is free software: you can redistribute it and/or modify
 * it under the terms of the GNU Affero General Public License as published
 * by the Free Software Foundation, either version 3 of the License, or
 * (at your option) any later version.
 *
 * Knora is distributed in the hope that it will be useful,
 * but WITHOUT ANY WARRANTY; without even the implied warranty of
 * MERCHANTABILITY or FITNESS FOR A PARTICULAR PURPOSE.  See the
 * GNU Affero General Public License for more details.
 *
 * You should have received a copy of the GNU Affero General Public
 * License along with Knora.  If not, see <http://www.gnu.org/licenses/>.
 */

package org.knora.webapi.routing

import akka.actor.ActorSelection
import akka.event.LoggingAdapter
import akka.http.scaladsl.model._
import akka.http.scaladsl.server.{RequestContext, RouteResult}
import akka.pattern._
import akka.util.Timeout
import org.knora.webapi._
import org.knora.webapi.messages.v1.responder.{ApiStatusCodesV1, KnoraRequestV1, KnoraResponseV1}
import org.knora.webapi.util.MessageUtil
import spray.json.{JsNumber, JsObject}

import scala.concurrent.{ExecutionContext, Future}
import scala.reflect.ClassTag

/**
  * Convenience methods for Knora routes.
  */
object RouteUtilV1 {

    /**
      * Sends a message to a responder and completes the HTTP request by returning the response as JSON.
      *
      * @param requestMessageF  a future containing a [[KnoraRequestV1]] message that should be sent to the responder manager.
      * @param requestContext   the akka-http [[RequestContext]].
      * @param settings         the application's settings.
      * @param responderManager a reference to the responder manager.
      * @param log              a logging adapter.
      * @param timeout          a timeout for `ask` messages.
      * @param executionContext an execution context for futures.
      * @return a [[Future]] containing a [[RouteResult]].
      */
<<<<<<< HEAD
    def runJsonRoute[RequestMessageT <: KnoraRequestV1](requestMessageF: Future[RequestMessageT],
                                                        requestContext: RequestContext,
                                                        settings: SettingsImpl,
                                                        responderManager: ActorSelection,
                                                        log: LoggingAdapter)
                                                       (implicit timeout: Timeout, executionContext: ExecutionContext): Future[RouteResult] = {
=======
    def runJsonRoute(requestMessage: KnoraRequestV1,
                     requestContext: RequestContext,
                     settings: SettingsImpl,
                     responderManager: ActorSelection,
                     log: LoggingAdapter)
                    (implicit timeout: Timeout, executionContext: ExecutionContext): Future[RouteResult] = {
        // Optionally log the request message. TODO: move this to the testing framework.
        if (settings.dumpMessages) {
            log.debug(MessageUtil.toSource(requestMessage))
        }
>>>>>>> 7211e503

        val httpResponse: Future[HttpResponse] = for {
            requestMessage <- requestMessageF

            // Optionally log the request message. TODO: move this to the testing framework.
            _ = if (settings.dumpMessages) {
                log.debug(MessageUtil.toSource(requestMessage))
            }

            // Make sure the responder sent a reply of type KnoraResponseV1.
            knoraResponse <- (responderManager ? requestMessage).map {
                case replyMessage: KnoraResponseV1 => replyMessage

                case other =>
                    // The responder returned an unexpected message type (not an exception). This isn't the client's
                    // fault, so log it and return an error message to the client.
                    throw UnexpectedMessageException(s"Responder sent a reply of type ${other.getClass.getCanonicalName}")
            }

            // Optionally log the reply message. TODO: move this to the testing framework.
            _ = if (settings.dumpMessages) {
                log.debug(MessageUtil.toSource(knoraResponse))
            }

            // The request was successful, so add a status of ApiStatusCodesV1.OK to the response.
            jsonResponseWithStatus = JsObject(knoraResponse.toJsValue.asJsObject.fields + ("status" -> JsNumber(ApiStatusCodesV1.OK.id)))

        } yield HttpResponse(
            status = StatusCodes.OK,
            entity = HttpEntity(
                ContentTypes.`application/json`,
                jsonResponseWithStatus.compactPrint
            )
        )

        requestContext.complete(httpResponse)
    }

    /**
      * Sends a message (resulting from a [[Future]]) to a responder and completes the HTTP request by returning the response as JSON.
      * @param requestMessageF  a [[Future]] containing a [[KnoraRequestV1]] message that should be sent to the responder manager.
      * @param requestContext   the akka-http [[RequestContext]].
      * @param settings         the application's settings.
      * @param responderManager a reference to the responder manager.
      * @param log              a logging adapter.
      * @param timeout          a timeout for `ask` messages.
      * @param executionContext an execution context for futures.
      * @return a [[Future]] containing a [[RouteResult]].
      */
    def runJsonRouteWithFuture[RequestMessageT <: KnoraRequestV1](requestMessageF: Future[RequestMessageT],
                                                                  requestContext: RequestContext,
                                                                  settings: SettingsImpl,
                                                                  responderManager: ActorSelection,
                                                                  log: LoggingAdapter)
                                                                 (implicit timeout: Timeout, executionContext: ExecutionContext): Future[RouteResult] = {
        for {
            requestMessage <- requestMessageF
            routeResult <- runJsonRoute(
                requestMessage = requestMessage,
                requestContext = requestContext,
                settings = settings,
                responderManager = responderManager,
                log = log
            )
        } yield routeResult
    }

    /**
      * Sends a message to a responder and completes the HTTP request by returning the response as HTML.
      *
      * @tparam RequestMessageT the type of request message to be sent to the responder.
      * @tparam ReplyMessageT   the type of reply message expected from the responder.
      * @param requestMessage   the message that should be sent to the responder manager.
      * @param viewHandler      a function that can generate HTML from the responder's reply message.
      * @param requestContext   the [[RequestContext]].
      * @param settings         the application's settings.
      * @param responderManager a reference to the responder manager.
      * @param log              a logging adapter.
      * @param timeout          a timeout for `ask` messages.
      * @param executionContext an execution context for futures.
      */
    def runHtmlRoute[RequestMessageT <: KnoraRequestV1, ReplyMessageT <: KnoraResponseV1 : ClassTag](requestMessage: RequestMessageT,
                                                                                                     viewHandler: (ReplyMessageT, ActorSelection) => String,
                                                                                                     requestContext: RequestContext,
                                                                                                     settings: SettingsImpl,
                                                                                                     responderManager: ActorSelection,
                                                                                                     log: LoggingAdapter)
                                                                                                    (implicit timeout: Timeout, executionContext: ExecutionContext): Future[RouteResult] = {

        // Optionally log the request message. TODO: move this to the testing framework.
        if (settings.dumpMessages) {
            log.debug(MessageUtil.toSource(requestMessage))
        }

        val httpResponse: Future[HttpResponse] = for {
        // Make sure the responder sent a reply of type ReplyMessageT.
            knoraResponse <- (responderManager ? requestMessage).map {
                case replyMessage: ReplyMessageT => replyMessage

                case other =>
                    // The responder returned an unexpected message type. This isn't the client's fault, so
                    // log the error and notify the client.
                    val msg = s"Responder sent a reply of type ${other.getClass.getCanonicalName}"
                    throw UnexpectedMessageException(msg)
            }

            // Optionally log the reply message. TODO: move this to the testing framework.
            _ = if (settings.dumpMessages) {
                log.debug(MessageUtil.toSource(knoraResponse))
            }

        } yield HttpResponse(
            status = StatusCodes.OK,
            entity = HttpEntity(
                ContentTypes.`text/html(UTF-8)`,
                viewHandler(knoraResponse, responderManager)
            )
        )

        requestContext.complete(httpResponse)
    }
}<|MERGE_RESOLUTION|>--- conflicted
+++ resolved
@@ -51,14 +51,6 @@
       * @param executionContext an execution context for futures.
       * @return a [[Future]] containing a [[RouteResult]].
       */
-<<<<<<< HEAD
-    def runJsonRoute[RequestMessageT <: KnoraRequestV1](requestMessageF: Future[RequestMessageT],
-                                                        requestContext: RequestContext,
-                                                        settings: SettingsImpl,
-                                                        responderManager: ActorSelection,
-                                                        log: LoggingAdapter)
-                                                       (implicit timeout: Timeout, executionContext: ExecutionContext): Future[RouteResult] = {
-=======
     def runJsonRoute(requestMessage: KnoraRequestV1,
                      requestContext: RequestContext,
                      settings: SettingsImpl,
@@ -69,16 +61,8 @@
         if (settings.dumpMessages) {
             log.debug(MessageUtil.toSource(requestMessage))
         }
->>>>>>> 7211e503
 
         val httpResponse: Future[HttpResponse] = for {
-            requestMessage <- requestMessageF
-
-            // Optionally log the request message. TODO: move this to the testing framework.
-            _ = if (settings.dumpMessages) {
-                log.debug(MessageUtil.toSource(requestMessage))
-            }
-
             // Make sure the responder sent a reply of type KnoraResponseV1.
             knoraResponse <- (responderManager ? requestMessage).map {
                 case replyMessage: KnoraResponseV1 => replyMessage
