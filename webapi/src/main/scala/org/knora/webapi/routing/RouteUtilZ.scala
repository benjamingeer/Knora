/*
 * Copyright © 2021 - 2023 Swiss National Data and Service Center for the Humanities and/or DaSCH Service Platform contributors.
 * SPDX-License-Identifier: Apache-2.0
 */

package org.knora.webapi.routing
import zio.IO
<<<<<<< HEAD
import zio.Task
=======
>>>>>>> d0d8d5b6
import zio.UIO
import zio.ZIO

import java.net.URLDecoder
import java.util.UUID

import dsp.errors.BadRequestException
<<<<<<< HEAD
import org.knora.webapi.ApiV2Complex
import org.knora.webapi.messages.SmartIri
import org.knora.webapi.messages.StringFormatter
import org.knora.webapi.slice.resourceinfo.domain.IriConverter
=======
import org.knora.webapi.IRI
import org.knora.webapi.messages.SmartIri
import org.knora.webapi.messages.StringFormatter
>>>>>>> d0d8d5b6

object RouteUtilZ {

  /**
   * Url decodes a [[String]].
   * Fails if String is not a well formed utf-8 [[String]] in `application/x-www-form-urlencoded` MIME format.
   *
   * Wraps Java's [[java.net.URLDecoder#decode(java.lang.String, java.lang.String)]] into the zio world.
   *
   * @param value The value in utf-8 to be url decoded
   * @param errorMsg Custom error message for the error type
   * @return '''success''' the decoded string
   *
   *         '''failure''' A [[BadRequestException]] with the `errorMsg`
   */
  def urlDecode(value: String, errorMsg: String = ""): IO[BadRequestException, IRI] =
    ZIO
      .attempt(URLDecoder.decode(value, "utf-8"))
      .orElseFail(
        BadRequestException(
          if (!errorMsg.isBlank) errorMsg else s"Not an url encoded utf-8 String '$value'"
        )
      )

<<<<<<< HEAD
  def randomUuid(): UIO[UUID] = ZIO.random.flatMap(_.nextUUID)

  def toSmartIri(str: String, errMsg: String): ZIO[IriConverter, BadRequestException, SmartIri] =
    ZIO.serviceWithZIO[IriConverter](_.asSmartIri(str)).orElseFail(BadRequestException(errMsg))

  def ensureExternalOntologyName(iri: SmartIri): ZIO[StringFormatter, BadRequestException, SmartIri] =
    ZIO.serviceWithZIO[StringFormatter] { sf =>
      if (sf.isKnoraOntologyIri(iri)) {
        ZIO.fail(BadRequestException(s"Internal ontology <$iri> cannot be served"))
      } else {
        ZIO.succeed(iri)
      }
    }

  def ensureIsKnoraOntologyIri(iri: SmartIri): IO[BadRequestException, SmartIri] =
    ZIO
      .succeed(iri)
      .filterOrFail(_.isKnoraOntologyIri)(BadRequestException(s"Iri is not a Knora ontology iri: $iri"))

  def ensureIsNotKnoraOntologyIri(iri: SmartIri): IO[BadRequestException, SmartIri] =
    ZIO
      .succeed(iri)
      .filterOrFail(!_.isKnoraOntologyIri)(BadRequestException(s"Iri is a Knora ontology iri: $iri"))

  def ensureIsKnoraBuiltInDefinitionIri(iri: SmartIri): IO[BadRequestException, SmartIri] =
    ZIO
      .succeed(iri)
      .filterOrFail(_.isKnoraBuiltInDefinitionIri)(BadRequestException(s"Iri is not a Knora build in definition: $iri"))

  def ensureApiV2ComplexSchema(iri: SmartIri): IO[BadRequestException, SmartIri] =
    ZIO
      .succeed(iri)
      .filterOrFail(_.getOntologySchema.contains(ApiV2Complex))(BadRequestException(s"Invalid schema for <$iri>"))
=======
  def validateAndEscapeIri(s: String, errorMsg: String): ZIO[StringFormatter, BadRequestException, IRI] =
    ZIO.serviceWithZIO[StringFormatter] { stringFormatter =>
      stringFormatter
        .validateAndEscapeIri(s)
        .toZIO
        .orElseFail(BadRequestException(errorMsg))
    }

  def toSmartIri(s: String): ZIO[StringFormatter, Throwable, SmartIri] =
    ZIO.serviceWithZIO[StringFormatter](sf => ZIO.attempt(sf.toSmartIri(s)))

  def toSmartIri(s: String, errorMsg: String): ZIO[StringFormatter, BadRequestException, SmartIri] =
    toSmartIri(s).orElseFail(BadRequestException(errorMsg))

  def randomUuid(): UIO[UUID] = ZIO.random.flatMap(_.nextUUID)
>>>>>>> d0d8d5b6
}<|MERGE_RESOLUTION|>--- conflicted
+++ resolved
@@ -4,28 +4,17 @@
  */
 
 package org.knora.webapi.routing
-import zio.IO
-<<<<<<< HEAD
-import zio.Task
-=======
->>>>>>> d0d8d5b6
-import zio.UIO
-import zio.ZIO
+import zio._
 
 import java.net.URLDecoder
 import java.util.UUID
 
 import dsp.errors.BadRequestException
-<<<<<<< HEAD
 import org.knora.webapi.ApiV2Complex
+import org.knora.webapi.IRI
 import org.knora.webapi.messages.SmartIri
 import org.knora.webapi.messages.StringFormatter
 import org.knora.webapi.slice.resourceinfo.domain.IriConverter
-=======
-import org.knora.webapi.IRI
-import org.knora.webapi.messages.SmartIri
-import org.knora.webapi.messages.StringFormatter
->>>>>>> d0d8d5b6
 
 object RouteUtilZ {
 
@@ -49,12 +38,6 @@
           if (!errorMsg.isBlank) errorMsg else s"Not an url encoded utf-8 String '$value'"
         )
       )
-
-<<<<<<< HEAD
-  def randomUuid(): UIO[UUID] = ZIO.random.flatMap(_.nextUUID)
-
-  def toSmartIri(str: String, errMsg: String): ZIO[IriConverter, BadRequestException, SmartIri] =
-    ZIO.serviceWithZIO[IriConverter](_.asSmartIri(str)).orElseFail(BadRequestException(errMsg))
 
   def ensureExternalOntologyName(iri: SmartIri): ZIO[StringFormatter, BadRequestException, SmartIri] =
     ZIO.serviceWithZIO[StringFormatter] { sf =>
@@ -84,7 +67,7 @@
     ZIO
       .succeed(iri)
       .filterOrFail(_.getOntologySchema.contains(ApiV2Complex))(BadRequestException(s"Invalid schema for <$iri>"))
-=======
+
   def validateAndEscapeIri(s: String, errorMsg: String): ZIO[StringFormatter, BadRequestException, IRI] =
     ZIO.serviceWithZIO[StringFormatter] { stringFormatter =>
       stringFormatter
@@ -93,12 +76,11 @@
         .orElseFail(BadRequestException(errorMsg))
     }
 
-  def toSmartIri(s: String): ZIO[StringFormatter, Throwable, SmartIri] =
-    ZIO.serviceWithZIO[StringFormatter](sf => ZIO.attempt(sf.toSmartIri(s)))
+  def toSmartIri(s: String): ZIO[IriConverter, Throwable, SmartIri] =
+    ZIO.serviceWithZIO[IriConverter](_.asSmartIri(s))
 
-  def toSmartIri(s: String, errorMsg: String): ZIO[StringFormatter, BadRequestException, SmartIri] =
+  def toSmartIri(s: String, errorMsg: String): ZIO[IriConverter, BadRequestException, SmartIri] =
     toSmartIri(s).orElseFail(BadRequestException(errorMsg))
 
   def randomUuid(): UIO[UUID] = ZIO.random.flatMap(_.nextUUID)
->>>>>>> d0d8d5b6
 }