--- conflicted
+++ resolved
@@ -43,13 +43,8 @@
 class StoreRouteADM(_system: ActorSystem, settings: SettingsImpl, log: LoggingAdapter) extends Authenticator with StoresADMJsonProtocol {
 
     implicit val system: ActorSystem = _system
-<<<<<<< HEAD
     implicit val executionContext: ExecutionContext = system.dispatchers.lookup(KnoraDispatchers.KnoraBlockingDispatcher)
-    val responderManager: ActorSelection = system.actorSelection("/user/responderManager")
-=======
-    implicit val executionContext: ExecutionContextExecutor = system.dispatchers.lookup(KnoraDispatchers.KnoraStoreDispatcher)
     val responderManager: ActorSelection = system.actorSelection(RESPONDER_MANAGER_ACTOR_PATH)
->>>>>>> 35a2bff8
 
     def knoraApiPath = Route {
         path("admin" / "store") {
