/*
 * Copyright © 2021 - 2022 Swiss National Data and Service Center for the Humanities and/or DaSCH Service Platform contributors.
 * SPDX-License-Identifier: Apache-2.0
 */

package org.knora.webapi.routing.admin

import akka.http.scaladsl.server.Directives._
import akka.http.scaladsl.server.Route

import scala.concurrent.Future
import scala.concurrent.duration._

import org.knora.webapi.config.AppConfig
import org.knora.webapi.messages.admin.responder.storesmessages.ResetTriplestoreContentRequestADM
import org.knora.webapi.messages.admin.responder.storesmessages.StoresADMJsonProtocol
import org.knora.webapi.messages.store.triplestoremessages.RdfDataObject
import org.knora.webapi.routing.Authenticator
import org.knora.webapi.routing.KnoraRoute
import org.knora.webapi.routing.KnoraRouteData
import org.knora.webapi.routing.RouteUtilADM

/**
 * A route used to send requests which can directly affect the data stored inside the triplestore.
 */

<<<<<<< HEAD
@Api(value = "store", produces = "application/json")
@Path("/admin/store")
class StoreRouteADM(routeData: KnoraRouteData, appConfig: AppConfig)
    extends KnoraRoute(routeData, appConfig)
=======
class StoreRouteADM(routeData: KnoraRouteData)
    extends KnoraRoute(routeData)
>>>>>>> bec5b8aa
    with Authenticator
    with StoresADMJsonProtocol {

  /**
   * Returns the route.
   */
  override def makeRoute: Route = Route {
    path("admin" / "store") {
      get { requestContext =>
        /**
         * Maybe return some statistics about the store, e.g., what triplestore, number of triples in
         * each named graph and in total, etc.
         */
        // TODO: Implement some simple return
        requestContext.complete("Hello World")
      }
    } ~ path("admin" / "store" / "ResetTriplestoreContent") {
      post {
        /* ResetTriplestoreContent */
        entity(as[Seq[RdfDataObject]]) { apiRequest =>
          parameter(Symbol("prependdefaults").as[Boolean] ? true) { prependDefaults => requestContext =>
            val msg = ResetTriplestoreContentRequestADM(
              rdfDataObjects = apiRequest,
              prependDefaults = prependDefaults
            )

            val requestMessage = Future.successful(msg)

            RouteUtilADM.runJsonRoute(
              requestMessageF = requestMessage,
              requestContext = requestContext,
              appActor = appActor,
              log = log
            )(timeout = 479999.milliseconds, executionContext = executionContext)
          }

        }
      }
    }
  }
}<|MERGE_RESOLUTION|>--- conflicted
+++ resolved
@@ -24,15 +24,8 @@
  * A route used to send requests which can directly affect the data stored inside the triplestore.
  */
 
-<<<<<<< HEAD
-@Api(value = "store", produces = "application/json")
-@Path("/admin/store")
 class StoreRouteADM(routeData: KnoraRouteData, appConfig: AppConfig)
     extends KnoraRoute(routeData, appConfig)
-=======
-class StoreRouteADM(routeData: KnoraRouteData)
-    extends KnoraRoute(routeData)
->>>>>>> bec5b8aa
     with Authenticator
     with StoresADMJsonProtocol {
 
