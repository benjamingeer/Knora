/*
 * Copyright © 2021 - 2023 Swiss National Data and Service Center for the Humanities and/or DaSCH Service Platform contributors.
 * SPDX-License-Identifier: Apache-2.0
 */

package org.knora.webapi.routing.v2

import akka.http.scaladsl.server.Directives._
import akka.http.scaladsl.server.PathMatcher
import akka.http.scaladsl.server.Route
import zio._

import dsp.errors.BadRequestException
import org.knora.webapi._
import org.knora.webapi.config.AppConfig
import org.knora.webapi.core.MessageRelay
import org.knora.webapi.messages.StringFormatter
import org.knora.webapi.messages.ValuesValidator
import org.knora.webapi.messages.v2.responder.resourcemessages.ResourcesGetRequestV2
import org.knora.webapi.messages.v2.responder.valuemessages._
import org.knora.webapi.routing.Authenticator
import org.knora.webapi.routing.RouteUtilV2
import org.knora.webapi.routing.RouteUtilZ
import org.knora.webapi.slice.resourceinfo.domain.IriConverter

/**
 * Provides a routing function for API v2 routes that deal with values.
 */
final case class ValuesRouteV2()(
  private implicit val runtime: Runtime[
    AppConfig with Authenticator with IriConverter with StringFormatter with MessageRelay
  ]
) {

  private val valuesBasePath: PathMatcher[Unit] = PathMatcher("v2" / "values")

  def makeRoute: Route = getValue() ~ createValue() ~ updateValue() ~ deleteValue()

  private def getValue(): Route = path(valuesBasePath / Segment / Segment) {
    (resourceIriStr: IRI, valueUuidStr: String) =>
      get { requestContext =>
<<<<<<< HEAD
=======
        val resourceIri: SmartIri =
          resourceIriStr.toSmartIriWithErr(throw BadRequestException(s"Invalid resource IRI: $resourceIriStr"))

        if (!resourceIri.isKnoraResourceIri) {
          throw BadRequestException(s"Invalid resource IRI: $resourceIriStr")
        }

        val valueUuid: UUID =
          stringFormatter
            .base64DecodeUuid(valueUuidStr)
            .getOrElse(throw BadRequestException(s"Invalid value UUID: $valueUuidStr"))

        val params: Map[String, String] = requestContext.request.uri.query().toMap

        val versionDate: Option[Instant] = params
          .get("version")
          .map(versionStr =>
            ValuesValidator
              .xsdDateTimeStampToInstant(versionStr)
              .orElse(ValuesValidator.arkTimestampToInstant(versionStr))
              .getOrElse(throw BadRequestException(s"Invalid version date: $versionStr"))
          )
>>>>>>> 12670fb9
        val targetSchemaTask                 = RouteUtilV2.getOntologySchema(requestContext)
        val schemaOptions: Set[SchemaOption] = RouteUtilV2.getSchemaOptionsUnsafe(requestContext)
        val requestTask = for {
          resourceIri <- RouteUtilZ
                           .toSmartIri(resourceIriStr, s"Invalid resource IRI: $resourceIriStr")
                           .flatMap(RouteUtilZ.ensureIsKnoraResourceIri)
          valueUuid <- RouteUtilZ.decodeUuid(valueUuidStr)
          versionDate <- ZIO.foreach(RouteUtilZ.getStringValueFromQuery(requestContext, "version")) { versionStr =>
                           ZIO
                             .fromOption(
                               ValuesValidator
                                 .xsdDateTimeStampToInstant(versionStr)
                                 .orElse(ValuesValidator.arkTimestampToInstant(versionStr))
                             )
                             .orElseFail(BadRequestException(s"Invalid version date: $versionStr"))
                         }
          requestingUser <- Authenticator.getUserADM(requestContext)
          targetSchema   <- targetSchemaTask
        } yield ResourcesGetRequestV2(
          resourceIris = Seq(resourceIri.toString),
          valueUuid = Some(valueUuid),
          versionDate = versionDate,
          targetSchema = targetSchema,
          requestingUser = requestingUser
        )

        RouteUtilV2.runRdfRouteZ(requestTask, requestContext, targetSchemaTask, Some(schemaOptions))
      }
  }

  private def createValue(): Route = path(valuesBasePath) {
    post {
      entity(as[String]) { jsonRequest => requestContext =>
        {
          val requestTask = for {
            requestDoc     <- RouteUtilV2.parseJsonLd(jsonRequest)
            requestingUser <- Authenticator.getUserADM(requestContext)
            apiRequestID   <- RouteUtilZ.randomUuid()
            msg            <- CreateValueRequestV2.fromJsonLd(requestDoc, apiRequestID, requestingUser)
          } yield msg
          RouteUtilV2.runRdfRouteZ(requestTask, requestContext)
        }
      }
    }
  }

  private def updateValue(): Route = path(valuesBasePath) {
    put {
      entity(as[String]) { jsonRequest => requestContext =>
        {
          val requestTask = for {
            requestDoc     <- RouteUtilV2.parseJsonLd(jsonRequest)
            requestingUser <- Authenticator.getUserADM(requestContext)
            apiRequestId   <- RouteUtilZ.randomUuid()
            msg            <- UpdateValueRequestV2.fromJsonLd(requestDoc, apiRequestId, requestingUser)
          } yield msg
          RouteUtilV2.runRdfRouteZ(requestTask, requestContext)
        }
      }
    }
  }

  private def deleteValue(): Route = path(valuesBasePath / "delete") {
    post {
      entity(as[String]) { jsonRequest => requestContext =>
        {
          val requestTask = for {
            requestDoc     <- RouteUtilV2.parseJsonLd(jsonRequest)
            requestingUser <- Authenticator.getUserADM(requestContext)
            apiRequestId   <- RouteUtilZ.randomUuid()
            msg            <- DeleteValueRequestV2.fromJsonLd(requestDoc, apiRequestId, requestingUser)
          } yield msg
          RouteUtilV2.runRdfRouteZ(requestTask, requestContext)
        }
      }
    }
  }
}<|MERGE_RESOLUTION|>--- conflicted
+++ resolved
@@ -39,33 +39,7 @@
   private def getValue(): Route = path(valuesBasePath / Segment / Segment) {
     (resourceIriStr: IRI, valueUuidStr: String) =>
       get { requestContext =>
-<<<<<<< HEAD
-=======
-        val resourceIri: SmartIri =
-          resourceIriStr.toSmartIriWithErr(throw BadRequestException(s"Invalid resource IRI: $resourceIriStr"))
-
-        if (!resourceIri.isKnoraResourceIri) {
-          throw BadRequestException(s"Invalid resource IRI: $resourceIriStr")
-        }
-
-        val valueUuid: UUID =
-          stringFormatter
-            .base64DecodeUuid(valueUuidStr)
-            .getOrElse(throw BadRequestException(s"Invalid value UUID: $valueUuidStr"))
-
-        val params: Map[String, String] = requestContext.request.uri.query().toMap
-
-        val versionDate: Option[Instant] = params
-          .get("version")
-          .map(versionStr =>
-            ValuesValidator
-              .xsdDateTimeStampToInstant(versionStr)
-              .orElse(ValuesValidator.arkTimestampToInstant(versionStr))
-              .getOrElse(throw BadRequestException(s"Invalid version date: $versionStr"))
-          )
->>>>>>> 12670fb9
-        val targetSchemaTask                 = RouteUtilV2.getOntologySchema(requestContext)
-        val schemaOptions: Set[SchemaOption] = RouteUtilV2.getSchemaOptionsUnsafe(requestContext)
+        val targetSchemaTask = RouteUtilV2.getOntologySchema(requestContext)
         val requestTask = for {
           resourceIri <- RouteUtilZ
                            .toSmartIri(resourceIriStr, s"Invalid resource IRI: $resourceIriStr")
@@ -90,7 +64,12 @@
           requestingUser = requestingUser
         )
 
-        RouteUtilV2.runRdfRouteZ(requestTask, requestContext, targetSchemaTask, Some(schemaOptions))
+        RouteUtilV2.runRdfRouteZ(
+          requestTask,
+          requestContext,
+          targetSchemaTask,
+          Some(RouteUtilV2.getSchemaOptionsUnsafe(requestContext))
+        )
       }
   }
 
