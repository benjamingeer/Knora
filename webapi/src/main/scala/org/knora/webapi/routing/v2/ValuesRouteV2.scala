/*
 * Copyright © 2021 - 2022 Swiss National Data and Service Center for the Humanities and/or DaSCH Service Platform contributors.
 * SPDX-License-Identifier: Apache-2.0
 */

package org.knora.webapi.routing.v2

import akka.http.scaladsl.server.Directives._
import akka.http.scaladsl.server.PathMatcher
import akka.http.scaladsl.server.Route
import org.knora.webapi._
import dsp.errors.BadRequestException
import org.knora.webapi.messages.IriConversions._
import org.knora.webapi.messages.SmartIri
import org.knora.webapi.messages.util.rdf.JsonLDDocument
import org.knora.webapi.messages.util.rdf.JsonLDUtil
import org.knora.webapi.messages.v2.responder.resourcemessages.ResourcesGetRequestV2
import org.knora.webapi.messages.v2.responder.valuemessages._
import org.knora.webapi.routing.Authenticator
import org.knora.webapi.routing.KnoraRoute
import org.knora.webapi.routing.KnoraRouteData
import org.knora.webapi.routing.RouteUtilV2

import java.time.Instant
import java.util.UUID
import scala.concurrent.Future

object ValuesRouteV2 {
  val ValuesBasePath: PathMatcher[Unit] = PathMatcher("v2" / "values")
}

/**
 * Provides a routing function for API v2 routes that deal with values.
 */
class ValuesRouteV2(routeData: KnoraRouteData) extends KnoraRoute(routeData) with Authenticator {

  import ValuesRouteV2._

  /**
   * Returns the route.
   */
  override def makeRoute(): Route =
    getValue() ~
      createValue() ~
      updateValue() ~
      deleteValue()

  private def getValue(): Route = path(ValuesBasePath / Segment / Segment) {
    (resourceIriStr: IRI, valueUuidStr: String) =>
      get { requestContext =>
        val resourceIri: SmartIri =
          resourceIriStr.toSmartIriWithErr(throw BadRequestException(s"Invalid resource IRI: $resourceIriStr"))

        if (!resourceIri.isKnoraResourceIri) {
          throw BadRequestException(s"Invalid resource IRI: $resourceIriStr")
        }

        val valueUuid: UUID =
          stringFormatter.decodeUuidWithErr(
            valueUuidStr,
            throw BadRequestException(s"Invalid value UUID: $valueUuidStr")
          )

        val params: Map[String, String] = requestContext.request.uri.query().toMap

        // Was a version date provided?
        val versionDate: Option[Instant] = params.get("version").map { versionStr =>
          def errorFun: Nothing = throw BadRequestException(s"Invalid version date: $versionStr")

          // Yes. Try to parse it as an xsd:dateTimeStamp.
          try {
            stringFormatter.xsdDateTimeStampToInstant(versionStr, errorFun)
          } catch {
            // If that doesn't work, try to parse it as a Knora ARK timestamp.
            case _: Exception => stringFormatter.arkTimestampToInstant(versionStr, errorFun)
          }
        }

        val targetSchema: ApiV2Schema        = RouteUtilV2.getOntologySchema(requestContext)
        val schemaOptions: Set[SchemaOption] = RouteUtilV2.getSchemaOptions(requestContext)

        val requestMessageFuture: Future[ResourcesGetRequestV2] = for {
          requestingUser <- getUserADM(requestContext = requestContext)
        } yield ResourcesGetRequestV2(
          resourceIris = Seq(resourceIri.toString),
          valueUuid = Some(valueUuid),
          versionDate = versionDate,
          targetSchema = targetSchema,
          requestingUser = requestingUser
        )

        RouteUtilV2.runRdfRouteWithFuture(
          requestMessageF = requestMessageFuture,
          requestContext = requestContext,
          settings = settings,
          appActor = appActor,
          log = log,
          targetSchema = targetSchema,
          schemaOptions = schemaOptions
        )
      }
  }

  private def createValue(): Route = path(ValuesBasePath) {
    post {
      entity(as[String]) { jsonRequest => requestContext =>
        {
          val requestDoc: JsonLDDocument = JsonLDUtil.parseJsonLD(jsonRequest)

          val requestMessageFuture: Future[CreateValueRequestV2] = for {
<<<<<<< HEAD
            requestingUser <- getUserADM(requestContext)
            requestMessage: CreateValueRequestV2 <-
              CreateValueRequestV2.fromJsonLD(
                requestDoc,
                apiRequestID = UUID.randomUUID,
                requestingUser = requestingUser,
                responderManager = responderManager,
                storeManager = storeManager,
                settings = settings,
                log = log
              )
=======
            requestingUser <- getUserADM(
                                requestContext = requestContext,
                                featureFactoryConfig = featureFactoryConfig
                              )
            requestMessage: CreateValueRequestV2 <- CreateValueRequestV2.fromJsonLD(
                                                      requestDoc,
                                                      apiRequestID = UUID.randomUUID,
                                                      requestingUser = requestingUser,
                                                      appActor = appActor,
                                                      featureFactoryConfig = featureFactoryConfig,
                                                      settings = settings,
                                                      log = log
                                                    )
>>>>>>> 7f556979
          } yield requestMessage

          RouteUtilV2.runRdfRouteWithFuture(
            requestMessageF = requestMessageFuture,
            requestContext = requestContext,
            settings = settings,
            appActor = appActor,
            log = log,
            targetSchema = ApiV2Complex,
            schemaOptions = RouteUtilV2.getSchemaOptions(requestContext)
          )
        }
      }
    }
  }

  private def updateValue(): Route = path(ValuesBasePath) {
    put {
      entity(as[String]) { jsonRequest => requestContext =>
        {
          val requestDoc: JsonLDDocument = JsonLDUtil.parseJsonLD(jsonRequest)

          val requestMessageFuture: Future[UpdateValueRequestV2] = for {
<<<<<<< HEAD
            requestingUser <- getUserADM(requestContext)
            requestMessage: UpdateValueRequestV2 <-
              UpdateValueRequestV2.fromJsonLD(
                requestDoc,
                apiRequestID = UUID.randomUUID,
                requestingUser = requestingUser,
                responderManager = responderManager,
                storeManager = storeManager,
                settings = settings,
                log = log
              )
=======
            requestingUser <- getUserADM(
                                requestContext = requestContext,
                                featureFactoryConfig = featureFactoryConfig
                              )
            requestMessage: UpdateValueRequestV2 <- UpdateValueRequestV2.fromJsonLD(
                                                      requestDoc,
                                                      apiRequestID = UUID.randomUUID,
                                                      requestingUser = requestingUser,
                                                      appActor = appActor,
                                                      featureFactoryConfig = featureFactoryConfig,
                                                      settings = settings,
                                                      log = log
                                                    )
>>>>>>> 7f556979
          } yield requestMessage

          RouteUtilV2.runRdfRouteWithFuture(
            requestMessageF = requestMessageFuture,
            requestContext = requestContext,
            settings = settings,
            appActor = appActor,
            log = log,
            targetSchema = ApiV2Complex,
            schemaOptions = RouteUtilV2.getSchemaOptions(requestContext)
          )
        }
      }
    }
  }

  private def deleteValue(): Route = path(ValuesBasePath / "delete") {
    post {
      entity(as[String]) { jsonRequest => requestContext =>
        {
          val requestDoc: JsonLDDocument = JsonLDUtil.parseJsonLD(jsonRequest)

          val requestMessageFuture: Future[DeleteValueRequestV2] = for {
<<<<<<< HEAD
            requestingUser <- getUserADM(requestContext)
            requestMessage: DeleteValueRequestV2 <-
              DeleteValueRequestV2.fromJsonLD(
                requestDoc,
                apiRequestID = UUID.randomUUID,
                requestingUser = requestingUser,
                responderManager = responderManager,
                storeManager = storeManager,
                settings = settings,
                log = log
              )
=======
            requestingUser <- getUserADM(
                                requestContext = requestContext,
                                featureFactoryConfig = featureFactoryConfig
                              )
            requestMessage: DeleteValueRequestV2 <- DeleteValueRequestV2.fromJsonLD(
                                                      requestDoc,
                                                      apiRequestID = UUID.randomUUID,
                                                      requestingUser = requestingUser,
                                                      appActor = appActor,
                                                      featureFactoryConfig = featureFactoryConfig,
                                                      settings = settings,
                                                      log = log
                                                    )
>>>>>>> 7f556979
          } yield requestMessage

          RouteUtilV2.runRdfRouteWithFuture(
            requestMessageF = requestMessageFuture,
            requestContext = requestContext,
            settings = settings,
            appActor = appActor,
            log = log,
            targetSchema = ApiV2Complex,
            schemaOptions = RouteUtilV2.getSchemaOptions(requestContext)
          )
        }
      }
    }
  }
}<|MERGE_RESOLUTION|>--- conflicted
+++ resolved
@@ -10,6 +10,7 @@
 import akka.http.scaladsl.server.Route
 import org.knora.webapi._
 import dsp.errors.BadRequestException
+import org.knora.webapi.feature.FeatureFactoryConfig
 import org.knora.webapi.messages.IriConversions._
 import org.knora.webapi.messages.SmartIri
 import org.knora.webapi.messages.util.rdf.JsonLDDocument
@@ -39,13 +40,13 @@
   /**
    * Returns the route.
    */
-  override def makeRoute(): Route =
-    getValue() ~
-      createValue() ~
-      updateValue() ~
-      deleteValue()
-
-  private def getValue(): Route = path(ValuesBasePath / Segment / Segment) {
+  override def makeRoute(featureFactoryConfig: FeatureFactoryConfig): Route =
+    getValue(featureFactoryConfig) ~
+      createValue(featureFactoryConfig) ~
+      updateValue(featureFactoryConfig) ~
+      deleteValue(featureFactoryConfig)
+
+  private def getValue(featureFactoryConfig: FeatureFactoryConfig): Route = path(ValuesBasePath / Segment / Segment) {
     (resourceIriStr: IRI, valueUuidStr: String) =>
       get { requestContext =>
         val resourceIri: SmartIri =
@@ -80,18 +81,23 @@
         val schemaOptions: Set[SchemaOption] = RouteUtilV2.getSchemaOptions(requestContext)
 
         val requestMessageFuture: Future[ResourcesGetRequestV2] = for {
-          requestingUser <- getUserADM(requestContext = requestContext)
+          requestingUser <- getUserADM(
+                              requestContext = requestContext,
+                              featureFactoryConfig = featureFactoryConfig
+                            )
         } yield ResourcesGetRequestV2(
           resourceIris = Seq(resourceIri.toString),
           valueUuid = Some(valueUuid),
           versionDate = versionDate,
           targetSchema = targetSchema,
+          featureFactoryConfig = featureFactoryConfig,
           requestingUser = requestingUser
         )
 
         RouteUtilV2.runRdfRouteWithFuture(
           requestMessageF = requestMessageFuture,
           requestContext = requestContext,
+          featureFactoryConfig = featureFactoryConfig,
           settings = settings,
           appActor = appActor,
           log = log,
@@ -101,26 +107,13 @@
       }
   }
 
-  private def createValue(): Route = path(ValuesBasePath) {
+  private def createValue(featureFactoryConfig: FeatureFactoryConfig): Route = path(ValuesBasePath) {
     post {
       entity(as[String]) { jsonRequest => requestContext =>
         {
           val requestDoc: JsonLDDocument = JsonLDUtil.parseJsonLD(jsonRequest)
 
           val requestMessageFuture: Future[CreateValueRequestV2] = for {
-<<<<<<< HEAD
-            requestingUser <- getUserADM(requestContext)
-            requestMessage: CreateValueRequestV2 <-
-              CreateValueRequestV2.fromJsonLD(
-                requestDoc,
-                apiRequestID = UUID.randomUUID,
-                requestingUser = requestingUser,
-                responderManager = responderManager,
-                storeManager = storeManager,
-                settings = settings,
-                log = log
-              )
-=======
             requestingUser <- getUserADM(
                                 requestContext = requestContext,
                                 featureFactoryConfig = featureFactoryConfig
@@ -134,12 +127,12 @@
                                                       settings = settings,
                                                       log = log
                                                     )
->>>>>>> 7f556979
           } yield requestMessage
 
           RouteUtilV2.runRdfRouteWithFuture(
             requestMessageF = requestMessageFuture,
             requestContext = requestContext,
+            featureFactoryConfig = featureFactoryConfig,
             settings = settings,
             appActor = appActor,
             log = log,
@@ -151,26 +144,13 @@
     }
   }
 
-  private def updateValue(): Route = path(ValuesBasePath) {
+  private def updateValue(featureFactoryConfig: FeatureFactoryConfig): Route = path(ValuesBasePath) {
     put {
       entity(as[String]) { jsonRequest => requestContext =>
         {
           val requestDoc: JsonLDDocument = JsonLDUtil.parseJsonLD(jsonRequest)
 
           val requestMessageFuture: Future[UpdateValueRequestV2] = for {
-<<<<<<< HEAD
-            requestingUser <- getUserADM(requestContext)
-            requestMessage: UpdateValueRequestV2 <-
-              UpdateValueRequestV2.fromJsonLD(
-                requestDoc,
-                apiRequestID = UUID.randomUUID,
-                requestingUser = requestingUser,
-                responderManager = responderManager,
-                storeManager = storeManager,
-                settings = settings,
-                log = log
-              )
-=======
             requestingUser <- getUserADM(
                                 requestContext = requestContext,
                                 featureFactoryConfig = featureFactoryConfig
@@ -184,12 +164,12 @@
                                                       settings = settings,
                                                       log = log
                                                     )
->>>>>>> 7f556979
           } yield requestMessage
 
           RouteUtilV2.runRdfRouteWithFuture(
             requestMessageF = requestMessageFuture,
             requestContext = requestContext,
+            featureFactoryConfig = featureFactoryConfig,
             settings = settings,
             appActor = appActor,
             log = log,
@@ -201,26 +181,13 @@
     }
   }
 
-  private def deleteValue(): Route = path(ValuesBasePath / "delete") {
+  private def deleteValue(featureFactoryConfig: FeatureFactoryConfig): Route = path(ValuesBasePath / "delete") {
     post {
       entity(as[String]) { jsonRequest => requestContext =>
         {
           val requestDoc: JsonLDDocument = JsonLDUtil.parseJsonLD(jsonRequest)
 
           val requestMessageFuture: Future[DeleteValueRequestV2] = for {
-<<<<<<< HEAD
-            requestingUser <- getUserADM(requestContext)
-            requestMessage: DeleteValueRequestV2 <-
-              DeleteValueRequestV2.fromJsonLD(
-                requestDoc,
-                apiRequestID = UUID.randomUUID,
-                requestingUser = requestingUser,
-                responderManager = responderManager,
-                storeManager = storeManager,
-                settings = settings,
-                log = log
-              )
-=======
             requestingUser <- getUserADM(
                                 requestContext = requestContext,
                                 featureFactoryConfig = featureFactoryConfig
@@ -234,12 +201,12 @@
                                                       settings = settings,
                                                       log = log
                                                     )
->>>>>>> 7f556979
           } yield requestMessage
 
           RouteUtilV2.runRdfRouteWithFuture(
             requestMessageF = requestMessageFuture,
             requestContext = requestContext,
+            featureFactoryConfig = featureFactoryConfig,
             settings = settings,
             appActor = appActor,
             log = log,
