/*
 * Copyright © 2015-2018 the contributors (see Contributors.md).
 *
 * This file is part of Knora.
 *
 * Knora is free software: you can redistribute it and/or modify
 * it under the terms of the GNU Affero General Public License as published
 * by the Free Software Foundation, either version 3 of the License, or
 * (at your option) any later version.
 *
 * Knora is distributed in the hope that it will be useful,
 * but WITHOUT ANY WARRANTY; without even the implied warranty of
 * MERCHANTABILITY or FITNESS FOR A PARTICULAR PURPOSE.  See the
 * GNU Affero General Public License for more details.
 *
 * You should have received a copy of the GNU Affero General Public
 * License along with Knora.  If not, see <http://www.gnu.org/licenses/>.
 */


package org.knora.webapi.routing.admin

import java.util.UUID

import akka.actor.{ActorSelection, ActorSystem}
import akka.event.LoggingAdapter
import akka.http.scaladsl.server.Directives._
import akka.http.scaladsl.server.Route
import akka.util.Timeout
import io.swagger.annotations.Api
import javax.ws.rs.Path
import org.knora.webapi.messages.admin.responder.projectsmessages._
import org.knora.webapi.responders.RESPONDER_MANAGER_ACTOR_PATH
import org.knora.webapi.routing.{Authenticator, RouteUtilADM}
import org.knora.webapi.util.StringFormatter
import org.knora.webapi.{BadRequestException, KnoraDispatchers, SettingsImpl}

<<<<<<< HEAD
import scala.concurrent.ExecutionContext
=======
import scala.concurrent.{ExecutionContextExecutor, Future}
>>>>>>> 35a2bff8


@Api(value = "projects", produces = "application/json")
@Path("/admin/projects")
class ProjectsRouteADM(_system: ActorSystem, settings: SettingsImpl, log: LoggingAdapter) extends Authenticator with ProjectsADMJsonProtocol {

    implicit val system: ActorSystem = _system
    implicit val executionContext: ExecutionContext = system.dispatchers.lookup(KnoraDispatchers.KnoraActorDispatcher)
    implicit val timeout: Timeout = settings.defaultTimeout
<<<<<<< HEAD
    val responderManager: ActorSelection = system.actorSelection("/user/responderManager")
    val stringFormatter: StringFormatter = StringFormatter.getGeneralInstance

    def knoraApiPath: Route = {



        path("admin" / "projects") {
            get {
                /* returns all projects */
                requestContext =>
                    val requestMessage = for {
                        requestingUser <- getUserADM(requestContext)
                    } yield ProjectsGetRequestADM(requestingUser = requestingUser)
                    RouteUtilADM.runJsonRoute(
                        requestMessage,
                        requestContext,
                        settings,
                        responderManager,
                        log
                    )
            } ~
=======
    implicit val stringFormatter: StringFormatter = StringFormatter.getGeneralInstance
    val responderManager: ActorSelection = system.actorSelection(RESPONDER_MANAGER_ACTOR_PATH)

    def knoraApiPath: Route = path("admin" / "projects") {
        get {
            /* returns all projects */
            requestContext =>
                val requestMessage: Future[ProjectsGetRequestADM] = for {
                    requestingUser <- getUserADM(requestContext)
                } yield ProjectsGetRequestADM(requestingUser = requestingUser)
                RouteUtilADM.runJsonRoute(
                    requestMessage,
                    requestContext,
                    settings,
                    responderManager,
                    log
                )
        } ~
>>>>>>> 35a2bff8
            post {
                /* create a new project */
                entity(as[CreateProjectApiRequestADM]) { apiRequest =>
                    requestContext =>
                        val requestMessage: Future[ProjectCreateRequestADM] = for {
                            requestingUser <- getUserADM(requestContext)
                        } yield ProjectCreateRequestADM(
                            createRequest = apiRequest,
                            requestingUser = requestingUser,
                            apiRequestID = UUID.randomUUID()
                        )

                        RouteUtilADM.runJsonRoute(
                            requestMessage,
                            requestContext,
                            settings,
                            responderManager,
                            log
                        )
                }
            }
    } ~ path("admin" / "projects" / "keywords") {
        get {
            /* returns all unique keywords for all projects as a list */
            requestContext =>
                val requestMessage: Future[ProjectsKeywordsGetRequestADM] = for {
                    requestingUser <- getUserADM(requestContext)
                } yield ProjectsKeywordsGetRequestADM(requestingUser = requestingUser)

                RouteUtilADM.runJsonRoute(
                    requestMessage,
                    requestContext,
                    settings,
                    responderManager,
                    log
                )
        }
    } ~ path("admin" / "projects" / "keywords" / Segment) { value =>
        get {
            /* returns all keywords for a single project */
            requestContext =>
                val checkedProjectIri = stringFormatter.validateAndEscapeIri(value, throw BadRequestException(s"Invalid project IRI $value"))

                val requestMessage: Future[ProjectKeywordsGetRequestADM] = for {
                    requestingUser <- getUserADM(requestContext)
                } yield ProjectKeywordsGetRequestADM(projectIri = checkedProjectIri, requestingUser = requestingUser)

                RouteUtilADM.runJsonRoute(
                    requestMessage,
                    requestContext,
                    settings,
                    responderManager,
                    log
                )
        }
    } ~ path("admin" / "projects" / Segment) { value =>
        get {
            /* returns a single project identified either through iri, shortname, or shortcode */
            parameters("identifier" ? "iri") { identifier: String =>
                requestContext =>
                    val requestMessage: Future[ProjectGetRequestADM] = for {
                        requestingUser <- getUserADM(requestContext)
                    } yield if (identifier == "shortname") { // identify project by shortname.
                        val shortNameDec = java.net.URLDecoder.decode(value, "utf-8")
                        ProjectGetRequestADM(maybeIri = None, maybeShortname = Some(shortNameDec), maybeShortcode = None, requestingUser = requestingUser)
                    } else if (identifier == "shortcode") {
                        val shortcodeDec = java.net.URLDecoder.decode(value, "utf-8")
                        ProjectGetRequestADM(maybeIri = None, maybeShortname = None, maybeShortcode = Some(shortcodeDec), requestingUser = requestingUser)
                    } else { // identify project by iri. this is the default case.
                        val checkedProjectIri = stringFormatter.validateAndEscapeIri(value, throw BadRequestException(s"Invalid project IRI $value"))
                        ProjectGetRequestADM(maybeIri = Some(checkedProjectIri), maybeShortname = None, maybeShortcode = None, requestingUser = requestingUser)
                    }

                    RouteUtilADM.runJsonRoute(
                        requestMessage,
                        requestContext,
                        settings,
                        responderManager,
                        log
                    )
            }
        } ~
            put {
                /* update a project identified by iri */
                entity(as[ChangeProjectApiRequestADM]) { apiRequest =>
                    requestContext =>
                        val checkedProjectIri = stringFormatter.validateAndEscapeIri(value, throw BadRequestException(s"Invalid project IRI $value"))

                        /* the api request is already checked at time of creation. see case class. */

                        val requestMessage: Future[ProjectChangeRequestADM] = for {
                            requestingUser <- getUserADM(requestContext)
                        } yield ProjectChangeRequestADM(
                            projectIri = checkedProjectIri,
                            changeProjectRequest = apiRequest,
                            requestingUser = requestingUser,
                            apiRequestID = UUID.randomUUID()
                        )

                        RouteUtilADM.runJsonRoute(
                            requestMessage,
                            requestContext,
                            settings,
                            responderManager,
                            log
                        )
                }
            } ~
            delete {
                /* update project status to false */
                requestContext =>
                    val checkedProjectIri = stringFormatter.validateAndEscapeIri(value, throw BadRequestException(s"Invalid project IRI $value"))

                    val requestMessage: Future[ProjectChangeRequestADM] = for {
                        requestingUser <- getUserADM(requestContext)
                    } yield ProjectChangeRequestADM(
                        projectIri = checkedProjectIri,
                        changeProjectRequest = ChangeProjectApiRequestADM(status = Some(false)),
                        requestingUser = requestingUser,
                        apiRequestID = UUID.randomUUID()
                    )

                    RouteUtilADM.runJsonRoute(
                        requestMessage,
                        requestContext,
                        settings,
                        responderManager,
                        log
                    )
            }
    } ~ path("admin" / "projects" / "members" / Segment) { value =>
        get {
            /* returns all members part of a project identified through iri or shortname */
            parameters("identifier" ? "iri") { identifier: String =>
                requestContext =>
                    val requestMessage: Future[ProjectMembersGetRequestADM] = for {
                        requestingUser <- getUserADM(requestContext)
                    } yield if (identifier != "iri") {
                        // identify project by shortname.
                        val shortNameDec = java.net.URLDecoder.decode(value, "utf-8")
                        ProjectMembersGetRequestADM(maybeIri = None, maybeShortname = Some(shortNameDec), maybeShortcode = None, requestingUser = requestingUser)
                    } else {
                        val checkedProjectIri = stringFormatter.validateAndEscapeIri(value, throw BadRequestException(s"Invalid project IRI $value"))
                        ProjectMembersGetRequestADM(maybeIri = Some(checkedProjectIri), maybeShortname = None, maybeShortcode = None, requestingUser = requestingUser)
                    }

                    RouteUtilADM.runJsonRoute(
                        requestMessage,
                        requestContext,
                        settings,
                        responderManager,
                        log
                    )
            }
        }
    } ~ path("admin" / "projects" / "admin-members" / Segment) { value =>
        get {
            /* returns all admin members part of a project identified through iri or shortname */
            parameters("identifier" ? "iri") { identifier: String =>
                requestContext =>
                    val requestMessage: Future[ProjectAdminMembersGetRequestADM] = for {
                        requestingUser <- getUserADM(requestContext)
                    } yield if (identifier != "iri") {
                        // identify project by shortname.
                        val shortNameDec = java.net.URLDecoder.decode(value, "utf-8")
                        ProjectAdminMembersGetRequestADM(maybeIri = None, maybeShortname = Some(shortNameDec), maybeShortcode = None, requestingUser = requestingUser)
                    } else {
                        val checkedProjectIri = stringFormatter.validateAndEscapeIri(value, throw BadRequestException(s"Invalid project IRI $value"))
                        ProjectAdminMembersGetRequestADM(maybeIri = Some(checkedProjectIri), maybeShortname = None, maybeShortcode = None, requestingUser = requestingUser)
                    }

                    RouteUtilADM.runJsonRoute(
                        requestMessage,
                        requestContext,
                        settings,
                        responderManager,
                        log
                    )
            }
        }
    }
}<|MERGE_RESOLUTION|>--- conflicted
+++ resolved
@@ -35,11 +35,7 @@
 import org.knora.webapi.util.StringFormatter
 import org.knora.webapi.{BadRequestException, KnoraDispatchers, SettingsImpl}
 
-<<<<<<< HEAD
-import scala.concurrent.ExecutionContext
-=======
-import scala.concurrent.{ExecutionContextExecutor, Future}
->>>>>>> 35a2bff8
+import scala.concurrent.{ExecutionContext, Future}
 
 
 @Api(value = "projects", produces = "application/json")
@@ -49,30 +45,6 @@
     implicit val system: ActorSystem = _system
     implicit val executionContext: ExecutionContext = system.dispatchers.lookup(KnoraDispatchers.KnoraActorDispatcher)
     implicit val timeout: Timeout = settings.defaultTimeout
-<<<<<<< HEAD
-    val responderManager: ActorSelection = system.actorSelection("/user/responderManager")
-    val stringFormatter: StringFormatter = StringFormatter.getGeneralInstance
-
-    def knoraApiPath: Route = {
-
-
-
-        path("admin" / "projects") {
-            get {
-                /* returns all projects */
-                requestContext =>
-                    val requestMessage = for {
-                        requestingUser <- getUserADM(requestContext)
-                    } yield ProjectsGetRequestADM(requestingUser = requestingUser)
-                    RouteUtilADM.runJsonRoute(
-                        requestMessage,
-                        requestContext,
-                        settings,
-                        responderManager,
-                        log
-                    )
-            } ~
-=======
     implicit val stringFormatter: StringFormatter = StringFormatter.getGeneralInstance
     val responderManager: ActorSelection = system.actorSelection(RESPONDER_MANAGER_ACTOR_PATH)
 
@@ -91,7 +63,6 @@
                     log
                 )
         } ~
->>>>>>> 35a2bff8
             post {
                 /* create a new project */
                 entity(as[CreateProjectApiRequestADM]) { apiRequest =>
