/*
 * Copyright © 2015-2018 the contributors (see Contributors.md).
 *
 * This file is part of Knora.
 *
 * Knora is free software: you can redistribute it and/or modify
 * it under the terms of the GNU Affero General Public License as published
 * by the Free Software Foundation, either version 3 of the License, or
 * (at your option) any later version.
 *
 * Knora is distributed in the hope that it will be useful,
 * but WITHOUT ANY WARRANTY; without even the implied warranty of
 * MERCHANTABILITY or FITNESS FOR A PARTICULAR PURPOSE.  See the
 * GNU Affero General Public License for more details.
 *
 * You should have received a copy of the GNU Affero General Public
 * License along with Knora.  If not, see <http://www.gnu.org/licenses/>.
 */


package org.knora.webapi.routing.admin

import java.util.UUID

import akka.actor.{ActorSelection, ActorSystem}
import akka.event.LoggingAdapter
import akka.http.scaladsl.server.Directives._
import akka.http.scaladsl.server.Route
import akka.util.Timeout
import io.swagger.annotations.Api
import javax.ws.rs.Path
import org.knora.webapi.messages.admin.responder.projectsmessages._
import org.knora.webapi.responders.RESPONDER_MANAGER_ACTOR_PATH
import org.knora.webapi.routing.{Authenticator, RouteUtilADM}
import org.knora.webapi.util.StringFormatter
import org.knora.webapi.{BadRequestException, SettingsImpl}

import scala.concurrent.ExecutionContextExecutor


@Api(value = "projects", produces = "application/json")
@Path("/admin/projects")
class ProjectsRouteADM(_system: ActorSystem, settings: SettingsImpl, log: LoggingAdapter) extends Authenticator with ProjectsADMJsonProtocol {

    implicit val system: ActorSystem = _system
    implicit val executionContext: ExecutionContextExecutor = system.dispatcher
    implicit val timeout: Timeout = settings.defaultTimeout
    implicit val stringFormatter: StringFormatter = StringFormatter.getGeneralInstance
    val responderManager: ActorSelection = system.actorSelection(RESPONDER_MANAGER_ACTOR_PATH)

    def knoraApiPath: Route = {
        path("admin" / "projects") {
            get {
                /* returns all projects */
                requestContext =>
                    val requestMessage = for {
                        requestingUser <- getUserADM(requestContext)
                    } yield ProjectsGetRequestADM(requestingUser = requestingUser)
                    RouteUtilADM.runJsonRoute(
                        requestMessage,
                        requestContext,
                        settings,
                        responderManager,
                        log
                    )
            } ~
<<<<<<< HEAD
                post {
                    /* create a new project */
                    entity(as[CreateProjectApiRequestADM]) { apiRequest =>
                        requestContext =>
                            val requestingUser = getUserADM(requestContext)
                            val requestMessage = ProjectCreateRequestADM(
                                createRequest = apiRequest,
                                requestingUser = requestingUser,
                                apiRequestID = UUID.randomUUID()
                            )

                            RouteUtilADM.runJsonRoute(
                                requestMessage,
                                requestContext,
                                settings,
                                responderManager,
                                log
                            )
                    }
=======
            post {
                /* create a new project */
                entity(as[CreateProjectApiRequestADM]) { apiRequest =>
                    requestContext =>
                        val requestMessage = for {
                            requestingUser <- getUserADM(requestContext)
                        } yield ProjectCreateRequestADM(
                            createRequest = apiRequest,
                            requestingUser = requestingUser,
                            apiRequestID = UUID.randomUUID()
                        )

                        RouteUtilADM.runJsonRoute(
                            requestMessage,
                            requestContext,
                            settings,
                            responderManager,
                            log
                        )
>>>>>>> 647130b1
                }
        } ~ path("admin" / "projects" / "keywords") {
            get {
                /* returns all unique keywords for all projects as a list */
                requestContext =>

                    val requestMessage = for {
                        requestingUser <- getUserADM(requestContext)
                    } yield ProjectsKeywordsGetRequestADM(requestingUser = requestingUser)

                    RouteUtilADM.runJsonRoute(
                        requestMessage,
                        requestContext,
                        settings,
                        responderManager,
                        log
                    )
            }
        } ~ path("admin" / "projects" / "keywords" / Segment) { value =>
            get {
                /* returns all keywords for a single project */
                requestContext =>
                    val checkedProjectIri = stringFormatter.validateAndEscapeIri(value, throw BadRequestException(s"Invalid project IRI $value"))

                    val requestMessage = for {
                        requestingUser <- getUserADM(requestContext)
                    } yield ProjectKeywordsGetRequestADM(projectIri = checkedProjectIri, requestingUser = requestingUser)

                    RouteUtilADM.runJsonRoute(
                        requestMessage,
                        requestContext,
                        settings,
                        responderManager,
                        log
                    )
            }
        } ~ path("admin" / "projects" / Segment) { value =>
            get {
                /* returns a single project identified either through iri, shortname, or shortcode */
                parameters("identifier" ? "iri") { identifier: String =>
                    requestContext =>
                        val requestMessage = for {
                            requestingUser <- getUserADM(requestContext)
                        } yield if (identifier == "shortname") { // identify project by shortname.
                            val shortNameDec = java.net.URLDecoder.decode(value, "utf-8")
                            ProjectGetRequestADM(maybeIri = None, maybeShortname = Some(shortNameDec), maybeShortcode = None, requestingUser = requestingUser)
                        } else if (identifier == "shortcode") {
                            val shortcodeDec = java.net.URLDecoder.decode(value, "utf-8")
                            ProjectGetRequestADM(maybeIri = None, maybeShortname = None, maybeShortcode = Some(shortcodeDec), requestingUser = requestingUser)
                        } else { // identify project by iri. this is the default case.
                            val checkedProjectIri = stringFormatter.validateAndEscapeIri(value, throw BadRequestException(s"Invalid project IRI $value"))
                            ProjectGetRequestADM(maybeIri = Some(checkedProjectIri), maybeShortname = None, maybeShortcode = None, requestingUser = requestingUser)
                        }

                        RouteUtilADM.runJsonRoute(
                            requestMessage,
                            requestContext,
                            settings,
                            responderManager,
                            log
                        )
                }
            } ~
                put {
                    /* update a project identified by iri */
                    entity(as[ChangeProjectApiRequestADM]) { apiRequest =>
                        requestContext =>
                            val requestingUser = getUserADM(requestContext)
                            val checkedProjectIri = stringFormatter.validateAndEscapeIri(value, throw BadRequestException(s"Invalid project IRI $value"))

                            /* the api request is already checked at time of creation. see case class. */

                            val requestMessage = ProjectChangeRequestADM(
                                projectIri = checkedProjectIri,
                                changeProjectRequest = apiRequest,
                                requestingUser = requestingUser,
                                apiRequestID = UUID.randomUUID()
                            )

                            RouteUtilADM.runJsonRoute(
                                requestMessage,
                                requestContext,
                                settings,
                                responderManager,
                                log
                            )
                    }
                } ~
                delete {
                    /* update project status to false */
                    requestContext =>
                        val checkedProjectIri = stringFormatter.validateAndEscapeIri(value, throw BadRequestException(s"Invalid project IRI $value"))

<<<<<<< HEAD
                        val requestMessage = ProjectChangeRequestADM(
=======
                        /* the api request is already checked at time of creation. see case class. */

                        val requestMessage = for {
                            requestingUser <- getUserADM(requestContext)
                        } yield ProjectChangeRequestADM(
>>>>>>> 647130b1
                            projectIri = checkedProjectIri,
                            changeProjectRequest = ChangeProjectApiRequestADM(status = Some(false)),
                            requestingUser = requestingUser,
                            apiRequestID = UUID.randomUUID()
                        )

                        RouteUtilADM.runJsonRoute(
                            requestMessage,
                            requestContext,
                            settings,
                            responderManager,
                            log
                        )
                }
<<<<<<< HEAD
=======
            } ~
            delete {
                /* update project status to false */
                requestContext =>
                    val checkedProjectIri = stringFormatter.validateAndEscapeIri(value, throw BadRequestException(s"Invalid project IRI $value"))

                    val requestMessage = for {
                        requestingUser <- getUserADM(requestContext)
                    } yield ProjectChangeRequestADM(
                        projectIri = checkedProjectIri,
                        changeProjectRequest = ChangeProjectApiRequestADM(status = Some(false)),
                        requestingUser = requestingUser,
                        apiRequestID = UUID.randomUUID()
                    )

                    RouteUtilADM.runJsonRoute(
                        requestMessage,
                        requestContext,
                        settings,
                        responderManager,
                        log
                    )
            }
>>>>>>> 647130b1
        } ~ path("admin" / "projects" / "members" / Segment) { value =>
            get {
                /* returns all members part of a project identified through iri or shortname */
                parameters("identifier" ? "iri") { identifier: String =>
                    requestContext =>
                        val requestMessage = for {
                            requestingUser <- getUserADM(requestContext)
                        } yield if (identifier != "iri") {
                            // identify project by shortname.
                            val shortNameDec = java.net.URLDecoder.decode(value, "utf-8")
                            ProjectMembersGetRequestADM(maybeIri = None, maybeShortname = Some(shortNameDec), maybeShortcode = None, requestingUser = requestingUser)
                        } else {
                            val checkedProjectIri = stringFormatter.validateAndEscapeIri(value, throw BadRequestException(s"Invalid project IRI $value"))
                            ProjectMembersGetRequestADM(maybeIri = Some(checkedProjectIri), maybeShortname = None, maybeShortcode = None, requestingUser = requestingUser)
                        }

                        RouteUtilADM.runJsonRoute(
                            requestMessage,
                            requestContext,
                            settings,
                            responderManager,
                            log
                        )
                }
            }
        } ~ path("admin" / "projects" / "admin-members" / Segment) { value =>
            get {
                /* returns all admin members part of a project identified through iri or shortname */
                parameters("identifier" ? "iri") { identifier: String =>
                    requestContext =>
                        val requestMessage = for {
                            requestingUser <- getUserADM(requestContext)
                        } yield if (identifier != "iri") {
                            // identify project by shortname.
                            val shortNameDec = java.net.URLDecoder.decode(value, "utf-8")
                            ProjectAdminMembersGetRequestADM(maybeIri = None, maybeShortname = Some(shortNameDec), maybeShortcode = None, requestingUser = requestingUser)
                        } else {
                            val checkedProjectIri = stringFormatter.validateAndEscapeIri(value, throw BadRequestException(s"Invalid project IRI $value"))
                            ProjectAdminMembersGetRequestADM(maybeIri = Some(checkedProjectIri), maybeShortname = None, maybeShortcode = None, requestingUser = requestingUser)
                        }

                        RouteUtilADM.runJsonRoute(
                            requestMessage,
                            requestContext,
                            settings,
                            responderManager,
                            log
                        )
                }
            }
        }
    }
}<|MERGE_RESOLUTION|>--- conflicted
+++ resolved
@@ -35,7 +35,7 @@
 import org.knora.webapi.util.StringFormatter
 import org.knora.webapi.{BadRequestException, SettingsImpl}
 
-import scala.concurrent.ExecutionContextExecutor
+import scala.concurrent.{ExecutionContextExecutor, Future}
 
 
 @Api(value = "projects", produces = "application/json")
@@ -48,48 +48,26 @@
     implicit val stringFormatter: StringFormatter = StringFormatter.getGeneralInstance
     val responderManager: ActorSelection = system.actorSelection(RESPONDER_MANAGER_ACTOR_PATH)
 
-    def knoraApiPath: Route = {
-        path("admin" / "projects") {
-            get {
-                /* returns all projects */
-                requestContext =>
-                    val requestMessage = for {
-                        requestingUser <- getUserADM(requestContext)
-                    } yield ProjectsGetRequestADM(requestingUser = requestingUser)
-                    RouteUtilADM.runJsonRoute(
-                        requestMessage,
-                        requestContext,
-                        settings,
-                        responderManager,
-                        log
-                    )
-            } ~
-<<<<<<< HEAD
-                post {
-                    /* create a new project */
-                    entity(as[CreateProjectApiRequestADM]) { apiRequest =>
-                        requestContext =>
-                            val requestingUser = getUserADM(requestContext)
-                            val requestMessage = ProjectCreateRequestADM(
-                                createRequest = apiRequest,
-                                requestingUser = requestingUser,
-                                apiRequestID = UUID.randomUUID()
-                            )
-
-                            RouteUtilADM.runJsonRoute(
-                                requestMessage,
-                                requestContext,
-                                settings,
-                                responderManager,
-                                log
-                            )
-                    }
-=======
+    def knoraApiPath: Route = path("admin" / "projects") {
+        get {
+            /* returns all projects */
+            requestContext =>
+                val requestMessage: Future[ProjectsGetRequestADM] = for {
+                    requestingUser <- getUserADM(requestContext)
+                } yield ProjectsGetRequestADM(requestingUser = requestingUser)
+                RouteUtilADM.runJsonRoute(
+                    requestMessage,
+                    requestContext,
+                    settings,
+                    responderManager,
+                    log
+                )
+        } ~
             post {
                 /* create a new project */
                 entity(as[CreateProjectApiRequestADM]) { apiRequest =>
                     requestContext =>
-                        val requestMessage = for {
+                        val requestMessage: Future[ProjectCreateRequestADM] = for {
                             requestingUser <- getUserADM(requestContext)
                         } yield ProjectCreateRequestADM(
                             createRequest = apiRequest,
@@ -104,60 +82,85 @@
                             responderManager,
                             log
                         )
->>>>>>> 647130b1
                 }
-        } ~ path("admin" / "projects" / "keywords") {
-            get {
-                /* returns all unique keywords for all projects as a list */
-                requestContext =>
-
-                    val requestMessage = for {
-                        requestingUser <- getUserADM(requestContext)
-                    } yield ProjectsKeywordsGetRequestADM(requestingUser = requestingUser)
-
-                    RouteUtilADM.runJsonRoute(
-                        requestMessage,
-                        requestContext,
-                        settings,
-                        responderManager,
-                        log
-                    )
-            }
-        } ~ path("admin" / "projects" / "keywords" / Segment) { value =>
-            get {
-                /* returns all keywords for a single project */
-                requestContext =>
-                    val checkedProjectIri = stringFormatter.validateAndEscapeIri(value, throw BadRequestException(s"Invalid project IRI $value"))
-
-                    val requestMessage = for {
-                        requestingUser <- getUserADM(requestContext)
-                    } yield ProjectKeywordsGetRequestADM(projectIri = checkedProjectIri, requestingUser = requestingUser)
-
-                    RouteUtilADM.runJsonRoute(
-                        requestMessage,
-                        requestContext,
-                        settings,
-                        responderManager,
-                        log
-                    )
-            }
-        } ~ path("admin" / "projects" / Segment) { value =>
-            get {
-                /* returns a single project identified either through iri, shortname, or shortcode */
-                parameters("identifier" ? "iri") { identifier: String =>
+            }
+    } ~ path("admin" / "projects" / "keywords") {
+        get {
+            /* returns all unique keywords for all projects as a list */
+            requestContext =>
+                val requestMessage: Future[ProjectsKeywordsGetRequestADM] = for {
+                    requestingUser <- getUserADM(requestContext)
+                } yield ProjectsKeywordsGetRequestADM(requestingUser = requestingUser)
+
+                RouteUtilADM.runJsonRoute(
+                    requestMessage,
+                    requestContext,
+                    settings,
+                    responderManager,
+                    log
+                )
+        }
+    } ~ path("admin" / "projects" / "keywords" / Segment) { value =>
+        get {
+            /* returns all keywords for a single project */
+            requestContext =>
+                val checkedProjectIri = stringFormatter.validateAndEscapeIri(value, throw BadRequestException(s"Invalid project IRI $value"))
+
+                val requestMessage: Future[ProjectKeywordsGetRequestADM] = for {
+                    requestingUser <- getUserADM(requestContext)
+                } yield ProjectKeywordsGetRequestADM(projectIri = checkedProjectIri, requestingUser = requestingUser)
+
+                RouteUtilADM.runJsonRoute(
+                    requestMessage,
+                    requestContext,
+                    settings,
+                    responderManager,
+                    log
+                )
+        }
+    } ~ path("admin" / "projects" / Segment) { value =>
+        get {
+            /* returns a single project identified either through iri, shortname, or shortcode */
+            parameters("identifier" ? "iri") { identifier: String =>
+                requestContext =>
+                    val requestMessage: Future[ProjectGetRequestADM] = for {
+                        requestingUser <- getUserADM(requestContext)
+                    } yield if (identifier == "shortname") { // identify project by shortname.
+                        val shortNameDec = java.net.URLDecoder.decode(value, "utf-8")
+                        ProjectGetRequestADM(maybeIri = None, maybeShortname = Some(shortNameDec), maybeShortcode = None, requestingUser = requestingUser)
+                    } else if (identifier == "shortcode") {
+                        val shortcodeDec = java.net.URLDecoder.decode(value, "utf-8")
+                        ProjectGetRequestADM(maybeIri = None, maybeShortname = None, maybeShortcode = Some(shortcodeDec), requestingUser = requestingUser)
+                    } else { // identify project by iri. this is the default case.
+                        val checkedProjectIri = stringFormatter.validateAndEscapeIri(value, throw BadRequestException(s"Invalid project IRI $value"))
+                        ProjectGetRequestADM(maybeIri = Some(checkedProjectIri), maybeShortname = None, maybeShortcode = None, requestingUser = requestingUser)
+                    }
+
+                    RouteUtilADM.runJsonRoute(
+                        requestMessage,
+                        requestContext,
+                        settings,
+                        responderManager,
+                        log
+                    )
+            }
+        } ~
+            put {
+                /* update a project identified by iri */
+                entity(as[ChangeProjectApiRequestADM]) { apiRequest =>
                     requestContext =>
-                        val requestMessage = for {
+                        val checkedProjectIri = stringFormatter.validateAndEscapeIri(value, throw BadRequestException(s"Invalid project IRI $value"))
+
+                        /* the api request is already checked at time of creation. see case class. */
+
+                        val requestMessage: Future[ProjectChangeRequestADM] = for {
                             requestingUser <- getUserADM(requestContext)
-                        } yield if (identifier == "shortname") { // identify project by shortname.
-                            val shortNameDec = java.net.URLDecoder.decode(value, "utf-8")
-                            ProjectGetRequestADM(maybeIri = None, maybeShortname = Some(shortNameDec), maybeShortcode = None, requestingUser = requestingUser)
-                        } else if (identifier == "shortcode") {
-                            val shortcodeDec = java.net.URLDecoder.decode(value, "utf-8")
-                            ProjectGetRequestADM(maybeIri = None, maybeShortname = None, maybeShortcode = Some(shortcodeDec), requestingUser = requestingUser)
-                        } else { // identify project by iri. this is the default case.
-                            val checkedProjectIri = stringFormatter.validateAndEscapeIri(value, throw BadRequestException(s"Invalid project IRI $value"))
-                            ProjectGetRequestADM(maybeIri = Some(checkedProjectIri), maybeShortname = None, maybeShortcode = None, requestingUser = requestingUser)
-                        }
+                        } yield ProjectChangeRequestADM(
+                            projectIri = checkedProjectIri,
+                            changeProjectRequest = apiRequest,
+                            requestingUser = requestingUser,
+                            apiRequestID = UUID.randomUUID()
+                        )
 
                         RouteUtilADM.runJsonRoute(
                             requestMessage,
@@ -168,68 +171,12 @@
                         )
                 }
             } ~
-                put {
-                    /* update a project identified by iri */
-                    entity(as[ChangeProjectApiRequestADM]) { apiRequest =>
-                        requestContext =>
-                            val requestingUser = getUserADM(requestContext)
-                            val checkedProjectIri = stringFormatter.validateAndEscapeIri(value, throw BadRequestException(s"Invalid project IRI $value"))
-
-                            /* the api request is already checked at time of creation. see case class. */
-
-                            val requestMessage = ProjectChangeRequestADM(
-                                projectIri = checkedProjectIri,
-                                changeProjectRequest = apiRequest,
-                                requestingUser = requestingUser,
-                                apiRequestID = UUID.randomUUID()
-                            )
-
-                            RouteUtilADM.runJsonRoute(
-                                requestMessage,
-                                requestContext,
-                                settings,
-                                responderManager,
-                                log
-                            )
-                    }
-                } ~
-                delete {
-                    /* update project status to false */
-                    requestContext =>
-                        val checkedProjectIri = stringFormatter.validateAndEscapeIri(value, throw BadRequestException(s"Invalid project IRI $value"))
-
-<<<<<<< HEAD
-                        val requestMessage = ProjectChangeRequestADM(
-=======
-                        /* the api request is already checked at time of creation. see case class. */
-
-                        val requestMessage = for {
-                            requestingUser <- getUserADM(requestContext)
-                        } yield ProjectChangeRequestADM(
->>>>>>> 647130b1
-                            projectIri = checkedProjectIri,
-                            changeProjectRequest = ChangeProjectApiRequestADM(status = Some(false)),
-                            requestingUser = requestingUser,
-                            apiRequestID = UUID.randomUUID()
-                        )
-
-                        RouteUtilADM.runJsonRoute(
-                            requestMessage,
-                            requestContext,
-                            settings,
-                            responderManager,
-                            log
-                        )
-                }
-<<<<<<< HEAD
-=======
-            } ~
             delete {
                 /* update project status to false */
                 requestContext =>
                     val checkedProjectIri = stringFormatter.validateAndEscapeIri(value, throw BadRequestException(s"Invalid project IRI $value"))
 
-                    val requestMessage = for {
+                    val requestMessage: Future[ProjectChangeRequestADM] = for {
                         requestingUser <- getUserADM(requestContext)
                     } yield ProjectChangeRequestADM(
                         projectIri = checkedProjectIri,
@@ -246,56 +193,54 @@
                         log
                     )
             }
->>>>>>> 647130b1
-        } ~ path("admin" / "projects" / "members" / Segment) { value =>
-            get {
-                /* returns all members part of a project identified through iri or shortname */
-                parameters("identifier" ? "iri") { identifier: String =>
-                    requestContext =>
-                        val requestMessage = for {
-                            requestingUser <- getUserADM(requestContext)
-                        } yield if (identifier != "iri") {
-                            // identify project by shortname.
-                            val shortNameDec = java.net.URLDecoder.decode(value, "utf-8")
-                            ProjectMembersGetRequestADM(maybeIri = None, maybeShortname = Some(shortNameDec), maybeShortcode = None, requestingUser = requestingUser)
-                        } else {
-                            val checkedProjectIri = stringFormatter.validateAndEscapeIri(value, throw BadRequestException(s"Invalid project IRI $value"))
-                            ProjectMembersGetRequestADM(maybeIri = Some(checkedProjectIri), maybeShortname = None, maybeShortcode = None, requestingUser = requestingUser)
-                        }
-
-                        RouteUtilADM.runJsonRoute(
-                            requestMessage,
-                            requestContext,
-                            settings,
-                            responderManager,
-                            log
-                        )
-                }
-            }
-        } ~ path("admin" / "projects" / "admin-members" / Segment) { value =>
-            get {
-                /* returns all admin members part of a project identified through iri or shortname */
-                parameters("identifier" ? "iri") { identifier: String =>
-                    requestContext =>
-                        val requestMessage = for {
-                            requestingUser <- getUserADM(requestContext)
-                        } yield if (identifier != "iri") {
-                            // identify project by shortname.
-                            val shortNameDec = java.net.URLDecoder.decode(value, "utf-8")
-                            ProjectAdminMembersGetRequestADM(maybeIri = None, maybeShortname = Some(shortNameDec), maybeShortcode = None, requestingUser = requestingUser)
-                        } else {
-                            val checkedProjectIri = stringFormatter.validateAndEscapeIri(value, throw BadRequestException(s"Invalid project IRI $value"))
-                            ProjectAdminMembersGetRequestADM(maybeIri = Some(checkedProjectIri), maybeShortname = None, maybeShortcode = None, requestingUser = requestingUser)
-                        }
-
-                        RouteUtilADM.runJsonRoute(
-                            requestMessage,
-                            requestContext,
-                            settings,
-                            responderManager,
-                            log
-                        )
-                }
+    } ~ path("admin" / "projects" / "members" / Segment) { value =>
+        get {
+            /* returns all members part of a project identified through iri or shortname */
+            parameters("identifier" ? "iri") { identifier: String =>
+                requestContext =>
+                    val requestMessage: Future[ProjectMembersGetRequestADM] = for {
+                        requestingUser <- getUserADM(requestContext)
+                    } yield if (identifier != "iri") {
+                        // identify project by shortname.
+                        val shortNameDec = java.net.URLDecoder.decode(value, "utf-8")
+                        ProjectMembersGetRequestADM(maybeIri = None, maybeShortname = Some(shortNameDec), maybeShortcode = None, requestingUser = requestingUser)
+                    } else {
+                        val checkedProjectIri = stringFormatter.validateAndEscapeIri(value, throw BadRequestException(s"Invalid project IRI $value"))
+                        ProjectMembersGetRequestADM(maybeIri = Some(checkedProjectIri), maybeShortname = None, maybeShortcode = None, requestingUser = requestingUser)
+                    }
+
+                    RouteUtilADM.runJsonRoute(
+                        requestMessage,
+                        requestContext,
+                        settings,
+                        responderManager,
+                        log
+                    )
+            }
+        }
+    } ~ path("admin" / "projects" / "admin-members" / Segment) { value =>
+        get {
+            /* returns all admin members part of a project identified through iri or shortname */
+            parameters("identifier" ? "iri") { identifier: String =>
+                requestContext =>
+                    val requestMessage: Future[ProjectAdminMembersGetRequestADM] = for {
+                        requestingUser <- getUserADM(requestContext)
+                    } yield if (identifier != "iri") {
+                        // identify project by shortname.
+                        val shortNameDec = java.net.URLDecoder.decode(value, "utf-8")
+                        ProjectAdminMembersGetRequestADM(maybeIri = None, maybeShortname = Some(shortNameDec), maybeShortcode = None, requestingUser = requestingUser)
+                    } else {
+                        val checkedProjectIri = stringFormatter.validateAndEscapeIri(value, throw BadRequestException(s"Invalid project IRI $value"))
+                        ProjectAdminMembersGetRequestADM(maybeIri = Some(checkedProjectIri), maybeShortname = None, maybeShortcode = None, requestingUser = requestingUser)
+                    }
+
+                    RouteUtilADM.runJsonRoute(
+                        requestMessage,
+                        requestContext,
+                        settings,
+                        responderManager,
+                        log
+                    )
             }
         }
     }
