--- conflicted
+++ resolved
@@ -78,7 +78,6 @@
     override val classesWithReadOnlyProperties: Map[SmartIri, Set[SmartIri]] = Map.empty
 
     /**
-<<<<<<< HEAD
       * A set of IRIs of classes that represent API requests and that therefore do not need `Stored*`
       * subclasses.
       */
@@ -87,10 +86,6 @@
     /**
       * A set of IRIs of classes that represent API responses.
       */
-=======
-     * A set of IRIs of classes that represent API responses.
-     */
->>>>>>> aa6b773b
     override val responseClasses: Set[SmartIri] = Set.empty
 
     /**
