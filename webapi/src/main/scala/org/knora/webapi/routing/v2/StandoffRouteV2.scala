/*
 * Copyright © 2021 - 2022 Swiss National Data and Service Center for the Humanities and/or DaSCH Service Platform contributors.
 * SPDX-License-Identifier: Apache-2.0
 */

package org.knora.webapi.routing.v2

import akka.http.scaladsl.model.Multipart
import akka.http.scaladsl.model.Multipart.BodyPart
import akka.http.scaladsl.server.Directives._
import akka.http.scaladsl.server.Route
import org.knora.webapi._
import dsp.errors.BadRequestException
import org.knora.webapi.messages.IriConversions._
import org.knora.webapi.messages.SmartIri
import org.knora.webapi.messages.util.rdf.JsonLDUtil
import org.knora.webapi.messages.v2.responder.standoffmessages.CreateMappingRequestMetadataV2
import org.knora.webapi.messages.v2.responder.standoffmessages.CreateMappingRequestV2
import org.knora.webapi.messages.v2.responder.standoffmessages.CreateMappingRequestXMLV2
import org.knora.webapi.messages.v2.responder.standoffmessages.GetStandoffPageRequestV2
import org.knora.webapi.routing.Authenticator
import org.knora.webapi.routing.KnoraRoute
import org.knora.webapi.routing.KnoraRouteData
import org.knora.webapi.routing.RouteUtilV2

import java.util.UUID
import scala.concurrent.Future
import scala.concurrent.duration._

/**
 * Provides a function for API routes that deal with search.
 */
class StandoffRouteV2(routeData: KnoraRouteData) extends KnoraRoute(routeData) with Authenticator {

  /**
   * Returns the route.
   */
  override def makeRoute(): Route = {

    path("v2" / "standoff" / Segment / Segment / Segment) {
      (resourceIriStr: String, valueIriStr: String, offsetStr: String) =>
        get { requestContext =>
          val resourceIri: SmartIri =
            resourceIriStr.toSmartIriWithErr(throw BadRequestException(s"Invalid resource IRI: $resourceIriStr"))

          if (!resourceIri.isKnoraResourceIri) {
            throw BadRequestException(s"Invalid resource IRI: $resourceIriStr")
          }

          val valueIri: SmartIri =
            valueIriStr.toSmartIriWithErr(throw BadRequestException(s"Invalid value IRI: $valueIriStr"))

          if (!valueIri.isKnoraValueIri) {
            throw BadRequestException(s"Invalid value IRI: $valueIriStr")
          }

          val offset: Int =
            stringFormatter.validateInt(offsetStr, throw BadRequestException(s"Invalid offset: $offsetStr"))
          val schemaOptions: Set[SchemaOption] = SchemaOptions.ForStandoffSeparateFromTextValues

          val targetSchema: ApiV2Schema = RouteUtilV2.getOntologySchema(requestContext)

          val requestMessageFuture: Future[GetStandoffPageRequestV2] = for {
            requestingUser <- getUserADM(requestContext)
          } yield GetStandoffPageRequestV2(
            resourceIri = resourceIri.toString,
            valueIri = valueIri.toString,
            offset = offset,
            targetSchema = targetSchema,
            requestingUser = requestingUser
          )

          RouteUtilV2.runRdfRouteWithFuture(
            requestMessageF = requestMessageFuture,
            requestContext = requestContext,
            settings = settings,
            appActor = appActor,
            log = log,
            targetSchema = ApiV2Complex,
            schemaOptions = schemaOptions
          )
        }
    } ~ path("v2" / "mapping") {
      post {
        entity(as[Multipart.FormData]) { formData: Multipart.FormData => requestContext =>
          val JSON_PART = "json"
          val XML_PART  = "xml"
          type Name = String

          val apiRequestID = UUID.randomUUID

          // collect all parts of the multipart as it arrives into a map
          val allPartsFuture: Future[Map[Name, String]] = formData.parts
            .mapAsync[(Name, String)](1) {
              case b: BodyPart if b.name == JSON_PART =>
                //Logger.debug(s"inside allPartsFuture - processing $JSON_PART")
                b.toStrict(2.seconds).map { strict =>
                  //Logger.debug(strict.entity.data.utf8String)
                  (b.name, strict.entity.data.utf8String)
                }

              case b: BodyPart if b.name == XML_PART =>
                //Logger.debug(s"inside allPartsFuture - processing $XML_PART")

                b.toStrict(2.seconds).map { strict =>
                  //Logger.debug(strict.entity.data.utf8String)
                  (b.name, strict.entity.data.utf8String)
                }

              case b: BodyPart if b.name.isEmpty =>
                throw BadRequestException("part of HTTP multipart request has no name")

              case b: BodyPart => throw BadRequestException(s"multipart contains invalid name: ${b.name}")

              case _ => throw BadRequestException("multipart request could not be handled")
            }
            .runFold(Map.empty[Name, String])((map, tuple) => map + tuple)

          val requestMessageFuture: Future[CreateMappingRequestV2] = for {
            requestingUser              <- getUserADM(requestContext)
            allParts: Map[Name, String] <- allPartsFuture
            jsonldDoc =
              JsonLDUtil.parseJsonLD(
                allParts
                  .getOrElse(
                    JSON_PART,
                    throw BadRequestException(s"MultiPart POST request was sent without required '$JSON_PART' part!")
                  )
                  .toString
              )

<<<<<<< HEAD
            metadata: CreateMappingRequestMetadataV2 <-
              CreateMappingRequestMetadataV2.fromJsonLD(
                jsonLDDocument = jsonldDoc,
                apiRequestID = apiRequestID,
                requestingUser = requestingUser,
                responderManager = responderManager,
                storeManager = storeManager,
                settings = settings,
                log = log
              )
=======
            metadata: CreateMappingRequestMetadataV2 <- CreateMappingRequestMetadataV2.fromJsonLD(
                                                          jsonLDDocument = jsonldDoc,
                                                          apiRequestID = apiRequestID,
                                                          requestingUser = requestingUser,
                                                          appActor = appActor,
                                                          featureFactoryConfig = featureFactoryConfig,
                                                          settings = settings,
                                                          log = log
                                                        )
>>>>>>> 7f556979

            xml: String =
              allParts
                .getOrElse(
                  XML_PART,
                  throw BadRequestException(s"MultiPart POST request was sent without required '$XML_PART' part!")
                )
                .toString
          } yield CreateMappingRequestV2(
            metadata = metadata,
            xml = CreateMappingRequestXMLV2(xml),
            requestingUser = requestingUser,
            apiRequestID = apiRequestID
          )

          RouteUtilV2.runRdfRouteWithFuture(
            requestMessageF = requestMessageFuture,
            requestContext = requestContext,
            settings = settings,
            appActor = appActor,
            log = log,
            targetSchema = ApiV2Complex,
            schemaOptions = RouteUtilV2.getSchemaOptions(requestContext)
          )
        }
      }

    }
  }
}<|MERGE_RESOLUTION|>--- conflicted
+++ resolved
@@ -11,6 +11,7 @@
 import akka.http.scaladsl.server.Route
 import org.knora.webapi._
 import dsp.errors.BadRequestException
+import org.knora.webapi.feature.FeatureFactoryConfig
 import org.knora.webapi.messages.IriConversions._
 import org.knora.webapi.messages.SmartIri
 import org.knora.webapi.messages.util.rdf.JsonLDUtil
@@ -35,7 +36,7 @@
   /**
    * Returns the route.
    */
-  override def makeRoute(): Route = {
+  override def makeRoute(featureFactoryConfig: FeatureFactoryConfig): Route = {
 
     path("v2" / "standoff" / Segment / Segment / Segment) {
       (resourceIriStr: String, valueIriStr: String, offsetStr: String) =>
@@ -61,18 +62,23 @@
           val targetSchema: ApiV2Schema = RouteUtilV2.getOntologySchema(requestContext)
 
           val requestMessageFuture: Future[GetStandoffPageRequestV2] = for {
-            requestingUser <- getUserADM(requestContext)
+            requestingUser <- getUserADM(
+                                requestContext = requestContext,
+                                featureFactoryConfig = featureFactoryConfig
+                              )
           } yield GetStandoffPageRequestV2(
             resourceIri = resourceIri.toString,
             valueIri = valueIri.toString,
             offset = offset,
             targetSchema = targetSchema,
+            featureFactoryConfig = featureFactoryConfig,
             requestingUser = requestingUser
           )
 
           RouteUtilV2.runRdfRouteWithFuture(
             requestMessageF = requestMessageFuture,
             requestContext = requestContext,
+            featureFactoryConfig = featureFactoryConfig,
             settings = settings,
             appActor = appActor,
             log = log,
@@ -117,7 +123,10 @@
             .runFold(Map.empty[Name, String])((map, tuple) => map + tuple)
 
           val requestMessageFuture: Future[CreateMappingRequestV2] = for {
-            requestingUser              <- getUserADM(requestContext)
+            requestingUser <- getUserADM(
+                                requestContext = requestContext,
+                                featureFactoryConfig = featureFactoryConfig
+                              )
             allParts: Map[Name, String] <- allPartsFuture
             jsonldDoc =
               JsonLDUtil.parseJsonLD(
@@ -129,18 +138,6 @@
                   .toString
               )
 
-<<<<<<< HEAD
-            metadata: CreateMappingRequestMetadataV2 <-
-              CreateMappingRequestMetadataV2.fromJsonLD(
-                jsonLDDocument = jsonldDoc,
-                apiRequestID = apiRequestID,
-                requestingUser = requestingUser,
-                responderManager = responderManager,
-                storeManager = storeManager,
-                settings = settings,
-                log = log
-              )
-=======
             metadata: CreateMappingRequestMetadataV2 <- CreateMappingRequestMetadataV2.fromJsonLD(
                                                           jsonLDDocument = jsonldDoc,
                                                           apiRequestID = apiRequestID,
@@ -150,7 +147,6 @@
                                                           settings = settings,
                                                           log = log
                                                         )
->>>>>>> 7f556979
 
             xml: String =
               allParts
@@ -162,6 +158,7 @@
           } yield CreateMappingRequestV2(
             metadata = metadata,
             xml = CreateMappingRequestXMLV2(xml),
+            featureFactoryConfig = featureFactoryConfig,
             requestingUser = requestingUser,
             apiRequestID = apiRequestID
           )
@@ -169,6 +166,7 @@
           RouteUtilV2.runRdfRouteWithFuture(
             requestMessageF = requestMessageFuture,
             requestContext = requestContext,
+            featureFactoryConfig = featureFactoryConfig,
             settings = settings,
             appActor = appActor,
             log = log,
