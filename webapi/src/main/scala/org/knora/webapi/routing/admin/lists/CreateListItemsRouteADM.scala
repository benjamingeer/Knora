/*
 * Copyright © 2021 - 2022 Swiss National Data and Service Center for the Humanities and/or DaSCH Service Platform contributors.
 * SPDX-License-Identifier: Apache-2.0
 */

package org.knora.webapi.routing.admin.lists

import akka.http.scaladsl.server.Directives._
import akka.http.scaladsl.server.PathMatcher
import akka.http.scaladsl.server.Route
import zio.prelude.Validation

import java.util.UUID
import scala.concurrent.Future

import dsp.errors.BadRequestException
import dsp.errors.ForbiddenException
import dsp.valueobjects.Iri._
import dsp.valueobjects.List._
import dsp.valueobjects.ListErrorMessages
import org.knora.webapi.config.AppConfig
import org.knora.webapi.messages.admin.responder.listsmessages.ListNodeCreatePayloadADM.ListChildNodeCreatePayloadADM
import org.knora.webapi.messages.admin.responder.listsmessages.ListNodeCreatePayloadADM.ListRootNodeCreatePayloadADM
import org.knora.webapi.messages.admin.responder.listsmessages._
import org.knora.webapi.routing.Authenticator
import org.knora.webapi.routing.KnoraRoute
import org.knora.webapi.routing.KnoraRouteData
import org.knora.webapi.routing.RouteUtilADM

/**
 * Provides routes to create list items.
 *
 * @param routeData the [[KnoraRouteData]] to be used in constructing the route.
 */
<<<<<<< HEAD
@Api(value = "lists", produces = "application/json")
@Path("/admin/lists")
class CreateListItemsRouteADM(routeData: KnoraRouteData, appConfig: AppConfig)
    extends KnoraRoute(routeData, appConfig)
=======
class CreateListItemsRouteADM(routeData: KnoraRouteData)
    extends KnoraRoute(routeData)
>>>>>>> bec5b8aa
    with Authenticator
    with ListADMJsonProtocol {

  val listsBasePath: PathMatcher[Unit] = PathMatcher("admin" / "lists")

  def makeRoute: Route =
    createListRootNode() ~
      createListChildNode()

  /**
   * Creates a new list (root node).
   */
  private def createListRootNode(): Route = path(listsBasePath) {
    post {
      entity(as[ListRootNodeCreateApiRequestADM]) { apiRequest => requestContext =>
        val maybeId: Validation[Throwable, Option[ListIri]] = ListIri.make(apiRequest.id)
        val projectIri: Validation[Throwable, ProjectIri]   = ProjectIri.make(apiRequest.projectIri)
        val validatedProjectIri: ProjectIri = ProjectIri
          .make(apiRequest.projectIri)
          .fold(e => throw e.head, v => v)
        val maybeName: Validation[Throwable, Option[ListName]] = ListName.make(apiRequest.name)
        val labels: Validation[Throwable, Labels]              = Labels.make(apiRequest.labels)
        val comments: Validation[Throwable, Comments]          = Comments.make(apiRequest.comments)
        val validatedListRootNodeCreatePayload: Validation[Throwable, ListRootNodeCreatePayloadADM] =
          Validation.validateWith(maybeId, projectIri, maybeName, labels, comments)(ListRootNodeCreatePayloadADM)

        val requestMessage: Future[ListRootNodeCreateRequestADM] = for {
          payload        <- toFuture(validatedListRootNodeCreatePayload)
          requestingUser <- getUserADM(requestContext, appConfig)

          // check if the requesting user is allowed to perform operation
          _ =
            if (
              !requestingUser.permissions
                .isProjectAdmin(validatedProjectIri.value) && !requestingUser.permissions.isSystemAdmin
            ) {
              // not project or a system admin
              throw ForbiddenException(ListErrorMessages.ListCreatePermission)
            }
        } yield ListRootNodeCreateRequestADM(
          createRootNode = payload,
          requestingUser = requestingUser,
          apiRequestID = UUID.randomUUID()
        )

        RouteUtilADM.runJsonRoute(
          requestMessageF = requestMessage,
          requestContext = requestContext,
          appActor = appActor,
          log = log
        )
      }
    }
  }

  /**
   * Creates a new list child node.
   */
  private def createListChildNode(): Route = path(listsBasePath / Segment) { iri =>
    post {
      entity(as[ListChildNodeCreateApiRequestADM]) { apiRequest => requestContext =>
        // check if requested ListIri matches the Iri passed in the route
        val parentNodeIri: Validation[Throwable, ListIri] = if (iri == apiRequest.parentNodeIri) {
          ListIri.make(apiRequest.parentNodeIri)
        } else {
          Validation.fail(throw BadRequestException("Route and payload parentNodeIri mismatch."))
        }

        val id: Validation[Throwable, Option[ListIri]]        = ListIri.make(apiRequest.id)
        val projectIri: Validation[Throwable, ProjectIri]     = ProjectIri.make(apiRequest.projectIri)
        val validatedProjectIri: ProjectIri                   = projectIri.fold(e => throw e.head, v => v)
        val name: Validation[Throwable, Option[ListName]]     = ListName.make(apiRequest.name)
        val position: Validation[Throwable, Option[Position]] = Position.make(apiRequest.position)
        val labels: Validation[Throwable, Labels]             = Labels.make(apiRequest.labels)
        val comments: Validation[Throwable, Option[Comments]] = Comments.make(apiRequest.comments)
        val validatedCreateChildNodePeyload: Validation[Throwable, ListChildNodeCreatePayloadADM] =
          Validation.validateWith(id, parentNodeIri, projectIri, name, position, labels, comments)(
            ListChildNodeCreatePayloadADM
          )

        val requestMessage: Future[ListChildNodeCreateRequestADM] = for {
          payload        <- toFuture(validatedCreateChildNodePeyload)
          requestingUser <- getUserADM(requestContext, appConfig)

          // check if the requesting user is allowed to perform operation
          _ =
            if (
              !requestingUser.permissions
                .isProjectAdmin(validatedProjectIri.value) && !requestingUser.permissions.isSystemAdmin
            ) {
              // not project or a system admin
              throw ForbiddenException(ListErrorMessages.ListCreatePermission)
            }
        } yield ListChildNodeCreateRequestADM(
          createChildNodeRequest = payload,
          requestingUser = requestingUser,
          apiRequestID = UUID.randomUUID()
        )

        RouteUtilADM.runJsonRoute(
          requestMessageF = requestMessage,
          requestContext = requestContext,
          appActor = appActor,
          log = log
        )
      }
    }
  }
}<|MERGE_RESOLUTION|>--- conflicted
+++ resolved
@@ -32,15 +32,8 @@
  *
  * @param routeData the [[KnoraRouteData]] to be used in constructing the route.
  */
-<<<<<<< HEAD
-@Api(value = "lists", produces = "application/json")
-@Path("/admin/lists")
 class CreateListItemsRouteADM(routeData: KnoraRouteData, appConfig: AppConfig)
     extends KnoraRoute(routeData, appConfig)
-=======
-class CreateListItemsRouteADM(routeData: KnoraRouteData)
-    extends KnoraRoute(routeData)
->>>>>>> bec5b8aa
     with Authenticator
     with ListADMJsonProtocol {
 
