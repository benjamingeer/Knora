--- conflicted
+++ resolved
@@ -69,1141 +69,7 @@
   // A scala.xml.PrettyPrinter for formatting generated XML import schemas.
   private val xmlPrettyPrinter = new scala.xml.PrettyPrinter(width = 160, step = 4)
 
-<<<<<<< HEAD
-  /**
-   * Returns the route.
-   */
-  override def makeRoute: Route = {
-
-    def makeResourceRequestMessage(
-      resIri: String,
-      resinfo: Boolean,
-      requestType: String,
-      userADM: UserADM
-    ): ResourcesResponderRequestV1 = {
-      val validResIri =
-        stringFormatter.validateAndEscapeIri(resIri, throw BadRequestException(s"Invalid resource IRI: $resIri"))
-
-      requestType match {
-        case "info" =>
-          ResourceInfoGetRequestV1(
-            iri = validResIri,
-            userProfile = userADM
-          )
-
-        case "rights" =>
-          ResourceRightsGetRequestV1(
-            iri = validResIri,
-            userProfile = userADM
-          )
-
-        case "context" =>
-          ResourceContextGetRequestV1(
-            iri = validResIri,
-            userProfile = userADM,
-            resinfo = resinfo
-          )
-
-        case "" =>
-          ResourceFullGetRequestV1(
-            iri = validResIri,
-            userADM = userADM
-          )
-
-        case other => throw BadRequestException(s"Invalid request type: $other")
-      }
-    }
-
-    def makeResourceSearchRequestMessage(
-      searchString: String,
-      resourceTypeIri: Option[IRI],
-      numberOfProps: Int,
-      limitOfResults: Int,
-      userProfile: UserADM
-    ): ResourceSearchGetRequestV1 =
-      ResourceSearchGetRequestV1(
-        searchString = searchString,
-        resourceTypeIri = resourceTypeIri,
-        numberOfProps = numberOfProps,
-        limitOfResults = limitOfResults,
-        userProfile = userProfile
-      )
-
-    def valuesToCreate(
-      properties: Map[IRI, Seq[CreateResourceValueV1]],
-      acceptStandoffLinksToClientIDs: Boolean,
-      userProfile: UserADM
-    ): Map[IRI, Future[Seq[CreateValueV1WithComment]]] = {
-      properties.map { case (propIri: IRI, values: Seq[CreateResourceValueV1]) =>
-        (
-          stringFormatter.validateAndEscapeIri(propIri, throw BadRequestException(s"Invalid property IRI $propIri")),
-          values.map { givenValue: CreateResourceValueV1 =>
-            givenValue.getValueClassIri match {
-              // create corresponding UpdateValueV1
-
-              case OntologyConstants.KnoraBase.TextValue =>
-                val richtext: CreateRichtextV1 = givenValue.richtext_value.get
-                // check if text has markup
-                val task = if (richtext.utf8str.nonEmpty && richtext.xml.isEmpty && richtext.mapping_id.isEmpty) {
-                  // simple text
-                  toSparqlEncodedString(richtext.utf8str.get, s"Invalid text: '${richtext.utf8str.get}'")
-                    .map(it => (CreateValueV1WithComment(TextValueSimpleV1(it, richtext.language), givenValue.comment)))
-                } else if (richtext.xml.nonEmpty && richtext.mapping_id.nonEmpty) {
-                  // XML: text with markup
-                  for {
-                    mappingIri <-
-                      validateAndEscapeIri(
-                        richtext.mapping_id.get,
-                        s"mapping_id ${richtext.mapping_id.get} is invalid"
-                      )
-                    textWithStandoffTags <-
-                      convertXMLtoStandoffTagV1(
-                        richtext.xml.get,
-                        mappingIri,
-                        acceptStandoffLinksToClientIDs,
-                        userProfile,
-                        log
-                      )
-                    resourceReferences <- getResourceIrisFromStandoffTags(textWithStandoffTags.standoffTagV2)
-                    utf8str <- toSparqlEncodedString(
-                                 textWithStandoffTags.text,
-                                 "utf8str for TextValue contains invalid characters"
-                               )
-                  } yield CreateValueV1WithComment(
-                    TextValueWithStandoffV1(
-                      utf8str,
-                      richtext.language,
-                      textWithStandoffTags.standoffTagV2,
-                      resourceReferences,
-                      textWithStandoffTags.mapping.mappingIri,
-                      textWithStandoffTags.mapping.mapping
-                    ),
-                    givenValue.comment
-                  )
-                } else {
-                  ZIO.fail(BadRequestException("invalid parameters given for TextValueV1"))
-                }
-                UnsafeZioRun.runToFuture(task)
-
-              case OntologyConstants.KnoraBase.LinkValue =>
-                (givenValue.link_value, givenValue.link_to_client_id) match {
-                  case (Some(targetIri: IRI), None) =>
-                    // This is a link to an existing Knora IRI, so make sure the IRI is valid.
-                    val validatedTargetIri = stringFormatter.validateAndEscapeIri(
-                      targetIri,
-                      throw BadRequestException(s"Invalid Knora resource IRI: $targetIri")
-                    )
-                    Future(CreateValueV1WithComment(LinkUpdateV1(validatedTargetIri), givenValue.comment))
-
-                  case (None, Some(clientIDForTargetResource: String)) =>
-                    // This is a link to the client's ID for a resource that hasn't been created yet.
-                    Future(
-                      CreateValueV1WithComment(LinkToClientIDUpdateV1(clientIDForTargetResource), givenValue.comment)
-                    )
-
-                  case (_, _) => throw AssertionException(s"Invalid link: $givenValue")
-                }
-
-              case OntologyConstants.KnoraBase.IntValue =>
-                Future(CreateValueV1WithComment(IntegerValueV1(givenValue.int_value.get), givenValue.comment))
-
-              case OntologyConstants.KnoraBase.DecimalValue =>
-                Future(CreateValueV1WithComment(DecimalValueV1(givenValue.decimal_value.get), givenValue.comment))
-
-              case OntologyConstants.KnoraBase.BooleanValue =>
-                Future(CreateValueV1WithComment(BooleanValueV1(givenValue.boolean_value.get), givenValue.comment))
-
-              case OntologyConstants.KnoraBase.UriValue =>
-                val uriValue = stringFormatter.validateAndEscapeIri(
-                  givenValue.uri_value.get,
-                  throw BadRequestException(s"Invalid URI: ${givenValue.uri_value.get}")
-                )
-                Future(CreateValueV1WithComment(UriValueV1(uriValue), givenValue.comment))
-
-              case OntologyConstants.KnoraBase.DateValue =>
-                val dateVal: JulianDayNumberValueV1 =
-                  DateUtilV1.createJDNValueV1FromDateString(givenValue.date_value.get)
-                Future(CreateValueV1WithComment(dateVal, givenValue.comment))
-
-              case OntologyConstants.KnoraBase.ColorValue =>
-                val colorValue = ValuesValidator
-                  .validateColor(givenValue.color_value.get)
-                  .getOrElse(
-                    throw BadRequestException(s"Invalid color value: ${givenValue.color_value.get}")
-                  )
-                Future(CreateValueV1WithComment(ColorValueV1(colorValue), givenValue.comment))
-
-              case OntologyConstants.KnoraBase.GeomValue =>
-                val geometryValue = ValuesValidator
-                  .validateGeometryString(givenValue.geom_value.get)
-                  .getOrElse(
-                    throw BadRequestException(s"Invalid geometry value: ${givenValue.geom_value.get}")
-                  )
-                Future(CreateValueV1WithComment(GeomValueV1(geometryValue), givenValue.comment))
-
-              case OntologyConstants.KnoraBase.ListValue =>
-                val listNodeIri = stringFormatter.validateAndEscapeIri(
-                  givenValue.hlist_value.get,
-                  throw BadRequestException(s"Invalid value IRI: ${givenValue.hlist_value.get}")
-                )
-                Future(CreateValueV1WithComment(HierarchicalListValueV1(listNodeIri), givenValue.comment))
-
-              case OntologyConstants.KnoraBase.IntervalValue =>
-                val timeVals: Seq[BigDecimal] = givenValue.interval_value.get
-                if (timeVals.length != 2) throw BadRequestException("parameters for interval_value invalid")
-                Future(CreateValueV1WithComment(IntervalValueV1(timeVals.head, timeVals(1)), givenValue.comment))
-
-              case OntologyConstants.KnoraBase.TimeValue =>
-                val timeValStr: String = givenValue.time_value.get
-                val timeStamp: Instant = ValuesValidator
-                  .xsdDateTimeStampToInstant(timeValStr)
-                  .getOrElse(throw BadRequestException(s"Invalid timestamp: $timeValStr"))
-                Future(CreateValueV1WithComment(TimeValueV1(timeStamp), givenValue.comment))
-
-              case OntologyConstants.KnoraBase.GeonameValue =>
-                Future(CreateValueV1WithComment(GeonameValueV1(givenValue.geoname_value.get), givenValue.comment))
-
-              case _ => throw BadRequestException(s"No value submitted")
-
-            }
-
-          }
-        )
-      }.map {
-        // transform Seq of Futures to a Future of a Seq
-        case (propIri: IRI, values: Seq[Future[CreateValueV1WithComment]]) =>
-          (propIri, Future.sequence(values))
-      }
-
-    }
-
-    def makeCreateResourceRequestMessage(
-      apiRequest: CreateResourceApiRequestV1,
-      userADM: UserADM
-    ): Future[ResourceCreateRequestV1] = {
-      val projectIri = apiRequest.project_id
-
-      val resourceTypeIri = stringFormatter.validateAndEscapeIri(
-        apiRequest.restype_id,
-        throw BadRequestException(s"Invalid resource IRI: ${apiRequest.restype_id}")
-      )
-      val label = stringFormatter.toSparqlEncodedString(
-        apiRequest.label,
-        throw BadRequestException(s"Invalid label: '${apiRequest.label}'")
-      )
-
-      for {
-        projectShortcode: String <-
-          for {
-            projectResponse: ProjectGetResponseADM <-
-              appActor
-                .ask(
-                  ProjectGetRequestADM(identifier =
-                    IriIdentifier
-                      .fromString(projectIri)
-                      .getOrElseWith(e => throw BadRequestException(e.head.getMessage))
-                  )
-                )
-                .mapTo[ProjectGetResponseADM]
-          } yield projectResponse.project.shortcode
-
-        file: Option[FileValueV1] <- apiRequest.file match {
-                                       case Some(filename) =>
-                                         // Ask Sipi about the file's metadata.
-                                         val tempFilePath = stringFormatter.makeSipiTempFilePath(filename)
-
-                                         for {
-                                           fileMetadataResponse: GetFileMetadataResponse <-
-                                             appActor
-                                               .ask(
-                                                 GetFileMetadataRequest(
-                                                   filePath = tempFilePath,
-                                                   requestingUser = userADM
-                                                 )
-                                               )
-                                               .mapTo[GetFileMetadataResponse]
-                                         } yield Some(
-                                           makeFileValue(
-                                             filename = filename,
-                                             fileMetadataResponse = fileMetadataResponse,
-                                             projectShortcode = projectShortcode
-                                           )
-                                         )
-
-                                       case None => FastFuture.successful(None)
-                                     }
-
-        valuesToBeCreatedWithFuture: Map[IRI, Future[Seq[CreateValueV1WithComment]]] =
-          valuesToCreate(
-            properties = apiRequest.properties,
-            acceptStandoffLinksToClientIDs = false,
-            userProfile = userADM
-          )
-
-        // make the whole Map a Future
-        valuesToBeCreated: Map[IRI, Seq[CreateValueV1WithComment]] <- ActorUtil.sequenceFutureSeqsInMap(
-                                                                        valuesToBeCreatedWithFuture
-                                                                      )
-      } yield ResourceCreateRequestV1(
-        resourceTypeIri = resourceTypeIri,
-        label = label,
-        projectIri = projectIri,
-        values = valuesToBeCreated,
-        file = file,
-        userProfile = userADM,
-        apiRequestID = UUID.randomUUID
-      )
-    }
-
-    def createOneResourceRequestFromXmlImport(
-      resourceRequest: CreateResourceFromXmlImportRequestV1,
-      projectShortcode: String,
-      userProfile: UserADM
-    ): Future[OneOfMultipleResourceCreateRequestV1] = {
-      val values: Map[IRI, Future[Seq[CreateValueV1WithComment]]] = valuesToCreate(
-        properties = resourceRequest.properties,
-        acceptStandoffLinksToClientIDs = true,
-        userProfile = userProfile
-      )
-
-      // make the whole Map a Future
-
-      for {
-        valuesToBeCreated: Map[IRI, Seq[CreateValueV1WithComment]] <- ActorUtil.sequenceFutureSeqsInMap(values)
-
-        convertedFile <- resourceRequest.file match {
-                           case Some(filename) =>
-                             // Ask Sipi about the file's metadata.
-                             val tempFilePath = stringFormatter.makeSipiTempFilePath(filename)
-
-                             for {
-                               fileMetadataResponse: GetFileMetadataResponse <- appActor
-                                                                                  .ask(
-                                                                                    GetFileMetadataRequest(
-                                                                                      filePath = tempFilePath,
-                                                                                      requestingUser = userProfile
-                                                                                    )
-                                                                                  )
-                                                                                  .mapTo[GetFileMetadataResponse]
-                             } yield Some(
-                               makeFileValue(
-                                 filename = filename,
-                                 fileMetadataResponse = fileMetadataResponse,
-                                 projectShortcode = projectShortcode
-                               )
-                             )
-
-                           case None => FastFuture.successful(None)
-                         }
-      } yield OneOfMultipleResourceCreateRequestV1(
-        resourceTypeIri = resourceRequest.restype_id,
-        clientResourceID = resourceRequest.client_id,
-        label = stringFormatter.toSparqlEncodedString(
-          resourceRequest.label,
-          throw BadRequestException(s"The resource label is invalid: '${resourceRequest.label}'")
-        ),
-        values = valuesToBeCreated,
-        file = convertedFile,
-        creationDate = resourceRequest.creationDate
-      )
-    }
-
-    def makeMultiResourcesRequestMessage(
-      resourceRequest: Seq[CreateResourceFromXmlImportRequestV1],
-      projectId: IRI,
-      apiRequestID: UUID,
-      userProfile: UserADM
-    ): Future[MultipleResourceCreateRequestV1] = {
-      // Make sure there are no duplicate client resource IDs.
-
-      val duplicateClientIDs: immutable.Iterable[String] = resourceRequest.map(_.client_id).groupBy(identity).collect {
-        case (clientID, occurrences) if occurrences.size > 1 => clientID
-      }
-
-      if (duplicateClientIDs.nonEmpty) {
-        throw BadRequestException(
-          s"One or more client resource IDs were used for multiple resources: ${duplicateClientIDs.mkString(", ")}"
-        )
-      }
-
-      for {
-        projectShortcode: String <-
-          for {
-            projectResponse: ProjectGetResponseADM <-
-              appActor
-                .ask(
-                  ProjectGetRequestADM(identifier =
-                    IriIdentifier
-                      .fromString(projectId)
-                      .getOrElseWith(e => throw BadRequestException(e.head.getMessage))
-                  )
-                )
-                .mapTo[ProjectGetResponseADM]
-          } yield projectResponse.project.shortcode
-
-        resourcesToCreate: Seq[Future[OneOfMultipleResourceCreateRequestV1]] =
-          resourceRequest.map { createResourceRequest =>
-            createOneResourceRequestFromXmlImport(
-              resourceRequest = createResourceRequest,
-              projectShortcode = projectShortcode,
-              userProfile = userProfile
-            )
-          }
-
-        resToCreateCollection: Seq[OneOfMultipleResourceCreateRequestV1] <- Future.sequence(resourcesToCreate)
-      } yield MultipleResourceCreateRequestV1(
-        resourcesToCreate = resToCreateCollection,
-        projectIri = projectId,
-        userProfile = userProfile,
-        apiRequestID = apiRequestID
-      )
-    }
-
-    def makeGetPropertiesRequestMessage(resIri: IRI, userADM: UserADM): PropertiesGetRequestV1 =
-      PropertiesGetRequestV1(
-        iri = resIri,
-        userProfile = userADM
-      )
-
-    def makeResourceDeleteMessage(
-      resIri: IRI,
-      deleteComment: Option[String],
-      userADM: UserADM
-    ): ResourceDeleteRequestV1 =
-      ResourceDeleteRequestV1(
-        resourceIri =
-          stringFormatter.validateAndEscapeIri(resIri, throw BadRequestException(s"Invalid resource IRI: $resIri")),
-        deleteComment = deleteComment.map(comment =>
-          stringFormatter.toSparqlEncodedString(comment, throw BadRequestException(s"Invalid comment: '$comment'"))
-        ),
-        userADM = userADM,
-        apiRequestID = UUID.randomUUID
-      )
-
-    /**
-     * Given the IRI the main internal ontology to be used in an XML import, recursively gets instances of
-     * [[NamedGraphEntityInfoV1]] for that ontology, for `knora-base`, and for any other ontologies containing
-     * classes used in object class constraints in the main ontology.
-     *
-     * @param mainOntologyIri the IRI of the main ontology used in the XML import.
-     * @param userProfile     the profile of the user making the request.
-     * @return a map of internal ontology IRIs to [[NamedGraphEntityInfoV1]] objects.
-     */
-    def getNamedGraphInfos(mainOntologyIri: IRI, userProfile: UserADM): Future[Map[IRI, NamedGraphEntityInfoV1]] = {
-
-      /**
-       * Does the actual recursion for `getNamedGraphInfos`, loading only information about project-specific
-       * ontologies (i.e. ontologies other than `knora-base`).
-       *
-       * @param initialOntologyIri  the IRI of the internal project-specific ontology to start with.
-       * @param intermediateResults the intermediate results collected so far (a map of internal ontology IRIs to
-       *                            [[NamedGraphEntityInfoV1]] objects). When this method is first called, this
-       *                            collection must already contain a [[NamedGraphEntityInfoV1]] for
-       *                            the `knora-base` ontology. This is an optimisation to avoid getting
-       *                            information about `knora-base` repeatedly, since every project-specific
-       *                            ontology depends on `knora-base`.
-       * @param userProfile         the profile of the user making the request.
-       * @return a map of internal ontology IRIs to [[NamedGraphEntityInfoV1]] objects.
-       */
-      def getNamedGraphInfosRec(
-        initialOntologyIri: IRI,
-        intermediateResults: Map[IRI, NamedGraphEntityInfoV1],
-        userProfile: UserADM
-      ): Future[Map[IRI, NamedGraphEntityInfoV1]] = {
-        assert(intermediateResults.contains(OntologyConstants.KnoraBase.KnoraBaseOntologyIri))
-
-        for {
-          // Get a NamedGraphEntityInfoV1 listing the IRIs of the classes and properties defined in the initial ontology.
-          initialNamedGraphInfo: NamedGraphEntityInfoV1 <- appActor
-                                                             .ask(
-                                                               NamedGraphEntityInfoRequestV1(
-                                                                 initialOntologyIri,
-                                                                 userProfile
-                                                               )
-                                                             )
-                                                             .mapTo[NamedGraphEntityInfoV1]
-
-          // Get details about those classes and properties.
-          entityInfoResponse: EntityInfoGetResponseV1 <-
-            appActor
-              .ask(
-                EntityInfoGetRequestV1(
-                  resourceClassIris = initialNamedGraphInfo.resourceClasses,
-                  propertyIris = initialNamedGraphInfo.propertyIris,
-                  userProfile = userProfile
-                )
-              )
-              .mapTo[EntityInfoGetResponseV1]
-
-          // Look at the base classes of all the resource classes in the initial ontology. Make a set of
-          // the ontologies containing the definitions of those classes, not including including the initial ontology itself
-          // or any other ontologies we've already looked at.
-          ontologyIrisFromBaseClasses: Set[IRI] = entityInfoResponse.resourceClassInfoMap.foldLeft(Set.empty[IRI]) {
-                                                    case (acc, (_, resourceClassInfo)) =>
-                                                      val subClassOfOntologies: Set[IRI] = resourceClassInfo.subClassOf
-                                                        .map(_.toSmartIri)
-                                                        .filter(_.isKnoraDefinitionIri)
-                                                        .map(_.getOntologyFromEntity.toString)
-                                                      acc ++ subClassOfOntologies
-                                                  } -- intermediateResults.keySet - initialOntologyIri
-
-          // Look at the properties that have cardinalities in the resource classes in the initial ontology.
-          // Make a set of the ontologies containing the definitions of those properties, not including the initial ontology itself
-          // or any other ontologies we've already looked at.
-          ontologyIrisFromCardinalities: Set[IRI] = entityInfoResponse.resourceClassInfoMap.foldLeft(Set.empty[IRI]) {
-                                                      case (acc, (_, resourceClassInfo)) =>
-                                                        val resourceCardinalityOntologies: Set[IRI] =
-                                                          resourceClassInfo.knoraResourceCardinalities.map {
-                                                            case (propertyIri, _) =>
-                                                              propertyIri.toSmartIri.getOntologyFromEntity.toString
-                                                          }.toSet
-
-                                                        acc ++ resourceCardinalityOntologies
-                                                    } -- intermediateResults.keySet - initialOntologyIri
-
-          // Look at the object class constraints of the properties in the initial ontology. Make a set of the ontologies containing those classes,
-          // not including the initial ontology itself or any other ontologies we've already looked at.
-          ontologyIrisFromObjectClassConstraints: Set[IRI] = entityInfoResponse.propertyInfoMap.map {
-                                                               case (propertyIri, propertyInfo) =>
-                                                                 val propertyObjectClassConstraint =
-                                                                   propertyInfo
-                                                                     .getPredicateObject(
-                                                                       OntologyConstants.KnoraBase.ObjectClassConstraint
-                                                                     )
-                                                                     .getOrElse {
-                                                                       throw InconsistentRepositoryDataException(
-                                                                         s"Property $propertyIri has no knora-base:objectClassConstraint"
-                                                                       )
-                                                                     }
-
-                                                                 propertyObjectClassConstraint.toSmartIri.getOntologyFromEntity.toString
-                                                             }.toSet -- intermediateResults.keySet - initialOntologyIri
-
-          // Make a set of all the ontologies referenced by the initial ontology.
-          referencedOntologies: Set[IRI] =
-            ontologyIrisFromBaseClasses ++ ontologyIrisFromCardinalities ++ ontologyIrisFromObjectClassConstraints
-
-          // Recursively get NamedGraphEntityInfoV1 instances for each of those ontologies.
-          lastResults: Map[IRI, NamedGraphEntityInfoV1] <-
-            referencedOntologies.foldLeft(
-              FastFuture.successful(intermediateResults + (initialOntologyIri -> initialNamedGraphInfo))
-            ) { case (accFuture, ontologyIri) =>
-              for {
-                acc: Map[IRI, NamedGraphEntityInfoV1] <- accFuture
-
-                // Has a previous recursion already dealt with this ontology?
-                nextResults: Map[IRI, NamedGraphEntityInfoV1] <-
-                  if (acc.contains(ontologyIri)) {
-                    // Yes, so there's no need to get it again.
-                    FastFuture.successful(acc)
-                  } else {
-                    // No. Recursively get it and the ontologies it depends on.
-                    getNamedGraphInfosRec(
-                      initialOntologyIri = ontologyIri,
-                      intermediateResults = acc,
-                      userProfile = userProfile
-                    )
-                  }
-              } yield acc ++ nextResults
-            }
-        } yield lastResults
-      }
-
-      for {
-        // Get a NamedGraphEntityInfoV1 for the knora-base ontology.
-        knoraBaseGraphEntityInfo <- appActor
-                                      .ask(
-                                        NamedGraphEntityInfoRequestV1(
-                                          OntologyConstants.KnoraBase.KnoraBaseOntologyIri,
-                                          userProfile
-                                        )
-                                      )
-                                      .mapTo[NamedGraphEntityInfoV1]
-
-        // Recursively get NamedGraphEntityInfoV1 instances for the main ontology to be used in the XML import,
-        // as well as any other project-specific ontologies it depends on.
-        graphInfos <- getNamedGraphInfosRec(
-                        initialOntologyIri = mainOntologyIri,
-                        intermediateResults =
-                          Map(OntologyConstants.KnoraBase.KnoraBaseOntologyIri -> knoraBaseGraphEntityInfo),
-                        userProfile = userProfile
-                      )
-      } yield graphInfos
-    }
-
-    /**
-     * Given the IRI of an internal project-specific ontology, generates an [[XmlImportSchemaBundleV1]] for validating
-     * XML imports for that ontology and any other ontologies it depends on.
-     *
-     * @param internalOntologyIri the IRI of the main internal project-specific ontology to be used in the XML import.
-     * @param userProfile         the profile of the user making the request.
-     * @return an [[XmlImportSchemaBundleV1]] for validating the import.
-     */
-    def generateSchemasFromOntologies(
-      internalOntologyIri: IRI,
-      userProfile: UserADM
-    ): Future[XmlImportSchemaBundleV1] = {
-
-      /**
-       * Called by the schema generation template to get the prefix label for an internal ontology
-       * entity IRI. The schema generation template gets these IRIs from resource cardinalities
-       * and property object class constraints, which we get from the ontology responder.
-       *
-       * @param internalEntityIri an internal ontology entity IRI.
-       * @return the prefix label that Knora uses to refer to the ontology.
-       */
-      def getNamespacePrefixLabel(internalEntityIri: IRI): String = {
-        val prefixLabel = internalEntityIri.toSmartIri.getLongPrefixLabel
-
-        // If the schema generation template asks for the prefix label of something in knora-base, return
-        // the prefix label of the Knora XML import v1 namespace instead.
-        if (prefixLabel == OntologyConstants.KnoraBase.KnoraBaseOntologyLabel) {
-          OntologyConstants.KnoraXmlImportV1.KnoraXmlImportNamespacePrefixLabel
-        } else {
-          prefixLabel
-        }
-      }
-
-      /**
-       * Called by the schema generation template to get the entity name (i.e. the local name part) of an
-       * internal ontology entity IRI. The schema generation template gets these IRIs from resource cardinalities
-       * and property object class constraints, which we get from the ontology responder.
-       *
-       * @param internalEntityIri an internal ontology entity IRI.
-       * @return the local name of the entity.
-       */
-      def getEntityName(internalEntityIri: IRI): String =
-        internalEntityIri.toSmartIri.getEntityName
-
-      for {
-        // Get a NamedGraphEntityInfoV1 for each ontology that we need to generate an XML schema for.
-        namedGraphInfos: Map[IRI, NamedGraphEntityInfoV1] <- getNamedGraphInfos(
-                                                               mainOntologyIri = internalOntologyIri,
-                                                               userProfile = userProfile
-                                                             )
-
-        // Get information about the resource classes and properties in each ontology.
-        entityInfoResponseFutures: immutable.Iterable[Future[(IRI, EntityInfoGetResponseV1)]] =
-          namedGraphInfos.map { case (ontologyIri: IRI, namedGraphInfo: NamedGraphEntityInfoV1) =>
-            for {
-              entityInfoResponse: EntityInfoGetResponseV1 <- appActor
-                                                               .ask(
-                                                                 EntityInfoGetRequestV1(
-                                                                   resourceClassIris = namedGraphInfo.resourceClasses,
-                                                                   propertyIris = namedGraphInfo.propertyIris,
-                                                                   userProfile = userProfile
-                                                                 )
-                                                               )
-                                                               .mapTo[EntityInfoGetResponseV1]
-            } yield ontologyIri -> entityInfoResponse
-          }
-
-        // Sequence the futures of entity info responses.
-        entityInfoResponses: immutable.Iterable[(IRI, EntityInfoGetResponseV1)] <- Future.sequence(
-                                                                                     entityInfoResponseFutures
-                                                                                   )
-
-        // Make a Map of internal ontology IRIs to EntityInfoGetResponseV1 objects.
-        entityInfoResponsesMap: Map[IRI, EntityInfoGetResponseV1] = entityInfoResponses.toMap
-
-        // Collect all the property definitions in a single Map. Since any schema could use any property, we will
-        // pass this Map to the schema generation template for every schema.
-        propertyInfoMap: Map[IRI, PropertyInfoV1] = entityInfoResponsesMap.values.flatMap(_.propertyInfoMap).toMap
-
-        // Make a map of internal ontology IRIs to XmlImportNamespaceInfoV1 objects describing the XML namespace
-        // of each schema to be generated. Don't generate a schema for knora-base, because the built-in Knora
-        // types are specified in the handwritten standard Knora XML import v1 schema.
-        schemasToGenerate: Map[IRI, XmlImportNamespaceInfoV1] =
-          (namedGraphInfos.keySet - OntologyConstants.KnoraBase.KnoraBaseOntologyIri).map { ontologyIri =>
-            ontologyIri -> stringFormatter.internalOntologyIriToXmlNamespaceInfoV1(ontologyIri.toSmartIri)
-          }.toMap
-
-        // Make an XmlImportNamespaceInfoV1 for the standard Knora XML import v1 schema's namespace.
-        knoraXmlImportSchemaNamespaceInfo: XmlImportNamespaceInfoV1 = XmlImportNamespaceInfoV1(
-                                                                        namespace =
-                                                                          OntologyConstants.KnoraXmlImportV1.KnoraXmlImportNamespaceV1,
-                                                                        prefixLabel =
-                                                                          OntologyConstants.KnoraXmlImportV1.KnoraXmlImportNamespacePrefixLabel
-                                                                      )
-
-        // Read the standard Knora XML import v1 schema from a file.
-        knoraXmlImportSchemaXml: String =
-          FileUtil.readTextResource(
-            OntologyConstants.KnoraXmlImportV1.KnoraXmlImportNamespacePrefixLabel + ".xsd"
-          )
-
-        // Construct an XmlImportSchemaV1 for the standard Knora XML import v1 schema.
-        knoraXmlImportSchema: XmlImportSchemaV1 = XmlImportSchemaV1(
-                                                    namespaceInfo = knoraXmlImportSchemaNamespaceInfo,
-                                                    schemaXml = knoraXmlImportSchemaXml
-                                                  )
-
-        // Generate a schema for each project-specific ontology.
-        generatedSchemas: Map[IRI, XmlImportSchemaV1] = schemasToGenerate.map { case (ontologyIri, namespaceInfo) =>
-                                                          // Each schema imports all the other generated schemas, plus the standard Knora XML import v1 schema.
-                                                          // Sort the imports to make schema generation deterministic.
-                                                          val importedNamespaceInfos: Seq[XmlImportNamespaceInfoV1] =
-                                                            (schemasToGenerate - ontologyIri).values.toVector.sortBy {
-                                                              importedNamespaceInfo =>
-                                                                importedNamespaceInfo.prefixLabel
-                                                            } :+ knoraXmlImportSchemaNamespaceInfo
-
-                                                          // Generate the schema using a Twirl template.
-                                                          val unformattedSchemaXml =
-                                                            org.knora.webapi.messages.twirl.xsd.v1.xml
-                                                              .xmlImport(
-                                                                targetNamespaceInfo = namespaceInfo,
-                                                                importedNamespaces = importedNamespaceInfos,
-                                                                knoraXmlImportNamespacePrefixLabel =
-                                                                  OntologyConstants.KnoraXmlImportV1.KnoraXmlImportNamespacePrefixLabel,
-                                                                resourceClassInfoMap = entityInfoResponsesMap(
-                                                                  ontologyIri
-                                                                ).resourceClassInfoMap,
-                                                                propertyInfoMap = propertyInfoMap,
-                                                                getNamespacePrefixLabel = internalEntityIri =>
-                                                                  getNamespacePrefixLabel(internalEntityIri),
-                                                                getEntityName =
-                                                                  internalEntityIri => getEntityName(internalEntityIri)
-                                                              )
-                                                              .toString()
-                                                              .trim
-
-                                                          // Parse the generated XML schema.
-                                                          val parsedSchemaXml =
-                                                            try {
-                                                              XML.loadString(unformattedSchemaXml)
-                                                            } catch {
-                                                              case parseEx: org.xml.sax.SAXParseException =>
-                                                                throw AssertionException(
-                                                                  s"Generated XML schema for namespace ${namespaceInfo.namespace} is not valid XML. Please report this as a bug.",
-                                                                  parseEx,
-                                                                  log
-                                                                )
-                                                            }
-
-                                                          // Format the generated XML schema nicely.
-                                                          val formattedSchemaXml =
-                                                            xmlPrettyPrinter.format(parsedSchemaXml)
-
-                                                          // Wrap it in an XmlImportSchemaV1 object along with its XML namespace information.
-                                                          val schema = XmlImportSchemaV1(
-                                                            namespaceInfo = namespaceInfo,
-                                                            schemaXml = formattedSchemaXml
-                                                          )
-
-                                                          namespaceInfo.namespace -> schema
-                                                        }
-
-        // The schema bundle to be returned contains the generated schemas plus the standard Knora XML import v1 schema.
-        allSchemasForBundle: Map[IRI, XmlImportSchemaV1] =
-          generatedSchemas + (OntologyConstants.KnoraXmlImportV1.KnoraXmlImportNamespaceV1 -> knoraXmlImportSchema)
-      } yield XmlImportSchemaBundleV1(
-        mainNamespace = schemasToGenerate(internalOntologyIri).namespace,
-        schemas = allSchemasForBundle
-      )
-    }
-
-    /**
-     * Generates a byte array representing a Zip file containing XML schemas for validating XML import data.
-     *
-     * @param internalOntologyIri the IRI of the main internal ontology for which data will be imported.
-     * @param userProfile         the profile of the user making the request.
-     * @return a byte array representing a Zip file containing XML schemas.
-     */
-    def generateSchemaZipFile(internalOntologyIri: IRI, userProfile: UserADM): Future[Array[Byte]] =
-      for {
-        // Generate a bundle of XML schemas.
-        schemaBundle: XmlImportSchemaBundleV1 <- generateSchemasFromOntologies(
-                                                   internalOntologyIri = internalOntologyIri,
-                                                   userProfile = userProfile
-                                                 )
-
-        // Generate the contents of the Zip file: a Map of file names to file contents (byte arrays).
-        zipFileContents: Map[String, Array[Byte]] = schemaBundle.schemas.values.map { schema: XmlImportSchemaV1 =>
-                                                      val schemaFilename: String =
-                                                        schema.namespaceInfo.prefixLabel + ".xsd"
-                                                      val schemaXmlBytes: Array[Byte] =
-                                                        schema.schemaXml.getBytes(StandardCharsets.UTF_8)
-                                                      schemaFilename -> schemaXmlBytes
-                                                    }.toMap
-      } yield FileUtil.createZipFileBytes(zipFileContents)
-
-    /**
-     * Validates bulk import XML using project-specific XML schemas and the Knora XML import schema v1.
-     *
-     * @param xml              the XML to be validated.
-     * @param defaultNamespace the default namespace of the submitted XML. This should be the Knora XML import
-     *                         namespace corresponding to the main internal ontology used in the import.
-     * @param userADM          the profile of the user making the request.
-     * @return a `Future` containing `()` if successful, otherwise a failed future.
-     */
-    def validateImportXml(xml: String, defaultNamespace: IRI, userADM: UserADM): Future[Unit] = {
-      // Convert the default namespace of the submitted XML to an internal ontology IRI. This should be the
-      // IRI of the main ontology used in the import.
-
-      val mainOntologyIri: SmartIri = stringFormatter
-        .xmlImportNamespaceToInternalOntologyIriV1(defaultNamespace)
-        .getOrElse(
-          throw BadRequestException(s"Invalid XML import namespace: $defaultNamespace")
-        )
-
-      val validationFuture: Future[Unit] = for {
-        // Generate a bundle of XML schemas for validating the submitted XML.
-        schemaBundle: XmlImportSchemaBundleV1 <- generateSchemasFromOntologies(mainOntologyIri.toString, userADM)
-
-        // Make a javax.xml.validation.SchemaFactory for instantiating XML schemas.
-        schemaFactory: SchemaFactory = SchemaFactory.newInstance(XMLConstants.W3C_XML_SCHEMA_NS_URI)
-
-        // Tell the SchemaFactory to find additional schemas using our SchemaBundleResolver, which gets them
-        // from the XmlImportSchemaBundleV1 we generated.
-        _ = schemaFactory.setResourceResolver(new SchemaBundleResolver(schemaBundle))
-
-        // Use the SchemaFactory to instantiate a javax.xml.validation.Schema representing the main schema in
-        // the bundle.
-        mainSchemaXml: String  = schemaBundle.schemas(schemaBundle.mainNamespace).schemaXml
-        schemaInstance: Schema = schemaFactory.newSchema(new StreamSource(new StringReader(mainSchemaXml)))
-
-        // Validate the submitted XML using a validator based on the main schema.
-        schemaValidator: Validator = schemaInstance.newValidator()
-        _                          = schemaValidator.validate(new StreamSource(new StringReader(xml)))
-      } yield ()
-
-      // If the XML fails schema validation, return a failed Future containing a BadRequestException.
-      validationFuture.recover { case e @ (_: IllegalArgumentException | _: SAXException) =>
-        throw BadRequestException(s"XML import did not pass XML schema validation: $e")
-      }
-    }
-
-    /**
-     * Converts parsed import XML into a sequence of [[CreateResourceFromXmlImportRequestV1]] for each resource
-     * described in the XML.
-     *
-     * @param rootElement the root element of an XML document describing multiple resources to be created.
-     * @return Seq[CreateResourceFromXmlImportRequestV1] a collection of resource creation requests.
-     */
-    def importXmlToCreateResourceRequests(rootElement: Elem): Seq[CreateResourceFromXmlImportRequestV1] = {
-      rootElement.head.child
-        .filter(node => node.label != "#PCDATA")
-        .map { resourceNode =>
-          // Get the client's unique ID for the resource.
-          val clientIDForResource: String = (resourceNode \ "@id").toString
-
-          // Get the optional resource creation date.
-          val creationDate: Option[Instant] = resourceNode
-            .attribute("creationDate")
-            .map(creationDateNode =>
-              ValuesValidator
-                .xsdDateTimeStampToInstant(creationDateNode.text)
-                .getOrElse(throw BadRequestException(s"Invalid resource creation date: ${creationDateNode.text}"))
-            )
-
-          // Convert the XML element's label and namespace to an internal resource class IRI.
-
-          val elementNamespace: String = resourceNode.getNamespace(resourceNode.prefix)
-
-          val restype_id = stringFormatter.xmlImportElementNameToInternalOntologyIriV1(
-            namespace = elementNamespace,
-            elementLabel = resourceNode.label,
-            errorFun = throw BadRequestException(s"Invalid XML namespace: $elementNamespace")
-          )
-
-          // Get the child elements of the resource element.
-          val childElements: Seq[Node] = resourceNode.child.filterNot(_.label == "#PCDATA")
-
-          // The label must be the first child element of the resource element.
-          val resourceLabel: String = childElements.headOption match {
-            case Some(firstChildElem) => firstChildElem.text
-            case None =>
-              throw BadRequestException(
-                s"Resource '$clientIDForResource' contains no ${OntologyConstants.KnoraXmlImportV1.KnoraXmlImportNamespacePrefixLabel}:label element"
-              )
-          }
-
-          val childElementsAfterLabel = childElements.tail
-
-          // Get the name of the resource's file, if any. This represents a file that in Sipi's temporary storage.
-          // If provided, it must be the second child element of the resource element.
-          val file: Option[String] = childElementsAfterLabel.headOption match {
-            case Some(secondChildElem) =>
-              if (secondChildElem.label == "file") {
-                Some(secondChildElem.attribute("filename").get.text)
-              } else {
-                None
-              }
-
-            case None => None
-          }
-
-          // Any remaining child elements of the resource element represent property values.
-          val propertyElements = if (file.isDefined) {
-            childElementsAfterLabel.tail
-          } else {
-            childElementsAfterLabel
-          }
-
-          // Traverse the property value elements. This produces a sequence in which the same property IRI
-          // can occur multiple times, once for each value.
-          val propertiesWithValues: Seq[(IRI, CreateResourceValueV1)] = propertyElements.map { propertyNode =>
-            // Is this a property from another ontology (in the form prefixLabel__localName)?
-            val propertyIri = stringFormatter.toPropertyIriFromOtherOntologyInXmlImport(propertyNode.label) match {
-              case Some(iri) =>
-                // Yes. Use the corresponding entity IRI for it.
-                iri
-
-              case None =>
-                // No. Convert the XML element's label and namespace to an internal property IRI.
-
-                val propertyNodeNamespace = propertyNode.getNamespace(propertyNode.prefix)
-
-                stringFormatter.xmlImportElementNameToInternalOntologyIriV1(
-                  namespace = propertyNodeNamespace,
-                  elementLabel = propertyNode.label,
-                  errorFun = throw BadRequestException(s"Invalid XML namespace: $propertyNodeNamespace")
-                )
-            }
-
-            // If the property element has one child element with a knoraType attribute, it's a link
-            // property, otherwise it's an ordinary value property.
-
-            val valueNodes: Seq[Node] = propertyNode.child.filterNot(_.label == "#PCDATA")
-
-            if (valueNodes.size == 1 && valueNodes.head.attribute("knoraType").isDefined) {
-              propertyIri -> knoraDataTypeXml(valueNodes.head)
-            } else {
-              propertyIri -> knoraDataTypeXml(propertyNode)
-            }
-          }
-
-          // Group the values by property IRI.
-          val groupedPropertiesWithValues: Map[IRI, Seq[CreateResourceValueV1]] = propertiesWithValues.groupBy {
-            case (propertyIri: IRI, _) => propertyIri
-          }.map { case (propertyIri: IRI, resultsForProperty: Seq[(IRI, CreateResourceValueV1)]) =>
-            propertyIri -> resultsForProperty.map { case (_, propertyValue: CreateResourceValueV1) =>
-              propertyValue
-            }
-          }
-
-          CreateResourceFromXmlImportRequestV1(
-            restype_id = restype_id,
-            client_id = clientIDForResource,
-            label = resourceLabel,
-            properties = groupedPropertiesWithValues,
-            file = file,
-            creationDate = creationDate
-          )
-        }
-        .toSeq
-    }
-
-    /**
-     * Given an XML element representing a property value in an XML import, returns a [[CreateResourceValueV1]]
-     * describing the value to be created.
-     *
-     * @param node the XML element.
-     * @return a [[CreateResourceValueV1]] requesting the creation of the value described by the element.
-     */
-    def knoraDataTypeXml(node: Node): CreateResourceValueV1 = {
-      val knoraType: Seq[Node] = node
-        .attribute("knoraType")
-        .getOrElse(throw BadRequestException(s"Attribute 'knoraType' missing in element '${node.label}'"))
-      val elementValue = node.text
-
-      if (knoraType.nonEmpty) {
-        val language = node.attribute("lang").map(s => s.head.toString)
-        knoraType.toString match {
-          case "richtext_value" =>
-            val maybeMappingID: Option[Seq[Node]] = node.attributes.get("mapping_id").map(_.toSeq)
-
-            maybeMappingID match {
-              case Some(mappingID) =>
-                val mappingIri: Option[IRI] = Some(
-                  stringFormatter.validateAndEscapeIri(
-                    mappingID.toString,
-                    throw BadRequestException(s"Invalid mapping ID in element '${node.label}: '$mappingID")
-                  )
-                )
-                val childElements = node.child.filterNot(_.label == "#PCDATA")
-
-                if (childElements.nonEmpty) {
-                  val embeddedXmlRootNode = childElements.head
-                  val embeddedXmlDoc      = """<?xml version="1.0" encoding="UTF-8"?>""" + embeddedXmlRootNode.toString
-                  CreateResourceValueV1(
-                    richtext_value = Some(
-                      CreateRichtextV1(
-                        utf8str = None,
-                        language = language,
-                        xml = Some(embeddedXmlDoc),
-                        mapping_id = mappingIri
-                      )
-                    )
-                  )
-                } else {
-                  throw BadRequestException(
-                    s"Element '${node.label}' provides a mapping_id, but its content is not XML"
-                  )
-                }
-
-              case None =>
-                // We don't escape the input string here, because it will be escaped by valuesToCreate().
-                CreateResourceValueV1(
-                  richtext_value = Some(CreateRichtextV1(utf8str = Some(elementValue), language = language))
-                )
-            }
-
-          case "link_value" =>
-            val linkType = node.attribute("linkType").get.headOption match {
-              case Some(linkTypeNode: Node) => linkTypeNode.text
-              case None                     => throw BadRequestException(s"Attribute 'linkType' missing in element '${node.label}'")
-            }
-
-            node.attribute("target").get.headOption match {
-              case Some(targetNode: Node) =>
-                val target = targetNode.text
-
-                linkType match {
-                  case "ref" => CreateResourceValueV1(link_to_client_id = Some(target))
-                  case "iri" =>
-                    CreateResourceValueV1(
-                      link_value = Some(
-                        stringFormatter.validateAndEscapeIri(
-                          target,
-                          throw BadRequestException(s"Invalid IRI in element '${node.label}': '$target'")
-                        )
-                      )
-                    )
-                  case other =>
-                    throw BadRequestException(
-                      s"Unrecognised value '$other' in attribute 'linkType' of element '${node.label}'"
-                    )
-                }
-
-              case None => throw BadRequestException(s"Attribute 'ref' missing in element '${node.label}'")
-            }
-
-          case "int_value" =>
-            CreateResourceValueV1(
-              int_value = Some(
-                ValuesValidator
-                  .validateInt(elementValue)
-                  .getOrElse(
-                    throw BadRequestException(s"Invalid integer value in element '${node.label}: '$elementValue'")
-                  )
-              )
-            )
-
-          case "decimal_value" =>
-            CreateResourceValueV1(
-              decimal_value = Some(
-                ValuesValidator
-                  .validateBigDecimal(elementValue)
-                  .getOrElse(
-                    throw BadRequestException(s"Invalid decimal value in element '${node.label}: '$elementValue'")
-                  )
-              )
-            )
-
-          case "boolean_value" =>
-            CreateResourceValueV1(
-              boolean_value = Some(
-                ValuesValidator
-                  .validateBoolean(elementValue)
-                  .getOrElse(
-                    throw BadRequestException(s"Invalid boolean value in element '${node.label}: '$elementValue'")
-                  )
-              )
-            )
-
-          case "uri_value" =>
-            CreateResourceValueV1(
-              uri_value = Some(
-                stringFormatter.validateAndEscapeIri(
-                  elementValue,
-                  throw BadRequestException(s"Invalid URI value in element '${node.label}: '$elementValue'")
-                )
-              )
-            )
-
-          case "date_value" =>
-            CreateResourceValueV1(
-              date_value = Some(
-                ValuesValidator
-                  .validateDate(elementValue)
-                  .getOrElse(
-                    throw BadRequestException(s"Invalid date value in element '${node.label}: '$elementValue'")
-                  )
-              )
-            )
-
-          case "color_value" =>
-            CreateResourceValueV1(
-              color_value = Some(
-                ValuesValidator
-                  .validateColor(elementValue)
-                  .getOrElse(
-                    throw BadRequestException(s"Invalid date value in element '${node.label}: '$elementValue'")
-                  )
-              )
-            )
-
-          case "geom_value" =>
-            CreateResourceValueV1(
-              geom_value = Some(
-                ValuesValidator
-                  .validateGeometryString(elementValue)
-                  .getOrElse(
-                    throw BadRequestException(s"Invalid geometry value in element '${node.label}: '$elementValue'")
-                  )
-              )
-            )
-
-          case "hlist_value" =>
-            CreateResourceValueV1(
-              hlist_value = Some(
-                stringFormatter.validateAndEscapeIri(
-                  elementValue,
-                  throw BadRequestException(s"Invalid hlist value in element '${node.label}: '$elementValue'")
-                )
-              )
-            )
-
-          case "interval_value" =>
-            Try(elementValue.split(",")) match {
-              case Success(timeVals) =>
-                if (timeVals.length != 2)
-                  throw BadRequestException(s"Invalid interval value in element '${node.label}: '$elementValue'")
-
-                val tVals: Seq[BigDecimal] = timeVals.map { timeVal =>
-                  ValuesValidator
-                    .validateBigDecimal(timeVal)
-                    .getOrElse(
-                      throw BadRequestException(s"Invalid decimal value in element '${node.label}: '$timeVal'")
-                    )
-                }.toSeq
-
-                CreateResourceValueV1(interval_value = Some(tVals))
-
-              case Failure(_) =>
-                throw BadRequestException(s"Invalid interval value in element '${node.label}: '$elementValue'")
-            }
-
-          case "time_value" =>
-            val timeStamp: Instant = ValuesValidator
-              .xsdDateTimeStampToInstant(elementValue)
-              .getOrElse(throw BadRequestException(s"Invalid timestamp in element '${node.label}': $elementValue"))
-            CreateResourceValueV1(time_value = Some(timeStamp.toString))
-
-          case "geoname_value" =>
-            CreateResourceValueV1(geoname_value = Some(elementValue))
-          case other => throw BadRequestException(s"Invalid 'knoraType' in element '${node.label}': '$other'")
-        }
-      } else {
-        throw BadRequestException(s"Attribute 'knoraType' missing in element '${node.label}'")
-      }
-    }
-
-=======
   def makeRoute: Route = {
->>>>>>> ab6dcce7
     path("v1" / "resources") {
       get {
         // search for resources matching the given search string (searchstr) and return their Iris.
@@ -1850,14 +716,15 @@
     // IRI of the main ontology used in the import.
 
     for {
-      mainOntologyIri <- ZIO.serviceWithZIO[StringFormatter](sf =>
-                           ZIO.attempt(
-                             sf.xmlImportNamespaceToInternalOntologyIriV1(
-                               defaultNamespace,
-                               throw BadRequestException(s"Invalid XML import namespace: $defaultNamespace")
-                             )
-                           )
-                         )
+      mainOntologyIri <-
+        ZIO.serviceWithZIO[StringFormatter](sf =>
+          ZIO.attempt(
+            sf.xmlImportNamespaceToInternalOntologyIriV1(
+              defaultNamespace,
+              throw BadRequestException(s"Invalid XML import namespace: $defaultNamespace")
+            )
+          )
+        )
       // Generate a bundle of XML schemas for validating the submitted XML.
       schemaBundle <- generateSchemasFromOntologies(mainOntologyIri.toString, userADM)
       _            <- validateXml(xml, schemaBundle)
