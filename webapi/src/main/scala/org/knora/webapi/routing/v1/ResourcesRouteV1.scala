/*
 * Copyright © 2015 Lukas Rosenthaler, Benjamin Geer, Ivan Subotic,
 * Tobias Schweizer, André Kilchenmann, and André Fatton.
 *
 * This file is part of Knora.
 *
 * Knora is free software: you can redistribute it and/or modify
 * it under the terms of the GNU Affero General Public License as published
 * by the Free Software Foundation, either version 3 of the License, or
 * (at your option) any later version.
 *
 * Knora is distributed in the hope that it will be useful,
 * but WITHOUT ANY WARRANTY; without even the implied warranty of
 * MERCHANTABILITY or FITNESS FOR A PARTICULAR PURPOSE.  See the
 * GNU Affero General Public License for more details.
 *
 * You should have received a copy of the GNU Affero General Public
 * License along with Knora.  If not, see <http://www.gnu.org/licenses/>.
 */

package org.knora.webapi.routing.v1

import java.util.UUID

import akka.actor.ActorSystem
import akka.event.LoggingAdapter
import org.knora.webapi._
import org.knora.webapi.messages.v1.responder.resourcemessages._
import org.knora.webapi.messages.v1.responder.resourcemessages.ResourceV1JsonProtocol._
import org.knora.webapi.messages.v1.responder.sipimessages.{SipiResponderConversionFileRequestV1, SipiResponderConversionPathRequestV1}
import org.knora.webapi.messages.v1.responder.usermessages.UserProfileV1
import org.knora.webapi.messages.v1.responder.valuemessages._
import org.knora.webapi.routing.{Authenticator, RouteUtilV1}
import org.knora.webapi.util.{DateUtilV1, InputValidation}
import org.knora.webapi.viewhandlers.ResourceHtmlView
import spray.http.HttpEntity.NonEmpty
import spray.http._
import spray.json._
import spray.routing.Directives._
import spray.routing._

import scala.util.Try

/**
  * Provides a spray-routing function for API routes that deal with resources.
  */
object ResourcesRouteV1 extends Authenticator {

    def knoraApiPath(_system: ActorSystem, settings: SettingsImpl, log: LoggingAdapter): Route = {

        implicit val system: ActorSystem = _system
        implicit val executionContext = system.dispatcher
        implicit val timeout = settings.defaultTimeout
        val responderManager = system.actorSelection("/user/responderManager")

        def makeResourceRequestMessage(resIri: String,
                                       resinfo: Boolean,
                                       requestType: String,
                                       userProfile: UserProfileV1): ResourcesResponderRequestV1 = {
            val validResIri = InputValidation.toIri(resIri, () => throw BadRequestException(s"Invalid resource IRI: $resIri"))

            requestType match {
                case "info" => ResourceInfoGetRequestV1(iri = validResIri, userProfile = userProfile)
                case "rights" => ResourceRightsGetRequestV1(validResIri, userProfile)
                case "context" => ResourceContextGetRequestV1(validResIri, userProfile, resinfo)
                case "" => ResourceFullGetRequestV1(validResIri, userProfile)
                case other => throw BadRequestException(s"Invalid request type: $other")
            }
        }

        def makeResourceSearchRequestMessage(searchString: String,
                                             resourceTypeIri: Option[IRI],
                                             numberOfProps: Int, limitOfResults: Int,
                                             userProfile: UserProfileV1): ResourceSearchGetRequestV1 = {
            ResourceSearchGetRequestV1(searchString = searchString, resourceTypeIri = resourceTypeIri, numberOfProps = numberOfProps, limitOfResults = limitOfResults, userProfile = userProfile)
        }

        def makeCreateResourceRequestMessage(apiRequest: CreateResourceApiRequestV1, multipartConversionRequest: Option[SipiResponderConversionPathRequestV1] = None, userProfile: UserProfileV1): ResourceCreateRequestV1 = {
            // necessary import statements to convert to [[StandoffPositionV1]]
            import ApiValueV1JsonProtocol._
            import spray.json.JsonParser

            val projectIri = InputValidation.toIri(apiRequest.project_id, () => throw BadRequestException(s"Invalid project IRI ${apiRequest.project_id}"))
            val resourceTypeIri = InputValidation.toIri(apiRequest.restype_id, () => throw BadRequestException(s"Invalid resource IRI ${apiRequest.restype_id}"))
            val label = InputValidation.toSparqlEncodedString(apiRequest.label)

            // for GUI-case:
            // file has already been stored by Sipi.
            // TODO: in the old SALSAH, the file params were sent as a property salsah:__location__ -> the GUI has to be adapated
            val paramConversionRequest: Option[SipiResponderConversionFileRequestV1] = apiRequest.file match {
                case Some(createFile: CreateFileV1) => Some(SipiResponderConversionFileRequestV1(
                    originalFilename = InputValidation.toSparqlEncodedString(createFile.originalFilename),
                    originalMimeType = InputValidation.toSparqlEncodedString(createFile.originalMimeType),
                    filename = InputValidation.toSparqlEncodedString(createFile.filename),
                    userProfile = userProfile
                ))
                case None => None
            }

            val valuesToBeCreated: Map[IRI, Seq[CreateValueV1WithComment]] = apiRequest.properties.map {
                case (propIri: IRI, values: Seq[CreateResourceValueV1]) =>
                    (InputValidation.toIri(propIri, () => throw BadRequestException(s"Invalid property IRI $propIri")), values.map {
                        case (givenValue: CreateResourceValueV1) =>
                            // TODO: These match-case statements with lots of underlines are ugly and confusing.

                            givenValue match {
                                // create corresponding UpdateValueV1

                                case CreateResourceValueV1(Some(richtext: CreateRichtextV1), _, _, _, _, _, _, _, _, _, _, _, comment) =>
                                    val textattr: Map[String, Seq[StandoffPositionV1]] = InputValidation.validateTextattr(JsonParser(richtext.textattr).convertTo[Map[String, Seq[StandoffPositionV1]]])
                                    val resourceReference: Seq[IRI] = InputValidation.validateResourceReference(richtext.resource_reference)

                                    CreateValueV1WithComment(TextValueV1(InputValidation.toSparqlEncodedString(richtext.utf8str), textattr = textattr, resource_reference = resourceReference), comment)

                                case CreateResourceValueV1(_, Some(linkValue: IRI), _, _, _, _, _, _, _, _, _, _, comment) =>
                                    val linkVal = InputValidation.toIri(linkValue, () => throw BadRequestException(s"Invalid Knora resource Iri $linkValue"))
                                    CreateValueV1WithComment(LinkUpdateV1(linkVal), comment)

                                case CreateResourceValueV1(_, _, Some(intValue: Int), _, _, _, _, _, _, _, _, _, comment) => CreateValueV1WithComment(IntegerValueV1(intValue), comment)

                                case CreateResourceValueV1(_, _, _, Some(decimalValue: BigDecimal), _, _, _, _, _, _, _, _, comment) =>
                                    CreateValueV1WithComment(DecimalValueV1(decimalValue), comment)

                                case CreateResourceValueV1(_, _, _, _, Some(booleanValue: Boolean), _, _, _, _, _, _, _, comment) =>
                                    CreateValueV1WithComment(BooleanValueV1(booleanValue), comment)

                                case CreateResourceValueV1(_, _, _, _, _, Some(uriValue: String), _, _, _, _, _, _, comment) =>
                                    CreateValueV1WithComment(UriValueV1(InputValidation.toIri(uriValue, () => throw BadRequestException(s"Invalid URI: $uriValue"))), comment)

                                case CreateResourceValueV1(_, _, _, _, _, _, Some(dateStr: String), _, _, _, _, _, comment) =>
                                    CreateValueV1WithComment(DateUtilV1.createJDCValueV1FromDateString(dateStr), comment)

                                case CreateResourceValueV1(_, _, _, _, _, _, _, Some(colorStr: String), _, _, _, _, comment) =>
                                    val colorValue = InputValidation.toColor(colorStr, () => throw BadRequestException(s"Invalid color value $colorStr"))
                                    CreateValueV1WithComment(ColorValueV1(colorValue), comment)

                                case CreateResourceValueV1(_, _, _, _, _, _, _, _, Some(geomStr: String), _, _, _, comment) =>
                                    val geometryValue = InputValidation.toGeometryString(geomStr, () => throw BadRequestException(s"Invalid geometry value geomStr"))
                                    CreateValueV1WithComment(GeomValueV1(geometryValue), comment)

<<<<<<< HEAD
                                case CreateResourceValueV1(_, _, _, _, _, _, _ , Some(hlistValue), comment) =>
                                    val listNodeIri = InputValidation.toIri(hlistValue, () => throw BadRequestException(s"Given Iri $hlistValue is not a valid Knora IRI"))
=======
                                case CreateResourceValueV1(_, _, _, _, _, _, _, _, _, Some(hlistValue: IRI), _, _, comment) =>
                                    val listNodeIri = InputValidation.toIri(hlistValue, () => throw BadRequestException(s"Given IRI $hlistValue is not a valid Knora IRI"))
>>>>>>> 00a7f473
                                    CreateValueV1WithComment(HierarchicalListValueV1(listNodeIri), comment)

                                case CreateResourceValueV1(_, _, _, _, _, _, _, _, _, _, Some(Seq(timeval1: BigDecimal, timeval2: BigDecimal)), _, comment) =>
                                    CreateValueV1WithComment(IntervalValueV1(timeval1, timeval2), comment)

                                case CreateResourceValueV1(_, _, _, _, _, _, _, _, _, _, _, Some(geonameStr: String), comment) =>
                                    CreateValueV1WithComment(GeonameValueV1(geonameStr), comment)

                                case _ => throw BadRequestException(s"No value submitted")

                            }

                    })
            }

            // since this function `makeCreateResourceRequestMessage` is called by the POST multipart route receiving the binaries (non GUI-case)
            // and by the other POST route, either multipartConversionRequest or paramConversionRequest is set if a file should be attached to the resource, but not both.
            if (multipartConversionRequest.nonEmpty && paramConversionRequest.nonEmpty) throw BadRequestException("Binaries sent and file params set to route. This is illegal.")

            ResourceCreateRequestV1(
                resourceTypeIri = resourceTypeIri,
                label = label,
                projectIri = projectIri,
                values = valuesToBeCreated,
                file = if (multipartConversionRequest.nonEmpty) // either multipartConversionRequest or paramConversionRequest might be given, but never both
                    multipartConversionRequest // Non GUI-case
                else if (paramConversionRequest.nonEmpty)
                    paramConversionRequest // GUI-case
                else None, // no file given
                userProfile = userProfile,
                apiRequestID = UUID.randomUUID
            )
        }

        def makeGetPropertiesRequestMessage(resIri: IRI, userProfile: UserProfileV1) = {
            PropertiesGetRequestV1(resIri, userProfile)
        }

        def makeResourceDeleteMessage(resIri: IRI, deleteComment: Option[String], userProfile: UserProfileV1) = {
            ResourceDeleteRequestV1(
                resourceIri = InputValidation.toIri(resIri, () => throw BadRequestException(s"Invalid resource IRI: $resIri")),
                deleteComment = deleteComment.map(comment => InputValidation.toSparqlEncodedString(comment)),
                userProfile = userProfile,
                apiRequestID = UUID.randomUUID
            )
        }

        path("v1" / "resources" / Segment) { resIri =>
            get {
                requestContext =>
                    val requestMessageTry = Try {
                        val userProfile = getUserProfileV1(requestContext)
                        val params = requestContext.request.uri.query.toMap
                        val requestType = params.getOrElse("reqtype", "")
                        val resinfo: Boolean = params.getOrElse("resinfo", "") == "true"
                        makeResourceRequestMessage(resIri = resIri, resinfo = resinfo, requestType = requestType, userProfile = userProfile)
                    }

                    RouteUtilV1.runJsonRoute(
                        requestMessageTry,
                        requestContext,
                        settings,
                        responderManager,
                        log
                    )
            } ~ delete {
                requestContext =>
                    val requestMessageTry = Try {
                        val userProfile = getUserProfileV1(requestContext)
                        val params = requestContext.request.uri.query.toMap
                        val deleteComment = params.get("deleteComment")
                        makeResourceDeleteMessage(resIri = resIri, deleteComment = deleteComment, userProfile = userProfile)
                    }

                    RouteUtilV1.runJsonRoute(
                        requestMessageTry,
                        requestContext,
                        settings,
                        responderManager,
                        log
                    )
            }
        } ~ path("v1" / "resources") {
            get {
                // search for resources matching the given search string (searchstr) and return their Iris.
                requestContext =>
                    val requestMessageTry = Try {
                        val userProfile = getUserProfileV1(requestContext)
                        val params = requestContext.request.uri.query.toMap
                        val searchstr = params.getOrElse("searchstr", throw BadRequestException(s"required param searchstr is missing"))
                        val restype = params.getOrElse("restype_id", "-1") // default -1 means: no restriction at all
                        val numprops = params.getOrElse("numprops", "1")
                        val limit = params.getOrElse("limit", "11")

                        // input validation

                        val searchString = InputValidation.toSparqlEncodedString(searchstr)

                        val resourceTypeIri: Option[IRI] = restype match {
                            case ("-1") => None
                            case (restype: IRI) => Some(InputValidation.toIri(restype, () => throw BadRequestException(s"Invalid param restype: $restype")))
                        }

                        val numberOfProps: Int = InputValidation.toInt(numprops, () => throw BadRequestException(s"Invalid param numprops: $numprops")) match {
                            case (number: Int) => if (number < 1) 1 else number // numberOfProps must not be smaller than 1
                        }

                        val limitOfResults = InputValidation.toInt(limit, () => throw BadRequestException(s"Invalid param limit: $limit"))

                        makeResourceSearchRequestMessage(
                            searchString = searchString,
                            resourceTypeIri = resourceTypeIri,
                            numberOfProps = numberOfProps,
                            limitOfResults = limitOfResults,
                            userProfile = userProfile
                        )
                    }

                    RouteUtilV1.runJsonRoute(
                        requestMessageTry,
                        requestContext,
                        settings,
                        responderManager,
                        log
                    )
            } ~ post {
                // Create a new resource with he given type and possibly a file (GUI-case).
                // The binary file is already managed by Sipi.
                // For further details, please read the docs: Sipi -> Interaction Between Sipi and Knora.
                entity(as[CreateResourceApiRequestV1]) { apiRequest => requestContext =>
                    val requestMessageTry = Try {
                        val userProfile = getUserProfileV1(requestContext)

                        makeCreateResourceRequestMessage(apiRequest = apiRequest, userProfile = userProfile)
                    }

                    RouteUtilV1.runJsonRoute(
                        requestMessageTry,
                        requestContext,
                        settings,
                        responderManager,
                        log
                    )
                }
            } ~ post {
                // Create a new resource with the given type, properties, and binary data (file) (non GUI-case).
                // The binary data are contained in the request and have to be temporarily stored by Knora.
                // For further details, please read the docs: Sipi -> Interaction Between Sipi and Knora.
                entity(as[MultipartFormData]) { data => requestContext =>

                    val requestMessageTry = Try {

                        // get all the body parts from multipart request
                        val fields: Seq[BodyPart] = data.fields

                        //
                        // turn Sequence of BodyParts into a Map(name -> BodyPart),
                        // according to the given keys in the HTTP request
                        // e.g. 'json' -> BodyPart or 'file' -> BodyPart
                        //
                        val namedParts: Map[String, BodyPart] = fields.map {
                            // assumes that only one file is given (this may change for API V2)
                            case (bodyPart: BodyPart) =>
                                (bodyPart.dispositionParameterValue("name").getOrElse(throw BadRequestException("part of HTTP multipart request has no name")), bodyPart)
                        }.toMap

                        val userProfile = getUserProfileV1(requestContext)

                        // get the json params (access first member of the tuple) and turn them into a case class
                        val apiRequest: CreateResourceApiRequestV1 = try {
                            namedParts.getOrElse("json", throw BadRequestException("Required param 'json' was not submitted"))
                                .entity.asString.parseJson.convertTo[CreateResourceApiRequestV1]
                        } catch {
                            case e: DeserializationException => throw BadRequestException("JSON params structure is invalid: " + e.toString)
                        }

                        // check if the API request contains file information: this is illegal for this route
                        if (apiRequest.file.nonEmpty) throw BadRequestException("param 'file' is set for a post multipart request. This is not allowed.")

                        // get binary data from bodyPart 'file'
                        val bodyPartFile: BodyPart = namedParts.getOrElse("file", throw BadRequestException("MultiPart Post request was sent but no files"))

                        // TODO: how to check if the user has sent multiple files?
                        val nonEmpty: NonEmpty = bodyPartFile.entity
                            .toOption.getOrElse(throw BadRequestException("no binary data submitted in multipart request"))

                        // save file to temporary location
                        // this file will be deleted by Knora once it is not needed anymore
                        // TODO: add a script that cleans files in the tmp location that have a certain age
                        // TODO  (in case they were not deleted by Knora which should not happen -> this has also to be implemented for Sipi for the thumbnails)
                        val sourcePath = InputValidation.saveFileToTmpLocation(settings, nonEmpty.data.toByteArray)

                        val sipiConvertPathRequest = SipiResponderConversionPathRequestV1(
                            originalFilename = InputValidation.toSparqlEncodedString(bodyPartFile.filename.getOrElse(throw BadRequestException(s"Filename is not given"))),
                            originalMimeType = InputValidation.toSparqlEncodedString(nonEmpty.contentType.toString),
                            source = sourcePath,
                            userProfile = userProfile
                        )

                        makeCreateResourceRequestMessage(
                            apiRequest = apiRequest,
                            multipartConversionRequest = Some(sipiConvertPathRequest),
                            userProfile = userProfile
                        )
                    }

                    RouteUtilV1.runJsonRoute(
                        requestMessageTry,
                        requestContext,
                        settings,
                        responderManager,
                        log
                    )

                }
            }
        } ~ path("v1" / "resources.html" / Segment) { iri =>
            get {
                requestContext =>
                    val requestMessageTry = Try {
                        val userProfile = getUserProfileV1(requestContext)
                        val params = requestContext.request.uri.query.toMap
                        val requestType = params.getOrElse("reqtype", "")
                        val resIri = InputValidation.toIri(iri, () => throw BadRequestException(s"Invalid param resource IRI: $iri"))

                        requestType match {
                            case "properties" => ResourceFullGetRequestV1(resIri, userProfile)
                            case other => throw BadRequestException(s"Invalid request type: $other")
                        }
                    }

                    RouteUtilV1.runHtmlRoute[ResourcesResponderRequestV1, ResourceFullResponseV1](
                        requestMessageTry,
                        ResourceHtmlView.propertiesHtmlView,
                        requestContext,
                        settings,
                        responderManager,
                        log
                    )
            }
        } ~ path("v1" / "properties" / Segment) { iri =>
            get {
                requestContext =>
                    val requestMessageTry = Try {
                        val userProfile = getUserProfileV1(requestContext)

                        val resIri = InputValidation.toIri(iri, () => throw BadRequestException(s"Invalid param resource IRI: $iri"))

                        makeGetPropertiesRequestMessage(resIri, userProfile)

                    }

                    RouteUtilV1.runJsonRoute(
                        requestMessageTry,
                        requestContext,
                        settings,
                        responderManager,
                        log
                    )

            }
        }
    }
}<|MERGE_RESOLUTION|>--- conflicted
+++ resolved
@@ -113,7 +113,7 @@
                                     CreateValueV1WithComment(TextValueV1(InputValidation.toSparqlEncodedString(richtext.utf8str), textattr = textattr, resource_reference = resourceReference), comment)
 
                                 case CreateResourceValueV1(_, Some(linkValue: IRI), _, _, _, _, _, _, _, _, _, _, comment) =>
-                                    val linkVal = InputValidation.toIri(linkValue, () => throw BadRequestException(s"Invalid Knora resource Iri $linkValue"))
+                                    val linkVal = InputValidation.toIri(linkValue, () => throw BadRequestException(s"Invalid Knora resource IRI: $linkValue"))
                                     CreateValueV1WithComment(LinkUpdateV1(linkVal), comment)
 
                                 case CreateResourceValueV1(_, _, Some(intValue: Int), _, _, _, _, _, _, _, _, _, comment) => CreateValueV1WithComment(IntegerValueV1(intValue), comment)
@@ -131,20 +131,15 @@
                                     CreateValueV1WithComment(DateUtilV1.createJDCValueV1FromDateString(dateStr), comment)
 
                                 case CreateResourceValueV1(_, _, _, _, _, _, _, Some(colorStr: String), _, _, _, _, comment) =>
-                                    val colorValue = InputValidation.toColor(colorStr, () => throw BadRequestException(s"Invalid color value $colorStr"))
+                                    val colorValue = InputValidation.toColor(colorStr, () => throw BadRequestException(s"Invalid color value: $colorStr"))
                                     CreateValueV1WithComment(ColorValueV1(colorValue), comment)
 
                                 case CreateResourceValueV1(_, _, _, _, _, _, _, _, Some(geomStr: String), _, _, _, comment) =>
-                                    val geometryValue = InputValidation.toGeometryString(geomStr, () => throw BadRequestException(s"Invalid geometry value geomStr"))
+                                    val geometryValue = InputValidation.toGeometryString(geomStr, () => throw BadRequestException(s"Invalid geometry value: $geomStr"))
                                     CreateValueV1WithComment(GeomValueV1(geometryValue), comment)
 
-<<<<<<< HEAD
-                                case CreateResourceValueV1(_, _, _, _, _, _, _ , Some(hlistValue), comment) =>
-                                    val listNodeIri = InputValidation.toIri(hlistValue, () => throw BadRequestException(s"Given Iri $hlistValue is not a valid Knora IRI"))
-=======
                                 case CreateResourceValueV1(_, _, _, _, _, _, _, _, _, Some(hlistValue: IRI), _, _, comment) =>
-                                    val listNodeIri = InputValidation.toIri(hlistValue, () => throw BadRequestException(s"Given IRI $hlistValue is not a valid Knora IRI"))
->>>>>>> 00a7f473
+                                    val listNodeIri = InputValidation.toIri(hlistValue, () => throw BadRequestException(s"Invalid value IRI: $hlistValue"))
                                     CreateValueV1WithComment(HierarchicalListValueV1(listNodeIri), comment)
 
                                 case CreateResourceValueV1(_, _, _, _, _, _, _, _, _, _, Some(Seq(timeval1: BigDecimal, timeval2: BigDecimal)), _, comment) =>
