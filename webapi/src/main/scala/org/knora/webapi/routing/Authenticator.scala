/*
 * Copyright © 2015 Lukas Rosenthaler, Benjamin Geer, Ivan Subotic,
 * Tobias Schweizer, André Kilchenmann, and André Fatton.
 *
 * This file is part of Knora.
 *
 * Knora is free software: you can redistribute it and/or modify
 * it under the terms of the GNU Affero General Public License as published
 * by the Free Software Foundation, either version 3 of the License, or
 * (at your option) any later version.
 *
 * Knora is distributed in the hope that it will be useful,
 * but WITHOUT ANY WARRANTY; without even the implied warranty of
 * MERCHANTABILITY or FITNESS FOR A PARTICULAR PURPOSE.  See the
 * GNU Affero General Public License for more details.
 *
 * You should have received a copy of the GNU Affero General Public
 * License along with Knora.  If not, see <http://www.gnu.org/licenses/>.
 */

package org.knora.webapi.routing

import akka.actor.ActorSystem
import akka.pattern._
import akka.util.{ByteString, Timeout}
import com.typesafe.scalalogging.Logger
import org.knora.webapi.messages.v1.responder.usermessages.{UserDataV1, UserProfileByIRIGetRequestV1, UserProfileByUsernameGetRequestV1, UserProfileV1}
import org.knora.webapi.responders.RESPONDER_MANAGER_ACTOR_PATH
import org.knora.webapi.util.CacheUtil
import org.knora.webapi.{IRI, InvalidCredentialsException, NotFoundException, Settings}
import org.slf4j.LoggerFactory
import spray.http._
import spray.json.{JsNumber, JsObject, JsString}
import spray.routing._

import scala.concurrent.ExecutionContext.Implicits.global
import scala.concurrent.duration._
import scala.concurrent.{Await, ExecutionContext}
import scala.util.{Failure, Success, Try}


// needs Java 1.8 !!!
import java.util.Base64


/**
  * This trait is used in routes that need authentication support. It provides methods that use the [[RequestContext]]
  * to extract credentials, authenticate provided credentials, and look up cached credentials through the use of the
  * session id. All private methods used in this trait can be found in the companion object.
  */
trait Authenticator {

    /* Import companion object */

    import Authenticator._

    ////////////////////////////////////////////////////////////////////////////////////////////////////////////////////
    // LOGIN ENTRY POINT
    ////////////////////////////////////////////////////////////////////////////////////////////////////////////////////

    /**
      * Checks if the credentials provided in [[RequestContext]] are valid, and if so returns a message and cookie header
      * with the generated session id for the client to save.
      *
      * @param requestContext a [[RequestContext]] containing the http request
      * @param system         the current [[ActorSystem]]
      * @return a [[HttpResponse]] containing either a failure message or a message with a cookie header containing
      *         the generated session id.
      */
    def doLogin(requestContext: RequestContext)(implicit system: ActorSystem): HttpResponse = {

        extractCredentialsAndAuthenticate(requestContext, true) match {
            case Success(sId) =>

                val userProfile = getUserProfileV1(requestContext)

                HttpResponse(
                    headers = List(HttpHeaders.`Set-Cookie`(HttpCookie(KNORA_AUTHENTICATION_COOKIE_NAME, sId))),
                    status = StatusCodes.OK,
                    entity = HttpEntity(
                        ContentTypes.`application/json`,
                        JsObject(
                            "status" -> JsNumber(0),
                            "message" -> JsString("credentials are OK"),
                            "sid" -> JsString(sId),
                            "userdata" -> userProfile.userData.toJsValue
                        ).compactPrint
                    )
                )
            case Failure(ex) =>
                HttpResponse(
                    status = StatusCodes.Unauthorized,
                    entity = HttpEntity(
                        ContentTypes.`application/json`,
                        JsObject(
                            "status" -> JsNumber(2),
                            "message" -> JsString(ex.getMessage)
                        ).compactPrint
                    )
                )
        }
    }

    ////////////////////////////////////////////////////////////////////////////////////////////////////////////////////
    // Session Authentication ENTRY POINT
    ////////////////////////////////////////////////////////////////////////////////////////////////////////////////////

    /**
      * Checks if the provided session id is valid, i.e. if a [[UserProfileV1]] can be retrieved from the cache for the
      * supplied session id.
      *
      * @param requestContext a [[RequestContext]] containing the http request
      * @return a [[HttpRequest]]
      */
    def doSessionAuthentication(requestContext: RequestContext): HttpResponse = {
        getUserProfileV1FromSessionId(requestContext) match {
            case Some(userProfile) =>
                HttpResponse(
                    status = StatusCodes.OK,
                    entity = HttpEntity(
                        ContentTypes.`application/json`,
                        JsObject(
                            "status" -> JsNumber(0),
                            "message" -> JsString("session credentials are OK"),
                            "userdata" -> userProfile.userData.toJsValue
                        ).compactPrint
                    )
                )
            case None =>
                HttpResponse(
                    status = StatusCodes.Unauthorized,
                    entity = HttpEntity(
                        ContentTypes.`application/json`,
                        JsObject(
                            "status" -> JsNumber(2),
                            "message" -> JsString("session credentials not OK: invalid session ID")
                        ).compactPrint
                    )
                )
        }
    }

    ////////////////////////////////////////////////////////////////////////////////////////////////////////////////////
    // Authentication ENTRY POINT
    ////////////////////////////////////////////////////////////////////////////////////////////////////////////////////

    /**
      * Checks if the credentials provided in [[RequestContext]] are valid, and if so returns a message. No session is
      * generated.
      *
      * @param requestContext a [[RequestContext]] containing the http request
      * @param system         the current [[ActorSystem]]
      * @return a [[RequestContext]]
      */
    def doAuthenticate(requestContext: RequestContext)(implicit system: ActorSystem): HttpResponse = {

        extractCredentialsAndAuthenticate(requestContext, false) match {
            case Success(_) => {
<<<<<<< HEAD
                log.debug(s"extractCredentialsAndAuthenticate returned Success")
=======

                val userProfile = getUserProfileV1(requestContext)

>>>>>>> 7153fbaa
                HttpResponse(
                    status = StatusCodes.OK,
                    entity = HttpEntity(
                        ContentTypes.`application/json`,
                        JsObject(
                            "status" -> JsNumber(0),
                            "message" -> JsString("credentials are OK"),
                            "userdata" -> userProfile.userData.toJsValue
                        ).compactPrint
                    )
                )
            }
            case Failure(ex) => {
                log.debug(s"extractCredentialsAndAuthenticate returned Failure: ${ex.toString}")
                HttpResponse(
                    status = StatusCodes.Unauthorized,
                    entity = HttpEntity(
                        ContentTypes.`application/json`,
                        JsObject(
                            "status" -> JsNumber(2),
                            "message" -> JsString(ex.getMessage)
                        ).compactPrint
                    )
                )
            }
        }
    }


    ////////////////////////////////////////////////////////////////////////////////////////////////////////////////////
    // LOGOUT ENTRY POINT
    ////////////////////////////////////////////////////////////////////////////////////////////////////////////////////

    /**
      * Used to logout the user, i.e. returns a header deleting the cookie and removes the [[UserProfileV1]] from the
      * cache.
      *
      * @param requestContext a [[RequestContext]] containing the http request
      * @param system         the current [[ActorSystem]]
      * @return a [[HttpResponse]]
      */
    def doLogout(requestContext: RequestContext)(implicit system: ActorSystem): HttpResponse = {

        val cookies: Seq[HttpCookie] = requestContext.request.cookies
        cookies.find(_.name == "KnoraAuthentication") match {
            case Some(authCookie) =>
                // maybe the value is in the cache or maybe it expired in the meantime.
                CacheUtil.remove(cacheName, authCookie.content)
            case None => // no cookie, so I can't do anything really
        }
        HttpResponse(
            headers = List(HttpHeaders.`Set-Cookie`(HttpCookie(KNORA_AUTHENTICATION_COOKIE_NAME, "deleted", expires = Some(DateTime(1970, 1, 1, 0, 0, 0))))),
            status = StatusCodes.OK,
            entity = HttpEntity(
                ContentTypes.`application/json`,
                JsObject(
                    "status" -> JsNumber(0),
                    "message" -> JsString("Logout OK")
                ).compactPrint
            )
        )
    }

    ////////////////////////////////////////////////////////////////////////////////////////////////////////////////////
    // GET USER PROFILE / AUTHENTICATION ENTRY POINT
    ////////////////////////////////////////////////////////////////////////////////////////////////////////////////////

    /**
      * Returns a [[UserProfileV1]] matching the credentials found in the [[RequestContext]].
      * The credentials can be username/password as parameters, auth headers, or username in a cookie if the profile is
      * found in the cache. If no credentials are found, then a default [[UserProfileV1]] is returned. If the credentials
      * not correct, then the corresponding error is returned.
      *
      * @param requestContext a [[RequestContext]] containing the http request
      * @param system         the current [[ActorSystem]]
      * @return a [[UserProfileV1]]
      */
    def getUserProfileV1(requestContext: RequestContext)(implicit system: ActorSystem): UserProfileV1 = {
        val settings = Settings(system)
        val hardCodedUser: IRI = "http://data.knora.org/users/b83acc5f05" // testuser
        if (settings.skipAuthentication) {
            // skip authentication and return hardCodedUser
            getUserProfileByIri(hardCodedUser).getOrElse(UserProfileV1(UserDataV1(lang = settings.fallbackLanguage))).getCleanUserProfileV1
        }
        else {
            // let us first try to get the user profile through the session id from the cookie
            getUserProfileV1FromSessionId(requestContext) match {
                case Some(userProfile) =>
                    log.debug(s"Got this UserProfileV1 through the session id: '${userProfile.toString}'")
                    /* we return the userProfileV1 without sensitive information */
                    userProfile.getCleanUserProfileV1
                case None => {
                    log.debug("No cookie or valid session id, so let's look for supplied credentials")
                    extractCredentials(requestContext) match {
                        case Some((u, p)) =>
                            log.debug(s"found some credentials '$u', '$p', lets try to authenticate them first")
                            authenticateCredentials(u, p, session = false) match {
                                case Success(_) =>
                                    log.debug("Supplied credentials pass authentication, get the UserProfileV1")
                                    getUserProfileByUsername(u) match {
                                        case Success(userProfileV1: UserProfileV1) =>
                                            log.debug(s"I got a UserProfileV1 '${userProfileV1.toString}', which means that the password is a match")
                                            /* we return the userProfileV1 without sensitive information */
                                            userProfileV1.getCleanUserProfileV1
                                        case Failure(ex) =>
                                            log.debug(s"Something went wrong. Just throwing this exception: $ex")
                                            throw ex
                                    }
                                case Failure(ex) =>
                                    log.debug(s"Supplied credentials didn't pass authentication. Rethrowing this exception: $ex")
                                    throw ex
                            }
                        case None =>
                            log.debug("No credentials found, returning default UserProfileV1!")
                            UserProfileV1(UserDataV1(lang = settings.fallbackLanguage))
                    }
                }
            }
        }
    }
}

/**
  * This companion object holds all private methods used in the trait. This division is needed so that we can test
  * the private methods directly with scalatest as described in [1] and [3]
  *
  * [1] https://groups.google.com/forum/#!topic/scalatest-users/FeaO__f1dN4
  * [2] http://doc.scalatest.org/2.2.6/index.html#org.scalatest.PrivateMethodTester
  **/
object Authenticator {

    val INVALID_CREDENTIALS_USERNAME_OR_PASSWORD = "Invalid username or password"
    val INVALID_CREDENTIALS_NO_USERNAME_SUPPLIED = "No username supplied"
    val INVALID_CREDENTIALS_NON_FOUND = "No credentials could be found"

    val KNORA_AUTHENTICATION_COOKIE_NAME = "KnoraAuthentication"

    val sessionStore: scala.collection.mutable.Map[String, UserProfileV1] = scala.collection.mutable.Map()
    implicit val timeout: Timeout = Duration(5, SECONDS)
    val log = Logger(LoggerFactory.getLogger("org.knora.webapi.util.authentication"))

    val cacheName = "authenticationCache"

    /**
      * Tries to extract and then authenticate the credentials.
      *
      * @param requestContext a [[RequestContext]] containing the http request
      * @param session        a flag if set true then the creation of the session id and caching of the user profile will be skipped
      * @param system         the current [[ActorSystem]]
      * @return [[ Try[String] ]] containing the session id if successful, which means that the credentials could be
      *         extracted and authenticated. In the case where the credentials could not be extracted or could be
      *         extracted but not authenticated, a corresponding exception is thrown.
      */
    private def extractCredentialsAndAuthenticate(requestContext: RequestContext, session: Boolean)(implicit system: ActorSystem): Try[String] = {
        Try {
            extractCredentials(requestContext) match {
                case Some((u, p)) => {
                    log.debug(s"extractCredentials returned 'user: $u', and 'password: $p' ")
                    authenticateCredentials(u, p, session) match {
                        case Success(sId) => sId
                        case Failure(ex) => throw ex
                    }
                }
                case None => {
                    log.debug(s"extractCredentials returned 'None'")
                    throw InvalidCredentialsException(INVALID_CREDENTIALS_NON_FOUND)
                }
            }
        }
    }

    /**
      * Tries to authenticate the credentials by getting the [[UserProfileV1]] from the triple store and checking if the
      * password matches. Caches the user profile after successful authentication under a generated session id if 'session=true', and
      * returns that said session id (or 0 if no session is needed).
      *
      * @param username the username of the user
      * @param password the password of th user
      * @param session  a [[Boolean]] if set true then a session id will be created and the user profile cached
      * @param system   the current [[ActorSystem]]
      * @return a [[Try[String]] which is the session id under which the profile is stored if authentication was successful.
      */
    private def authenticateCredentials(username: String, password: String, session: Boolean)(implicit system: ActorSystem): Try[String] = {
        Try {
            getUserProfileByUsername(username) match {
                case Success(userProfile: UserProfileV1) => {
                    // password needs to match AND user needs to be active
                    log.debug(s"Successfully got UserProfileV1: ${userProfile.toString}")
                    log.debug(s"Username: $username, password: $password")
                    log.debug(s"Check password match: ${userProfile.passwordMatch(password)}")
                    log.debug(s"Check user active: ${userProfile.userData.isActiveUser.getOrElse(false)}")
                    if (userProfile.passwordMatch(password) && userProfile.userData.isActiveUser.getOrElse(false)) {
                        // create session id and cache user profile under this id
                        log.debug("password matched")
                        if (session) {
                            val sId = userProfile.getDigest
                            CacheUtil.put[UserProfileV1](cacheName, sId, userProfile)
                            sId
                        } else {
                            "0"
                        }
                    } else {
                        log.debug("password did not match")
                        throw InvalidCredentialsException(INVALID_CREDENTIALS_USERNAME_OR_PASSWORD)
                    }
                }
                case Failure(ex) => {
                    //log.debug(s"Unsuccessful: ${ex.toString}" )
                    throw ex
                }
            }
        }
    }

    /**
      * Try to get the session id from the cookie and return a [[UserProfileV1]] if still in the cache.
      *
      * @param requestContext a [[RequestContext]] containing the http request
      * @return a [[ Option[UserProfileV1] ]]
      */
    private def getUserProfileV1FromSessionId(requestContext: RequestContext): Option[UserProfileV1] = {
        val cookies: Seq[HttpCookie] = requestContext.request.cookies
        cookies.find(_.name == "KnoraAuthentication") match {
            case Some(authCookie) =>
                val value = CacheUtil.get[UserProfileV1](cacheName, authCookie.content)
                log.debug(s"Found this session id: ${authCookie.content} leading to this content in the cache: $value")
                value
            case None =>
                log.debug(s"No session id found")
                None
        }
    }

    ////////////////////////////////////////////////////////////////////////////////////////////////////////////////////
    // HELPER METHODS
    ////////////////////////////////////////////////////////////////////////////////////////////////////////////////////

    /**
      * Tries to extract the credentials from the requestContext (parameters, auth headers)
      *
      * @param requestContext a [[RequestContext]] containing the http request
      * @return a [[Option[(String, String)]] either a [[Some]] containing a tuple with the username and password, or a [[None]]
      *         if no credentials could be found.
      */
    private def extractCredentials(requestContext: RequestContext): Option[(String, String)] = {
        log.debug("extractCredentials start ...")
        val params: Map[String, Seq[String]] = requestContext.request.uri.query.toMultiMap
        val headers: Seq[HttpHeader] = requestContext.request.headers


        // extract username / password from parameters
        val usernameFromParams: String = params get "username" match {
            case Some(value) => value.head
            case None => ""
        }

        val passwordFromParams: String = params get "password" match {
            case Some(value) => value.head
            case None => ""
        }

        if (usernameFromParams.length > 0 && passwordFromParams.length > 0) {
            log.debug("usernameFromParams: " + usernameFromParams)
            log.debug("passwordFromParams: " + passwordFromParams)
        } else {
            log.debug("no credentials sent as parameters")
        }

        // extract username / password from the auth header
        val authHeaderList = headers filter (httpHeader => httpHeader.lowercaseName.equals("authorization"))
        val authHeaderEncoded = if (authHeaderList.nonEmpty) {
            authHeaderList.head.value.substring(6)
        } else {
            ""
        }

        log.debug(s"autheaderEnocoded.nonEmpty: " + authHeaderEncoded.nonEmpty)

        val (usernameFromHeader: String, passwordFromHeader: String) = if (authHeaderEncoded.nonEmpty) {
            val authHeaderDecoded = ByteString.fromArray(Base64.getDecoder.decode(authHeaderEncoded)).decodeString("UTF8")
            val authHeaderDecodedArr = authHeaderDecoded.split(":", 2)
            (authHeaderDecodedArr(0), authHeaderDecodedArr(1))
        } else {
            ("", "")
        }

        if (usernameFromHeader.nonEmpty && passwordFromHeader.nonEmpty) {
            log.debug("usernameFromHeader: " + usernameFromHeader)
            log.debug("passwordFromHeader: " + passwordFromHeader)
        } else {
            log.debug("no credentials found in the header")
        }

        // get only one set of credentials based on precedence
        val (username, password) = if (usernameFromParams.nonEmpty && passwordFromParams.nonEmpty) {
            (usernameFromParams, passwordFromParams)
        } else if (usernameFromHeader.nonEmpty && passwordFromHeader.nonEmpty) {
            (usernameFromHeader, passwordFromHeader)
        } else {
            ("", "")
        }

        (username, password) match {
            case (u, p) if u.nonEmpty && p.nonEmpty => log.debug(s"found credentials: '$u' , '$p' "); Some((u, p))
            case _ => log.debug("No credentials could be extracted"); None
        }
    }


    ////////////////////////////////////////////////////////////////////////////////////////////////////////////////////
    // TRIPLE STORE ACCESS
    ////////////////////////////////////////////////////////////////////////////////////////////////////////////////////

    /**
      * Get a user profile with the specific IRI from the triple store
      *
      * @param iri              the IRI of the user to be queried
      * @param system           the current akka actor system
      * @param timeout          the timeout of the query
      * @param executionContext the current execution context
      * @return a [[Option(UserProfileV1)]]
      */
    private def getUserProfileByIri(iri: IRI)(implicit system: ActorSystem, timeout: Timeout, executionContext: ExecutionContext): Try[UserProfileV1] = {
        try {
            val responderManager = system.actorSelection(RESPONDER_MANAGER_ACTOR_PATH)
            log.debug(s"username: $iri")
            if (iri.nonEmpty) {
                val userProfileV1Future = responderManager ? UserProfileByIRIGetRequestV1(iri)
                val userProfileV1 = Await.result(userProfileV1Future, Duration(3, SECONDS)).asInstanceOf[UserProfileV1]
                log.debug("This user was found: " + userProfileV1.toString)
                Success(userProfileV1)
            } else {
                log.debug("No user IRI supplied")
                Failure(InvalidCredentialsException(INVALID_CREDENTIALS_NO_USERNAME_SUPPLIED))
            }
        } catch {
            case nfe: NotFoundException =>  {
                log.debug("No user found by this IRI inside the triplestore")
                Failure(InvalidCredentialsException(INVALID_CREDENTIALS_USERNAME_OR_PASSWORD))
            }
        }


    }

    /**
      * Tries to get a [[UserProfileV1]] from the triple store matching the username.
      *
      * @param username         the username of the user to be queried
      * @param system           the current akka actor system
      * @param timeout          the timeout of the query
      * @param executionContext the current execution context
      * @return a [[Success(UserProfileV1)]]
      */
    private def getUserProfileByUsername(username: String)(implicit system: ActorSystem, timeout: Timeout, executionContext: ExecutionContext): Try[UserProfileV1] = {
        try {
            val responderManager = system.actorSelection(RESPONDER_MANAGER_ACTOR_PATH)
            log.debug(s"username: $username")
            if (username.nonEmpty) {
                val userProfileV1Future = responderManager ? UserProfileByUsernameGetRequestV1(username, false)
                val userProfileV1: UserProfileV1 = Await.result(userProfileV1Future, Duration(3, SECONDS)).asInstanceOf[UserProfileV1]
                log.debug("Found this user in the triplestore: " + userProfileV1.toString)
                Success(userProfileV1)
            } else {
                log.debug("No username supplied")
                Failure(InvalidCredentialsException(INVALID_CREDENTIALS_NO_USERNAME_SUPPLIED))
            }
        } catch {
            case nfe: NotFoundException =>  {
                log.debug("No user found by this username inside the triplestore")
                Failure(InvalidCredentialsException(INVALID_CREDENTIALS_USERNAME_OR_PASSWORD))
            }
        }
    }
}

<|MERGE_RESOLUTION|>--- conflicted
+++ resolved
@@ -156,13 +156,9 @@
 
         extractCredentialsAndAuthenticate(requestContext, false) match {
             case Success(_) => {
-<<<<<<< HEAD
-                log.debug(s"extractCredentialsAndAuthenticate returned Success")
-=======
 
                 val userProfile = getUserProfileV1(requestContext)
 
->>>>>>> 7153fbaa
                 HttpResponse(
                     status = StatusCodes.OK,
                     entity = HttpEntity(
