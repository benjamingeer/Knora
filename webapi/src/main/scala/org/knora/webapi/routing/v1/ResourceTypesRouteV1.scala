--- conflicted
+++ resolved
@@ -59,7 +59,7 @@
                     val requestMessage = makeResourceTypeRequestMessage(resourceTypeIri, userProfile)
 
                     RouteUtilV1.runJsonRoute(
-                        Future(requestMessage),
+                        requestMessage,
                         requestContext,
                         settings,
                         responderManager,
@@ -82,7 +82,7 @@
                     val requestMessage = ResourceTypesForNamedGraphGetRequestV1(namedGraphIri, userProfile)
 
                     RouteUtilV1.runJsonRoute(
-                        Future(requestMessage),
+                        requestMessage,
                         requestContext,
                         settings,
                         responderManager,
@@ -119,7 +119,7 @@
                     }
 
                     RouteUtilV1.runJsonRoute(
-                        Future(requestMessage),
+                        requestMessage,
                         requestContext,
                         settings,
                         responderManager,
@@ -134,7 +134,7 @@
                     val requestMessage = NamedGraphsGetRequestV1(userProfile)
 
                     RouteUtilV1.runJsonRoute(
-                        Future(requestMessage),
+                        requestMessage,
                         requestContext,
                         settings,
                         responderManager,
@@ -149,11 +149,7 @@
                     val requestMessage = LoadOntologiesRequest(userProfile)
 
                     RouteUtilV1.runJsonRoute(
-<<<<<<< HEAD
-                        Future(requestMessageTry),
-=======
                         requestMessage,
->>>>>>> 7211e503
                         requestContext,
                         settings,
                         responderManager,
@@ -172,7 +168,7 @@
                         val requestMessage = SubClassesGetRequestV1(resourceClassIri, userProfile)
 
                         RouteUtilV1.runJsonRoute(
-                            Future(requestMessage),
+                            requestMessage,
                             requestContext,
                             settings,
                             responderManager,
