/*
 * Copyright © 2021 - 2023 Swiss National Data and Service Center for the Humanities and/or DaSCH Service Platform contributors.
 * SPDX-License-Identifier: Apache-2.0
 */

package org.knora.webapi.routing

import akka.actor
import akka.http.scaladsl.server.Directives._
import akka.http.scaladsl.server.Route
import ch.megard.akka.http.cors.scaladsl.CorsDirectives
import ch.megard.akka.http.cors.scaladsl.settings.CorsSettings
import zio._

import org.knora.webapi.config.AppConfig
import org.knora.webapi.core
import org.knora.webapi.core.ActorSystem
import org.knora.webapi.core.AppRouter
import org.knora.webapi.core.MessageRelay
import org.knora.webapi.http.directives.DSPApiDirectives
import org.knora.webapi.http.version.ServerVersion
import org.knora.webapi.messages.StringFormatter
import org.knora.webapi.routing
import org.knora.webapi.routing.admin._
import org.knora.webapi.routing.v1._
import org.knora.webapi.routing.v2._
import org.knora.webapi.slice.ontology.api.service.RestCardinalityService
import org.knora.webapi.slice.resourceinfo.api.RestResourceInfoService

trait ApiRoutes {
  val routes: Route
}

object ApiRoutes {

  /**
   * All routes composed together.
   */
  val layer: URLayer[
    ActorSystem
      with AppConfig
      with AppConfig
      with AppRouter
      with MessageRelay
      with RestCardinalityService
      with RestResourceInfoService
      with StringFormatter
      with core.State
      with routing.Authenticator,
    ApiRoutes
  ] =
    ZLayer {
      for {
        sys       <- ZIO.service[ActorSystem]
        router    <- ZIO.service[AppRouter]
        appConfig <- ZIO.service[AppConfig]
        routeData <- ZIO.succeed(KnoraRouteData(sys.system, router.ref, appConfig))
        runtime <- ZIO.runtime[
                     AppConfig
                       with MessageRelay
                       with RestCardinalityService
                       with RestResourceInfoService
                       with StringFormatter
                       with core.State
                       with routing.Authenticator
                   ]
      } yield ApiRoutesImpl(routeData, runtime, appConfig)
    }
}

/**
 * All routes composed together and CORS activated based on the
 * the configuration in application.conf (akka-http-cors).
 *
 * ALL requests go through each of the routes in ORDER.
 * The FIRST matching route is used for handling a request.
 */
private final case class ApiRoutesImpl(
  private val routeData: KnoraRouteData,
  private implicit val runtime: Runtime[
    AppConfig
      with MessageRelay
      with RestCardinalityService
      with RestResourceInfoService
      with StringFormatter
      with core.State
      with routing.Authenticator
  ],
  private val appConfig: AppConfig
) extends ApiRoutes
    with AroundDirectives {

  private implicit val system: actor.ActorSystem = routeData.system

  val routes: Route =
    logDuration {
      ServerVersion.addServerHeader {
        DSPApiDirectives.handleErrors(routeData.system, appConfig) {
          CorsDirectives.cors(CorsSettings(routeData.system)) {
            DSPApiDirectives.handleErrors(routeData.system, appConfig) {
              HealthRoute(routeData, runtime).makeRoute ~
                VersionRoute().makeRoute ~
                RejectingRoute(routeData, runtime).makeRoute ~
                ResourcesRouteV1(routeData, runtime).makeRoute ~
                ValuesRouteV1().makeRoute ~
                StandoffRouteV1().makeRoute ~
                ListsRouteV1().makeRoute ~
                ResourceTypesRouteV1(routeData, runtime).makeRoute ~
<<<<<<< HEAD
                SearchRouteV1().makeRoute ~
                AuthenticationRouteV1(routeData, runtime).makeRoute ~
                AssetsRouteV1(routeData, runtime).makeRoute ~
                CkanRouteV1(routeData, runtime).makeRoute ~
=======
                SearchRouteV1(routeData, runtime).makeRoute ~
                AuthenticationRouteV1().makeRoute ~
                AssetsRouteV1().makeRoute ~
                CkanRouteV1().makeRoute ~
>>>>>>> d739dfed
                UsersRouteV1().makeRoute ~
                ProjectsRouteV1(routeData, runtime).makeRoute ~
                OntologiesRouteV2(routeData, runtime).makeRoute ~
                SearchRouteV2(routeData, runtime).makeRoute ~
                ResourcesRouteV2(routeData, runtime).makeRoute ~
                ValuesRouteV2(routeData, runtime).makeRoute ~
                StandoffRouteV2(routeData, runtime).makeRoute ~
                ListsRouteV2(routeData, runtime).makeRoute ~
                AuthenticationRouteV2(routeData, runtime).makeRoute ~
                GroupsRouteADM(routeData, runtime).makeRoute ~
                ListsRouteADM(routeData, runtime).makeRoute ~
                PermissionsRouteADM(routeData, runtime).makeRoute ~
                ProjectsRouteADM(routeData, runtime).makeRoute ~
                StoreRouteADM(routeData, runtime).makeRoute ~
                UsersRouteADM(routeData, runtime).makeRoute ~
                FilesRouteADM(routeData, runtime).makeRoute
            }
          }
        }
      }
    }

}<|MERGE_RESOLUTION|>--- conflicted
+++ resolved
@@ -106,17 +106,10 @@
                 StandoffRouteV1().makeRoute ~
                 ListsRouteV1().makeRoute ~
                 ResourceTypesRouteV1(routeData, runtime).makeRoute ~
-<<<<<<< HEAD
                 SearchRouteV1().makeRoute ~
-                AuthenticationRouteV1(routeData, runtime).makeRoute ~
-                AssetsRouteV1(routeData, runtime).makeRoute ~
-                CkanRouteV1(routeData, runtime).makeRoute ~
-=======
-                SearchRouteV1(routeData, runtime).makeRoute ~
                 AuthenticationRouteV1().makeRoute ~
                 AssetsRouteV1().makeRoute ~
                 CkanRouteV1().makeRoute ~
->>>>>>> d739dfed
                 UsersRouteV1().makeRoute ~
                 ProjectsRouteV1(routeData, runtime).makeRoute ~
                 OntologiesRouteV2(routeData, runtime).makeRoute ~
