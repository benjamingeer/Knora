--- conflicted
+++ resolved
@@ -113,17 +113,10 @@
                 StandoffRouteV1().makeRoute ~
                 ListsRouteV1().makeRoute ~
                 ResourceTypesRouteV1().makeRoute ~
-<<<<<<< HEAD
-                SearchRouteV1(routeData, runtime).makeRoute ~
-                AuthenticationRouteV1(routeData, runtime).makeRoute ~
-                AssetsRouteV1(routeData, runtime).makeRoute ~
-                CkanRouteV1(routeData, runtime).makeRoute ~
-=======
                 SearchRouteV1().makeRoute ~
                 AuthenticationRouteV1().makeRoute ~
                 AssetsRouteV1().makeRoute ~
                 CkanRouteV1().makeRoute ~
->>>>>>> fb6cbbc3
                 UsersRouteV1().makeRoute ~
                 ProjectsRouteV1().makeRoute ~
                 OntologiesRouteV2(routeData, runtime).makeRoute ~
