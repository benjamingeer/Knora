/*
 * Copyright © 2015-2019 the contributors (see Contributors.md).
 *
 * This file is part of Knora.
 *
 * Knora is free software: you can redistribute it and/or modify
 * it under the terms of the GNU Affero General Public License as published
 * by the Free Software Foundation, either version 3 of the License, or
 * (at your option) any later version.
 *
 * Knora is distributed in the hope that it will be useful,
 * but WITHOUT ANY WARRANTY; without even the implied warranty of
 * MERCHANTABILITY or FITNESS FOR A PARTICULAR PURPOSE.  See the
 * GNU Affero General Public License for more details.
 *
 * You should have received a copy of the GNU Affero General Public
 * License along with Knora.  If not, see <http://www.gnu.org/licenses/>.
 */

package org.knora.webapi.routing.v2

import java.net.URLEncoder
import java.time.Instant
import java.util.UUID

import akka.actor.ActorSystem
import akka.http.scaladsl.client.RequestBuilding._
import akka.http.scaladsl.server.Directives._
import akka.http.scaladsl.server.{PathMatcher, Route}
import akka.http.scaladsl.util.FastFuture
import akka.stream.Materializer
import org.knora.webapi._
import org.knora.webapi.messages.v2.responder.resourcemessages._
import org.knora.webapi.messages.v2.responder.searchmessages.SearchResourcesByProjectAndClassRequestV2
import org.knora.webapi.routing.{Authenticator, KnoraRoute, KnoraRouteData, RouteUtilV2}
import org.knora.webapi.util.IriConversions._
import org.knora.webapi.util.jsonld.{JsonLDDocument, JsonLDUtil}
import org.knora.webapi.util.{ClientEndpoint, SmartIri, StringFormatter, TestDataFileContent, TestDataFilePath}

import scala.concurrent.{ExecutionContext, Future}

object ResourcesRouteV2 {
    val ResourcesBasePath: PathMatcher[Unit] = PathMatcher("v2" / "resources")
    val ResourcesBasePathString = "/v2/resources"
}

/**
 * Provides a routing function for API v2 routes that deal with resources.
 */
class ResourcesRouteV2(routeData: KnoraRouteData) extends KnoraRoute(routeData) with Authenticator with ClientEndpoint {

    import ResourcesRouteV2._

    // Directory name for generated test data
    override val directoryName: String = "resources"

    private val Text_Property = "textProperty"
    private val Mapping_Iri = "mappingIri"
    private val GravsearchTemplate_Iri = "gravsearchTemplateIri"
    private val TEIHeader_XSLT_IRI = "teiHeaderXSLTIri"
    private val Depth = "depth"
    private val ExcludeProperty = "excludeProperty"
    private val Direction = "direction"
    private val Inbound = "inbound"
    private val Outbound = "outbound"
    private val Both = "both"

    /**
     * Returns the route.
     */
    override def knoraApiPath: Route = createResource ~ updateResourceMetadata ~ getResourcesInProject ~
        getResourceHistory ~ getResources ~ getResourcesPreview ~ getResourcesTei ~
        getResourcesGraph ~ deleteResource ~ eraseResource ~ getIIIFManifest

    private def createResource: Route = path(ResourcesBasePath) {
        post {
            entity(as[String]) { jsonRequest =>
                requestContext => {
                    val requestDoc: JsonLDDocument = JsonLDUtil.parseJsonLD(jsonRequest)

                    val requestMessageFuture: Future[CreateResourceRequestV2] = for {
                        requestingUser <- getUserADM(requestContext)
                        requestMessage: CreateResourceRequestV2 <- CreateResourceRequestV2.fromJsonLD(
                            requestDoc,
                            apiRequestID = UUID.randomUUID,
                            requestingUser = requestingUser,
                            responderManager = responderManager,
                            storeManager = storeManager,
                            settings = settings,
                            log = log
                        )
                    } yield requestMessage

                    RouteUtilV2.runRdfRouteWithFuture(
                        requestMessageF = requestMessageFuture,
                        requestContext = requestContext,
                        settings = settings,
                        responderManager = responderManager,
                        log = log,
                        targetSchema = ApiV2Complex,
                        schemaOptions = RouteUtilV2.getSchemaOptions(requestContext)
                    )
                }
            }
        }
    }

    private def createResourceTestRequests: Future[Set[TestDataFileContent]] = {
        FastFuture.successful(
            Set(
                TestDataFileContent(
                    filePath = TestDataFilePath.makeJsonPath("create-resource-with-values-request"),
                    text = SharedTestDataADM.createResourceWithValues
                ),
                TestDataFileContent(
                    filePath = TestDataFilePath.makeJsonPath("create-resource-with-custom-creation-date"),
                    text = SharedTestDataADM.createResourceWithCustomCreationDate(SharedTestDataADM.customResourceCreationDate)
                ),
                TestDataFileContent(
                    filePath = TestDataFilePath.makeJsonPath("create-resource-with-custom-IRI-request"),
                    text = SharedTestDataADM.createResourceWithCustomIRI(SharedTestDataADM.customResourceIRI)
                ),
                TestDataFileContent(
                    filePath = TestDataFilePath.makeJsonPath("create-resource-with-custom-value-IRI-request"),
                    text = SharedTestDataADM.createResourceWithCustomValueIRI(SharedTestDataADM.customValueIRI)
                ),
                TestDataFileContent(
                    filePath = TestDataFilePath.makeJsonPath("create-resource-with-custom-value-UUID-request"),
                    text = SharedTestDataADM.createResourceWithCustomValueUUID(SharedTestDataADM.customValueIRI_withResourceIriAndValueIRIAndValueUUID)
                ),
                TestDataFileContent(
                    filePath = TestDataFilePath.makeJsonPath("create-resource-with-custom-value-creationDate-request"),
                    text = SharedTestDataADM.createResourceWithCustomValueCreationDate(SharedTestDataADM.customValueCreationDate)
                ),
                TestDataFileContent(
                    filePath = TestDataFilePath.makeJsonPath("create-resource-with-custom-resourceIRI-creationDate-ValueIri-ValueUUID-request"),
                    text = SharedTestDataADM.createResourceWithCustomResourceIriAndCreationDateAndValueWithCustomIRIAndUUID(
                        SharedTestDataADM.customResourceIRI_resourceWithValues,
                        SharedTestDataADM.customResourceCreationDate,
                        SharedTestDataADM.customValueIRI_withResourceIriAndValueIRIAndValueUUID,
                        SharedTestDataADM.customValueUUID
                    )
                ),
                TestDataFileContent(
                    filePath = TestDataFilePath.makeJsonPath("create-resource-as-user"),
                    text = SharedTestDataADM.createResourceAsUser(SharedTestDataADM.anythingUser1)
                )
            )
        )
    }

    private def updateResourceMetadata: Route = path(ResourcesBasePath) {
        put {
            entity(as[String]) { jsonRequest =>
                requestContext => {
                    val requestDoc: JsonLDDocument = JsonLDUtil.parseJsonLD(jsonRequest)

                    val requestMessageFuture: Future[UpdateResourceMetadataRequestV2] = for {
                        requestingUser <- getUserADM(requestContext)
                        requestMessage: UpdateResourceMetadataRequestV2 <- UpdateResourceMetadataRequestV2.fromJsonLD(
                            requestDoc,
                            apiRequestID = UUID.randomUUID,
                            requestingUser = requestingUser,
                            responderManager = responderManager,
                            storeManager = storeManager,
                            settings = settings,
                            log = log
                        )
                    } yield requestMessage

                    RouteUtilV2.runRdfRouteWithFuture(
                        requestMessageF = requestMessageFuture,
                        requestContext = requestContext,
                        settings = settings,
                        responderManager = responderManager,
                        log = log,
                        targetSchema = ApiV2Complex,
                        schemaOptions = RouteUtilV2.getSchemaOptions(requestContext)
                    )
                }
            }
        }
    }

    private def updateResourceMetadataTestRequestsAndResponse: Future[Set[TestDataFileContent]] = {
        val resourceIri = "http://rdfh.ch/0001/a-thing"
        val newLabel = "test thing with modified label"
        val newPermissions = "CR knora-admin:Creator|M knora-admin:ProjectMember|V knora-admin:ProjectMember"
        val newModificationDate = Instant.parse("2019-12-12T10:23:25.836924Z")

        FastFuture.successful(
            Set(
                TestDataFileContent(
                    filePath = TestDataFilePath.makeJsonPath("update-resource-metadata-request"),
                    text = SharedTestDataADM.updateResourceMetadata(
                        resourceIri = resourceIri,
                        lastModificationDate = None,
                        newLabel = newLabel,
                        newPermissions = newPermissions,
                        newModificationDate = newModificationDate
                    )
                ),
                TestDataFileContent(
                    filePath = TestDataFilePath.makeJsonPath("update-resource-metadata-request-with-last-mod-date"),
                    text = SharedTestDataADM.updateResourceMetadata(
                        resourceIri = resourceIri,
                        lastModificationDate = Some(Instant.parse("2019-02-13T09:05:10Z")),
                        newLabel = newLabel,
                        newPermissions = newPermissions,
                        newModificationDate = newModificationDate
                    )
                ),
                TestDataFileContent(
                    filePath = TestDataFilePath.makeJsonPath("update-resource-metadata-response"),
                    text = SharedTestDataADM.successResponse("Resource metadata updated")
                )
            )
        )
    }

    private def getResourcesInProject: Route = path(ResourcesBasePath) {
        get {
            requestContext => {
                val projectIri: SmartIri = RouteUtilV2.getProject(requestContext).getOrElse(throw BadRequestException(s"This route requires the request header ${RouteUtilV2.PROJECT_HEADER}"))
                val params: Map[String, String] = requestContext.request.uri.query().toMap

                val resourceClassStr: String = params.getOrElse("resourceClass", throw BadRequestException(s"This route requires the parameter 'resourceClass'"))
                val resourceClass: SmartIri = resourceClassStr.toSmartIriWithErr(throw BadRequestException(s"Invalid resource class IRI: $resourceClassStr"))

                if (!(resourceClass.isKnoraApiV2EntityIri && resourceClass.getOntologySchema.contains(ApiV2Complex))) {
                    throw BadRequestException(s"Invalid resource class IRI: $resourceClassStr")
                }

                val maybeOrderByPropertyStr: Option[String] = params.get("orderByProperty")
                val maybeOrderByProperty: Option[SmartIri] = maybeOrderByPropertyStr.map {
                    orderByPropertyStr =>
                        val orderByProperty = orderByPropertyStr.toSmartIriWithErr(throw BadRequestException(s"Invalid property IRI: $orderByPropertyStr"))

                        if (!(orderByProperty.isKnoraApiV2EntityIri && orderByProperty.getOntologySchema.contains(ApiV2Complex))) {
                            throw BadRequestException(s"Invalid property IRI: $orderByPropertyStr")
                        }

                        orderByProperty.toOntologySchema(ApiV2Complex)
                }

                val pageStr: String = params.getOrElse("page", throw BadRequestException(s"This route requires the parameter 'page'"))
                val page: Int = stringFormatter.validateInt(pageStr, throw BadRequestException(s"Invalid page number: $pageStr"))

                val schemaOptions: Set[SchemaOption] = RouteUtilV2.getSchemaOptions(requestContext)

                val targetSchema: ApiV2Schema = RouteUtilV2.getOntologySchema(requestContext)

                val requestMessageFuture: Future[SearchResourcesByProjectAndClassRequestV2] = for {
                    requestingUser <- getUserADM(requestContext)
                } yield SearchResourcesByProjectAndClassRequestV2(
                    projectIri = projectIri,
                    resourceClass = resourceClass.toOntologySchema(ApiV2Complex),
                    orderByProperty = maybeOrderByProperty,
                    page = page,
                    targetSchema = targetSchema,
                    schemaOptions = schemaOptions,
                    requestingUser = requestingUser
                )

                RouteUtilV2.runRdfRouteWithFuture(
                    requestMessageFuture,
                    requestContext,
                    settings,
                    responderManager,
                    log,
                    targetSchema = ApiV2Complex,
                    schemaOptions = schemaOptions
                )
            }
        }
    }

    private def getResourceHistory: Route = path(ResourcesBasePath / "history" / Segment) { resourceIriStr: IRI =>
        get {
            requestContext => {
                val resourceIri = stringFormatter.validateAndEscapeIri(resourceIriStr, throw BadRequestException(s"Invalid resource IRI: $resourceIriStr"))
                val params: Map[String, String] = requestContext.request.uri.query().toMap
                val startDate: Option[Instant] = params.get("startDate").map(dateStr => stringFormatter.xsdDateTimeStampToInstant(dateStr, throw BadRequestException(s"Invalid start date: $dateStr")))
                val endDate = params.get("endDate").map(dateStr => stringFormatter.xsdDateTimeStampToInstant(dateStr, throw BadRequestException(s"Invalid end date: $dateStr")))

                val requestMessageFuture: Future[ResourceVersionHistoryGetRequestV2] = for {
                    requestingUser <- getUserADM(requestContext)
                } yield ResourceVersionHistoryGetRequestV2(
                    resourceIri = resourceIri,
                    startDate = startDate,
                    endDate = endDate,
                    requestingUser = requestingUser
                )

                RouteUtilV2.runRdfRouteWithFuture(
                    requestMessageF = requestMessageFuture,
                    requestContext = requestContext,
                    settings = settings,
                    responderManager = responderManager,
                    log = log,
                    targetSchema = ApiV2Complex,
                    schemaOptions = RouteUtilV2.getSchemaOptions(requestContext)
                )
            }
        }
    }

    private def getResources: Route = path(ResourcesBasePath / Segments) { resIris: Seq[String] =>
        get {
            requestContext => {

                if (resIris.size > settings.v2ResultsPerPage) throw BadRequestException(s"List of provided resource Iris exceeds limit of ${settings.v2ResultsPerPage}")

                val resourceIris: Seq[IRI] = resIris.map {
                    resIri: String =>
                        stringFormatter.validateAndEscapeIri(resIri, throw BadRequestException(s"Invalid resource IRI: <$resIri>"))
                }

                val params: Map[String, String] = requestContext.request.uri.query().toMap

                // Was a version date provided?
                val versionDate: Option[Instant] = params.get("version").map {
                    versionStr =>
                        def errorFun: Nothing = throw BadRequestException(s"Invalid version date: $versionStr")

                        // Yes. Try to parse it as an xsd:dateTimeStamp.
                        try {
                            stringFormatter.xsdDateTimeStampToInstant(versionStr, errorFun)
                        } catch {
                            // If that doesn't work, try to parse it as a Knora ARK timestamp.
                            case _: Exception => stringFormatter.arkTimestampToInstant(versionStr, errorFun)
                        }
                }

                val targetSchema: ApiV2Schema = RouteUtilV2.getOntologySchema(requestContext)
                val schemaOptions: Set[SchemaOption] = RouteUtilV2.getSchemaOptions(requestContext)

                val requestMessageFuture: Future[ResourcesGetRequestV2] = for {
                    requestingUser <- getUserADM(requestContext)
                } yield ResourcesGetRequestV2(
                    resourceIris = resourceIris,
                    versionDate = versionDate,
                    targetSchema = targetSchema,
                    schemaOptions = schemaOptions,
                    requestingUser = requestingUser
                )

                // #use-requested-schema
                RouteUtilV2.runRdfRouteWithFuture(
                    requestMessageF = requestMessageFuture,
                    requestContext = requestContext,
                    settings = settings,
                    responderManager = responderManager,
                    log = log,
                    targetSchema = targetSchema,
                    schemaOptions = schemaOptions
                )
                // #use-requested-schema
            }
        }
    }

    // Resources to return in test data.
    private val testResources: Map[String, IRI] = Map(
        "testding" -> SharedTestDataADM.TestDing.iri,
        "thing-with-picture" -> "http://rdfh.ch/0001/a-thing-with-picture"
    )

    private def getResourceTestResponses: Future[Set[TestDataFileContent]] = {
        val responseFutures: Iterable[Future[TestDataFileContent]] = testResources.map {
            case (filename, resourceIri) =>
                val encodedResourceIri = URLEncoder.encode(resourceIri, "UTF-8")

                for {
                    responseStr <- doTestDataRequest(Get(s"$baseApiUrl$ResourcesBasePathString/$encodedResourceIri"))
                } yield TestDataFileContent(
                    filePath = TestDataFilePath.makeJsonPath(filename),
                    text = responseStr
                )
        }

        Future.sequence(responseFutures).map(_.toSet)
    }

    private def getResourcesPreview: Route = path("v2" / "resourcespreview" / Segments) { resIris: Seq[String] =>
        get {
            requestContext => {
                if (resIris.size > settings.v2ResultsPerPage) throw BadRequestException(s"List of provided resource Iris exceeds limit of ${settings.v2ResultsPerPage}")

                val resourceIris: Seq[IRI] = resIris.map {
                    resIri: String =>
                        stringFormatter.validateAndEscapeIri(resIri, throw BadRequestException(s"Invalid resource IRI: <$resIri>"))
                }

                val targetSchema: ApiV2Schema = RouteUtilV2.getOntologySchema(requestContext)

                val requestMessageFuture: Future[ResourcesPreviewGetRequestV2] = for {
                    requestingUser <- getUserADM(requestContext)
                } yield ResourcesPreviewGetRequestV2(resourceIris = resourceIris, targetSchema = targetSchema, requestingUser = requestingUser)

                RouteUtilV2.runRdfRouteWithFuture(
                    requestMessageF = requestMessageFuture,
                    requestContext = requestContext,
                    settings = settings,
                    responderManager = responderManager,
                    log = log,
                    targetSchema = RouteUtilV2.getOntologySchema(requestContext),
                    schemaOptions = RouteUtilV2.getSchemaOptions(requestContext)
                )
            }
        }
    }

<<<<<<< HEAD
    private def getIIIFManifest: Route = path("v2" / "iiifmanifest" / Segment) { resIri: String =>
        get {
            requestContext => {

                val resourceIri: IRI = stringFormatter.validateAndEscapeIri(resIri, throw BadRequestException(s"Invalid resource IRI: <$resIri>"))

                val targetSchema: ApiV2Schema = RouteUtilV2.getOntologySchema(requestContext)

                val requestMessageFuture: Future[IIIFManifestGetRequestV2] = for {
                    requestingUser <- getUserADM(requestContext)
                } yield IIIFManifestGetRequestV2(resourceIri = resourceIri, requestingUser = requestingUser)

                RouteUtilV2.runRdfRouteWithFuture(
                    requestMessageF = requestMessageFuture,
                    requestContext = requestContext,
                    settings = settings,
                    responderManager = responderManager,
                    log = log,
                    targetSchema = targetSchema,
                    schemaOptions = RouteUtilV2.getSchemaOptions(requestContext)
                )
            }
        }
    }

    private def getResourcesPreviewTestResponse: Future[SourceCodeFileContent] = {
=======
    private def getResourcesPreviewTestResponse: Future[TestDataFileContent] = {
>>>>>>> 3f8d406b
        for {
            responseStr <- doTestDataRequest(Get(s"$baseApiUrl/v2/resourcespreview/${SharedTestDataADM.AThing.iriEncoded}"))
        } yield TestDataFileContent(
            filePath = TestDataFilePath.makeJsonPath("resource-preview"),
            text = responseStr
        )
    }

    private def getResourcesTei: Route = path("v2" / "tei" / Segment) { resIri: String =>
        get {
            requestContext => {

                val resourceIri: IRI = stringFormatter.validateAndEscapeIri(resIri, throw BadRequestException(s"Invalid resource IRI: <$resIri>"))

                val params: Map[String, String] = requestContext.request.uri.query().toMap

                // the the property that represents the text
                val textProperty: SmartIri = getTextPropertyFromParams(params)

                val mappingIri: Option[IRI] = getMappingIriFromParams(params)

                val gravsearchTemplateIri: Option[IRI] = getGravsearchTemplateIriFromParams(params)

                val headerXSLTIri = getHeaderXSLTIriFromParams(params)

                val requestMessageFuture: Future[ResourceTEIGetRequestV2] = for {
                    requestingUser <- getUserADM(requestContext)
                } yield ResourceTEIGetRequestV2(
                    resourceIri = resourceIri,
                    textProperty = textProperty,
                    mappingIri = mappingIri,
                    gravsearchTemplateIri = gravsearchTemplateIri,
                    headerXSLTIri = headerXSLTIri,
                    requestingUser = requestingUser
                )

                RouteUtilV2.runTEIXMLRoute(
                    requestMessageF = requestMessageFuture,
                    requestContext = requestContext,
                    settings = settings,
                    responderManager = responderManager,
                    log = log,
                    targetSchema = RouteUtilV2.getOntologySchema(requestContext)
                )
            }
        }
    }

    private def getResourcesGraph: Route = path("v2" / "graph" / Segment) { resIriStr: String =>
        get {
            requestContext => {
                val resourceIri: IRI = stringFormatter.validateAndEscapeIri(resIriStr, throw BadRequestException(s"Invalid resource IRI: <$resIriStr>"))
                val params: Map[String, String] = requestContext.request.uri.query().toMap
                val depth: Int = params.get(Depth).map(_.toInt).getOrElse(settings.defaultGraphDepth)

                if (depth < 1) {
                    throw BadRequestException(s"$Depth must be at least 1")
                }

                if (depth > settings.maxGraphDepth) {
                    throw BadRequestException(s"$Depth cannot be greater than ${settings.maxGraphDepth}")
                }

                val direction: String = params.getOrElse(Direction, Outbound)
                val excludeProperty: Option[SmartIri] = params.get(ExcludeProperty).map(propIriStr => propIriStr.toSmartIriWithErr(throw BadRequestException(s"Invalid property IRI: <$propIriStr>")))

                val (inbound: Boolean, outbound: Boolean) = direction match {
                    case Inbound => (true, false)
                    case Outbound => (false, true)
                    case Both => (true, true)
                    case other => throw BadRequestException(s"Invalid direction: $other")
                }

                val requestMessageFuture: Future[GraphDataGetRequestV2] = for {
                    requestingUser <- getUserADM(requestContext)
                } yield GraphDataGetRequestV2(
                    resourceIri = resourceIri,
                    depth = depth,
                    inbound = inbound,
                    outbound = outbound,
                    excludeProperty = excludeProperty,
                    requestingUser = requestingUser
                )

                RouteUtilV2.runRdfRouteWithFuture(
                    requestMessageF = requestMessageFuture,
                    requestContext = requestContext,
                    settings = settings,
                    responderManager = responderManager,
                    log = log,
                    targetSchema = RouteUtilV2.getOntologySchema(requestContext),
                    schemaOptions = RouteUtilV2.getSchemaOptions(requestContext)
                )
            }
        }
    }

    private def getResourceGraphTestResponse: Future[TestDataFileContent] = {
        for {
            responseStr <- doTestDataRequest(Get(s"$baseApiUrl/v2/graph/${URLEncoder.encode("http://rdfh.ch/0001/start", "UTF-8")}?direction=both"))
        } yield TestDataFileContent(
            filePath = TestDataFilePath.makeJsonPath("resource-graph"),
            text = responseStr
        )

    }

    private def deleteResource: Route = path(ResourcesBasePath / "delete") {
        post {
            entity(as[String]) { jsonRequest =>
                requestContext => {
                    val requestDoc: JsonLDDocument = JsonLDUtil.parseJsonLD(jsonRequest)

                    val requestMessageFuture: Future[DeleteOrEraseResourceRequestV2] = for {
                        requestingUser <- getUserADM(requestContext)
                        requestMessage: DeleteOrEraseResourceRequestV2 <- DeleteOrEraseResourceRequestV2.fromJsonLD(
                            requestDoc,
                            apiRequestID = UUID.randomUUID,
                            requestingUser = requestingUser,
                            responderManager = responderManager,
                            storeManager = storeManager,
                            settings = settings,
                            log = log
                        )
                    } yield requestMessage

                    RouteUtilV2.runRdfRouteWithFuture(
                        requestMessageF = requestMessageFuture,
                        requestContext = requestContext,
                        settings = settings,
                        responderManager = responderManager,
                        log = log,
                        targetSchema = ApiV2Complex,
                        schemaOptions = RouteUtilV2.getSchemaOptions(requestContext)
                    )
                }
            }
        }
    }

    private def deleteResourceTestRequestAndResponse: Future[Set[TestDataFileContent]] = {
        val resourceIri = "http://rdfh.ch/0001/a-thing"
        val lastModificationDate = Instant.parse("2019-12-12T10:23:25.836924Z")

        FastFuture.successful(
            Set(
                TestDataFileContent(
                    filePath = TestDataFilePath.makeJsonPath("delete-resource-request"),
                    text = SharedTestDataADM.deleteResource(
                        resourceIri = resourceIri,
                        lastModificationDate = lastModificationDate
                    )
                ),
                TestDataFileContent(
                    filePath = TestDataFilePath.makeJsonPath("delete-resource-response"),
                    text = SharedTestDataADM.successResponse("Resource marked as deleted"))
            )
        )
    }

    private def eraseResource: Route = path(ResourcesBasePath / "erase") {
        post {
            entity(as[String]) { jsonRequest =>
                requestContext => {
                    val requestDoc: JsonLDDocument = JsonLDUtil.parseJsonLD(jsonRequest)

                    val requestMessageFuture: Future[DeleteOrEraseResourceRequestV2] = for {
                        requestingUser <- getUserADM(requestContext)
                        requestMessage: DeleteOrEraseResourceRequestV2 <- DeleteOrEraseResourceRequestV2.fromJsonLD(
                            requestDoc,
                            apiRequestID = UUID.randomUUID,
                            requestingUser = requestingUser,
                            responderManager = responderManager,
                            storeManager = storeManager,
                            settings = settings,
                            log = log
                        )
                    } yield requestMessage.copy(erase = true)

                    RouteUtilV2.runRdfRouteWithFuture(
                        requestMessageF = requestMessageFuture,
                        requestContext = requestContext,
                        settings = settings,
                        responderManager = responderManager,
                        log = log,
                        targetSchema = ApiV2Complex,
                        schemaOptions = RouteUtilV2.getSchemaOptions(requestContext)
                    )
                }
            }
        }
    }

    private def eraseResourceTestRequest: Future[TestDataFileContent] = {
        val resourceIri = "http://rdfh.ch/0001/thing-with-history"
        val resourceLastModificationDate = Instant.parse("2019-02-13T09:05:10Z")

        FastFuture.successful(
            TestDataFileContent(
                filePath = TestDataFilePath.makeJsonPath("erase-resource-request"),
                text = SharedTestDataADM.eraseResource(
                    resourceIri = resourceIri,
                    lastModificationDate = resourceLastModificationDate
                )
            )
        )
    }

    override def getTestData(implicit executionContext: ExecutionContext,
                             actorSystem: ActorSystem,
                             materializer: Materializer): Future[Set[TestDataFileContent]] = {
        for {
            getResponses <- getResourceTestResponses
            createRequests <- createResourceTestRequests
            previewResponse <- getResourcesPreviewTestResponse
            graphResponse <- getResourceGraphTestResponse
            metadataRequestsAndResponse <- updateResourceMetadataTestRequestsAndResponse
            deleteRequestAndResponse <- deleteResourceTestRequestAndResponse
            eraseRequest <- eraseResourceTestRequest
        } yield getResponses ++ createRequests ++ metadataRequestsAndResponse ++ deleteRequestAndResponse +
            previewResponse + graphResponse + eraseRequest
    }

    /**
     * Gets the Iri of the property that represents the text of the resource.
     *
     * @param params the GET parameters.
     * @return the internal resource class, if any.
     */
    private def getTextPropertyFromParams(params: Map[String, String]): SmartIri = {
        implicit val stringFormatter: StringFormatter = StringFormatter.getGeneralInstance
        val textProperty = params.get(Text_Property)

        textProperty match {
            case Some(textPropIriStr: String) =>
                val externalResourceClassIri = textPropIriStr.toSmartIriWithErr(throw BadRequestException(s"Invalid property IRI: <$textPropIriStr>"))

                if (!externalResourceClassIri.isKnoraApiV2EntityIri) {
                    throw BadRequestException(s"<$textPropIriStr> is not a valid knora-api property IRI")
                }

                externalResourceClassIri.toOntologySchema(InternalSchema)

            case None => throw BadRequestException(s"param $Text_Property not set")
        }
    }

    /**
     * Gets the Iri of the mapping to be used to convert standoff to XML.
     *
     * @param params the GET parameters.
     * @return the internal resource class, if any.
     */
    private def getMappingIriFromParams(params: Map[String, String]): Option[IRI] = {
        implicit val stringFormatter: StringFormatter = StringFormatter.getGeneralInstance
        val mappingIriStr = params.get(Mapping_Iri)

        mappingIriStr match {
            case Some(mapping: String) =>
                Some(stringFormatter.validateAndEscapeIri(mapping, throw BadRequestException(s"Invalid mapping IRI: <$mapping>")))

            case None => None
        }
    }

    /**
     * Gets the Iri of Gravsearch template to be used to query for the resource's metadata.
     *
     * @param params the GET parameters.
     * @return the internal resource class, if any.
     */
    private def getGravsearchTemplateIriFromParams(params: Map[String, String]): Option[IRI] = {
        implicit val stringFormatter: StringFormatter = StringFormatter.getGeneralInstance
        val gravsearchTemplateIriStr = params.get(GravsearchTemplate_Iri)

        gravsearchTemplateIriStr match {
            case Some(gravsearch: String) =>
                Some(stringFormatter.validateAndEscapeIri(gravsearch, throw BadRequestException(s"Invalid template IRI: <$gravsearch>")))

            case None => None
        }
    }

    /**
     * Gets the Iri of the XSL transformation to be used to convert the TEI header's metadata.
     *
     * @param params the GET parameters.
     * @return the internal resource class, if any.
     */
    private def getHeaderXSLTIriFromParams(params: Map[String, String]): Option[IRI] = {
        implicit val stringFormatter: StringFormatter = StringFormatter.getGeneralInstance
        val headerXSLTIriStr = params.get(TEIHeader_XSLT_IRI)

        headerXSLTIriStr match {
            case Some(xslt: String) =>
                Some(stringFormatter.validateAndEscapeIri(xslt, throw BadRequestException(s"Invalid XSLT IRI: <$xslt>")))

            case None => None
        }
    }
}<|MERGE_RESOLUTION|>--- conflicted
+++ resolved
@@ -411,7 +411,6 @@
         }
     }
 
-<<<<<<< HEAD
     private def getIIIFManifest: Route = path("v2" / "iiifmanifest" / Segment) { resIri: String =>
         get {
             requestContext => {
@@ -437,10 +436,7 @@
         }
     }
 
-    private def getResourcesPreviewTestResponse: Future[SourceCodeFileContent] = {
-=======
     private def getResourcesPreviewTestResponse: Future[TestDataFileContent] = {
->>>>>>> 3f8d406b
         for {
             responseStr <- doTestDataRequest(Get(s"$baseApiUrl/v2/resourcespreview/${SharedTestDataADM.AThing.iriEncoded}"))
         } yield TestDataFileContent(
