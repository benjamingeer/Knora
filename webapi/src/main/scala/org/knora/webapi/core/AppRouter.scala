/*
 * Copyright © 2021 - 2023 Swiss National Data and Service Center for the Humanities and/or DaSCH Service Platform contributors.
 * SPDX-License-Identifier: Apache-2.0
 */

package org.knora.webapi.core

import akka.actor.ActorRef
import akka.actor.Props
import akka.pattern._
import akka.routing.RoundRobinPool
import akka.util.Timeout
import zio._
import zio.macros.accessible

import org.knora.webapi.config.AppConfig
import org.knora.webapi.core
import org.knora.webapi.messages.util.KnoraSystemInstances
import org.knora.webapi.messages.util.PermissionUtilADM
import org.knora.webapi.messages.util.ValueUtilV1
import org.knora.webapi.messages.util.standoff.StandoffTagUtilV2
import org.knora.webapi.messages.v2.responder.SuccessResponseV2
import org.knora.webapi.messages.v2.responder.ontologymessages.LoadOntologiesRequestV2
import org.knora.webapi.responders.v2.ResourceUtilV2
import org.knora.webapi.responders.v2.ontology.CardinalityHandler
import org.knora.webapi.responders.v2.ontology.OntologyHelpers
import org.knora.webapi.settings._
import org.knora.webapi.slice.ontology.domain.service.CardinalityService
import org.knora.webapi.store.iiif.IIIFServiceManager

@accessible
trait AppRouter {
  val system: akka.actor.ActorSystem
  val ref: ActorRef
  val populateOntologyCaches: Task[Unit]
}

object AppRouter {
  val layer: ZLayer[
    core.ActorSystem
      with AppConfig
<<<<<<< HEAD
=======
      with CacheServiceManager
      with CardinalityHandler
>>>>>>> 211b6019
      with CardinalityService
      with IIIFServiceManager
      with MessageRelay
      with OntologyHelpers
      with PermissionUtilADM
      with ResourceUtilV2
      with StandoffTagUtilV2
      with ValueUtilV1,
    Nothing,
    AppRouter
  ] =
    ZLayer {
      for {
<<<<<<< HEAD
        as                        <- ZIO.service[core.ActorSystem]
        iiifServiceManager        <- ZIO.service[IIIFServiceManager]
        triplestoreServiceManager <- ZIO.service[TriplestoreServiceManager]
        appConfig                 <- ZIO.service[AppConfig]
        messageRelay              <- ZIO.service[MessageRelay]
=======
        as                  <- ZIO.service[core.ActorSystem]
        cacheServiceManager <- ZIO.service[CacheServiceManager]
        iiifServiceManager  <- ZIO.service[IIIFServiceManager]
        appConfig           <- ZIO.service[AppConfig]
        messageRelay        <- ZIO.service[MessageRelay]
>>>>>>> 211b6019
        runtime <-
          ZIO.runtime[
            CardinalityHandler
              with CardinalityService
              with PermissionUtilADM
              with OntologyHelpers
              with ResourceUtilV2
              with StandoffTagUtilV2
              with ValueUtilV1
          ]
      } yield new AppRouter {
        implicit val system: akka.actor.ActorSystem = as.system

        val ref: ActorRef = system.actorOf(
          Props(
            core.actors.RoutingActor(
              iiifServiceManager,
              appConfig,
              messageRelay,
              runtime
            )
          ).withRouter(new RoundRobinPool(1_000)),
          name = APPLICATION_MANAGER_ACTOR_NAME
        )

        /* Calls into the OntologyResponderV2 to initiate loading of the ontologies into the cache. */
        val populateOntologyCaches: Task[Unit] = {

          val request = LoadOntologiesRequestV2(requestingUser = KnoraSystemInstances.Users.SystemUser)
          val timeout = Timeout(new scala.concurrent.duration.FiniteDuration(60, scala.concurrent.duration.SECONDS))

          for {
            response <- ZIO.fromFuture(_ => ref.ask(request)(timeout).mapTo[SuccessResponseV2])
            _        <- ZIO.logInfo(response.message)
          } yield ()
        }
      }
    }.tap(_ => ZIO.logInfo(">>> AppRouter Initialized <<<"))
}<|MERGE_RESOLUTION|>--- conflicted
+++ resolved
@@ -39,11 +39,7 @@
   val layer: ZLayer[
     core.ActorSystem
       with AppConfig
-<<<<<<< HEAD
-=======
-      with CacheServiceManager
       with CardinalityHandler
->>>>>>> 211b6019
       with CardinalityService
       with IIIFServiceManager
       with MessageRelay
@@ -57,19 +53,10 @@
   ] =
     ZLayer {
       for {
-<<<<<<< HEAD
-        as                        <- ZIO.service[core.ActorSystem]
-        iiifServiceManager        <- ZIO.service[IIIFServiceManager]
-        triplestoreServiceManager <- ZIO.service[TriplestoreServiceManager]
-        appConfig                 <- ZIO.service[AppConfig]
-        messageRelay              <- ZIO.service[MessageRelay]
-=======
-        as                  <- ZIO.service[core.ActorSystem]
-        cacheServiceManager <- ZIO.service[CacheServiceManager]
-        iiifServiceManager  <- ZIO.service[IIIFServiceManager]
-        appConfig           <- ZIO.service[AppConfig]
-        messageRelay        <- ZIO.service[MessageRelay]
->>>>>>> 211b6019
+        as                 <- ZIO.service[core.ActorSystem]
+        iiifServiceManager <- ZIO.service[IIIFServiceManager]
+        appConfig          <- ZIO.service[AppConfig]
+        messageRelay       <- ZIO.service[MessageRelay]
         runtime <-
           ZIO.runtime[
             CardinalityHandler
