/*
 * Copyright © 2021 - 2023 Swiss National Data and Service Center for the Humanities and/or DaSCH Service Platform contributors.
 * SPDX-License-Identifier: Apache-2.0
 */

package org.knora.webapi.core.actors

import akka.actor.Actor
import com.typesafe.scalalogging.Logger

import scala.concurrent.ExecutionContext

import dsp.errors.UnexpectedMessageException
import org.knora.webapi.config.AppConfig
import org.knora.webapi.core.MessageRelay
import org.knora.webapi.core.RelayedMessage
import org.knora.webapi.messages.store.cacheservicemessages.CacheServiceRequest
import org.knora.webapi.messages.store.sipimessages.IIIFRequest
import org.knora.webapi.messages.store.triplestoremessages.TriplestoreRequest
import org.knora.webapi.messages.util.ResponderData
import org.knora.webapi.messages.v1.responder.resourcemessages.ResourcesResponderRequestV1
import org.knora.webapi.messages.v1.responder.standoffmessages.StandoffResponderRequestV1
import org.knora.webapi.messages.v1.responder.valuemessages.ValuesResponderRequestV1
import org.knora.webapi.messages.v2.responder.ontologymessages.OntologiesResponderRequestV2
import org.knora.webapi.messages.v2.responder.resourcemessages.ResourcesResponderRequestV2
import org.knora.webapi.messages.v2.responder.searchmessages.SearchResponderRequestV2
import org.knora.webapi.messages.v2.responder.standoffmessages.StandoffResponderRequestV2
import org.knora.webapi.messages.v2.responder.valuemessages.ValuesResponderRequestV2
import org.knora.webapi.responders.ActorDeps
import org.knora.webapi.responders.v1._
import org.knora.webapi.responders.v2._
import org.knora.webapi.slice.ontology.domain.service.CardinalityService
import org.knora.webapi.store.cache.CacheServiceManager
import org.knora.webapi.store.iiif.IIIFServiceManager
import org.knora.webapi.store.triplestore.TriplestoreServiceManager
import org.knora.webapi.util.ActorUtil

final case class RoutingActor(
  cacheServiceManager: CacheServiceManager,
  iiifServiceManager: IIIFServiceManager,
  triplestoreManager: TriplestoreServiceManager,
  appConfig: AppConfig,
  messageRelay: MessageRelay,
  implicit val runtime: zio.Runtime[CardinalityService]
) extends Actor {

  private val log: Logger                                 = Logger(this.getClass)
  private val actorDeps: ActorDeps                        = ActorDeps(context.system, self, appConfig.defaultTimeoutAsDuration)
  private val responderData: ResponderData                = ResponderData(actorDeps, appConfig)
  private implicit val executionContext: ExecutionContext = actorDeps.executionContext

  // V1 responders
  private val resourcesResponderV1: ResourcesResponderV1 = new ResourcesResponderV1(responderData)
  private val valuesResponderV1: ValuesResponderV1       = new ValuesResponderV1(responderData)
  private val standoffResponderV1: StandoffResponderV1   = new StandoffResponderV1(responderData)
<<<<<<< HEAD
  private val usersResponderV1: UsersResponderV1         = new UsersResponderV1(responderData)
=======
  private val searchResponderV1: SearchResponderV1       = new SearchResponderV1(responderData)
>>>>>>> 9667f7a9

  // V2 responders
  private val ontologiesResponderV2: OntologyResponderV2 = OntologyResponderV2(responderData, runtime)
  private val searchResponderV2: SearchResponderV2       = new SearchResponderV2(responderData)
  private val resourcesResponderV2: ResourcesResponderV2 = new ResourcesResponderV2(responderData)
  private val valuesResponderV2: ValuesResponderV2       = new ValuesResponderV2(responderData)
  private val standoffResponderV2: StandoffResponderV2   = new StandoffResponderV2(responderData)

  def receive: Receive = {
    // RelayedMessages have a corresponding MessageHandler registered with the MessageRelay
    case msg: RelayedMessage => ActorUtil.zio2Message(sender(), messageRelay.ask[Any](msg))

    // V1 request messages
    case resourcesResponderRequestV1: ResourcesResponderRequestV1 =>
      ActorUtil.future2Message(sender(), resourcesResponderV1.receive(resourcesResponderRequestV1), log)
    case valuesResponderRequestV1: ValuesResponderRequestV1 =>
      ActorUtil.future2Message(sender(), valuesResponderV1.receive(valuesResponderRequestV1), log)
    case standoffResponderRequestV1: StandoffResponderRequestV1 =>
      ActorUtil.future2Message(sender(), standoffResponderV1.receive(standoffResponderRequestV1), log)

    // V2 request messages
    case ontologiesResponderRequestV2: OntologiesResponderRequestV2 =>
      ActorUtil.future2Message(sender(), ontologiesResponderV2.receive(ontologiesResponderRequestV2), log)
    case searchResponderRequestV2: SearchResponderRequestV2 =>
      ActorUtil.future2Message(sender(), searchResponderV2.receive(searchResponderRequestV2), log)
    case resourcesResponderRequestV2: ResourcesResponderRequestV2 =>
      ActorUtil.future2Message(sender(), resourcesResponderV2.receive(resourcesResponderRequestV2), log)
    case valuesResponderRequestV2: ValuesResponderRequestV2 =>
      ActorUtil.future2Message(sender(), valuesResponderV2.receive(valuesResponderRequestV2), log)
    case standoffResponderRequestV2: StandoffResponderRequestV2 =>
      ActorUtil.future2Message(sender(), standoffResponderV2.receive(standoffResponderRequestV2), log)

    // Admin request messages
    case msg: CacheServiceRequest => ActorUtil.zio2Message(sender(), cacheServiceManager.receive(msg))
    case msg: IIIFRequest         => ActorUtil.zio2Message(sender(), iiifServiceManager.receive(msg))
    case msg: TriplestoreRequest  => ActorUtil.zio2Message(sender(), triplestoreManager.receive(msg))

    case other =>
      throw UnexpectedMessageException(
        s"RoutingActor received an unexpected message $other of type ${other.getClass.getCanonicalName}"
      )
  }
}<|MERGE_RESOLUTION|>--- conflicted
+++ resolved
@@ -53,11 +53,6 @@
   private val resourcesResponderV1: ResourcesResponderV1 = new ResourcesResponderV1(responderData)
   private val valuesResponderV1: ValuesResponderV1       = new ValuesResponderV1(responderData)
   private val standoffResponderV1: StandoffResponderV1   = new StandoffResponderV1(responderData)
-<<<<<<< HEAD
-  private val usersResponderV1: UsersResponderV1         = new UsersResponderV1(responderData)
-=======
-  private val searchResponderV1: SearchResponderV1       = new SearchResponderV1(responderData)
->>>>>>> 9667f7a9
 
   // V2 responders
   private val ontologiesResponderV2: OntologyResponderV2 = OntologyResponderV2(responderData, runtime)
