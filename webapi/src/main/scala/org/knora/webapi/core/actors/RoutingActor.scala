--- conflicted
+++ resolved
@@ -15,11 +15,6 @@
 import org.knora.webapi.core.MessageRelay
 import org.knora.webapi.core.RelayedMessage
 import org.knora.webapi.messages.admin.responder.listsmessages.ListsResponderRequestADM
-<<<<<<< HEAD
-import org.knora.webapi.messages.admin.responder.sipimessages.SipiResponderRequestADM
-=======
-import org.knora.webapi.messages.admin.responder.storesmessages.StoreResponderRequestADM
->>>>>>> fcfdc397
 import org.knora.webapi.messages.store.cacheservicemessages.CacheServiceRequest
 import org.knora.webapi.messages.store.sipimessages.IIIFRequest
 import org.knora.webapi.messages.store.triplestoremessages.TriplestoreRequest
@@ -83,13 +78,7 @@
   private val listsResponderV2: ListsResponderV2         = new ListsResponderV2(responderData)
 
   // Admin responders
-<<<<<<< HEAD
   private val listsResponderADM: ListsResponderADM = new ListsResponderADM(responderData)
-  private val sipiRouterADM: SipiResponderADM      = new SipiResponderADM(responderData)
-=======
-  private val listsResponderADM: ListsResponderADM  = new ListsResponderADM(responderData)
-  private val storeResponderADM: StoresResponderADM = new StoresResponderADM(responderData)
->>>>>>> fcfdc397
 
   def receive: Receive = {
     // RelayedMessages have a corresponding MessageHandler registered with the MessageRelay
@@ -132,13 +121,6 @@
     // Admin request messages
     case listsResponderRequest: ListsResponderRequestADM =>
       ActorUtil.future2Message(sender(), listsResponderADM.receive(listsResponderRequest), log)
-<<<<<<< HEAD
-    case sipiResponderRequestADM: SipiResponderRequestADM =>
-      ActorUtil.future2Message(sender(), sipiRouterADM.receive(sipiResponderRequestADM), log)
-=======
-    case storeResponderRequestADM: StoreResponderRequestADM =>
-      ActorUtil.future2Message(sender(), storeResponderADM.receive(storeResponderRequestADM), log)
->>>>>>> fcfdc397
     case msg: CacheServiceRequest => ActorUtil.zio2Message(sender(), cacheServiceManager.receive(msg))
     case msg: IIIFRequest         => ActorUtil.zio2Message(sender(), iiifServiceManager.receive(msg))
     case msg: TriplestoreRequest  => ActorUtil.zio2Message(sender(), triplestoreManager.receive(msg))
