/*
 * Copyright © 2021 - 2023 Swiss National Data and Service Center for the Humanities and/or DaSCH Service Platform contributors.
 * SPDX-License-Identifier: Apache-2.0
 */

package org.knora.webapi.core

import zio.ULayer
import zio.ZLayer

import org.knora.webapi.auth.JWTService
import org.knora.webapi.config.AppConfig
import org.knora.webapi.http.middleware.AuthenticationMiddleware
import org.knora.webapi.messages.StringFormatter
import org.knora.webapi.responders.ActorDeps
import org.knora.webapi.responders.ActorToZioBridge
import org.knora.webapi.responders.IriService
import org.knora.webapi.responders.admin.GroupsResponderADM
import org.knora.webapi.responders.admin.GroupsResponderADMLive
import org.knora.webapi.responders.admin.ListsResponderADM
import org.knora.webapi.responders.admin.ListsResponderADMLive
import org.knora.webapi.responders.admin.PermissionsResponderADM
import org.knora.webapi.responders.admin.PermissionsResponderADMLive
import org.knora.webapi.responders.admin.ProjectsResponderADM
import org.knora.webapi.responders.admin.ProjectsResponderADMLive
import org.knora.webapi.responders.admin.ProjectsServiceLive
import org.knora.webapi.responders.admin.SipiResponderADM
import org.knora.webapi.responders.admin.SipiResponderADMLive
import org.knora.webapi.responders.admin.StoresResponderADM
import org.knora.webapi.responders.admin.StoresResponderADMLive
import org.knora.webapi.responders.admin.UsersResponderADM
import org.knora.webapi.responders.admin.UsersResponderADMLive
import org.knora.webapi.responders.v1.CkanResponderV1
import org.knora.webapi.responders.v1.CkanResponderV1Live
<<<<<<< HEAD
import org.knora.webapi.responders.v1.ListsResponderV1
import org.knora.webapi.responders.v1.ListsResponderV1Live
=======
import org.knora.webapi.responders.v1.OntologyResponderV1
import org.knora.webapi.responders.v1.OntologyResponderV1Live
import org.knora.webapi.responders.v1.ProjectsResponderV1
import org.knora.webapi.responders.v1.ProjectsResponderV1Live
>>>>>>> 715c1172
import org.knora.webapi.routing.ApiRoutes
import org.knora.webapi.routing.admin.AuthenticatorService
import org.knora.webapi.routing.admin.ProjectsRouteZ
import org.knora.webapi.slice.ontology.api.service.RestCardinalityService
import org.knora.webapi.slice.ontology.domain.service.CardinalityService
import org.knora.webapi.slice.ontology.repo.service.OntologyCache
import org.knora.webapi.slice.ontology.repo.service.OntologyRepoLive
import org.knora.webapi.slice.ontology.repo.service.PredicateRepositoryLive
import org.knora.webapi.slice.resourceinfo.api.ResourceInfoRoute
import org.knora.webapi.slice.resourceinfo.api.RestResourceInfoService
import org.knora.webapi.slice.resourceinfo.domain.IriConverter
import org.knora.webapi.slice.resourceinfo.domain.ResourceInfoRepo
import org.knora.webapi.store.cache.CacheServiceManager
import org.knora.webapi.store.cache.api.CacheService
import org.knora.webapi.store.cache.impl.CacheServiceInMemImpl
import org.knora.webapi.store.iiif.IIIFServiceManager
import org.knora.webapi.store.iiif.api.IIIFService
import org.knora.webapi.store.iiif.impl.IIIFServiceSipiImpl
import org.knora.webapi.store.triplestore.TriplestoreServiceManager
import org.knora.webapi.store.triplestore.api.TriplestoreService
import org.knora.webapi.store.triplestore.impl.TriplestoreServiceLive
import org.knora.webapi.store.triplestore.upgrade.RepositoryUpdater

object LayersLive {

  /**
   * The `Environment` that we require to exist at startup.
   */
  type DspEnvironmentLive =
    ActorSystem
      with ApiRoutes
      with AppConfig
      with AppRouter
      with AppRouterRelayingMessageHandler
      with CacheServiceManager
      with CacheService
      with CkanResponderV1
      with GroupsResponderADM
      with HttpServer
      with IIIFServiceManager
      with IIIFService
      with IriService
      with JWTService
<<<<<<< HEAD
      with ListsResponderV1
=======
      with ListsResponderADM
>>>>>>> 715c1172
      with MessageRelay
      with OntologyResponderV1
      with PermissionsResponderADM
      with ProjectsResponderADM
      with ProjectsResponderV1
      with RepositoryUpdater
      with RestResourceInfoService
      with RestCardinalityService
      with SipiResponderADM
      with State
      with StoresResponderADM
      with TriplestoreServiceManager
      with TriplestoreService
      with UsersResponderADM

  /**
   * All effect layers needed to provide the `Environment`
   */
  val dspLayersLive: ULayer[DspEnvironmentLive] =
    ZLayer.make[DspEnvironmentLive](
      ActorDeps.layer,
      ActorSystem.layer,
      ActorToZioBridge.live,
      ApiRoutes.layer,
      AppConfig.layer,
      AppRouter.layer,
      AppRouterRelayingMessageHandler.layer,
      AuthenticationMiddleware.layer,
      AuthenticatorService.layer,
      CacheServiceInMemImpl.layer,
      CacheServiceManager.layer,
      CardinalityService.layer,
      CkanResponderV1Live.layer,
      GroupsResponderADMLive.layer,
      HttpServer.layer,
      HttpServerZ.layer, // this is the new ZIO HTTP server layer
      IIIFServiceManager.layer,
      IIIFServiceSipiImpl.layer,
      IriConverter.layer,
      IriService.layer,
      JWTService.layer,
<<<<<<< HEAD
      ListsResponderV1Live.layer,
=======
      ListsResponderADMLive.layer,
>>>>>>> 715c1172
      MessageRelayLive.layer,
      OntologyCache.layer,
      OntologyResponderV1Live.layer,
      OntologyRepoLive.layer,
      PermissionsResponderADMLive.layer,
      PredicateRepositoryLive.layer,
      ProjectsRouteZ.layer,
      ProjectsResponderADMLive.layer,
      ProjectsResponderV1Live.layer,
      ProjectsServiceLive.layer,
      RepositoryUpdater.layer,
      ResourceInfoRepo.layer,
      ResourceInfoRoute.layer,
      RestCardinalityService.layer,
      RestResourceInfoService.layer,
      SipiResponderADMLive.layer,
      State.layer,
      StoresResponderADMLive.layer,
      StringFormatter.live,
      TriplestoreServiceLive.layer,
      TriplestoreServiceManager.layer,
      UsersResponderADMLive.layer
    )
}<|MERGE_RESOLUTION|>--- conflicted
+++ resolved
@@ -32,15 +32,12 @@
 import org.knora.webapi.responders.admin.UsersResponderADMLive
 import org.knora.webapi.responders.v1.CkanResponderV1
 import org.knora.webapi.responders.v1.CkanResponderV1Live
-<<<<<<< HEAD
 import org.knora.webapi.responders.v1.ListsResponderV1
 import org.knora.webapi.responders.v1.ListsResponderV1Live
-=======
 import org.knora.webapi.responders.v1.OntologyResponderV1
 import org.knora.webapi.responders.v1.OntologyResponderV1Live
 import org.knora.webapi.responders.v1.ProjectsResponderV1
 import org.knora.webapi.responders.v1.ProjectsResponderV1Live
->>>>>>> 715c1172
 import org.knora.webapi.routing.ApiRoutes
 import org.knora.webapi.routing.admin.AuthenticatorService
 import org.knora.webapi.routing.admin.ProjectsRouteZ
@@ -75,33 +72,30 @@
       with AppConfig
       with AppRouter
       with AppRouterRelayingMessageHandler
+      with CacheService
       with CacheServiceManager
-      with CacheService
       with CkanResponderV1
       with GroupsResponderADM
       with HttpServer
+      with IIIFService
       with IIIFServiceManager
-      with IIIFService
       with IriService
       with JWTService
-<<<<<<< HEAD
+      with ListsResponderADM
       with ListsResponderV1
-=======
-      with ListsResponderADM
->>>>>>> 715c1172
       with MessageRelay
       with OntologyResponderV1
       with PermissionsResponderADM
       with ProjectsResponderADM
       with ProjectsResponderV1
       with RepositoryUpdater
+      with RestCardinalityService
       with RestResourceInfoService
-      with RestCardinalityService
       with SipiResponderADM
       with State
       with StoresResponderADM
+      with TriplestoreService
       with TriplestoreServiceManager
-      with TriplestoreService
       with UsersResponderADM
 
   /**
@@ -130,20 +124,17 @@
       IriConverter.layer,
       IriService.layer,
       JWTService.layer,
-<<<<<<< HEAD
+      ListsResponderADMLive.layer,
       ListsResponderV1Live.layer,
-=======
-      ListsResponderADMLive.layer,
->>>>>>> 715c1172
       MessageRelayLive.layer,
       OntologyCache.layer,
+      OntologyRepoLive.layer,
       OntologyResponderV1Live.layer,
-      OntologyRepoLive.layer,
       PermissionsResponderADMLive.layer,
       PredicateRepositoryLive.layer,
-      ProjectsRouteZ.layer,
       ProjectsResponderADMLive.layer,
       ProjectsResponderV1Live.layer,
+      ProjectsRouteZ.layer,
       ProjectsServiceLive.layer,
       RepositoryUpdater.layer,
       ResourceInfoRepo.layer,
