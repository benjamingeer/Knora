--- conflicted
+++ resolved
@@ -98,13 +98,9 @@
       with AppRouter
       with AppRouterRelayingMessageHandler
       with CacheService
-<<<<<<< HEAD
       with CacheServiceRequestMessageHandler
-=======
-      with CacheServiceManager
       with CardinalityHandler
       with CardinalityService
->>>>>>> 211b6019
       with CkanResponderV1
       with GroupsResponderADM
       with HttpServer
@@ -154,12 +150,8 @@
       AuthenticationMiddleware.layer,
       AuthenticatorService.layer,
       CacheServiceInMemImpl.layer,
-<<<<<<< HEAD
       CacheServiceRequestMessageHandlerLive.layer,
-=======
-      CacheServiceManager.layer,
       CardinalityHandlerLive.layer,
->>>>>>> 211b6019
       CardinalityService.layer,
       CkanResponderV1Live.layer,
       GroupsResponderADMLive.layer,
