--- conflicted
+++ resolved
@@ -47,14 +47,9 @@
       PluginForKnoraBaseVersion(versionNumber = 12, plugin = new NoopPlugin), // PR 1891
       PluginForKnoraBaseVersion(versionNumber = 13, plugin = new UpgradePluginPR1921(log)),
       PluginForKnoraBaseVersion(versionNumber = 14, plugin = new NoopPlugin), // PR 1992
-<<<<<<< HEAD
       PluginForKnoraBaseVersion(versionNumber = 20, plugin = new UpgradePluginPR2018(log)),
-      PluginForKnoraBaseVersion(versionNumber = 21, plugin = new UpgradePluginPR2079(log))
-=======
-      PluginForKnoraBaseVersion(versionNumber = 20, plugin = new UpgradePluginPR2018(featureFactoryConfig, log)),
-      PluginForKnoraBaseVersion(versionNumber = 21, plugin = new UpgradePluginPR2079(featureFactoryConfig, log)),
-      PluginForKnoraBaseVersion(versionNumber = 22, plugin = new UpgradePluginPR2081(featureFactoryConfig, log))
->>>>>>> 3a0902ea
+      PluginForKnoraBaseVersion(versionNumber = 21, plugin = new UpgradePluginPR2079(log)),
+      PluginForKnoraBaseVersion(versionNumber = 22, plugin = new UpgradePluginPR2081(log))
       // KEEP IT ON THE BOTTOM
       // From "versionNumber = 6" don't use prBasedVersionString!
     )
