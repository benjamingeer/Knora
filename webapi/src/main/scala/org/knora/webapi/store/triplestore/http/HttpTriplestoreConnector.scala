/*
 * Copyright © 2015-2018 the contributors (see Contributors.md).
 *
 * This file is part of Knora.
 *
 * Knora is free software: you can redistribute it and/or modify
 * it under the terms of the GNU Affero General Public License as published
 * by the Free Software Foundation, either version 3 of the License, or
 * (at your option) any later version.
 *
 * Knora is distributed in the hope that it will be useful,
 * but WITHOUT ANY WARRANTY; without even the implied warranty of
 * MERCHANTABILITY or FITNESS FOR A PARTICULAR PURPOSE.  See the
 * GNU Affero General Public License for more details.
 *
 * You should have received a copy of the GNU Affero General Public
 * License along with Knora.  If not, see <http://www.gnu.org/licenses/>.
 */

package org.knora.webapi.store.triplestore.http

import java.io.StringReader

import akka.actor.{Actor, ActorLogging, ActorSystem, Status}
import akka.http.scaladsl.Http
import akka.http.scaladsl.model._
import akka.http.scaladsl.model.headers.{Accept, BasicHttpCredentials}
import akka.http.scaladsl.unmarshalling.Unmarshal
import akka.http.scaladsl.util.FastFuture
import akka.stream.ActorMaterializer
import org.apache.commons.lang3.StringUtils
import org.eclipse.rdf4j
import org.eclipse.rdf4j.model.Statement
import org.eclipse.rdf4j.rio.RDFHandler
import org.eclipse.rdf4j.rio.turtle._
import org.knora.webapi.SettingsConstants.{HTTP_GRAPHDB_FREE_TS_TYPE, _}
import org.knora.webapi._
import org.knora.webapi.messages.store.triplestoremessages._
import org.knora.webapi.store.triplestore.RdfDataObjectFactory
import org.knora.webapi.util.ActorUtil.future2Message
import org.knora.webapi.util.SparqlResultProtocol._
import org.knora.webapi.util.{FakeTriplestore, StringFormatter}
import spray.json._

import scala.collection.JavaConverters._
import scala.compat.java8.OptionConverters._
import scala.concurrent.duration._
import scala.concurrent.{Await, ExecutionContext, Future}
import scala.util.{Failure, Success, Try}

/**
  * Submits SPARQL queries and updates to a triplestore over HTTP. Supports different triplestores, which can be configured in
  * `application.conf`.
  */
class HttpTriplestoreConnector extends Actor with ActorLogging {

    // MIME type constants.
    private val mimeTypeApplicationSparqlResultsJson = MediaType.applicationWithFixedCharset("sparql-results+json", HttpCharsets.`UTF-8`) // JSON is always UTF-8
    private val mimeTypeTextTurtle = MediaType.text("turtle") // Turtle is always UTF-8
    private val mimeTypeApplicationSparqlUpdate = MediaType.applicationWithFixedCharset("sparql-update", HttpCharsets.`UTF-8`) // SPARQL 1.1 Protocol §3.2.2, "UPDATE using POST directly"

    private implicit val system: ActorSystem = context.system
    private val settings = Settings(system)
    implicit val executionContext: ExecutionContext = system.dispatchers.lookup(KnoraDispatchers.KnoraAskDispatcher)
    private implicit val materializer: ActorMaterializer = ActorMaterializer()

    private val triplestoreType = settings.triplestoreType

    // Provides client HTTP connections.
    private val http = Http(system)

    // Use HTTP basic authentication.
    private val authorizationHeader = headers.Authorization(BasicHttpCredentials(settings.triplestoreUsername, settings.triplestorePassword))


    // The path for SPARQL queries.
    private val queryRequestPath = triplestoreType match {
<<<<<<< HEAD
        case HttpGraphDbTsType => s"/repositories/${settings.triplestoreDatabaseName}"
        case HttpFusekiTsType if !settings.fusekiTomcat => s"/${settings.triplestoreDatabaseName}/query"
        case HttpFusekiTsType if settings.fusekiTomcat => s"/${settings.fusekiTomcatContext}/${settings.triplestoreDatabaseName}/query"
=======
        case HTTP_GRAPHDB_SE_TS_TYPE | HTTP_GRAPHDB_FREE_TS_TYPE => s"/repositories/${settings.triplestoreDatabaseName}"
        case HTTP_FUSEKI_TS_TYPE if !settings.fusekiTomcat => s"/${settings.triplestoreDatabaseName}/query"
        case HTTP_FUSEKI_TS_TYPE if settings.fusekiTomcat => s"/${settings.fusekiTomcatContext}/${settings.triplestoreDatabaseName}/query"
>>>>>>> 1c0e122e
    }

    // The URI for SPARQL queries.
    private val queryUri = Uri(
        scheme = "http",
        authority = Uri.Authority(Uri.Host(settings.triplestoreHost), port = settings.triplestorePort),
        path = Uri.Path(queryRequestPath)
    )

    // The path for SPARQL update operations.
    private val updateRequestPath = triplestoreType match {
<<<<<<< HEAD
        case HttpGraphDbTsType => s"/repositories/${settings.triplestoreDatabaseName}/statements"
        case HttpFusekiTsType if !settings.fusekiTomcat => s"/${settings.triplestoreDatabaseName}/update"
        case HttpFusekiTsType if settings.fusekiTomcat => s"/${settings.fusekiTomcatContext}/${settings.triplestoreDatabaseName}/update"
=======
        case HTTP_GRAPHDB_SE_TS_TYPE | HTTP_GRAPHDB_FREE_TS_TYPE => s"/repositories/${settings.triplestoreDatabaseName}/statements"
        case HTTP_FUSEKI_TS_TYPE if !settings.fusekiTomcat => s"/${settings.triplestoreDatabaseName}/update"
        case HTTP_FUSEKI_TS_TYPE if settings.fusekiTomcat => s"/${settings.fusekiTomcatContext}/${settings.triplestoreDatabaseName}/update"
>>>>>>> 1c0e122e
    }

    // The URI for SPARQL update operations.
    private val updateUri = Uri(
        scheme = "http",
        authority = Uri.Authority(Uri.Host(settings.triplestoreHost), port = settings.triplestorePort),
        path = Uri.Path(updateRequestPath)
    )

    private val logDelimiter = "\n" + StringUtils.repeat('=', 80) + "\n"

    /**
      * Receives a message requesting a SPARQL select or update, and returns an appropriate response message or
      * [[Status.Failure]]. If a serious error occurs (i.e. an error that isn't the client's fault), this
      * method first returns `Failure` to the sender, then throws an exception.
      */
    def receive = {
        case SparqlSelectRequest(sparql) => future2Message(sender(), sparqlHttpSelect(sparql), log)
        case SparqlConstructRequest(sparql) => future2Message(sender(), sparqlHttpConstruct(sparql), log)
        case SparqlExtendedConstructRequest(sparql) => future2Message(sender(), sparqlHttpExtendedConstruct(sparql), log)
        case SparqlUpdateRequest(sparql) => future2Message(sender(), sparqlHttpUpdate(sparql), log)
        case SparqlAskRequest(sparql) => future2Message(sender(), sparqlHttpAsk(sparql), log)
        case ResetTriplestoreContent(rdfDataObjects) => future2Message(sender(), resetTripleStoreContent(rdfDataObjects), log)
        case DropAllTriplestoreContent() => future2Message(sender(), dropAllTriplestoreContent(), log)
        case InsertTriplestoreContent(rdfDataObjects) => future2Message(sender(), insertDataIntoTriplestore(rdfDataObjects), log)
        case HelloTriplestore(msg) if msg == triplestoreType => sender ! HelloTriplestore(triplestoreType)
        case CheckRepositoryRequest() => future2Message(sender(), checkRepository(), log)
        case other => sender ! Status.Failure(UnexpectedMessageException(s"Unexpected message $other of type ${other.getClass.getCanonicalName}"))
    }

    /**
      * Given a SPARQL SELECT query string, runs the query, returning the result as a [[SparqlSelectResponse]].
      *
      * @param sparql the SPARQL SELECT query string.
      * @return a [[SparqlSelectResponse]].
      */
    private def sparqlHttpSelect(sparql: String): Future[SparqlSelectResponse] = {
        // println(sparql)

        def parseJsonResponse(sparql: String, resultStr: String): Future[SparqlSelectResponse] = {
            val parseTry = Try {
                resultStr.parseJson.convertTo[SparqlSelectResponse]
            }

            parseTry match {
                case Success(parsed) => Future.successful(parsed)
                case Failure(e) =>
                    log.error(e, s"Couldn't parse response from triplestore:$logDelimiter$resultStr${logDelimiter}in response to SPARQL query:$logDelimiter$sparql")
                    Future.failed(TriplestoreResponseException("Couldn't parse JSON from triplestore", e, log))
            }
        }

        for {
            // Are we using the fake triplestore?
            resultStr <- if (settings.useFakeTriplestore) {
                // Yes: get the response from it.
                Future(FakeTriplestore.data(sparql))
            } else {
                // No: get the response from the real triplestore over HTTP.
                getTriplestoreHttpResponse(sparql, isUpdate = false)
            }

            // Are we preparing a fake triplestore?
            _ = if (settings.prepareFakeTriplestore) {
                // Yes: add the query and the response to it.
                FakeTriplestore.add(sparql, resultStr, log)
            }

            // _ = println(s"SPARQL: $logDelimiter$sparql")
            // _ = println(s"Result: $logDelimiter$resultStr")

            // Parse the response as a JSON object and generate a response message.
            responseMessage <- parseJsonResponse(sparql, resultStr)
        } yield responseMessage
    }

    /**
      * Given a SPARQL CONSTRUCT query string, runs the query, returning the result as a [[SparqlConstructResponse]].
      *
      * @param sparql the SPARQL CONSTRUCT query string.
      * @return a [[SparqlConstructResponse]]
      */
    private def sparqlHttpConstruct(sparql: String): Future[SparqlConstructResponse] = {
        // println(logDelimiter + sparql)

        /**
          * Converts a graph in parsed Turtle to a [[SparqlConstructResponse]].
          */
        class ConstructResponseTurtleHandler extends RDFHandler {
            /**
              * A collection of all the statements in the input file, grouped and sorted by subject IRI.
              */
            private var statements = Map.empty[IRI, Seq[(IRI, String)]]

            override def handleComment(comment: IRI): Unit = {}

            /**
              * Adds a statement to the collection `statements`.
              *
              * @param st the statement to be added.
              */
            override def handleStatement(st: Statement): Unit = {
                val subjectIri = st.getSubject.stringValue
                val predicateIri = st.getPredicate.stringValue
                val objectIri = st.getObject.stringValue
                val currentStatementsForSubject: Seq[(IRI, String)] = statements.getOrElse(subjectIri, Vector.empty[(IRI, String)])
                statements += (subjectIri -> (currentStatementsForSubject :+ (predicateIri, objectIri)))
            }

            override def endRDF(): Unit = {}

            override def handleNamespace(prefix: IRI, uri: IRI): Unit = {}

            override def startRDF(): Unit = {}

            def getConstructResponse: SparqlConstructResponse = {
                SparqlConstructResponse(statements)
            }
        }

        def parseTurtleResponse(sparql: String, turtleStr: String): Future[SparqlConstructResponse] = {
            val parseTry = Try {
                val turtleParser = new TurtleParser()
                val handler = new ConstructResponseTurtleHandler
                turtleParser.setRDFHandler(handler)
                turtleParser.parse(new StringReader(turtleStr), "")
                handler.getConstructResponse
            }

            parseTry match {
                case Success(parsed) => Future.successful(parsed)
                case Failure(e) =>
                    log.error(e, s"Couldn't parse response from triplestore:$logDelimiter$turtleStr${logDelimiter}in response to SPARQL query:$logDelimiter$sparql")
                    Future.failed(TriplestoreResponseException("Couldn't parse Turtle from triplestore", e, log))
            }
        }

        for {
            turtleStr <- getTriplestoreHttpResponse(sparql, isUpdate = false, isConstruct = true)
            response <- parseTurtleResponse(sparql, turtleStr)
        } yield response
    }

    /**
      * Given a SPARQL CONSTRUCT query string, runs the query, returning the result as a [[SparqlExtendedConstructResponse]].
      *
      * @param sparql the SPARQL CONSTRUCT query string.
      * @return a [[SparqlExtendedConstructResponse]]
      */
    private def sparqlHttpExtendedConstruct(sparql: String): Future[SparqlExtendedConstructResponse] = {

        // println(logDelimiter + sparql)

        /**
          * Converts a graph in parsed Turtle to a [[SparqlExtendedConstructResponse]].
          */
        class ConstructResponseTurtleHandler extends RDFHandler {

            private val stringFormatter = StringFormatter.getGeneralInstance

            /**
              * A collection of all the statements in the input file, grouped and sorted by subject IRI.
              */
            private var statements = Map.empty[SubjectV2, Map[IRI, Seq[LiteralV2]]]

            override def handleComment(comment: IRI): Unit = {}

            /**
              * Adds a statement to the collection `statements`.
              *
              * @param st the statement to be added.
              */
            override def handleStatement(st: Statement): Unit = {
                val subject: SubjectV2 = st.getSubject match {
                    case iri: rdf4j.model.IRI => IriSubjectV2(iri.stringValue)
                    case blankNode: rdf4j.model.BNode => BlankNodeSubjectV2(blankNode.getID)
                    case other => throw InconsistentTriplestoreDataException(s"Unsupported subject in construct query result: $other")
                }

                val predicateIri = st.getPredicate.stringValue

                // log.debug("sparqlHttpExtendedConstruct - handleStatement - object: {}", st.getObject)

                val objectLiteral: LiteralV2 = st.getObject match {
                    case iri: rdf4j.model.IRI => IriLiteralV2(value = iri.stringValue)
                    case blankNode: rdf4j.model.BNode => BlankNodeLiteralV2(value = blankNode.getID)

                    case literal: rdf4j.model.Literal => literal.getDatatype.toString match {
                        case OntologyConstants.Rdf.LangString => StringLiteralV2(value = literal.stringValue, language = literal.getLanguage.asScala)
                        case OntologyConstants.Xsd.String => StringLiteralV2(value = literal.stringValue, language = None)
                        case OntologyConstants.Xsd.Boolean => BooleanLiteralV2(value = literal.booleanValue)
                        case OntologyConstants.Xsd.Int | OntologyConstants.Xsd.Integer | OntologyConstants.Xsd.NonNegativeInteger => IntLiteralV2(value = literal.intValue)
                        case OntologyConstants.Xsd.Decimal => DecimalLiteralV2(value = literal.decimalValue)
                        case OntologyConstants.Xsd.DateTimeStamp => DateTimeLiteralV2(stringFormatter.toInstant(literal.stringValue, throw InconsistentTriplestoreDataException(s"Invalid xsd:dateTimeStamp: ${literal.stringValue}")))
                        case unknown => throw NotImplementedException(s"The literal type '$unknown' is not implemented.")
                    }

                    case other => throw InconsistentTriplestoreDataException(s"Unsupported object in construct query result: $other")
                }

                // log.debug("sparqlHttpExtendedConstruct - handleStatement - objectLiteral: {}", objectLiteral)

                val currentStatementsForSubject: Map[IRI, Seq[LiteralV2]] = statements.getOrElse(subject, Map.empty[IRI, Seq[LiteralV2]])
                val currentStatementsForPredicate: Seq[LiteralV2] = currentStatementsForSubject.getOrElse(predicateIri, Seq.empty[LiteralV2])

                val updatedPredicateStatements = currentStatementsForPredicate :+ objectLiteral
                val updatedSubjectStatements = currentStatementsForSubject + (predicateIri -> updatedPredicateStatements)

                statements += (subject -> updatedSubjectStatements)
            }

            override def endRDF(): Unit = {}

            override def handleNamespace(prefix: IRI, uri: IRI): Unit = {}

            override def startRDF(): Unit = {}

            def getConstructResponse: SparqlExtendedConstructResponse = {
                SparqlExtendedConstructResponse(statements)
            }
        }

        def parseTurtleResponse(sparql: String, turtleStr: String): Future[SparqlExtendedConstructResponse] = {
            val parseTry = Try {
                val turtleParser = new TurtleParser()
                val handler = new ConstructResponseTurtleHandler
                turtleParser.setRDFHandler(handler)
                turtleParser.parse(new StringReader(turtleStr), "query-result.ttl")
                handler.getConstructResponse
            }

            parseTry match {
                case Success(parsed) => Future.successful(parsed)
                case Failure(e) =>
                    log.error(e, s"Couldn't parse response from triplestore:$logDelimiter$turtleStr${logDelimiter}in response to SPARQL query:$logDelimiter$sparql")
                    Future.failed(TriplestoreResponseException("Couldn't parse Turtle from triplestore", e, log))
            }
        }

        for {
            turtleStr <- getTriplestoreHttpResponse(sparql, isUpdate = false, isConstruct = true)
            response <- parseTurtleResponse(sparql, turtleStr)
        } yield response
    }

    /**
      * Performs a SPARQL update operation.
      *
      * @param sparqlUpdate the SPARQL update.
      * @return a [[SparqlUpdateResponse]].
      */
    private def sparqlHttpUpdate(sparqlUpdate: String): Future[SparqlUpdateResponse] = {
        // println(logDelimiter + sparqlUpdate)

        for {
            // Send the request to the triplestore.
            _ <- getTriplestoreHttpResponse(sparqlUpdate, isUpdate = true)

            // If we're using GraphDB, update the full-text search index.
<<<<<<< HEAD
            _ = if (triplestoreType == HttpGraphDbTsType) {
=======
            _ = if (triplestoreType == HTTP_GRAPHDB_SE_TS_TYPE | triplestoreType == HTTP_GRAPHDB_FREE_TS_TYPE) {
>>>>>>> 1c0e122e
                val indexUpdateSparqlString =
                    """
                        PREFIX luc: <http://www.ontotext.com/owlim/lucene#>
                        INSERT DATA { luc:fullTextSearchIndex luc:updateIndex _:b1 . }
                    """
                getTriplestoreHttpResponse(indexUpdateSparqlString, isUpdate = true)
            }
        } yield SparqlUpdateResponse()
    }

    /**
      * Performs a SPARQL ASK query.
      *
      * @param sparql the SPARQL ASK query.
      * @return a [[SparqlAskResponse]].
      */
    def sparqlHttpAsk(sparql: String): Future[SparqlAskResponse] = {
        for {
            resultString <- getTriplestoreHttpResponse(sparql, isUpdate = false)
            _ = log.debug("sparqlHttpAsk - resultString: {}", resultString)

            result: Boolean = resultString.parseJson.asJsObject.getFields("boolean").head.convertTo[Boolean]
        } yield SparqlAskResponse(result)
    }

    private def resetTripleStoreContent(rdfDataObjects: Seq[RdfDataObject]): Future[ResetTriplestoreContentACK] = {
        log.debug("resetTripleStoreContent")
        val resetTriplestoreResult = for {

            // drop old content
            _ <- dropAllTriplestoreContent()

            // insert new content
            _ <- insertDataIntoTriplestore(rdfDataObjects)

            // any errors throwing exceptions until now are already covered so we can ACK the request
            result = ResetTriplestoreContentACK()
        } yield result

        resetTriplestoreResult
    }

    private def dropAllTriplestoreContent(): Future[DropAllTriplestoreContentACK] = {

        log.debug("==>> Drop All Data Start")

        val dropAllSparqlString =
            """
                DROP ALL
            """

        val response: Future[DropAllTriplestoreContentACK] = for {
            result: String <- getTriplestoreHttpResponse(dropAllSparqlString, isUpdate = true)
            _ = log.debug(s"==>> Drop All Data End, Result: $result")
        } yield DropAllTriplestoreContentACK()

        response.recover {
             case t: Exception => {
                throw TriplestoreResponseException("Reset: Failed to execute DROP ALL", t, log)
            }
        }

        response
    }

    /**
      * Inserts the data referenced inside the `rdfDataObjects`.
      * @param rdfDataObjects a sequence of paths and graph names referencing data that needs to be inserted.
      * @return [[InsertTriplestoreContentACK]]
      */
    private def insertDataIntoTriplestore(rdfDataObjects: Seq[RdfDataObject]): Future[InsertTriplestoreContentACK] = {
        try {
            log.debug("==>> Loading Data Start")

            val defaultRdfDataList = settings.tripleStoreConfig.getConfigList("default-rdf-data")
            val defaultRdfDataObjectList: Seq[RdfDataObject] = defaultRdfDataList.asScala.map {
                config => RdfDataObjectFactory(config)
            }

            val completeRdfDataObjectList: Seq[RdfDataObject] = defaultRdfDataObjectList ++ rdfDataObjects

            // log.debug("==>> List of Graphs: {}", completeRdfDataObjectList.map(_.name))

            // inserting data synchronously
            val result: Seq[StatusCode] = completeRdfDataObjectList.map { ele =>
                val status: StatusCode = GraphProtocolAccessor.post(ele.name, ele.path)
                log.debug(s"added: ${ele.name}. Status: $status")
                status
            }

<<<<<<< HEAD
            // update index if graphdb
            if (triplestoreType == HttpGraphDbTsType) {
=======
            if (triplestoreType == HTTP_GRAPHDB_SE_TS_TYPE | triplestoreType == HTTP_GRAPHDB_FREE_TS_TYPE) {
>>>>>>> 1c0e122e
                /* need to update the lucene index */
                val indexUpdateSparqlString =
                    """
                        PREFIX luc: <http://www.ontotext.com/owlim/lucene#>
                        INSERT DATA { luc:fullTextSearchIndex luc:updateIndex _:b1 . }
                    """

                for {
                    result <- getTriplestoreHttpResponse(indexUpdateSparqlString, isUpdate = true)
                    _ = log.debug(s"==>> Index update done, Result: $result")
                } yield true
            }

            FastFuture.successful(InsertTriplestoreContentACK())

        } catch {
            case e: TriplestoreUnsupportedFeatureException => Future.failed(e)
            case e: Exception => Future.failed(TriplestoreResponseException("Reset: Failed to execute insert into triplestore", e, log))
        }

    }

    /**
      * Checks connection to the triplestore.
      */
    private def checkRepository(): Future[CheckRepositoryResponse] = {

        // needs to be a local import or other things don't work (spray json black magic)
        import org.knora.webapi.messages.store.triplestoremessages.GraphDBJsonProtocol._

        try {

            // log.debug("checkRepository entered")

            // call endpoint returning all repositories

            val scheme = if (settings.triplestoreUseHttps) {
                "https"
            } else {
                "http"
            }

            val headers = List(
                authorizationHeader,
                Accept(MediaTypes.`application/json`)
            )

            val getRepositoriesUri: Uri = triplestoreType match {
<<<<<<< HEAD
                case HttpGraphDbTsType => {
=======
                case HTTP_GRAPHDB_SE_TS_TYPE | HTTP_GRAPHDB_FREE_TS_TYPE => {
>>>>>>> 1c0e122e
                    Uri(
                        scheme = scheme,
                        authority = Uri.Authority(Uri.Host(settings.triplestoreHost), port = settings.triplestorePort),
                        path = Uri.Path("/rest/repositories")
                    )
                }
                case _ => throw UnsuportedTriplestoreException("checkRepository only supports GraphDB.")
            }

            val getRepositoriesRequest: HttpRequest = HttpRequest(
                method = HttpMethods.GET,
                uri = getRepositoriesUri,
                headers = headers
            )

            val jsonFuture = for {
                response: HttpMessage <- Http().singleRequest(getRepositoriesRequest)
                // _ = log.info("checkRepository - response: {}", response)

                json: JsArray <- response match {
                    case HttpResponse(StatusCodes.OK, _, entity, _) => Unmarshal(entity).to[JsArray]
                    case other => throw new Exception(other.toString())
                }
                // _ = log.info("checkRepository - json: {}", json.prettyPrint)

            } yield json

            val jsonArr: JsArray = Await.result(jsonFuture, 750.milliseconds)

            // parse json and check if the repository defined in 'application.conf' is present and correctly defined

            val repositories: Seq[GraphDBRepository] = jsonArr.elements.map(_.convertTo[GraphDBRepository])

            val idShouldBe = settings.triplestoreDatabaseName
            val sesameTypeShouldBe = triplestoreType match {
                case HTTP_GRAPHDB_SE_TS_TYPE => "owlim:MonitorRepository"
                case HTTP_GRAPHDB_FREE_TS_TYPE => "graphdb:FreeSailRepository"
            }

            val neededRepo = repositories.filter(_.id == idShouldBe).filter(_.sesameType == sesameTypeShouldBe)
            if (neededRepo.length == 1) {
                // everything looks good
                FastFuture.successful(CheckRepositoryResponse(repositoryStatus = RepositoryStatus.ServiceAvailable, msg = "Triplestore is available."))
            } else {
                // none of the available repositories meet our requirements
                FastFuture.successful(CheckRepositoryResponse(repositoryStatus = RepositoryStatus.NotInitialized, msg = s"None of the available repositories meet our requirements of id: $idShouldBe, sesameType: $sesameTypeShouldBe."))
            }
        } catch {
            case e: Exception => {
                // println("checkRepository - exception", e)
                FastFuture.successful(CheckRepositoryResponse(repositoryStatus = RepositoryStatus.ServiceUnavailable, msg = "Triplestore not available."))
            }
        }
    }

    /**
      * Submits a SPARQL request to the triplestore and returns the response as a string.
      *
      * @param sparql      the SPARQL request to be submitted.
      * @param isUpdate    `true` if this is an update request.
      * @param isConstruct `true` if this is a CONSTRUCT request.
      * @return the triplestore's response.
      */
    private def getTriplestoreHttpResponse(sparql: String, isUpdate: Boolean, isConstruct: Boolean = false): Future[String] = {
        val request = if (isUpdate) {
            // Send updates as application/sparql-update (as per SPARQL 1.1 Protocol §3.2.2, "UPDATE using POST directly").

            val entity = HttpEntity(mimeTypeApplicationSparqlUpdate, sparql)
            val headers = List(authorizationHeader)

            HttpRequest(
                method = HttpMethods.POST,
                uri = updateUri,
                entity = entity,
                headers = headers
            )
        } else {
            // Send queries as application/x-www-form-urlencoded (as per SPARQL 1.1 Protocol §2.1.2,
            // "query via POST with URL-encoded parameters"), so we can include the "infer" parameter when using GraphDB.

<<<<<<< HEAD
            val maybeInfer = if (triplestoreType == HttpGraphDbTsType) {
=======
            val maybeInfer = if (triplestoreType == HTTP_GRAPHDB_SE_TS_TYPE) {
>>>>>>> 1c0e122e
                Some("infer" -> "true")
            } else {
                None
            }

            val formData = FormData(
                Map("query" -> sparql) ++ maybeInfer
            )

            // Construct the Accept header if needed.
            val acceptContentType = if (isConstruct) {
                // CONSTRUCT queries should return Turtle.
                Accept(MediaRange(mimeTypeTextTurtle))
            } else {
                // SELECT queries should return JSON.
                Accept(MediaRange(mimeTypeApplicationSparqlResultsJson))
            }

            val headers = List(authorizationHeader, acceptContentType)

            HttpRequest(
                method = HttpMethods.POST,
                uri = queryUri,
                entity = formData.toEntity,
                headers = headers
            )
        }

        val triplestoreResponseFuture = for {
            // _ = println(request.toString())

            requestStartTime: Long <- FastFuture.successful {
                if (settings.profileQueries) {
                    System.currentTimeMillis()
                } else {
                    0
                }
            }

            // Send the HTTP request.
            response <- http.singleRequest(request)

            // Convert the HTTP response body to a string.
            responseString <- response.entity.toStrict(20.seconds).map(_.data.decodeString("UTF-8"))

            _ = if (!response.status.isSuccess) {
                throw TriplestoreResponseException(s"Triplestore responded with HTTP code ${response.status}: $responseString")
            }

            _ = if (settings.profileQueries) {
                val requestDuration = System.currentTimeMillis() - requestStartTime
                log.debug(s"${logDelimiter}Query took $requestDuration millis:\n\n$sparql$logDelimiter")
            }
        } yield responseString

        // If an exception was thrown during the connection to the triplestore, wrap it in
        // a TriplestoreConnectionException.
        triplestoreResponseFuture.recover {
            case tre: TriplestoreResponseException => throw tre
            case e: Exception => throw TriplestoreConnectionException("Failed to connect to triplestore", e, log)
        }
    }
}<|MERGE_RESOLUTION|>--- conflicted
+++ resolved
@@ -33,7 +33,6 @@
 import org.eclipse.rdf4j.model.Statement
 import org.eclipse.rdf4j.rio.RDFHandler
 import org.eclipse.rdf4j.rio.turtle._
-import org.knora.webapi.SettingsConstants.{HTTP_GRAPHDB_FREE_TS_TYPE, _}
 import org.knora.webapi._
 import org.knora.webapi.messages.store.triplestoremessages._
 import org.knora.webapi.store.triplestore.RdfDataObjectFactory
@@ -75,15 +74,9 @@
 
     // The path for SPARQL queries.
     private val queryRequestPath = triplestoreType match {
-<<<<<<< HEAD
-        case HttpGraphDbTsType => s"/repositories/${settings.triplestoreDatabaseName}"
-        case HttpFusekiTsType if !settings.fusekiTomcat => s"/${settings.triplestoreDatabaseName}/query"
-        case HttpFusekiTsType if settings.fusekiTomcat => s"/${settings.fusekiTomcatContext}/${settings.triplestoreDatabaseName}/query"
-=======
-        case HTTP_GRAPHDB_SE_TS_TYPE | HTTP_GRAPHDB_FREE_TS_TYPE => s"/repositories/${settings.triplestoreDatabaseName}"
-        case HTTP_FUSEKI_TS_TYPE if !settings.fusekiTomcat => s"/${settings.triplestoreDatabaseName}/query"
-        case HTTP_FUSEKI_TS_TYPE if settings.fusekiTomcat => s"/${settings.fusekiTomcatContext}/${settings.triplestoreDatabaseName}/query"
->>>>>>> 1c0e122e
+        case TriplestoreTypes.HttpGraphDBSE | TriplestoreTypes.HttpGraphDBFree => s"/repositories/${settings.triplestoreDatabaseName}"
+        case TriplestoreTypes.HttpFuseki if !settings.fusekiTomcat => s"/${settings.triplestoreDatabaseName}/query"
+        case TriplestoreTypes.HttpFuseki if settings.fusekiTomcat => s"/${settings.fusekiTomcatContext}/${settings.triplestoreDatabaseName}/query"
     }
 
     // The URI for SPARQL queries.
@@ -95,15 +88,9 @@
 
     // The path for SPARQL update operations.
     private val updateRequestPath = triplestoreType match {
-<<<<<<< HEAD
-        case HttpGraphDbTsType => s"/repositories/${settings.triplestoreDatabaseName}/statements"
-        case HttpFusekiTsType if !settings.fusekiTomcat => s"/${settings.triplestoreDatabaseName}/update"
-        case HttpFusekiTsType if settings.fusekiTomcat => s"/${settings.fusekiTomcatContext}/${settings.triplestoreDatabaseName}/update"
-=======
-        case HTTP_GRAPHDB_SE_TS_TYPE | HTTP_GRAPHDB_FREE_TS_TYPE => s"/repositories/${settings.triplestoreDatabaseName}/statements"
-        case HTTP_FUSEKI_TS_TYPE if !settings.fusekiTomcat => s"/${settings.triplestoreDatabaseName}/update"
-        case HTTP_FUSEKI_TS_TYPE if settings.fusekiTomcat => s"/${settings.fusekiTomcatContext}/${settings.triplestoreDatabaseName}/update"
->>>>>>> 1c0e122e
+        case TriplestoreTypes.HttpGraphDBSE | TriplestoreTypes.HttpGraphDBFree => s"/repositories/${settings.triplestoreDatabaseName}/statements"
+        case TriplestoreTypes.HttpFuseki if !settings.fusekiTomcat => s"/${settings.triplestoreDatabaseName}/update"
+        case TriplestoreTypes.HttpFuseki if settings.fusekiTomcat => s"/${settings.fusekiTomcatContext}/${settings.triplestoreDatabaseName}/update"
     }
 
     // The URI for SPARQL update operations.
@@ -363,11 +350,7 @@
             _ <- getTriplestoreHttpResponse(sparqlUpdate, isUpdate = true)
 
             // If we're using GraphDB, update the full-text search index.
-<<<<<<< HEAD
-            _ = if (triplestoreType == HttpGraphDbTsType) {
-=======
-            _ = if (triplestoreType == HTTP_GRAPHDB_SE_TS_TYPE | triplestoreType == HTTP_GRAPHDB_FREE_TS_TYPE) {
->>>>>>> 1c0e122e
+            _ = if (triplestoreType == TriplestoreTypes.HttpGraphDBSE | triplestoreType == TriplestoreTypes.HttpGraphDBFree) {
                 val indexUpdateSparqlString =
                     """
                         PREFIX luc: <http://www.ontotext.com/owlim/lucene#>
@@ -458,12 +441,7 @@
                 status
             }
 
-<<<<<<< HEAD
-            // update index if graphdb
-            if (triplestoreType == HttpGraphDbTsType) {
-=======
-            if (triplestoreType == HTTP_GRAPHDB_SE_TS_TYPE | triplestoreType == HTTP_GRAPHDB_FREE_TS_TYPE) {
->>>>>>> 1c0e122e
+            if (triplestoreType == TriplestoreTypes.HttpGraphDBSE | triplestoreType == TriplestoreTypes.HttpGraphDBFree) {
                 /* need to update the lucene index */
                 val indexUpdateSparqlString =
                     """
@@ -512,11 +490,7 @@
             )
 
             val getRepositoriesUri: Uri = triplestoreType match {
-<<<<<<< HEAD
-                case HttpGraphDbTsType => {
-=======
-                case HTTP_GRAPHDB_SE_TS_TYPE | HTTP_GRAPHDB_FREE_TS_TYPE => {
->>>>>>> 1c0e122e
+                case TriplestoreTypes.HttpGraphDBSE | TriplestoreTypes.HttpGraphDBFree => {
                     Uri(
                         scheme = scheme,
                         authority = Uri.Authority(Uri.Host(settings.triplestoreHost), port = settings.triplestorePort),
@@ -552,8 +526,8 @@
 
             val idShouldBe = settings.triplestoreDatabaseName
             val sesameTypeShouldBe = triplestoreType match {
-                case HTTP_GRAPHDB_SE_TS_TYPE => "owlim:MonitorRepository"
-                case HTTP_GRAPHDB_FREE_TS_TYPE => "graphdb:FreeSailRepository"
+                case TriplestoreTypes.HttpGraphDBSE => "owlim:MonitorRepository"
+                case TriplestoreTypes.HttpGraphDBFree=> "graphdb:FreeSailRepository"
             }
 
             val neededRepo = repositories.filter(_.id == idShouldBe).filter(_.sesameType == sesameTypeShouldBe)
@@ -597,11 +571,7 @@
             // Send queries as application/x-www-form-urlencoded (as per SPARQL 1.1 Protocol §2.1.2,
             // "query via POST with URL-encoded parameters"), so we can include the "infer" parameter when using GraphDB.
 
-<<<<<<< HEAD
-            val maybeInfer = if (triplestoreType == HttpGraphDbTsType) {
-=======
-            val maybeInfer = if (triplestoreType == HTTP_GRAPHDB_SE_TS_TYPE) {
->>>>>>> 1c0e122e
+            val maybeInfer = if (triplestoreType == TriplestoreTypes.HttpGraphDBSE | triplestoreType == TriplestoreTypes.HttpGraphDBFree) {
                 Some("infer" -> "true")
             } else {
                 None
