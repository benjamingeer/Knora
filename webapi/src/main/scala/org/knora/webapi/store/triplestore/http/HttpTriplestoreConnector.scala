/*
 * Copyright © 2015-2019 the contributors (see Contributors.md).
 *
 * This file is part of Knora.
 *
 * Knora is free software: you can redistribute it and/or modify
 * it under the terms of the GNU Affero General Public License as published
 * by the Free Software Foundation, either version 3 of the License, or
 * (at your option) any later version.
 *
 * Knora is distributed in the hope that it will be useful,
 * but WITHOUT ANY WARRANTY; without even the implied warranty of
 * MERCHANTABILITY or FITNESS FOR A PARTICULAR PURPOSE.  See the
 * GNU Affero General Public License for more details.
 *
 * You should have received a copy of the GNU Affero General Public
 * License along with Knora.  If not, see <http://www.gnu.org/licenses/>.
 */

package org.knora.webapi.store.triplestore.http

import java.io.{BufferedWriter, File, FileWriter, StringReader}
import java.nio.file.{Files, Paths}
import java.util

import akka.actor.{Actor, ActorLogging, ActorSystem, Status}
import akka.event.LoggingAdapter
import akka.stream.ActorMaterializer
import org.apache.commons.lang3.StringUtils
import org.apache.http.auth.{AuthScope, UsernamePasswordCredentials}
import org.apache.http.client.AuthCache
import org.apache.http.client.config.RequestConfig
import org.apache.http.client.entity.UrlEncodedFormEntity
import org.apache.http.client.methods.{CloseableHttpResponse, HttpGet, HttpPost}
import org.apache.http.client.protocol.HttpClientContext
import org.apache.http.client.utils.URIBuilder
import org.apache.http.entity.{ContentType, StringEntity}
import org.apache.http.impl.auth.BasicScheme
import org.apache.http.impl.client.{BasicAuthCache, BasicCredentialsProvider, CloseableHttpClient, HttpClients}
import org.apache.http.message.BasicNameValuePair
import org.apache.http.util.EntityUtils
import org.apache.http.{Consts, HttpEntity, HttpHost, NameValuePair}
import org.eclipse.rdf4j.model.impl.SimpleValueFactory
import org.eclipse.rdf4j.model.{Resource, Statement}
import org.eclipse.rdf4j.rio.turtle._
import org.eclipse.rdf4j.rio.{RDFFormat, RDFHandler, RDFWriter, Rio}
import org.knora.webapi._
import org.knora.webapi.messages.store.triplestoremessages._
import org.knora.webapi.store.triplestore.RdfDataObjectFactory
import org.knora.webapi.util.ActorUtil._
import org.knora.webapi.util.FakeTriplestore
import org.knora.webapi.util.SparqlResultProtocol._
import spray.json._

import scala.collection.JavaConverters._
import scala.concurrent.ExecutionContext
import scala.util.{Failure, Success, Try}

/**
  * Submits SPARQL queries and updates to a triplestore over HTTP. Supports different triplestores, which can be configured in
  * `application.conf`.
  */
class HttpTriplestoreConnector extends Actor with ActorLogging {

    // MIME type constants.
    private val mimeTypeApplicationJson = "application/json"
    private val mimeTypeApplicationTrig = "application/trig"
    private val mimeTypeApplicationSparqlResultsJson = "application/sparql-results+json"
    private val mimeTypeTextTurtle = "text/turtle"
    private val mimeTypeApplicationSparqlUpdate = "application/sparql-update"

    private implicit val system: ActorSystem = context.system
    private val settings = Settings(system)
    implicit val executionContext: ExecutionContext = system.dispatchers.lookup(KnoraDispatchers.KnoraBlockingDispatcher)
    private implicit val materializer: ActorMaterializer = ActorMaterializer()
    override val log: LoggingAdapter = akka.event.Logging(system, this.getClass.getName)

    private val triplestoreType = settings.triplestoreType

    private val targetHost: HttpHost = new HttpHost(settings.triplestoreHost, settings.triplestorePort, "http")

    private val credsProvider: BasicCredentialsProvider = new BasicCredentialsProvider
    credsProvider.setCredentials(new AuthScope(targetHost.getHostName, targetHost.getPort), new UsernamePasswordCredentials(settings.triplestoreUsername, settings.triplestorePassword))

    // Reading data should be quick.
    private val queryTimeoutMillis = settings.triplestoreQueryTimeout.toMillis.toInt

    private val queryRequestConfig = RequestConfig.custom()
        .setConnectTimeout(queryTimeoutMillis)
        .setConnectionRequestTimeout(queryTimeoutMillis)
        .setSocketTimeout(queryTimeoutMillis)
        .build

    private val queryHttpClient: CloseableHttpClient = HttpClients.custom
        .setDefaultCredentialsProvider(credsProvider)
        .setDefaultRequestConfig(queryRequestConfig)
        .build

    // An update for a bulk import could take a while.
    private val updateTimeoutMillis = settings.triplestoreUpdateTimeout.toMillis.toInt

    private val updateTimeoutConfig = RequestConfig.custom()
        .setConnectTimeout(updateTimeoutMillis)
        .setConnectionRequestTimeout(updateTimeoutMillis)
        .setSocketTimeout(updateTimeoutMillis)
        .build

    private val updateHttpClient: CloseableHttpClient = HttpClients.custom
        .setDefaultCredentialsProvider(credsProvider)
        .setDefaultRequestConfig(updateTimeoutConfig)
        .build

<<<<<<< HEAD
    private val queryPath: String = if (triplestoreType == TriplestoreTypes.HttpGraphDBSE | triplestoreType == TriplestoreTypes.HttpGraphDBFree) {
        s"/repositories/${settings.triplestoreDatabaseName}"
    } else if (triplestoreType == TriplestoreTypes.HttpFuseki) {
        if (settings.fusekiTomcat) {
            s"/${settings.fusekiTomcatContext}/${settings.triplestoreDatabaseName}/query"
        } else {
            s"/${settings.triplestoreDatabaseName}/query"
        }
    } else {
        throw UnsuportedTriplestoreException(s"Unsupported triplestore type: $triplestoreType")
    }

    private val updatePath: String = if (triplestoreType == TriplestoreTypes.HttpGraphDBSE | triplestoreType == TriplestoreTypes.HttpGraphDBFree) {
        s"/repositories/${settings.triplestoreDatabaseName}/statements"
    } else if (triplestoreType == TriplestoreTypes.HttpFuseki && settings.fusekiTomcat) {
        if (settings.fusekiTomcat) {
            s"/${settings.fusekiTomcatContext}/${settings.triplestoreDatabaseName}/update"
        } else {
            s"/${settings.triplestoreDatabaseName}/update"
        }
    } else {
        throw UnsuportedTriplestoreException(s"Unsupported triplestore type: $triplestoreType")
    }

    private val checkRepositoryPath: String = if (triplestoreType == TriplestoreTypes.HttpGraphDBSE | triplestoreType == TriplestoreTypes.HttpGraphDBFree) {
        "/rest/repositories"
    } else if (triplestoreType == TriplestoreTypes.HttpFuseki) {
        if (settings.fusekiTomcat) {
            s"/${settings.fusekiTomcatContext}/$$/server"
        } else {
            "$/server"
        }
    } else {
        throw UnsuportedTriplestoreException(s"Unsupported triplestore type: $triplestoreType")
    }

=======
    private val queryPath: String = s"/repositories/${settings.triplestoreDatabaseName}"
    private val updatePath: String = s"/repositories/${settings.triplestoreDatabaseName}/statements"
    private val graphPath: String = s"/repositories/${settings.triplestoreDatabaseName}/statements"
>>>>>>> 0b4d1534
    private val logDelimiter = "\n" + StringUtils.repeat('=', 80) + "\n"

    /**
      * Receives a message requesting a SPARQL select or update, and returns an appropriate response message or
      * [[Status.Failure]]. If a serious error occurs (i.e. an error that isn't the client's fault), this
      * method first returns `Failure` to the sender, then throws an exception.
      */
    def receive: PartialFunction[Any, Unit] = {
        case SparqlSelectRequest(sparql: String) => try2Message(sender(), sparqlHttpSelect(sparql), log)
        case SparqlConstructRequest(sparql: String) => try2Message(sender(), sparqlHttpConstruct(sparql), log)
        case SparqlExtendedConstructRequest(sparql: String) => try2Message(sender(), sparqlHttpExtendedConstruct(sparql), log)
        case SparqlConstructFileRequest(sparql: String, graphIri: IRI, outputFile: File) => try2Message(sender(), sparqlHttpConstructFile(sparql, graphIri, outputFile), log)
        case GraphFileRequest(graphIri: IRI, outputFile: File) => try2Message(sender(), sparqlHttpGraphFile(graphIri, outputFile), log)
        case SparqlUpdateRequest(sparql: String) => try2Message(sender(), sparqlHttpUpdate(sparql), log)
        case SparqlAskRequest(sparql: String) => try2Message(sender(), sparqlHttpAsk(sparql), log)
        case ResetTriplestoreContent(rdfDataObjects: Seq[RdfDataObject], prependDefaults: Boolean) => try2Message(sender(), resetTripleStoreContent(rdfDataObjects, prependDefaults), log)
        case DropAllTriplestoreContent() => try2Message(sender(), dropAllTriplestoreContent(), log)
        case InsertTriplestoreContent(rdfDataObjects: Seq[RdfDataObject]) => try2Message(sender(), insertDataIntoTriplestore(rdfDataObjects), log)
        case HelloTriplestore(msg: String) if msg == triplestoreType => sender ! HelloTriplestore(triplestoreType)
        case CheckRepositoryRequest() => try2Message(sender(), checkRepository(), log)
        case SearchIndexUpdateRequest(subjectIri: Option[String]) => try2Message(sender(), updateLuceneIndex(subjectIri), log)
        case other => sender ! Status.Failure(UnexpectedMessageException(s"Unexpected message $other of type ${other.getClass.getCanonicalName}"))
    }

    /**
      * Given a SPARQL SELECT query string, runs the query, returning the result as a [[SparqlSelectResponse]].
      *
      * @param sparql the SPARQL SELECT query string.
      * @return a [[SparqlSelectResponse]].
      */
    private def sparqlHttpSelect(sparql: String): Try[SparqlSelectResponse] = {
        def parseJsonResponse(sparql: String, resultStr: String): Try[SparqlSelectResponse] = {
            val parseTry = Try {
                resultStr.parseJson.convertTo[SparqlSelectResponse]
            }

            parseTry match {
                case Success(parsed) => Success(parsed)
                case Failure(e) =>
                    log.error(e, s"Couldn't parse response from triplestore:$logDelimiter$resultStr${logDelimiter}in response to SPARQL query:$logDelimiter$sparql")
                    Failure(TriplestoreResponseException("Couldn't parse JSON from triplestore", e, log))
            }
        }

        for {
            // Are we using the fake triplestore?
            resultStr <- if (settings.useFakeTriplestore) {
                // Yes: get the response from it.
                Try(FakeTriplestore.data(sparql))
            } else {
                // No: get the response from the real triplestore over HTTP.
                getSparqlHttpResponse(sparql, isUpdate = false)
            }

            // Are we preparing a fake triplestore?
            _ = if (settings.prepareFakeTriplestore) {
                // Yes: add the query and the response to it.
                FakeTriplestore.add(sparql, resultStr, log)
            }

            // _ = println(s"SPARQL: $logDelimiter$sparql")
            // _ = println(s"Result: $logDelimiter$resultStr")

            // Parse the response as a JSON object and generate a response message.
            responseMessage <- parseJsonResponse(sparql, resultStr)
        } yield responseMessage
    }

    /**
      * Given a SPARQL CONSTRUCT query string, runs the query, returning the result as a [[SparqlConstructResponse]].
      *
      * @param sparql the SPARQL CONSTRUCT query string.
      * @return a [[SparqlConstructResponse]]
      */
    private def sparqlHttpConstruct(sparql: String): Try[SparqlConstructResponse] = {
        // println(logDelimiter + sparql)

        /**
          * Converts a graph in parsed Turtle to a [[SparqlConstructResponse]].
          */
        class ConstructResponseTurtleHandler extends RDFHandler {
            /**
              * A collection of all the statements in the input file, grouped and sorted by subject IRI.
              */
            private var statements = Map.empty[IRI, Seq[(IRI, String)]]

            override def handleComment(comment: IRI): Unit = {}

            /**
              * Adds a statement to the collection `statements`.
              *
              * @param st the statement to be added.
              */
            override def handleStatement(st: Statement): Unit = {
                val subjectIri = st.getSubject.stringValue
                val predicateIri = st.getPredicate.stringValue
                val objectIri = st.getObject.stringValue
                val currentStatementsForSubject: Seq[(IRI, String)] = statements.getOrElse(subjectIri, Vector.empty[(IRI, String)])
                statements += (subjectIri -> (currentStatementsForSubject :+ (predicateIri, objectIri)))
            }

            override def endRDF(): Unit = {}

            override def handleNamespace(prefix: IRI, uri: IRI): Unit = {}

            override def startRDF(): Unit = {}

            def getConstructResponse: SparqlConstructResponse = {
                SparqlConstructResponse(statements)
            }
        }

        def parseTurtleResponse(sparql: String, turtleStr: String): Try[SparqlConstructResponse] = {
            val parseTry = Try {
                val turtleParser = new TurtleParser()
                val handler = new ConstructResponseTurtleHandler
                turtleParser.setRDFHandler(handler)
                turtleParser.parse(new StringReader(turtleStr), "")
                handler.getConstructResponse
            }

            parseTry match {
                case Success(parsed) => Success(parsed)
                case Failure(e) =>
                    log.error(e, s"Couldn't parse response from triplestore:$logDelimiter$turtleStr${logDelimiter}in response to SPARQL query:$logDelimiter$sparql")
                    Failure(TriplestoreResponseException("Couldn't parse Turtle from triplestore", e, log))
            }
        }

        for {
            turtleStr <- getSparqlHttpResponse(sparql, isUpdate = false, acceptMimeType = mimeTypeTextTurtle)
            response <- parseTurtleResponse(sparql, turtleStr)
        } yield response
    }

    /**
      * Given a SPARQL CONSTRUCT query string, runs the query, saving the result as a TriG file.
      *
      * @param sparql     the SPARQL CONSTRUCT query string.
      * @param graphIri   the named graph IRI to be used in the TriG file.
      * @param outputFile the output file.
      * @return a [[FileWrittenResponse]].
      */
    private def sparqlHttpConstructFile(sparql: String, graphIri: IRI, outputFile: File): Try[FileWrittenResponse] = {
        /**
          * Adds a named graph to CONSTRUCT query results.
          *
          * @param graphIri  the IRI of the named graph.
          * @param rdfWriter an [[RDFWriter]] for writing the result.
          */
        class ConstructToGraphHandler(graphIri: IRI, rdfWriter: RDFWriter) extends RDFHandler {
            private val valueFactory: SimpleValueFactory = SimpleValueFactory.getInstance()
            private val context: Resource = valueFactory.createIRI(graphIri)

            override def startRDF(): Unit = rdfWriter.startRDF()

            override def endRDF(): Unit = rdfWriter.endRDF()

            override def handleNamespace(prefix: IRI, uri: IRI): Unit = rdfWriter.handleNamespace(prefix, uri)

            override def handleStatement(st: Statement): Unit = {
                val outputStatement = valueFactory.createStatement(
                    st.getSubject,
                    st.getPredicate,
                    st.getObject,
                    context
                )

                rdfWriter.handleStatement(outputStatement)
            }

            override def handleComment(comment: IRI): Unit = rdfWriter.handleComment(comment)
        }

        /**
          * Saves a graph in Turtle format to a file in TriG format.
          *
          * @param turtleStr  the Turtle data.
          * @param outputFile the output file.
          */
        def turtleToTrig(turtleStr: String, graphIri: IRI, outputFile: File): Unit = {
            var maybeBufferedFileWriter: Option[BufferedWriter] = None

            try {
                maybeBufferedFileWriter = Some(new BufferedWriter(new FileWriter(outputFile)))
                val stringReader = new StringReader(turtleStr)
                val turtleParser = Rio.createParser(RDFFormat.TURTLE)
                val trigFileWriter: RDFWriter = Rio.createWriter(RDFFormat.TRIG, maybeBufferedFileWriter.get)
                val constructToGraphHandler = new ConstructToGraphHandler(graphIri = graphIri, rdfWriter = trigFileWriter)
                turtleParser.setRDFHandler(constructToGraphHandler)
                turtleParser.parse(stringReader, "")
            } finally {
                maybeBufferedFileWriter.foreach(_.close)
            }
        }

        for {
            turtleStr <- getSparqlHttpResponse(sparql, isUpdate = false, acceptMimeType = mimeTypeTextTurtle)
            _ = turtleToTrig(turtleStr = turtleStr, graphIri = graphIri, outputFile = outputFile)
        } yield FileWrittenResponse()
    }

    /**
      * Given a SPARQL CONSTRUCT query string, runs the query, returning the result as a [[SparqlExtendedConstructResponse]].
      *
      * @param sparql the SPARQL CONSTRUCT query string.
      * @return a [[SparqlExtendedConstructResponse]]
      */
    private def sparqlHttpExtendedConstruct(sparql: String): Try[SparqlExtendedConstructResponse] = {
        val parseTry = for {
            turtleStr <- getSparqlHttpResponse(sparql, isUpdate = false, acceptMimeType = mimeTypeTextTurtle)
            response <- SparqlExtendedConstructResponse.parseTurtleResponse(turtleStr, log)
        } yield response

        parseTry match {
            case Success(parsed) => Success(parsed)
            case Failure(e) =>
                Failure(TriplestoreResponseException("Couldn't parse Turtle from triplestore", e, log))
        }
    }

    /**
      * Updates the Lucene full-text search index.
      */
    private def updateLuceneIndex(subjectIri: Option[IRI] = None): Try[SparqlUpdateResponse] = {
<<<<<<< HEAD
        if (triplestoreType == TriplestoreTypes.HttpGraphDBSE | triplestoreType == TriplestoreTypes.HttpGraphDBFree) {
            val indexUpdateSparqlString = subjectIri match {
                case Some(definedSubjectIri) =>
                    // A subject's content has changed. Update the index for that subject.
                    s"""PREFIX luc: <http://www.ontotext.com/owlim/lucene#>
                       |INSERT DATA { luc:fullTextSearchIndex luc:addToIndex <$definedSubjectIri> . }
=======
        val indexUpdateSparqlString = subjectIri match {
            case Some(definedSubjectIri) =>
                // A subject's content has changed. Update the index for that subject.
                s"""PREFIX luc: <http://www.ontotext.com/owlim/lucene#>
                   |INSERT DATA { luc:fullTextSearchIndex luc:addToIndex <$definedSubjectIri> . }
>>>>>>> 0b4d1534
                """.stripMargin

                case None =>
                    // Add new subjects to the index.
                    """PREFIX luc: <http://www.ontotext.com/owlim/lucene#>
                      |INSERT DATA { luc:fullTextSearchIndex luc:updateIndex _:b1 . }
                    """.stripMargin
            }

<<<<<<< HEAD
            for {
                _ <- getTriplestoreHttpResponse(indexUpdateSparqlString, isUpdate = true)
            } yield SparqlUpdateResponse()
        } else {
            Success(SparqlUpdateResponse())
        }
=======
        for {
            _ <- getSparqlHttpResponse(indexUpdateSparqlString, isUpdate = true)
        } yield SparqlUpdateResponse()
>>>>>>> 0b4d1534
    }

    /**
      * Performs a SPARQL update operation.
      *
      * @param sparqlUpdate the SPARQL update.
      * @return a [[SparqlUpdateResponse]].
      */
    private def sparqlHttpUpdate(sparqlUpdate: String): Try[SparqlUpdateResponse] = {
        // println(logDelimiter + sparqlUpdate)

        for {
            // Send the request to the triplestore.
            _ <- getSparqlHttpResponse(sparqlUpdate, isUpdate = true)

            // If we're using GraphDB, update the full-text search index.
            _ = updateLuceneIndex()
        } yield SparqlUpdateResponse()
    }

    /**
      * Performs a SPARQL ASK query.
      *
      * @param sparql the SPARQL ASK query.
      * @return a [[SparqlAskResponse]].
      */
    def sparqlHttpAsk(sparql: String): Try[SparqlAskResponse] = {
        for {
            resultString <- getSparqlHttpResponse(sparql, isUpdate = false)
            _ = log.debug("sparqlHttpAsk - resultString: {}", resultString)

            result: Boolean = resultString.parseJson.asJsObject.getFields("boolean").head.convertTo[Boolean]
        } yield SparqlAskResponse(result)
    }

    private def resetTripleStoreContent(rdfDataObjects: Seq[RdfDataObject], prependDefaults: Boolean = true): Try[ResetTriplestoreContentACK] = {
        log.debug("resetTripleStoreContent")
        val resetTriplestoreResult = for {

            // drop old content
            _ <- dropAllTriplestoreContent()

            // insert new content
            _ <- insertDataIntoTriplestore(rdfDataObjects, prependDefaults)

            // any errors throwing exceptions until now are already covered so we can ACK the request
            result = ResetTriplestoreContentACK()
        } yield result

        resetTriplestoreResult
    }

    private def dropAllTriplestoreContent(): Try[DropAllTriplestoreContentACK] = {

        log.debug("==>> Drop All Data Start")

        val dropAllSparqlString =
            """
                DROP ALL
            """

        val response: Try[DropAllTriplestoreContentACK] = for {
            result: String <- getSparqlHttpResponse(dropAllSparqlString, isUpdate = true)
            _ = log.debug(s"==>> Drop All Data End, Result: $result")
        } yield DropAllTriplestoreContentACK()

        response.recover {
            case t: Exception => throw TriplestoreResponseException("Reset: Failed to execute DROP ALL", t, log)
        }

        response
    }

    /**
      * Inserts the data referenced inside the `rdfDataObjects` by appending it to a default set of `rdfDataObjects`
      * based on the list defined in `application.conf` under the `app.triplestore.default-rdf-data` key.
      *
      * @param rdfDataObjects  a sequence of paths and graph names referencing data that needs to be inserted.
      * @param prependDefaults denotes if the rdfDataObjects list should be prepended with a default set. Default is `true`.
      * @return [[InsertTriplestoreContentACK]]
      */
    private def insertDataIntoTriplestore(rdfDataObjects: Seq[RdfDataObject], prependDefaults: Boolean = true): Try[InsertTriplestoreContentACK] = {
        try {
            log.debug("==>> Loading Data Start")

            val defaultRdfDataList = settings.tripleStoreConfig.getConfigList("default-rdf-data")
            val defaultRdfDataObjectList = defaultRdfDataList.asScala.map {
                config => RdfDataObjectFactory(config)
            }

            val completeRdfDataObjectList = if (prependDefaults) {
                defaultRdfDataObjectList ++ rdfDataObjects
            } else {
                rdfDataObjects
            }

            log.debug("insertDataIntoTriplestore - completeRdfDataObjectList: {}", completeRdfDataObjectList)

            for (elem <- completeRdfDataObjectList) {

                GraphProtocolAccessor.post(elem.name, elem.path)

                log.debug(s"added: ${elem.name}")
            }

            if (triplestoreType == TriplestoreTypes.HttpGraphDBSE || triplestoreType == TriplestoreTypes.HttpGraphDBFree) {
                /* need to update the lucene index */
                updateLuceneIndex()
            }

            log.debug("==>> Loading Data End")
            Success(InsertTriplestoreContentACK())
        } catch {
            case e: TriplestoreUnsupportedFeatureException => Failure(e)
            case e: Exception => Failure(TriplestoreResponseException("Reset: Failed to execute insert into triplestore", e, log))
        }
    }

    /**
      * Checks connection to the triplestore.
      */
    private def checkRepository(): Try[CheckRepositoryResponse] = {
        if (triplestoreType == TriplestoreTypes.HttpGraphDBSE | triplestoreType == TriplestoreTypes.HttpGraphDBFree) {
            checkGraphDBRepository()
        } else if (triplestoreType == TriplestoreTypes.HttpFuseki) {
            checkFusekiRepository()
        } else {
            throw UnsuportedTriplestoreException(s"Unsupported triplestore type: $triplestoreType")
        }
    }

    /**
      * Checks the connection to a Fuseki triplestore.
      */
    private def checkFusekiRepository(): Try[CheckRepositoryResponse] = {
        import org.knora.webapi.messages.store.triplestoremessages.FusekiJsonProtocol._

        try {
            log.debug("checkFusekiRepository entered")

            // call endpoint returning all datasets

            val authCache: AuthCache = new BasicAuthCache
            val basicAuth: BasicScheme = new BasicScheme
            authCache.put(targetHost, basicAuth)

            val context: HttpClientContext = HttpClientContext.create
            context.setCredentialsProvider(credsProvider)
            context.setAuthCache(authCache)

            val httpGet = new HttpGet(checkRepositoryPath)
            httpGet.addHeader("Accept", mimeTypeApplicationJson)

            val responseStr = {
                var maybeResponse: Option[CloseableHttpResponse] = None

                try {
                    maybeResponse = Some(queryHttpClient.execute(targetHost, httpGet, context))
                    EntityUtils.toString(maybeResponse.get.getEntity)
                } finally {
                    maybeResponse match {
                        case Some(response) => response.close()
                        case None => ()
                    }
                }
            }

            val nameShouldBe = settings.triplestoreDatabaseName
            val fusekiServer: FusekiServer = JsonParser(responseStr).convertTo[FusekiServer]
            val neededDataset: Option[FusekiDataset] = fusekiServer.datasets.find(dataset => dataset.dsName == s"/$nameShouldBe" && dataset.dsState)

            if (neededDataset.nonEmpty) {
                // everything looks good
                Success(CheckRepositoryResponse(repositoryStatus = RepositoryStatus.ServiceAvailable, msg = "Triplestore is available."))
            } else {
                // none of the available datasets meet our requirements
                Success(CheckRepositoryResponse(repositoryStatus = RepositoryStatus.NotInitialized, msg = s"None of the active datasets meet our requirement of name: $nameShouldBe"))
            }
        } catch {
            case e: Exception =>
                // println("checkRepository - exception", e)
                Success(CheckRepositoryResponse(repositoryStatus = RepositoryStatus.ServiceUnavailable, msg = s"Triplestore not available: ${e.getMessage}"))
        }
    }

    /**
      * Checks the connection to a GraphDB triplestore.
      */
    private def checkGraphDBRepository(): Try[CheckRepositoryResponse] = {
        // needs to be a local import or other things don't work (spray json black magic)
        import org.knora.webapi.messages.store.triplestoremessages.GraphDBJsonProtocol._

        try {
            log.debug("checkGraphDBRepository entered")

            // call endpoint returning all repositories

            val authCache: AuthCache = new BasicAuthCache
            val basicAuth: BasicScheme = new BasicScheme
            authCache.put(targetHost, basicAuth)

            val context: HttpClientContext = HttpClientContext.create
            context.setCredentialsProvider(credsProvider)
            context.setAuthCache(authCache)

            val httpGet = new HttpGet(checkRepositoryPath)
            httpGet.addHeader("Accept", mimeTypeApplicationJson)

            val responseStr = {
                var maybeResponse: Option[CloseableHttpResponse] = None

                try {
                    maybeResponse = Some(queryHttpClient.execute(targetHost, httpGet, context))
                    EntityUtils.toString(maybeResponse.get.getEntity)
                } finally {
                    maybeResponse match {
                        case Some(response) => response.close()
                        case None => ()
                    }
                }
            }

            val jsonArr = JsonParser(responseStr).asInstanceOf[JsArray]

            // parse json and check if the repository defined in 'application.conf' is present and correctly defined

            val repositories: Seq[GraphDBRepository] = jsonArr.elements.map(_.convertTo[GraphDBRepository])

            val idShouldBe = settings.triplestoreDatabaseName
            val sesameTypeForSEShouldBe = "owlim:MonitorRepository"
            val sesameTypeForFreeShouldBe = "graphdb:FreeSailRepository"

            val neededRepo: Option[GraphDBRepository] = repositories.find(repo => repo.id == idShouldBe && (repo.sesameType == sesameTypeForSEShouldBe || repo.sesameType == sesameTypeForFreeShouldBe))

            if (neededRepo.nonEmpty) {
                // everything looks good
                Success(CheckRepositoryResponse(repositoryStatus = RepositoryStatus.ServiceAvailable, msg = "Triplestore is available."))
            } else {
                // none of the available repositories meet our requirements
                Success(CheckRepositoryResponse(repositoryStatus = RepositoryStatus.NotInitialized, msg = s"None of the available repositories meet our requirements of id: $idShouldBe, sesameType: $sesameTypeForSEShouldBe or $sesameTypeForFreeShouldBe."))
            }
        } catch {
            case e: Exception =>
                // println("checkRepository - exception", e)
                Success(CheckRepositoryResponse(repositoryStatus = RepositoryStatus.ServiceUnavailable, msg = s"Triplestore not available: ${e.getMessage}"))
        }
    }

    /**
      * Requests the contents of a named graph in TriG format, saving the response in a file.
      *
      * @param graphIri   the IRI of the named graph.
      * @param outputFile the file to be written.
      * @return a string containing the contents of the graph in TriG format.
      */
    private def sparqlHttpGraphFile(graphIri: IRI, outputFile: File): Try[FileWrittenResponse] = {
        val authCache: AuthCache = new BasicAuthCache
        val basicAuth: BasicScheme = new BasicScheme
        authCache.put(targetHost, basicAuth)

        val httpContext: HttpClientContext = HttpClientContext.create
        httpContext.setCredentialsProvider(credsProvider)
        httpContext.setAuthCache(authCache)

        val uriBuilder: URIBuilder = new URIBuilder(graphPath)
        uriBuilder.setParameter("infer", "false").setParameter("context", s"<$graphIri>")
        val httpGet = new HttpGet(uriBuilder.build())
        httpGet.addHeader("Accept", mimeTypeApplicationTrig)

        val responseTry = Try {
            val start = System.currentTimeMillis()

            var maybeResponse: Option[CloseableHttpResponse] = None

            try {
                maybeResponse = Some(queryHttpClient.execute(targetHost, httpGet, httpContext))

                val statusCode: Int = maybeResponse.get.getStatusLine.getStatusCode
                val statusCategory: Int = statusCode / 100

                if (statusCategory != 2) {
                    log.error(s"Triplestore responded with HTTP code $statusCode to request for graph $graphIri")
                    throw TriplestoreResponseException(s"Triplestore responded with HTTP code $statusCode")
                }

                val took = System.currentTimeMillis() - start
                log.info(s"[$statusCode] GraphDB Query took: ${took}ms")

                Option(maybeResponse.get.getEntity) match {
                    case Some(responseEntity: HttpEntity) =>
                        // Stream the HTTP entity to the file.
                        Files.copy(responseEntity.getContent, Paths.get(outputFile.getCanonicalPath))
                        FileWrittenResponse()

                    case None =>
                        log.error(s"Triplestore returned no content for graph $graphIri")
                        throw TriplestoreResponseException(s"Triplestore returned no content")
                }
            } finally {
                maybeResponse.foreach(_.close)
            }
        }

        responseTry.recover {
            case tre: TriplestoreResponseException => throw tre

            case e: Exception =>
                log.error(e, s"Failed to connect to triplestore to get graph $graphIri")
                throw TriplestoreConnectionException(s"Failed to connect to triplestore", e, log)
        }
    }

    /**
      * Submits a SPARQL request to the triplestore and returns the response as a string.
      *
      * @param sparql         the SPARQL request to be submitted.
      * @param isUpdate       `true` if this is an update request.
      * @param acceptMimeType the MIME type to be provided in the HTTP Accept header.
      * @return the triplestore's response.
      */
    private def getSparqlHttpResponse(sparql: String, isUpdate: Boolean, acceptMimeType: String = mimeTypeApplicationSparqlResultsJson): Try[String] = {

        val authCache: AuthCache = new BasicAuthCache
        val basicAuth: BasicScheme = new BasicScheme
        authCache.put(targetHost, basicAuth)

        val httpContext: HttpClientContext = HttpClientContext.create
        httpContext.setCredentialsProvider(credsProvider)
        httpContext.setAuthCache(authCache)

        val (httpClient: CloseableHttpClient, httpPost: HttpPost) = if (isUpdate) {
            // Send updates as application/sparql-update (as per SPARQL 1.1 Protocol §3.2.2, "UPDATE using POST directly").
            val requestEntity = new StringEntity(sparql, ContentType.create(mimeTypeApplicationSparqlUpdate, "UTF-8"))
            val updateHttpPost = new HttpPost(updatePath)
            updateHttpPost.setEntity(requestEntity)
            (updateHttpClient, updateHttpPost)
        } else {
            // Send queries as application/x-www-form-urlencoded (as per SPARQL 1.1 Protocol §2.1.2,
            // "query via POST with URL-encoded parameters"), so we can include the "infer" parameter when using GraphDB.

            val formParams = new util.ArrayList[NameValuePair]()

            if (triplestoreType == TriplestoreTypes.HttpGraphDBSE || triplestoreType == TriplestoreTypes.HttpGraphDBFree) {
                formParams.add(new BasicNameValuePair("infer", "true"))
            }

            formParams.add(new BasicNameValuePair("query", sparql))
            val requestEntity = new UrlEncodedFormEntity(formParams, Consts.UTF_8)
            val queryHttpPost = new HttpPost(queryPath)
            queryHttpPost.setEntity(requestEntity)
            queryHttpPost.addHeader("Accept", acceptMimeType)
            (queryHttpClient, queryHttpPost)
        }

        val triplestoreResponseTry = Try {

            val start = System.currentTimeMillis()

            var maybeResponse: Option[CloseableHttpResponse] = None

            try {
                maybeResponse = Some(httpClient.execute(targetHost, httpPost, httpContext))

                val responseEntityStr: String = Option(maybeResponse.get.getEntity) match {
                    case Some(responseEntity) => EntityUtils.toString(responseEntity)
                    case None => ""
                }

                val statusCode: Int = maybeResponse.get.getStatusLine.getStatusCode
                val statusCategory: Int = statusCode / 100

                if (statusCategory != 2) {
                    log.error(s"Triplestore responded with HTTP code $statusCode: $responseEntityStr,SPARQL query was:\n$sparql")
                    throw TriplestoreResponseException(s"Triplestore responded with HTTP code $statusCode: $responseEntityStr")
                }

                val took = System.currentTimeMillis() - start
                log.info(s"[$statusCode] Triplestore query took: ${took}ms")

                responseEntityStr
            } finally {
                maybeResponse.foreach(_.close)
            }
        }

        triplestoreResponseTry.recover {
            case tre: TriplestoreResponseException => throw tre

            case e: Exception =>
                log.error(e, s"Failed to connect to triplestore, SPARQL query was:\n$sparql")
                throw TriplestoreConnectionException(s"Failed to connect to triplestore", e, log)
        }
    }
}<|MERGE_RESOLUTION|>--- conflicted
+++ resolved
@@ -19,7 +19,7 @@
 
 package org.knora.webapi.store.triplestore.http
 
-import java.io.{BufferedWriter, File, FileWriter, StringReader}
+import java.io._
 import java.nio.file.{Files, Paths}
 import java.util
 
@@ -64,7 +64,6 @@
 
     // MIME type constants.
     private val mimeTypeApplicationJson = "application/json"
-    private val mimeTypeApplicationTrig = "application/trig"
     private val mimeTypeApplicationSparqlResultsJson = "application/sparql-results+json"
     private val mimeTypeTextTurtle = "text/turtle"
     private val mimeTypeApplicationSparqlUpdate = "application/sparql-update"
@@ -110,7 +109,6 @@
         .setDefaultRequestConfig(updateTimeoutConfig)
         .build
 
-<<<<<<< HEAD
     private val queryPath: String = if (triplestoreType == TriplestoreTypes.HttpGraphDBSE | triplestoreType == TriplestoreTypes.HttpGraphDBFree) {
         s"/repositories/${settings.triplestoreDatabaseName}"
     } else if (triplestoreType == TriplestoreTypes.HttpFuseki) {
@@ -147,11 +145,18 @@
         throw UnsuportedTriplestoreException(s"Unsupported triplestore type: $triplestoreType")
     }
 
-=======
-    private val queryPath: String = s"/repositories/${settings.triplestoreDatabaseName}"
-    private val updatePath: String = s"/repositories/${settings.triplestoreDatabaseName}/statements"
-    private val graphPath: String = s"/repositories/${settings.triplestoreDatabaseName}/statements"
->>>>>>> 0b4d1534
+    private val graphPath: String = if (triplestoreType == TriplestoreTypes.HttpGraphDBSE | triplestoreType == TriplestoreTypes.HttpGraphDBFree) {
+        s"/repositories/${settings.triplestoreDatabaseName}/statements"
+    } else if (triplestoreType == TriplestoreTypes.HttpFuseki) {
+        if (settings.fusekiTomcat) {
+            s"/${settings.fusekiTomcatContext}/${settings.triplestoreDatabaseName}/get"
+        } else {
+            s"/${settings.triplestoreDatabaseName}/get"
+        }
+    } else {
+        throw UnsuportedTriplestoreException(s"Unsupported triplestore type: $triplestoreType")
+    }
+
     private val logDelimiter = "\n" + StringUtils.repeat('=', 80) + "\n"
 
     /**
@@ -288,6 +293,58 @@
     }
 
     /**
+      * Adds a named graph to CONSTRUCT query results.
+      *
+      * @param graphIri  the IRI of the named graph.
+      * @param rdfWriter an [[RDFWriter]] for writing the result.
+      */
+    private class ConstructToGraphHandler(graphIri: IRI, rdfWriter: RDFWriter) extends RDFHandler {
+        private val valueFactory: SimpleValueFactory = SimpleValueFactory.getInstance()
+        private val context: Resource = valueFactory.createIRI(graphIri)
+
+        override def startRDF(): Unit = rdfWriter.startRDF()
+
+        override def endRDF(): Unit = rdfWriter.endRDF()
+
+        override def handleNamespace(prefix: IRI, uri: IRI): Unit = rdfWriter.handleNamespace(prefix, uri)
+
+        override def handleStatement(st: Statement): Unit = {
+            val outputStatement = valueFactory.createStatement(
+                st.getSubject,
+                st.getPredicate,
+                st.getObject,
+                context
+            )
+
+            rdfWriter.handleStatement(outputStatement)
+        }
+
+        override def handleComment(comment: IRI): Unit = rdfWriter.handleComment(comment)
+    }
+
+    /**
+      * Saves a graph in Turtle format to a file in TriG format.
+      *
+      * @param input      the Turtle data.
+      * @param outputFile the output file.
+      */
+    private def turtleToTrig(input: Reader, graphIri: IRI, outputFile: File): Unit = {
+        var maybeBufferedFileWriter: Option[BufferedWriter] = None
+
+        try {
+            maybeBufferedFileWriter = Some(new BufferedWriter(new FileWriter(outputFile)))
+            val turtleParser = Rio.createParser(RDFFormat.TURTLE)
+            val trigFileWriter: RDFWriter = Rio.createWriter(RDFFormat.TRIG, maybeBufferedFileWriter.get)
+            val constructToGraphHandler = new ConstructToGraphHandler(graphIri = graphIri, rdfWriter = trigFileWriter)
+            turtleParser.setRDFHandler(constructToGraphHandler)
+            turtleParser.parse(input, "")
+        } finally {
+            maybeBufferedFileWriter.foreach(_.close)
+            input.close()
+        }
+    }
+
+    /**
       * Given a SPARQL CONSTRUCT query string, runs the query, saving the result as a TriG file.
       *
       * @param sparql     the SPARQL CONSTRUCT query string.
@@ -296,61 +353,9 @@
       * @return a [[FileWrittenResponse]].
       */
     private def sparqlHttpConstructFile(sparql: String, graphIri: IRI, outputFile: File): Try[FileWrittenResponse] = {
-        /**
-          * Adds a named graph to CONSTRUCT query results.
-          *
-          * @param graphIri  the IRI of the named graph.
-          * @param rdfWriter an [[RDFWriter]] for writing the result.
-          */
-        class ConstructToGraphHandler(graphIri: IRI, rdfWriter: RDFWriter) extends RDFHandler {
-            private val valueFactory: SimpleValueFactory = SimpleValueFactory.getInstance()
-            private val context: Resource = valueFactory.createIRI(graphIri)
-
-            override def startRDF(): Unit = rdfWriter.startRDF()
-
-            override def endRDF(): Unit = rdfWriter.endRDF()
-
-            override def handleNamespace(prefix: IRI, uri: IRI): Unit = rdfWriter.handleNamespace(prefix, uri)
-
-            override def handleStatement(st: Statement): Unit = {
-                val outputStatement = valueFactory.createStatement(
-                    st.getSubject,
-                    st.getPredicate,
-                    st.getObject,
-                    context
-                )
-
-                rdfWriter.handleStatement(outputStatement)
-            }
-
-            override def handleComment(comment: IRI): Unit = rdfWriter.handleComment(comment)
-        }
-
-        /**
-          * Saves a graph in Turtle format to a file in TriG format.
-          *
-          * @param turtleStr  the Turtle data.
-          * @param outputFile the output file.
-          */
-        def turtleToTrig(turtleStr: String, graphIri: IRI, outputFile: File): Unit = {
-            var maybeBufferedFileWriter: Option[BufferedWriter] = None
-
-            try {
-                maybeBufferedFileWriter = Some(new BufferedWriter(new FileWriter(outputFile)))
-                val stringReader = new StringReader(turtleStr)
-                val turtleParser = Rio.createParser(RDFFormat.TURTLE)
-                val trigFileWriter: RDFWriter = Rio.createWriter(RDFFormat.TRIG, maybeBufferedFileWriter.get)
-                val constructToGraphHandler = new ConstructToGraphHandler(graphIri = graphIri, rdfWriter = trigFileWriter)
-                turtleParser.setRDFHandler(constructToGraphHandler)
-                turtleParser.parse(stringReader, "")
-            } finally {
-                maybeBufferedFileWriter.foreach(_.close)
-            }
-        }
-
         for {
             turtleStr <- getSparqlHttpResponse(sparql, isUpdate = false, acceptMimeType = mimeTypeTextTurtle)
-            _ = turtleToTrig(turtleStr = turtleStr, graphIri = graphIri, outputFile = outputFile)
+            _ = turtleToTrig(input = new StringReader(turtleStr), graphIri = graphIri, outputFile = outputFile)
         } yield FileWrittenResponse()
     }
 
@@ -377,21 +382,13 @@
       * Updates the Lucene full-text search index.
       */
     private def updateLuceneIndex(subjectIri: Option[IRI] = None): Try[SparqlUpdateResponse] = {
-<<<<<<< HEAD
         if (triplestoreType == TriplestoreTypes.HttpGraphDBSE | triplestoreType == TriplestoreTypes.HttpGraphDBFree) {
             val indexUpdateSparqlString = subjectIri match {
                 case Some(definedSubjectIri) =>
                     // A subject's content has changed. Update the index for that subject.
                     s"""PREFIX luc: <http://www.ontotext.com/owlim/lucene#>
                        |INSERT DATA { luc:fullTextSearchIndex luc:addToIndex <$definedSubjectIri> . }
-=======
-        val indexUpdateSparqlString = subjectIri match {
-            case Some(definedSubjectIri) =>
-                // A subject's content has changed. Update the index for that subject.
-                s"""PREFIX luc: <http://www.ontotext.com/owlim/lucene#>
-                   |INSERT DATA { luc:fullTextSearchIndex luc:addToIndex <$definedSubjectIri> . }
->>>>>>> 0b4d1534
-                """.stripMargin
+                     """.stripMargin
 
                 case None =>
                     // Add new subjects to the index.
@@ -400,18 +397,12 @@
                     """.stripMargin
             }
 
-<<<<<<< HEAD
             for {
-                _ <- getTriplestoreHttpResponse(indexUpdateSparqlString, isUpdate = true)
+                _ <- getSparqlHttpResponse(indexUpdateSparqlString, isUpdate = true)
             } yield SparqlUpdateResponse()
         } else {
             Success(SparqlUpdateResponse())
         }
-=======
-        for {
-            _ <- getSparqlHttpResponse(indexUpdateSparqlString, isUpdate = true)
-        } yield SparqlUpdateResponse()
->>>>>>> 0b4d1534
     }
 
     /**
@@ -677,9 +668,17 @@
         httpContext.setAuthCache(authCache)
 
         val uriBuilder: URIBuilder = new URIBuilder(graphPath)
-        uriBuilder.setParameter("infer", "false").setParameter("context", s"<$graphIri>")
+
+        if (triplestoreType == TriplestoreTypes.HttpGraphDBSE | triplestoreType == TriplestoreTypes.HttpGraphDBFree) {
+            uriBuilder.setParameter("infer", "false").setParameter("context", s"<$graphIri>")
+        } else if (triplestoreType == TriplestoreTypes.HttpFuseki) {
+            uriBuilder.setParameter("graph", s"$graphIri")
+        } else {
+            throw UnsuportedTriplestoreException(s"Unsupported triplestore type: $triplestoreType")
+        }
+
         val httpGet = new HttpGet(uriBuilder.build())
-        httpGet.addHeader("Accept", mimeTypeApplicationTrig)
+        httpGet.addHeader("Accept", mimeTypeTextTurtle)
 
         val responseTry = Try {
             val start = System.currentTimeMillis()
@@ -702,8 +701,14 @@
 
                 Option(maybeResponse.get.getEntity) match {
                     case Some(responseEntity: HttpEntity) =>
-                        // Stream the HTTP entity to the file.
-                        Files.copy(responseEntity.getContent, Paths.get(outputFile.getCanonicalPath))
+                        // Stream the HTTP entity to the a temporary file.
+                        val turtleFile = new File(outputFile.getCanonicalPath + ".ttl")
+                        Files.copy(responseEntity.getContent, Paths.get(turtleFile.getCanonicalPath))
+
+                        // Convert the Turtle to Trig.
+                        val bufferedReader = new BufferedReader(new FileReader(turtleFile))
+                        turtleToTrig(input = bufferedReader, graphIri = graphIri, outputFile = outputFile)
+                        turtleFile.delete()
                         FileWrittenResponse()
 
                     case None =>
