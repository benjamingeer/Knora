--- conflicted
+++ resolved
@@ -601,16 +601,11 @@
     }
 
     /**
-<<<<<<< HEAD
-      * Initialize the Jena Fuseki triplestore. Currently only works for 'knora-test'
-      * and 'knora-test-unit' repository names.
-=======
       * Initialize the Jena Fuseki triplestore. Currently only works for
       * 'knora-test' and 'knora-test-unit' repository names. To be used, the
       * API needs to be started with 'KNORA_WEBAPI_TRIPLESTORE_AUTOINIT' set
       * to 'true' (settings.triplestoreAutoInit). Usage is only recommended for automated testing and not for
       * production use.
->>>>>>> e4fd02c9
       */
     private def initJenaFusekiTriplestore(): Try[CheckTriplestoreResponse] = {
 
