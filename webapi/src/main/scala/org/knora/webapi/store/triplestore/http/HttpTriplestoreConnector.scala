--- conflicted
+++ resolved
@@ -48,9 +48,8 @@
 import org.knora.webapi.messages.store.triplestoremessages._
 import org.knora.webapi.store.triplestore.RdfDataObjectFactory
 import org.knora.webapi.util.ActorUtil._
-import org.knora.webapi.util.FakeTriplestore
+import org.knora.webapi.util.{FakeTriplestore, InstrumentationSupport}
 import org.knora.webapi.util.SparqlResultProtocol._
-import org.knora.webapi.util.InstrumentationSupport
 import spray.json._
 
 import scala.collection.JavaConverters._
@@ -795,11 +794,7 @@
                 }
 
                 val took = System.currentTimeMillis() - start
-<<<<<<< HEAD
-                log.info(s"[$statusCode] Triplestore query took: ${took}ms")
-=======
-                metricsLogger.info(s"[$statusCode] GraphDB Query took: ${took}ms")
->>>>>>> c967083e
+                metricsLogger.info(s"[$statusCode] Triplestore query took: ${took}ms")
 
                 responseEntityStr
             } finally {
