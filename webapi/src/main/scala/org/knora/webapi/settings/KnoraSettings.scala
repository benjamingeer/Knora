/*
 * Copyright © 2021 - 2022 Swiss National Data and Service Center for the Humanities and/or DaSCH Service Platform contributors.
 * SPDX-License-Identifier: Apache-2.0
 */

package org.knora.webapi.settings

import akka.ConfigurationException
import akka.actor.ActorSystem
import akka.actor.ExtendedActorSystem
import akka.actor.Extension
import akka.actor.ExtensionId
import akka.actor.ExtensionIdProvider
import akka.event.LoggingAdapter
import com.typesafe.config.Config
import com.typesafe.config.ConfigObject
import com.typesafe.config.ConfigValue
import org.knora.webapi.exceptions.FeatureToggleException
import org.knora.webapi.exceptions.FileWriteException
import org.knora.webapi.util.cache.CacheUtil.KnoraCacheConfig

import java.nio.file.Files
import java.nio.file.Path
import java.nio.file.Paths
import java.time.Instant
import scala.concurrent.duration._
import scala.jdk.CollectionConverters._
import scala.util.Failure
import scala.util.Success
import scala.util.Try

/**
 * Reads application settings that come from `application.conf`.
 */
class KnoraSettingsImpl(config: Config, log: LoggingAdapter) extends Extension {

  import KnoraSettings._

  // print config
  val printExtendedConfig: Boolean = config.getBoolean("app.print-extended-config")

  // used for communication inside the knora stack
  val internalKnoraApiHost: String = config.getString("app.knora-api.internal-host")
<<<<<<< HEAD
  val internalKnoraApiPort: Int = config.getInt("app.knora-api.internal-port")
  val internalKnoraApiBaseUrl: String = internalKnoraApiHost + (if (internalKnoraApiPort != 80)
=======
  val internalKnoraApiPort: Int    = config.getInt("app.knora-api.internal-port")
  val internalKnoraApiBaseUrl: String = "http://" + internalKnoraApiHost + (if (internalKnoraApiPort != 80)
>>>>>>> 5e4e9149
                                                                              ":" + internalKnoraApiPort
                                                                            else "")

  // used for communication between the outside and the knora stack, e.g., browser
  val externalKnoraApiProtocol: String = config.getString("app.knora-api.external-protocol")
  val externalKnoraApiHost: String     = config.getString("app.knora-api.external-host")
  val externalKnoraApiPort: Int        = config.getInt("app.knora-api.external-port")
  val externalKnoraApiHostPort: String = externalKnoraApiHost + (if (externalKnoraApiPort != 80)
                                                                   ":" + externalKnoraApiPort
                                                                 else "")
  val externalKnoraApiBaseUrl: String =
    externalKnoraApiProtocol + "://" + externalKnoraApiHost + (if (externalKnoraApiPort != 80)
                                                                 ":" + externalKnoraApiPort
                                                               else "")

  // If the external hostname is localhost, include the configured external port number in ontology IRIs for manual testing.
  val externalOntologyIriHostAndPort: String =
    if (externalKnoraApiHost == "0.0.0.0" || externalKnoraApiHost == "localhost") {
      externalKnoraApiHostPort
    } else {
      // Otherwise, don't include any port number in IRIs, so the IRIs will work both with http
      // and with https.
      externalKnoraApiHost
    }

  val salsah1BaseUrl: String              = config.getString("app.salsah1.base-url")
  val salsah1ProjectIconsBasePath: String = config.getString("app.salsah1.project-icons-basepath")

  val tmpDataDir: String = config.getString("app.tmp-datadir")
  val dataDir: String    = config.getString("app.datadir")

  // try to create the directories
  if (!Files.exists(Paths.get(tmpDataDir))) {
    try {
      Files.createDirectories(Paths.get(tmpDataDir))
    } catch {
      case e: Throwable =>
        throw FileWriteException(s"Tmp data directory $tmpDataDir could not be created: ${e.getMessage}")
    }
  }

  // try to create the directories
  if (!Files.exists(Paths.get(dataDir))) {
    try {
      Files.createDirectories(Paths.get(dataDir))
    } catch {
      case e: Throwable =>
        throw FileWriteException(s"Tmp data directory $tmpDataDir could not be created: ${e.getMessage}")
    }
  }

  val imageMimeTypes: Set[String] = config
    .getList("app.sipi.image-mime-types")
    .iterator
    .asScala
    .map { mType: ConfigValue =>
      mType.unwrapped.toString
    }
    .toSet

  val documentMimeTypes: Set[String] = config
    .getList("app.sipi.document-mime-types")
    .iterator
    .asScala
    .map { mType: ConfigValue =>
      mType.unwrapped.toString
    }
    .toSet

  val textMimeTypes: Set[String] = config
    .getList("app.sipi.text-mime-types")
    .iterator
    .asScala
    .map { mType: ConfigValue =>
      mType.unwrapped.toString
    }
    .toSet

  val audioMimeTypes: Set[String] = config
    .getList("app.sipi.audio-mime-types")
    .iterator
    .asScala
    .map { mType: ConfigValue =>
      mType.unwrapped.toString
    }
    .toSet

  val videoMimeTypes: Set[String] = config
    .getList("app.sipi.video-mime-types")
    .iterator
    .asScala
    .map { mType: ConfigValue =>
      mType.unwrapped.toString
    }
    .toSet

  val archiveMimeTypes: Set[String] = config
    .getList("app.sipi.archive-mime-types")
    .iterator
    .asScala
    .map { mType: ConfigValue =>
      mType.unwrapped.toString
    }
    .toSet

  val internalSipiProtocol: String = config.getString("app.sipi.internal-protocol")
  val internalSipiHost: String     = config.getString("app.sipi.internal-host")
  val internalSipiPort: Int        = config.getInt("app.sipi.internal-port")
  val internalSipiBaseUrl: String = internalSipiProtocol + "://" + internalSipiHost + (if (internalSipiPort != 80)
                                                                                         ":" + internalSipiPort
                                                                                       else "")

  val sipiTimeout: FiniteDuration = getFiniteDuration("app.sipi.timeout", config)

  val externalSipiProtocol: String = config.getString("app.sipi.external-protocol")
  val externalSipiHost: String     = config.getString("app.sipi.external-host")
  val externalSipiPort: Int        = config.getInt("app.sipi.external-port")
  val externalSipiBaseUrl: String = externalSipiProtocol + "://" + externalSipiHost + (if (externalSipiPort != 80)
                                                                                         ":" + externalSipiPort
                                                                                       else "")
  val sipiFileServerPrefix: String      = config.getString("app.sipi.file-server-path")
  val externalSipiIIIFGetUrl: String    = externalSipiBaseUrl
  val sipiFileMetadataRouteV2: String   = config.getString("app.sipi.v2.file-metadata-route")
  val sipiMoveFileRouteV2: String       = config.getString("app.sipi.v2.move-file-route")
  val sipiDeleteTempFileRouteV2: String = config.getString("app.sipi.v2.delete-temp-file-route")

  val arkResolver: String    = config.getString("app.ark.resolver")
  val arkAssignedNumber: Int = config.getInt("app.ark.assigned-number")

  val caches: Vector[KnoraCacheConfig] = config
    .getList("app.caches")
    .iterator
    .asScala
    .map { cacheConfigItem: ConfigValue =>
      val cacheConfigMap = cacheConfigItem.unwrapped.asInstanceOf[java.util.HashMap[String, Any]].asScala
      KnoraCacheConfig(
        cacheConfigMap("cache-name").asInstanceOf[String],
        cacheConfigMap("max-elements-in-memory").asInstanceOf[Int],
        cacheConfigMap("overflow-to-disk").asInstanceOf[Boolean],
        cacheConfigMap("eternal").asInstanceOf[Boolean],
        cacheConfigMap("time-to-live-seconds").asInstanceOf[Int],
        cacheConfigMap("time-to-idle-seconds").asInstanceOf[Int]
      )
    }
    .toVector

  val defaultTimeout: FiniteDuration = getFiniteDuration("app.default-timeout", config)

  val dumpMessages: Boolean              = config.getBoolean("app.dump-messages")
  val showInternalErrors: Boolean        = config.getBoolean("app.show-internal-errors")
  val maxResultsPerSearchResultPage: Int = config.getInt("app.max-results-per-search-result-page")
  val standoffPerPage: Int               = config.getInt("app.standoff-per-page")
  val defaultIconSizeDimX: Int           = config.getInt("app.gui.default-icon-size.dimX")
  val defaultIconSizeDimY: Int           = config.getInt("app.gui.default-icon-size.dimY")

  val v2ResultsPerPage: Int     = config.getInt("app.v2.resources-sequence.results-per-page")
  val searchValueMinLength: Int = config.getInt("app.v2.fulltext-search.search-value-min-length")

  val defaultGraphDepth: Int = config.getInt("app.v2.graph-route.default-graph-depth")
  val maxGraphDepth: Int     = config.getInt("app.v2.graph-route.max-graph-depth")
  val maxGraphBreadth: Int   = config.getInt("app.v2.graph-route.max-graph-breadth")

  val triplestoreType: String = config.getString("app.triplestore.dbtype")
  val triplestoreHost: String = config.getString("app.triplestore.host")

  val triplestoreQueryTimeout: FiniteDuration  = getFiniteDuration("app.triplestore.query-timeout", config)
  val triplestoreUpdateTimeout: FiniteDuration = getFiniteDuration("app.triplestore.update-timeout", config)

  val triplestoreUseHttps: Boolean = config.getBoolean("app.triplestore.use-https")

  val triplestoreAutoInit: Boolean = config.getBoolean("app.triplestore.auto-init")

  val triplestorePort: Int            = config.getInt("app.triplestore.fuseki.port")
  val triplestoreDatabaseName: String = config.getString("app.triplestore.fuseki.repository-name")
  val triplestoreUsername: String     = config.getString("app.triplestore.fuseki.username")
  val triplestorePassword: String     = config.getString("app.triplestore.fuseki.password")

  //used in the store package
  val tripleStoreConfig: Config = config.getConfig("app.triplestore")

  private val fakeTriplestore: String = config.getString("app.triplestore.fake-triplestore")
  val prepareFakeTriplestore: Boolean = fakeTriplestore == "prepare"
  val useFakeTriplestore: Boolean     = fakeTriplestore == "use"
  val fakeTriplestoreDataDir: Path    = Paths.get(config.getString("app.triplestore.fake-triplestore-data-dir"))

  val skipAuthentication: Boolean = config.getBoolean("app.skip-authentication")

  val jwtSecretKey: String         = config.getString("app.jwt-secret-key")
  val jwtLongevity: FiniteDuration = getFiniteDuration("app.jwt-longevity", config)

  val cookieDomain: String = config.getString("app.cookie-domain")

  val fallbackLanguage: String = config.getString("user.default-language")

  val profileQueries: Boolean = config.getBoolean("app.triplestore.profile-queries")

  val routesToReject: Seq[String] = config
    .getList("app.routes-to-reject")
    .iterator
    .asScala
    .map { mType: ConfigValue =>
      mType.unwrapped.toString
    }
    .toSeq

  val allowReloadOverHTTP: Boolean = config.getBoolean("app.allow-reload-over-http")

  val bcryptPasswordStrength: Int = config.getInt("app.bcrypt-password-strength")

  // Client test data service

  val collectClientTestData: Boolean = if (config.hasPath("app.client-test-data-service.collect-client-test-data")) {
    config.getBoolean("app.client-test-data-service.collect-client-test-data")
  } else {
    false
  }

  private def getFiniteDuration(path: String, underlying: Config): FiniteDuration =
    Duration(underlying.getString(path)) match {
      case x: FiniteDuration => x
      case _                 => throw new ConfigurationException(s"Config setting '$path' must be a finite duration")
    }

  val prometheusEndpoint: Boolean = config.getBoolean("app.monitoring.prometheus-endpoint")

  val shaclShapesDir: Path = Paths.get(config.getString("app.shacl.shapes-dir"))

  val featureToggles: Set[FeatureToggleBaseConfig] = if (config.hasPath(featureTogglesPath)) {
    Try {
      config
        .getObject(featureTogglesPath)
        .asScala
        .toMap
        .map { case (featureName: String, featureConfigValue: ConfigValue) =>
          val featureConfig: Config = featureConfigValue match {
            case configObject: ConfigObject => configObject.toConfig
            case _                          => throw FeatureToggleException(s"The feature toggle configuration $featureName must be an object")
          }

          val description: String = featureConfig.getString(descriptionKey)
          val availableVersions: Seq[Int] =
            featureConfig.getIntList(availableVersionsKey).asScala.map(_.intValue).toVector

          if (availableVersions.isEmpty) {
            throw FeatureToggleException(s"Feature toggle $featureName has no version numbers")
          }

          for ((version: Int, index: Int) <- availableVersions.zipWithIndex) {
            if (version != index + 1) {
              throw FeatureToggleException(
                s"The version numbers of feature toggle $featureName must be an ascending sequence of consecutive integers starting from 1"
              )
            }
          }

          val defaultVersion: Int = featureConfig.getInt(defaultVersionKey)

          if (!availableVersions.contains(defaultVersion)) {
            throw FeatureToggleException(
              s"Invalid default version number $defaultVersion for feature toggle $featureName"
            )
          }

          val enabledByDefault: Boolean = featureConfig.getBoolean(enabledByDefaultKey)
          val overrideAllowed: Boolean  = featureConfig.getBoolean(overrideAllowedKey)

          val expirationDate: Option[Instant] = if (featureConfig.hasPath(expirationDateKey)) {
            val definedExpirationDate: Instant = Instant.parse(featureConfig.getString(expirationDateKey))

            if (Instant.ofEpochMilli(System.currentTimeMillis).isAfter(definedExpirationDate)) {
              log.warning(s"Feature toggle $featureName has expired")
            }

            Some(definedExpirationDate)
          } else {
            None
          }

          val developerEmails: Set[String] = featureConfig.getStringList(developerEmailsKey).asScala.toSet

          FeatureToggleBaseConfig(
            featureName = featureName,
            description = description,
            availableVersions = availableVersions,
            defaultVersion = defaultVersion,
            enabledByDefault = enabledByDefault,
            overrideAllowed = overrideAllowed,
            expirationDate = expirationDate,
            developerEmails = developerEmails
          )
        }
        .toSet
    } match {
      case Success(toggles) => toggles
      case Failure(ex) =>
        ex match {
          case fte: FeatureToggleException => throw fte
          case other =>
            throw FeatureToggleException(s"Invalid feature toggle configuration: ${other.getMessage}", Some(ex))
        }
    }
  } else {
    Set.empty
  }
}

object KnoraSettings extends ExtensionId[KnoraSettingsImpl] with ExtensionIdProvider {

  override def lookup: KnoraSettings.type = KnoraSettings

  override def createExtension(system: ExtendedActorSystem) =
    new KnoraSettingsImpl(system.settings.config, akka.event.Logging(system, this.getClass))

  /**
   * Java API: retrieve the Settings extension for the given system.
   */
  override def get(system: ActorSystem): KnoraSettingsImpl = super.get(system)

  val featureTogglesPath: String   = "app.feature-toggles"
  val descriptionKey: String       = "description"
  val availableVersionsKey: String = "available-versions"
  val developerEmailsKey: String   = "developer-emails"
  val expirationDateKey: String    = "expiration-date"
  val enabledByDefaultKey: String  = "enabled-by-default"
  val defaultVersionKey: String    = "default-version"
  val overrideAllowedKey: String   = "override-allowed"

  /**
   * Represents the base configuration of a feature toggle.
   *
   * @param featureName       the name of the feature.
   * @param description       a description of the feature.
   * @param availableVersions the available versions of the feature.
   * @param defaultVersion    the version of the feature that should be enabled by default.
   * @param enabledByDefault  `true` if the feature should be enabled by default, `false` if it should be
   *                          disabled by default.
   * @param overrideAllowed   `true` if this configuration can be overridden, e.g. by per-request feature
   *                          toggle configuration.
   * @param expirationDate    the expiration date of the feature.
   * @param developerEmails   one or more email addresses of developers who can be contacted about the feature.
   */
  case class FeatureToggleBaseConfig(
    featureName: String,
    description: String,
    availableVersions: Seq[Int],
    defaultVersion: Int,
    enabledByDefault: Boolean,
    overrideAllowed: Boolean,
    expirationDate: Option[Instant],
    developerEmails: Set[String]
  )

}<|MERGE_RESOLUTION|>--- conflicted
+++ resolved
@@ -41,13 +41,8 @@
 
   // used for communication inside the knora stack
   val internalKnoraApiHost: String = config.getString("app.knora-api.internal-host")
-<<<<<<< HEAD
   val internalKnoraApiPort: Int = config.getInt("app.knora-api.internal-port")
   val internalKnoraApiBaseUrl: String = internalKnoraApiHost + (if (internalKnoraApiPort != 80)
-=======
-  val internalKnoraApiPort: Int    = config.getInt("app.knora-api.internal-port")
-  val internalKnoraApiBaseUrl: String = "http://" + internalKnoraApiHost + (if (internalKnoraApiPort != 80)
->>>>>>> 5e4e9149
                                                                               ":" + internalKnoraApiPort
                                                                             else "")
 
