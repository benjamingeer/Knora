--- conflicted
+++ resolved
@@ -59,7 +59,6 @@
   userService: UserService,
 ) {
 
-<<<<<<< HEAD
   def createResourceRequestV2(
     str: String,
     ingestState: AssetIngestState,
@@ -171,8 +170,22 @@
       project    <- projectService.findById(projectIri).orDie.someOrFail(s"Project ${projectIri.value} not found")
     } yield project
 
-=======
->>>>>>> 039dcb65
+  private def newValueVersionIri(r: Resource, valueIri: ValueIri): IO[String, Option[ValueIri]] =
+    ZIO
+      .fromEither(r.objectUriOption(NewValueVersionIri))
+      .some
+      .flatMap(converter.asSmartIri(_).mapError(_.getMessage).asSomeError)
+      .flatMap(iri => ZIO.fromEither(ValueIri.from(iri)).asSomeError)
+      .filterOrFail(newV => newV != valueIri)(
+        Some(s"The IRI of a new value version cannot be the same as the IRI of the current version"),
+      )
+      .filterOrFail(newV => newV.sameResourceAs(valueIri))(
+        Some(
+          s"The project shortcode and resource must be equal for the new value version and the current version",
+        ),
+      )
+      .unsome
+
   def updateValueV2fromJsonLd(str: String, ingestState: AssetIngestState): IO[String, UpdateValueV2] =
     ZIO.scoped {
       for {
@@ -182,20 +195,13 @@
         resourceClassIri       <- resourceClassIri(resource)
         valueStatement         <- valueStatement(resource)
         valuePropertyIri       <- valuePropertyIri(valueStatement)
-<<<<<<< HEAD
-=======
-        valueType              <- valueType(valueStatement)
->>>>>>> 039dcb65
         valueResource           = valueStatement.getObject.asResource()
+        valueType              <- valueType(valueResource)
         valueIri               <- valueIri(valueResource).someOrFail("The value IRI is required")
         newValueVersionIri     <- newValueVersionIri(valueResource, valueIri)
         valueCreationDate      <- ZIO.fromEither(valueCreationDate(valueResource))
         valuePermissions       <- ZIO.fromEither(valuePermissions(valueResource))
         valueFileValueFilename <- ZIO.fromEither(valueFileValueFilename(valueResource))
-<<<<<<< HEAD
-        valueType              <- valueType(valueResource)
-=======
->>>>>>> 039dcb65
         valueContent <-
           getValueContent(valueType.toString, valueResource, valueFileValueFilename, resourceIri.shortcode, ingestState)
             .map(Some(_))
@@ -235,22 +241,6 @@
       } yield updateValue
     }
 
-  private def newValueVersionIri(r: Resource, valueIri: ValueIri): IO[String, Option[ValueIri]] =
-    ZIO
-      .fromEither(r.objectUriOption(NewValueVersionIri))
-      .some
-      .flatMap(converter.asSmartIri(_).mapError(_.getMessage).asSomeError)
-      .flatMap(iri => ZIO.fromEither(ValueIri.from(iri)).asSomeError)
-      .filterOrFail(newV => newV != valueIri)(
-        Some(s"The IRI of a new value version cannot be the same as the IRI of the current version"),
-      )
-      .filterOrFail(newV => newV.sameResourceAs(valueIri))(
-        Some(
-          s"The project shortcode and resource must be equal for the new value version and the current version",
-        ),
-      )
-      .unsome
-
   def createValueV2FromJsonLd(str: String, ingestState: AssetIngestState): IO[String, CreateValueV2] =
     ZIO.scoped {
       for {
