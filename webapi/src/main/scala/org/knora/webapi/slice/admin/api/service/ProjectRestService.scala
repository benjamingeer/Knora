/*
 * Copyright © 2021 - 2024 Swiss National Data and Service Center for the Humanities and/or DaSCH Service Platform contributors.
 * SPDX-License-Identifier: Apache-2.0
 */

package org.knora.webapi.slice.admin.api.service

import zio._

import dsp.errors.BadRequestException
import dsp.errors.NotFoundException
import org.knora.webapi.responders.admin.PermissionsResponder
import org.knora.webapi.slice.admin.api.model.ProjectDataGetResponseADM
import org.knora.webapi.slice.admin.api.model.ProjectExportInfoResponse
import org.knora.webapi.slice.admin.api.model.ProjectImportResponse
import org.knora.webapi.slice.admin.api.model.ProjectsEndpointsRequestsAndResponses.ProjectCreateRequest
import org.knora.webapi.slice.admin.api.model.ProjectsEndpointsRequestsAndResponses.ProjectUpdateRequest
import org.knora.webapi.slice.admin.api.model.ProjectsEndpointsRequestsAndResponses.RestrictedViewResponse
import org.knora.webapi.slice.admin.api.model.ProjectsEndpointsRequestsAndResponses.SetRestrictedViewRequest
import org.knora.webapi.slice.admin.api.model.ProjectsGetResponse
import org.knora.webapi.slice.admin.api.model._
import org.knora.webapi.slice.admin.domain.model.KnoraProject
import org.knora.webapi.slice.admin.domain.model.KnoraProject.ProjectIri
import org.knora.webapi.slice.admin.domain.model.KnoraProject.Shortcode
import org.knora.webapi.slice.admin.domain.model.KnoraProject.Shortname
import org.knora.webapi.slice.admin.domain.model.KnoraProject.Status
import org.knora.webapi.slice.admin.domain.model.User
import org.knora.webapi.slice.admin.domain.service.KnoraProjectService
import org.knora.webapi.slice.admin.domain.service.ProjectExportService
import org.knora.webapi.slice.admin.domain.service.ProjectImportService
import org.knora.webapi.slice.admin.domain.service.ProjectService
import org.knora.webapi.slice.admin.domain.service.UserService
import org.knora.webapi.slice.common.Value.StringValue
import org.knora.webapi.slice.common.api.AuthorizationRestService
import org.knora.webapi.slice.common.api.KnoraResponseRenderer

final case class ProjectRestService(
  format: KnoraResponseRenderer,
  projectService: ProjectService,
  knoraProjectService: KnoraProjectService,
  permissionResponder: PermissionsResponder,
  projectExportService: ProjectExportService,
  projectImportService: ProjectImportService,
  userService: UserService,
  auth: AuthorizationRestService,
) {

  /**
   * Returns all projects as a [[ProjectsGetResponse]].
   *
   * @return
   *     '''success''': information about the projects as a [[ProjectsGetResponse]]
   *
   *     '''failure''': [[dsp.errors.NotFoundException]] when no project was found
   */
  def listAllProjects(): Task[ProjectsGetResponse] = for {
    internal <- projectService.findAllRegularProjects
    projects  = internal.filter(_.projectIri.isRegularProjectIri)
    external <- format.toExternal(ProjectsGetResponse(projects))
  } yield external

  def findById(id: ProjectIri): Task[ProjectGetResponse] =
    toExternalProjectGetResponse(projectService.findById(id), id)

  def findByShortcode(shortcode: Shortcode): Task[ProjectGetResponse] =
    toExternalProjectGetResponse(projectService.findByShortcode(shortcode), shortcode)

  def findByShortname(shortname: Shortname): Task[ProjectGetResponse] =
    toExternalProjectGetResponse(projectService.findByShortname(shortname), shortname)

  private def toExternalProjectGetResponse(prjTask: Task[Option[Project]], id: StringValue): Task[ProjectGetResponse] =
    prjTask
      .someOrFail(NotFoundException(s"Project '${id.value}' not found."))
      .map(ProjectGetResponse.apply)
      .flatMap(format.toExternal)

  /**
   * Creates a project from the given payload.
   *
   * @param createReq the [[ProjectCreateRequest]] from which to create the project
   * @param user      the [[User]] making the request
   * @return
   *     '''success''': information about the created project as a [[ProjectOperationResponseADM]]
   *
   *     '''failure''': [[dsp.errors.NotFoundException]] when no project for the given [[ProjectIri]]
   *                    can be found, if one was provided with the [[ProjectCreateRequest]]
   *                    [[dsp.errors.ForbiddenException]] when the requesting user is not allowed to perform the operation
   */
  def createProject(createReq: ProjectCreateRequest, user: User): Task[ProjectOperationResponseADM] = for {
    _ <- auth.ensureSystemAdmin(user)
    _ <- ZIO.fail(BadRequestException("Project description is required.")).when(createReq.description.isEmpty)
    _ <- ZIO
           .fail(
             BadRequestException(s"IRI: '${createReq.id.map(_.value).getOrElse("")}' already exists, try another one."),
           )
           .whenZIO(
             createReq.id match {
               case Some(id) => knoraProjectService.existsById(id)
               case None     => ZIO.succeed(false)
             },
           )
    internal <- projectService.createProject(createReq).map(ProjectOperationResponseADM.apply)
    _        <- permissionResponder.createPermissionsForAdminsAndMembersOfNewProject(internal.project.projectIri)
    external <- format.toExternal(internal)
  } yield external

  /**
   * Deletes the project by its [[ProjectIri]].
   *
   * @param projectIri  the [[ProjectIri]] of the project
   * @param user        the [[User]] making the request
   * @return
   *     '''success''': a [[ProjectOperationResponseADM]]
   *
   *     '''failure''': [[dsp.errors.NotFoundException]] when no project for the given [[ProjectIri]] can be found
   *                    [[dsp.errors.ForbiddenException]] when the requesting user is not allowed to perform the operation
   */
  def deleteProject(projectIri: ProjectIri, user: User): Task[ProjectOperationResponseADM] =
    for {
      project <- auth.ensureSystemAdminOrProjectAdminById(user, projectIri)
      internal <- projectService
                    .updateProject(project, ProjectUpdateRequest(status = Some(Status.Inactive)))
                    .map(ProjectOperationResponseADM.apply)
      external <- format.toExternal(internal)
    } yield external

  /**
   * Updates a project, identified by its [[ProjectIri]].
   *
   * @param id        the [[ProjectIri]] of the project
   * @param updateReq the [[ProjectUpdateRequest]]
   * @param user      the [[User]] making the request
   * @return
   *     '''success''': information about the project as a [[ProjectOperationResponseADM]]
   *
   *     '''failure''': [[dsp.errors.NotFoundException]] when no project for the given [[ProjectIri]] can be found
   *                    [[dsp.errors.ForbiddenException]] when the requesting user is not allowed to perform the operation
   */
  def updateProject(
    projectIri: ProjectIri,
    updateReq: ProjectUpdateRequest,
    user: User,
  ): Task[ProjectOperationResponseADM] = for {
    project <- knoraProjectService
                 .findById(projectIri)
                 .someOrFail(NotFoundException(s"Project '${projectIri.value}' not found."))
    _        <- auth.ensureSystemAdminOrProjectAdmin(user, project)
    internal <- projectService.updateProject(project, updateReq).map(ProjectOperationResponseADM.apply)
    external <- format.toExternal(internal)
  } yield external

  /**
   * Returns all data of a specific project, identified by its [[ProjectIri]].
   *
   * @param id   the [[IriIdentifier]] of the project
   * @param user the [[User]] making the request
   * @return
   *     '''success''': data of the project as [[ProjectDataGetResponseADM]]
   *
   *     '''failure''': [[dsp.errors.NotFoundException]] when no project for the given [[IriIdentifier]] can be found
   *                    [[dsp.errors.ForbiddenException]] when the requesting user is not allowed to perform the operation
   */
  def getAllProjectData(id: ProjectIri, user: User): Task[ProjectDataGetResponseADM] =
    for {
      project <- auth.ensureSystemAdminOrProjectAdminById(user, id)
      result  <- projectExportService.exportProjectTriples(project).map(_.toFile.toPath)
    } yield ProjectDataGetResponseADM(result)

<<<<<<< HEAD
  def getProjectMembersById(user: User, id: ProjectIri): Task[ProjectMembersGetResponseADM] =
    auth.ensureSystemAdminOrProjectAdminById(user, id).flatMap(findProjectMembers)
  def getProjectMembersByShortcode(user: User, id: Shortcode): Task[ProjectMembersGetResponseADM] =
    auth.ensureSystemAdminOrProjectAdminByShortcode(user, id).flatMap(findProjectMembers)
  def getProjectMembersByShortname(user: User, id: Shortname): Task[ProjectMembersGetResponseADM] =
    auth.ensureSystemAdminOrProjectAdminByShortname(user, id).flatMap(findProjectMembers)
  private def findProjectMembers(project: KnoraProject) =
    userService.findByProjectMembership(project).map(ProjectMembersGetResponseADM.apply).flatMap(format.toExternalADM)

  def getProjectAdminMembersById(user: User, id: ProjectIri): Task[ProjectAdminMembersGetResponseADM] =
    auth.ensureSystemAdminOrProjectAdminById(user, id).flatMap(findProjectAdminMembers)
  def getProjectAdminMembersByShortcode(user: User, id: Shortcode): Task[ProjectAdminMembersGetResponseADM] =
    auth.ensureSystemAdminOrProjectAdminByShortcode(user, id).flatMap(findProjectAdminMembers)
  def getProjectAdminMembersByShortname(user: User, id: Shortname): Task[ProjectAdminMembersGetResponseADM] =
    auth.ensureSystemAdminOrProjectAdminByShortname(user, id).flatMap(findProjectAdminMembers)
  private def findProjectAdminMembers(project: KnoraProject) =
    userService
      .findByProjectAdminMembership(project)
      .map(ProjectAdminMembersGetResponseADM.apply)
      .flatMap(format.toExternalADM)
=======
  /**
   * Returns all project members of a specific project, identified by its [[ProjectIdentifierADM]].
   *
   * @param id   the [[ProjectIdentifierADM]] of the project
   * @param user the [[User]] making the request
   * @return
   *     '''success''': list of project members as [[ProjectMembersGetResponseADM]]
   *
   *     '''failure''': [[dsp.errors.NotFoundException]] when no project for the given [[ProjectIdentifierADM]] can be found
   *                    [[dsp.errors.ForbiddenException]] when the requesting user is not allowed to perform the operation
   */
  def getProjectMembers(user: User, id: ProjectIdentifierADM): Task[ProjectMembersGetResponseADM] = for {
    project  <- knoraProjectService.findById(id).someOrFail(NotFoundException(s"Project '${getId(id)}' not found."))
    _        <- auth.ensureSystemAdminOrProjectAdmin(user, project)
    internal <- userService.findByProjectMembership(project).map(ProjectMembersGetResponseADM.apply)
    external <- format.toExternal(internal)
  } yield external

  /**
   * Returns all project admins of a specific project, identified by its [[ProjectIdentifierADM]].
   *
   * @param id   the [[ProjectIdentifierADM]] of the project
   * @param user the [[User]] making the request
   * @return
   *     '''success''': list of project admins as [[ProjectAdminMembersGetResponseADM]]
   *
   *     '''failure''': [[dsp.errors.NotFoundException]] when no project for the given [[ProjectIdentifierADM]] can be found
   *                    [[dsp.errors.ForbiddenException]] when the requesting user is not allowed to perform the operation
   */
  def getProjectAdminMembers(
    user: User,
    id: ProjectIdentifierADM,
  ): Task[ProjectAdminMembersGetResponseADM] = for {
    project  <- knoraProjectService.findById(id).someOrFail(NotFoundException(s"Project '${getId(id)}' not found."))
    _        <- auth.ensureSystemAdminOrProjectAdmin(user, project)
    internal <- userService.findByProjectAdminMembership(project).map(ProjectAdminMembersGetResponseADM.apply)
    external <- format.toExternal(internal)
  } yield external
>>>>>>> 09ba9125

  /**
   * Returns all keywords of all projects.
   *
   * @return
   *     '''success''': list of all keywords as a [[ProjectsKeywordsGetResponse]]
   *
   *     '''failure''': [[dsp.errors.NotFoundException]] when no project was found
   */
  def listAllKeywords(): Task[ProjectsKeywordsGetResponse] = for {
    projects <- knoraProjectService.findAll()
    internal  = ProjectsKeywordsGetResponse(projects.flatMap(_.keywords.map(_.value)).distinct.sorted)
    external <- format.toExternal(internal)
  } yield external

  /**
   * Returns all keywords of a specific project, identified by its [[ProjectIri]].
   *
   * @param iri      the [[ProjectIri]] of the project
   * @return
   *     '''success''': ist of all keywords as a [[ProjectKeywordsGetResponse]]
   *
   *     '''failure''': [[dsp.errors.NotFoundException]] when no project for the given [[ProjectIri]] can be found
   */
  def getKeywordsByProjectIri(iri: ProjectIri): Task[ProjectKeywordsGetResponse] = for {
    internal <- knoraProjectService
                  .findById(iri)
                  .someOrFail(NotFoundException(s"Project '${iri.value}' not found."))
                  .map(_.keywords.map(_.value))
                  .map(ProjectKeywordsGetResponse.apply)
    external <- format.toExternal(internal)
  } yield external

  def getProjectRestrictedViewSettingsById(id: ProjectIri): Task[ProjectRestrictedViewSettingsGetResponseADM] =
    for {
      project <-
        knoraProjectService.findById(id).someOrFail(NotFoundException(s"Project with id ${id.value} not found."))
      external <- format.toExternal(ProjectRestrictedViewSettingsGetResponseADM.from(project.restrictedView))
    } yield external

  def getProjectRestrictedViewSettingsByShortcode(id: Shortcode): Task[ProjectRestrictedViewSettingsGetResponseADM] =
    for {
      project <- knoraProjectService
                   .findByShortcode(id)
                   .someOrFail(NotFoundException(s"Project with shortcode ${id.value} not found."))
      external <- format.toExternal(ProjectRestrictedViewSettingsGetResponseADM.from(project.restrictedView))
    } yield external

  def getProjectRestrictedViewSettingsByShortname(id: Shortname): Task[ProjectRestrictedViewSettingsGetResponseADM] =
    for {
      project <- knoraProjectService
                   .findByShortname(id)
                   .someOrFail(NotFoundException(s"Project with shortname ${id.value} not found."))
      external <- format.toExternal(ProjectRestrictedViewSettingsGetResponseADM.from(project.restrictedView))
    } yield external

  def updateProjectRestrictedViewSettingsByShortcode(
    id: Shortcode,
    user: User,
    req: SetRestrictedViewRequest,
  ): Task[RestrictedViewResponse] =
    auth.ensureSystemAdminOrProjectAdminByShortcode(user, id).flatMap(updateRestrictedViewSettings(_, req))

  def updateProjectRestrictedViewSettingsById(
    id: ProjectIri,
    user: User,
    req: SetRestrictedViewRequest,
  ): Task[RestrictedViewResponse] =
    auth.ensureSystemAdminOrProjectAdminById(user, id).flatMap(updateRestrictedViewSettings(_, req))

  private def updateRestrictedViewSettings(project: KnoraProject, req: SetRestrictedViewRequest) =
    for {
      restrictedView <- req.toRestrictedView
      newSettings    <- knoraProjectService.setProjectRestrictedView(project, restrictedView)
    } yield RestrictedViewResponse.from(newSettings)

  def exportProject(id: Shortcode, user: User): Task[Unit] = for {
    _       <- auth.ensureSystemAdmin(user)
    project <- knoraProjectService.findByShortcode(id).someOrFail(NotFoundException(s"Project $id not found."))
    _       <- projectExportService.exportProject(project).logError.forkDaemon
  } yield ()

  def exportProjectAwaiting(shortcode: Shortcode, user: User): Task[ProjectExportInfoResponse] = for {
    _ <- auth.ensureSystemAdmin(user)
    project <- knoraProjectService
                 .findByShortcode(shortcode)
                 .someOrFail(NotFoundException(s"Project ${shortcode.value} not found."))
    exportInfo <- projectExportService.exportProject(project).logError
  } yield exportInfo

  def importProject(shortcode: Shortcode, user: User): Task[ProjectImportResponse] = for {
    _ <- auth.ensureSystemAdmin(user)
    path <- projectImportService.importProject(shortcode).flatMap {
              case Some(ex) => ex.toAbsolutePath.map(_.toString)
              case None     => ZIO.fail(NotFoundException(s"Project export for ${shortcode.value} not found."))
            }
  } yield ProjectImportResponse(path)

  def listExports(user: User): Task[Chunk[ProjectExportInfoResponse]] = for {
    _       <- auth.ensureSystemAdmin(user)
    exports <- projectExportService.listExports().map(_.map(ProjectExportInfoResponse(_)))
  } yield exports
}

object ProjectRestService {
  val layer = ZLayer.derive[ProjectRestService]
}<|MERGE_RESOLUTION|>--- conflicted
+++ resolved
@@ -166,7 +166,6 @@
       result  <- projectExportService.exportProjectTriples(project).map(_.toFile.toPath)
     } yield ProjectDataGetResponseADM(result)
 
-<<<<<<< HEAD
   def getProjectMembersById(user: User, id: ProjectIri): Task[ProjectMembersGetResponseADM] =
     auth.ensureSystemAdminOrProjectAdminById(user, id).flatMap(findProjectMembers)
   def getProjectMembersByShortcode(user: User, id: Shortcode): Task[ProjectMembersGetResponseADM] =
@@ -174,7 +173,7 @@
   def getProjectMembersByShortname(user: User, id: Shortname): Task[ProjectMembersGetResponseADM] =
     auth.ensureSystemAdminOrProjectAdminByShortname(user, id).flatMap(findProjectMembers)
   private def findProjectMembers(project: KnoraProject) =
-    userService.findByProjectMembership(project).map(ProjectMembersGetResponseADM.apply).flatMap(format.toExternalADM)
+    userService.findByProjectMembership(project).map(ProjectMembersGetResponseADM.apply).flatMap(format.toExternal)
 
   def getProjectAdminMembersById(user: User, id: ProjectIri): Task[ProjectAdminMembersGetResponseADM] =
     auth.ensureSystemAdminOrProjectAdminById(user, id).flatMap(findProjectAdminMembers)
@@ -186,47 +185,7 @@
     userService
       .findByProjectAdminMembership(project)
       .map(ProjectAdminMembersGetResponseADM.apply)
-      .flatMap(format.toExternalADM)
-=======
-  /**
-   * Returns all project members of a specific project, identified by its [[ProjectIdentifierADM]].
-   *
-   * @param id   the [[ProjectIdentifierADM]] of the project
-   * @param user the [[User]] making the request
-   * @return
-   *     '''success''': list of project members as [[ProjectMembersGetResponseADM]]
-   *
-   *     '''failure''': [[dsp.errors.NotFoundException]] when no project for the given [[ProjectIdentifierADM]] can be found
-   *                    [[dsp.errors.ForbiddenException]] when the requesting user is not allowed to perform the operation
-   */
-  def getProjectMembers(user: User, id: ProjectIdentifierADM): Task[ProjectMembersGetResponseADM] = for {
-    project  <- knoraProjectService.findById(id).someOrFail(NotFoundException(s"Project '${getId(id)}' not found."))
-    _        <- auth.ensureSystemAdminOrProjectAdmin(user, project)
-    internal <- userService.findByProjectMembership(project).map(ProjectMembersGetResponseADM.apply)
-    external <- format.toExternal(internal)
-  } yield external
-
-  /**
-   * Returns all project admins of a specific project, identified by its [[ProjectIdentifierADM]].
-   *
-   * @param id   the [[ProjectIdentifierADM]] of the project
-   * @param user the [[User]] making the request
-   * @return
-   *     '''success''': list of project admins as [[ProjectAdminMembersGetResponseADM]]
-   *
-   *     '''failure''': [[dsp.errors.NotFoundException]] when no project for the given [[ProjectIdentifierADM]] can be found
-   *                    [[dsp.errors.ForbiddenException]] when the requesting user is not allowed to perform the operation
-   */
-  def getProjectAdminMembers(
-    user: User,
-    id: ProjectIdentifierADM,
-  ): Task[ProjectAdminMembersGetResponseADM] = for {
-    project  <- knoraProjectService.findById(id).someOrFail(NotFoundException(s"Project '${getId(id)}' not found."))
-    _        <- auth.ensureSystemAdminOrProjectAdmin(user, project)
-    internal <- userService.findByProjectAdminMembership(project).map(ProjectAdminMembersGetResponseADM.apply)
-    external <- format.toExternal(internal)
-  } yield external
->>>>>>> 09ba9125
+      .flatMap(format.toExternal)
 
   /**
    * Returns all keywords of all projects.
