/*
 * Copyright © 2021 - 2024 Swiss National Data and Service Center for the Humanities and/or DaSCH Service Platform contributors.
 * SPDX-License-Identifier: Apache-2.0
 */

package org.knora.webapi.slice.admin.repo.service

import org.eclipse.rdf4j.model.vocabulary.RDF
import org.eclipse.rdf4j.sparqlbuilder.core.SparqlBuilder.`var` as variable
import org.eclipse.rdf4j.sparqlbuilder.core.query.Queries
import org.eclipse.rdf4j.sparqlbuilder.graphpattern.GraphPatterns.tp
import org.eclipse.rdf4j.sparqlbuilder.rdf.Rdf
import zio.*

import dsp.errors.InconsistentRepositoryDataException
import org.knora.webapi.messages.OntologyConstants.KnoraAdmin.*
import org.knora.webapi.messages.admin.responder.projectsmessages.ProjectIdentifierADM
import org.knora.webapi.slice.admin.domain.model.KnoraProject
import org.knora.webapi.slice.admin.domain.model.KnoraProject.*
import org.knora.webapi.slice.admin.domain.model.RestrictedView
import org.knora.webapi.slice.admin.domain.service.KnoraProjectRepo
import org.knora.webapi.slice.admin.repo.rdf.RdfConversions.*
import org.knora.webapi.slice.admin.repo.rdf.Vocabulary
import org.knora.webapi.slice.admin.repo.service.KnoraProjectRepoLive.ProjectQueries
import org.knora.webapi.slice.common.repo.rdf.Errors.RdfError
import org.knora.webapi.slice.common.repo.rdf.RdfResource
import org.knora.webapi.store.triplestore.api.TriplestoreService
import org.knora.webapi.store.triplestore.api.TriplestoreService.Queries.Construct
import org.knora.webapi.store.triplestore.api.TriplestoreService.Queries.Update

final case class KnoraProjectRepoLive(
  private val triplestore: TriplestoreService,
) extends KnoraProjectRepo {

  override def findAll(): Task[List[KnoraProject]] =
    for {
      model     <- triplestore.queryRdfModel(ProjectQueries.findAll)
      resources <- model.getSubjectResources
      projects <- ZIO.foreach(resources)(res =>
<<<<<<< HEAD
                    toKnoraProject(res).orElseFail(
                      InconsistentRepositoryDataException(s"Failed to convert $res to KnoraProject"),
                    ),
=======
                    toKnoraProject(res).logError.orElseFail(
                      InconsistentRepositoryDataException(s"Failed to convert $res to KnoraProject")
                    )
>>>>>>> b248cd09
                  )
    } yield projects.toList

  override def findById(id: ProjectIri): Task[Option[KnoraProject]] = findOneByIri(id)

  override def findById(id: ProjectIdentifierADM): Task[Option[KnoraProject]] =
    id match {
      case ProjectIdentifierADM.IriIdentifier(iri)             => findOneByIri(iri)
      case ProjectIdentifierADM.ShortcodeIdentifier(shortcode) => findOneByShortcode(shortcode)
      case ProjectIdentifierADM.ShortnameIdentifier(shortname) => findOneByShortname(shortname)
    }

  private def findOneByIri(iri: ProjectIri): Task[Option[KnoraProject]] =
    for {
      model    <- triplestore.queryRdfModel(ProjectQueries.findOneByIri(iri))
      resource <- model.getResource(iri.value)
      project  <- ZIO.foreach(resource)(toKnoraProject).orElse(ZIO.none)
    } yield project

  private def findOneByShortcode(shortcode: Shortcode): Task[Option[KnoraProject]] =
    for {
      model    <- triplestore.queryRdfModel(ProjectQueries.findOneByShortcode(shortcode))
      resource <- model.getResourceByPropertyStringValue(ProjectShortcode, shortcode.value)
      project  <- ZIO.foreach(resource)(toKnoraProject).orElse(ZIO.none)
    } yield project

  private def findOneByShortname(shortname: Shortname): Task[Option[KnoraProject]] =
    for {
      model    <- triplestore.queryRdfModel(ProjectQueries.findOneByShortname(shortname))
      resource <- model.getResourceByPropertyStringValue(ProjectShortname, shortname.value)
      project  <- ZIO.foreach(resource)(toKnoraProject).orElse(ZIO.none)
    } yield project

  private def toKnoraProject(resource: RdfResource): IO[RdfError, KnoraProject] = {
    def getRestrictedView =
      for {
        size <- resource.getStringLiteral[RestrictedView.Size](ProjectRestrictedViewSize)(RestrictedView.Size.from)
        watermark <- resource.getBooleanLiteral[RestrictedView.Watermark](ProjectRestrictedViewWatermark)(b =>
                       Right(RestrictedView.Watermark.from(b))
                     )
      } yield size.orElse(watermark).getOrElse(RestrictedView.default)

    for {
      iri            <- resource.getSubjectIri
      shortcode      <- resource.getStringLiteralOrFail[Shortcode](ProjectShortcode)
      shortname      <- resource.getStringLiteralOrFail[Shortname](ProjectShortname)
      longname       <- resource.getStringLiteral[Longname](ProjectLongname)
      description    <- resource.getLangStringLiteralsOrFail[Description](ProjectDescription)
      keywords       <- resource.getStringLiterals[Keyword](ProjectKeyword)
      logo           <- resource.getStringLiteral[Logo](ProjectLogo)
      status         <- resource.getBooleanLiteralOrFail[Status](StatusProp)
      selfjoin       <- resource.getBooleanLiteralOrFail[SelfJoin](HasSelfJoinEnabled)
      restrictedView <- getRestrictedView
    } yield KnoraProject(
      id = ProjectIri.unsafeFrom(iri.value),
      shortcode = shortcode,
      shortname = shortname,
      longname = longname,
      description = description,
      keywords = keywords.toList.sortBy(_.value),
      logo = logo,
      status = status,
      selfjoin = selfjoin,
<<<<<<< HEAD
=======
      restrictedView = restrictedView
>>>>>>> b248cd09
    )
  }

<<<<<<< HEAD
  override def setProjectRestrictedView(
    project: KnoraProject,
    settings: RestrictedView,
  ): Task[Unit] =
    triplestore.query(ProjectQueries.setProjectRestrictedView(project.id, settings))
=======
  override def save(project: KnoraProject): Task[KnoraProject] =
    triplestore.query(ProjectQueries.save(project)).as(project)
>>>>>>> b248cd09

}

object KnoraProjectRepoLive {

  private object ProjectQueries {

    def findOneByIri(iri: ProjectIri): Construct =
      Construct(
        s"""|PREFIX knora-admin: <http://www.knora.org/ontology/knora-admin#>
            |PREFIX knora-base: <http://www.knora.org/ontology/knora-base#>
            |CONSTRUCT {
            |  ?project ?p ?o .
            |} WHERE {
            |  BIND(IRI("${iri.value}") as ?project)
            |  ?project a knora-admin:knoraProject .
            |  ?project ?p ?o .
            |}""".stripMargin,
      )

    def findOneByShortcode(shortcode: Shortcode): Construct =
      Construct(
        s"""|PREFIX xsd: <http://www.w3.org/2001/XMLSchema#>
            |PREFIX rdf: <http://www.w3.org/1999/02/22-rdf-syntax-ns#>
            |PREFIX knora-admin: <http://www.knora.org/ontology/knora-admin#>
            |PREFIX knora-base: <http://www.knora.org/ontology/knora-base#>
            |CONSTRUCT {
            |  ?project ?p ?o .
            |} WHERE {
            |  ?project knora-admin:projectShortcode "${shortcode.value}"^^xsd:string .
            |  ?project a knora-admin:knoraProject .
            |  ?project ?p ?o .
            |}""".stripMargin,
      )

    def findOneByShortname(shortname: Shortname): Construct =
      Construct(
        s"""|PREFIX xsd: <http://www.w3.org/2001/XMLSchema#>
            |PREFIX rdf: <http://www.w3.org/1999/02/22-rdf-syntax-ns#>
            |PREFIX knora-admin: <http://www.knora.org/ontology/knora-admin#>
            |CONSTRUCT {
            |  ?project ?p ?o .
            |} WHERE {
            |  ?project knora-admin:projectShortname "${shortname.value}"^^xsd:string .
            |  ?project a knora-admin:knoraProject .
            |  ?project ?p ?o .
            |}""".stripMargin,
      )

    def findAll: Construct = {
      val (project, p, o) = (variable("project"), variable("p"), variable("o"))
      def projectPo       = tp(project, p, o)
      val query =
        Queries
          .CONSTRUCT(projectPo)
          .prefix(Vocabulary.KnoraAdmin.NS)
          .where(project.isA(Vocabulary.KnoraAdmin.KnoraProject).and(projectPo))
      Construct(query.getQueryString)
    }
    private def toTriples(project: KnoraProject) = {
      val pattern = Rdf
        .iri(project.id.value)
        .has(RDF.TYPE, Vocabulary.KnoraAdmin.KnoraProject)
        .andHas(Vocabulary.KnoraAdmin.projectShortname, project.shortname.value)
        .andHas(Vocabulary.KnoraAdmin.projectShortcode, project.shortcode.value)
        .andHas(Vocabulary.KnoraAdmin.status, project.status.value)
        .andHas(Vocabulary.KnoraAdmin.hasSelfJoinEnabled, project.selfjoin.value)
      project.longname.foreach(longname => pattern.andHas(Vocabulary.KnoraAdmin.projectLongname, longname.value))
      project.description.foreach(description =>
        pattern.andHas(Vocabulary.KnoraAdmin.projectDescription, description.value.toRdfLiteral)
      )
      project.keywords.foreach(keyword => pattern.andHas(Vocabulary.KnoraAdmin.projectKeyword, keyword.value))
      project.logo.foreach(logo => pattern.andHas(Vocabulary.KnoraAdmin.projectLogo, logo.value))

      project.restrictedView match {
        case RestrictedView.Size(size) =>
          pattern.andHas(Vocabulary.KnoraAdmin.projectRestrictedViewSize, size)
        case RestrictedView.Watermark(watermark) =>
          pattern.andHas(Vocabulary.KnoraAdmin.projectRestrictedViewWatermark, watermark)
      }
      pattern
    }

    def save(project: KnoraProject): Update = {
      val id = Rdf.iri(project.id.value)
      val query = Queries
        .MODIFY()
        .prefix(Vocabulary.KnoraAdmin.NS, Vocabulary.KnoraBase.NS)
        .`with`(Vocabulary.NamedGraphs.knoraAdminIri)
<<<<<<< HEAD
        .delete(
          project.has(Vocabulary.KnoraAdmin.projectRestrictedViewSize, prevSize),
          project.has(Vocabulary.KnoraAdmin.projectRestrictedViewWatermark, prevWatermark),
        )
        .insert(
          restriction match {
            case RestrictedView.Watermark(value) =>
              project.has(Vocabulary.KnoraAdmin.projectRestrictedViewWatermark, value)
            case RestrictedView.Size(value) =>
              project.has(Vocabulary.KnoraAdmin.projectRestrictedViewSize, value)
          },
        )
        .where(
          project.isA(Vocabulary.KnoraAdmin.KnoraProject),
          project.has(Vocabulary.KnoraAdmin.projectRestrictedViewSize, prevSize).optional(),
          project.has(Vocabulary.KnoraAdmin.projectRestrictedViewWatermark, prevWatermark).optional(),
=======
        .insert(toTriples(project))
        .delete {
          knoraProjectProperties.zipWithIndex
            .foldLeft(id.has(RDF.TYPE, Vocabulary.KnoraAdmin.KnoraProject)) { case (p, (iri, index)) =>
              p.andHas(iri, variable(s"n$index"))
            }
        }
        .where(
          knoraProjectProperties.zipWithIndex
            .foldLeft(id.has(RDF.TYPE, Vocabulary.KnoraAdmin.KnoraProject).optional()) { case (p, (iri, index)) =>
              p.and(id.has(iri, variable(s"n$index")).optional())
            }
>>>>>>> b248cd09
        )
      Update(query)
    }

    private val knoraProjectProperties = List(
      Vocabulary.KnoraAdmin.hasSelfJoinEnabled,
      Vocabulary.KnoraAdmin.projectDescription,
      Vocabulary.KnoraAdmin.projectKeyword,
      Vocabulary.KnoraAdmin.projectLogo,
      Vocabulary.KnoraAdmin.projectLongname,
      Vocabulary.KnoraAdmin.projectShortcode,
      Vocabulary.KnoraAdmin.projectShortname,
      Vocabulary.KnoraAdmin.status,
      Vocabulary.KnoraAdmin.projectRestrictedViewSize,
      Vocabulary.KnoraAdmin.projectRestrictedViewWatermark
    )

  }

  val layer = ZLayer.derive[KnoraProjectRepoLive]
}<|MERGE_RESOLUTION|>--- conflicted
+++ resolved
@@ -29,7 +29,7 @@
 import org.knora.webapi.store.triplestore.api.TriplestoreService.Queries.Update
 
 final case class KnoraProjectRepoLive(
-  private val triplestore: TriplestoreService,
+  private val triplestore: TriplestoreService
 ) extends KnoraProjectRepo {
 
   override def findAll(): Task[List[KnoraProject]] =
@@ -37,15 +37,9 @@
       model     <- triplestore.queryRdfModel(ProjectQueries.findAll)
       resources <- model.getSubjectResources
       projects <- ZIO.foreach(resources)(res =>
-<<<<<<< HEAD
-                    toKnoraProject(res).orElseFail(
-                      InconsistentRepositoryDataException(s"Failed to convert $res to KnoraProject"),
-                    ),
-=======
                     toKnoraProject(res).logError.orElseFail(
                       InconsistentRepositoryDataException(s"Failed to convert $res to KnoraProject")
                     )
->>>>>>> b248cd09
                   )
     } yield projects.toList
 
@@ -109,23 +103,12 @@
       logo = logo,
       status = status,
       selfjoin = selfjoin,
-<<<<<<< HEAD
-=======
       restrictedView = restrictedView
->>>>>>> b248cd09
     )
   }
 
-<<<<<<< HEAD
-  override def setProjectRestrictedView(
-    project: KnoraProject,
-    settings: RestrictedView,
-  ): Task[Unit] =
-    triplestore.query(ProjectQueries.setProjectRestrictedView(project.id, settings))
-=======
   override def save(project: KnoraProject): Task[KnoraProject] =
     triplestore.query(ProjectQueries.save(project)).as(project)
->>>>>>> b248cd09
 
 }
 
@@ -143,7 +126,7 @@
             |  BIND(IRI("${iri.value}") as ?project)
             |  ?project a knora-admin:knoraProject .
             |  ?project ?p ?o .
-            |}""".stripMargin,
+            |}""".stripMargin
       )
 
     def findOneByShortcode(shortcode: Shortcode): Construct =
@@ -158,7 +141,7 @@
             |  ?project knora-admin:projectShortcode "${shortcode.value}"^^xsd:string .
             |  ?project a knora-admin:knoraProject .
             |  ?project ?p ?o .
-            |}""".stripMargin,
+            |}""".stripMargin
       )
 
     def findOneByShortname(shortname: Shortname): Construct =
@@ -172,7 +155,7 @@
             |  ?project knora-admin:projectShortname "${shortname.value}"^^xsd:string .
             |  ?project a knora-admin:knoraProject .
             |  ?project ?p ?o .
-            |}""".stripMargin,
+            |}""".stripMargin
       )
 
     def findAll: Construct = {
@@ -215,24 +198,6 @@
         .MODIFY()
         .prefix(Vocabulary.KnoraAdmin.NS, Vocabulary.KnoraBase.NS)
         .`with`(Vocabulary.NamedGraphs.knoraAdminIri)
-<<<<<<< HEAD
-        .delete(
-          project.has(Vocabulary.KnoraAdmin.projectRestrictedViewSize, prevSize),
-          project.has(Vocabulary.KnoraAdmin.projectRestrictedViewWatermark, prevWatermark),
-        )
-        .insert(
-          restriction match {
-            case RestrictedView.Watermark(value) =>
-              project.has(Vocabulary.KnoraAdmin.projectRestrictedViewWatermark, value)
-            case RestrictedView.Size(value) =>
-              project.has(Vocabulary.KnoraAdmin.projectRestrictedViewSize, value)
-          },
-        )
-        .where(
-          project.isA(Vocabulary.KnoraAdmin.KnoraProject),
-          project.has(Vocabulary.KnoraAdmin.projectRestrictedViewSize, prevSize).optional(),
-          project.has(Vocabulary.KnoraAdmin.projectRestrictedViewWatermark, prevWatermark).optional(),
-=======
         .insert(toTriples(project))
         .delete {
           knoraProjectProperties.zipWithIndex
@@ -245,7 +210,6 @@
             .foldLeft(id.has(RDF.TYPE, Vocabulary.KnoraAdmin.KnoraProject).optional()) { case (p, (iri, index)) =>
               p.and(id.has(iri, variable(s"n$index")).optional())
             }
->>>>>>> b248cd09
         )
       Update(query)
     }
