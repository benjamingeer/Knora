--- conflicted
+++ resolved
@@ -45,23 +45,6 @@
 
     def unsafeFrom(str: String): ProjectIri = from(str).fold(e => throw e.head, identity)
 
-<<<<<<< HEAD
-    def from(str: String): Validation[ValidationException, ProjectIri] =
-      if (str.isEmpty) Validation.fail(ValidationException(IriErrorMessages.ProjectIriMissing))
-      else {
-        val isUuid: Boolean = UuidUtil.hasValidLength(str.split("/").last)
-
-        if (!isProjectIri(str))
-          Validation.fail(ValidationException(IriErrorMessages.ProjectIriInvalid))
-        else if (isUuid && !UuidUtil.hasSupportedVersion(str))
-          Validation.fail(ValidationException(IriErrorMessages.UuidVersionInvalid))
-        else
-          Validation
-            .fromOption(validateAndEscapeProjectIri(str))
-            .mapError(_ => ValidationException(IriErrorMessages.ProjectIriInvalid))
-            .map(ProjectIri(_))
-      }
-=======
     def from(str: String): Validation[ValidationException, ProjectIri] = str match {
       case str if str.isEmpty =>
         Validation.fail(ValidationException(IriErrorMessages.ProjectIriMissing))
@@ -75,7 +58,6 @@
           .mapError(_ => ValidationException(IriErrorMessages.ProjectIriInvalid))
           .map(ProjectIri(_))
     }
->>>>>>> af95516d
   }
 
   final case class Shortcode private (value: String) extends AnyVal
