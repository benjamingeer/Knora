--- conflicted
+++ resolved
@@ -143,11 +143,6 @@
     }
 
     @if(numberOfProps > 1) {
-<<<<<<< HEAD
-        ?resourceIri ?property ?valueObjectIri .
-
-        ?valueObjectIri a knora-base:TextValue ;
-=======
 
         @if(triplestore.startsWith("graphdb")) {
 
@@ -163,9 +158,7 @@
 
         }
 
-        ?property knora-base:objectClassConstraint knora-base:TextValue .
-        ?valueObjectIri knora-base:valueHasString ?valueString ;
->>>>>>> b1e08b82
+        ?valueObjectIri a knora-base:TextValue ;
             knora-base:isDeleted false ;
             knora-base:valueHasString ?valueString ;
             knora-base:valueHasOrder ?valueOrder .
