--- conflicted
+++ resolved
@@ -84,30 +84,18 @@
 
       }
 
-<<<<<<< HEAD
       "return 'NotFoundException' when the project shortname is unknown" in {
         appActor ! ProjectGetRequestADM(
           identifier = ShortnameIdentifier
-=======
-      "return 'NotFoundException' when the project shortname is unknown " in {
-        appActor ! ProjectGetRequestADM(identifier =
-          ShortnameIdentifier
->>>>>>> 2f429063
             .fromString("wrongshortname")
             .getOrElseWith(e => throw BadRequestException(e.head.getMessage))
         )
         expectMsg(Failure(NotFoundException(s"Project 'wrongshortname' not found")))
       }
 
-<<<<<<< HEAD
       "return 'NotFoundException' when the project shortcode is unknown" in {
         appActor ! ProjectGetRequestADM(
           identifier = ShortcodeIdentifier
-=======
-      "return 'NotFoundException' when the project shortcode is unknown " in {
-        appActor ! ProjectGetRequestADM(identifier =
-          ShortcodeIdentifier
->>>>>>> 2f429063
             .fromString("9999")
             .getOrElseWith(e => throw BadRequestException(e.head.getMessage))
         )
