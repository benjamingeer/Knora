--- conflicted
+++ resolved
@@ -280,13 +280,8 @@
         val received: AdministrativePermissionCreateResponseADM =
           expectMsgType[AdministrativePermissionCreateResponseADM]
         assert(received.administrativePermission.iri == customIri)
-<<<<<<< HEAD
-        assert(received.administrativePermission.forProject == SharedTestDataADM.ANYTHING_PROJECT_IRI)
         assert(received.administrativePermission.forGroup == knownUser)
-=======
         assert(received.administrativePermission.forProject == SharedTestDataADM.anythingProjectIri)
-        assert(received.administrativePermission.forGroup == OntologyConstants.KnoraAdmin.KnownUser)
->>>>>>> 86a19ab1
         assert(received.administrativePermission.hasPermissions.equals(expectedHasPermissions))
       }
     }
@@ -480,13 +475,8 @@
         val received: DefaultObjectAccessPermissionCreateResponseADM =
           expectMsgType[DefaultObjectAccessPermissionCreateResponseADM]
         assert(received.defaultObjectAccessPermission.iri == customIri)
-<<<<<<< HEAD
-        assert(received.defaultObjectAccessPermission.forProject == SharedTestDataADM.ANYTHING_PROJECT_IRI)
         assert(received.defaultObjectAccessPermission.forGroup.contains(unknownUser))
-=======
         assert(received.defaultObjectAccessPermission.forProject == SharedTestDataADM.anythingProjectIri)
-        assert(received.defaultObjectAccessPermission.forGroup.contains(OntologyConstants.KnoraAdmin.UnknownUser))
->>>>>>> 86a19ab1
         assert(
           received.defaultObjectAccessPermission.hasPermissions
             .contains(PermissionADM.restrictedViewPermission(unknownUser))
@@ -660,13 +650,8 @@
         )
         val received: DefaultObjectAccessPermissionCreateResponseADM =
           expectMsgType[DefaultObjectAccessPermissionCreateResponseADM]
-<<<<<<< HEAD
-        assert(received.defaultObjectAccessPermission.forProject == SharedTestDataADM.IMAGES_PROJECT_IRI)
         assert(received.defaultObjectAccessPermission.forGroup == Some(unknownUser))
-=======
         assert(received.defaultObjectAccessPermission.forProject == SharedTestDataADM.imagesProjectIri)
-        assert(received.defaultObjectAccessPermission.forGroup == Some(OntologyConstants.KnoraAdmin.UnknownUser))
->>>>>>> 86a19ab1
         assert(
           received.defaultObjectAccessPermission.hasPermissions
             .contains(PermissionADM.restrictedViewPermission(unknownUser))
@@ -699,8 +684,7 @@
         )
         val received: DefaultObjectAccessPermissionCreateResponseADM =
           expectMsgType[DefaultObjectAccessPermissionCreateResponseADM]
-<<<<<<< HEAD
-        assert(received.defaultObjectAccessPermission.forProject == SharedTestDataADM.IMAGES_PROJECT_IRI)
+        assert(received.defaultObjectAccessPermission.forProject == SharedTestDataADM.imagesProjectIri)
         assert(received.defaultObjectAccessPermission.forGroup == Some(projectAdmin))
         assert(received.defaultObjectAccessPermission.hasPermissions.equals(expectedPermissions))
       }
@@ -710,7 +694,7 @@
 
       "return all permissions for 'image' project" in {
         appActor ! PermissionsForProjectGetRequestADM(
-          projectIri = SharedTestDataADM.IMAGES_PROJECT_IRI,
+          projectIri = SharedTestDataADM.imagesProjectIri,
           requestingUser = rootUser,
           apiRequestID = UUID.randomUUID()
         )
@@ -720,7 +704,7 @@
 
       "return all permissions for 'incunabula' project" in {
         appActor ! PermissionsForProjectGetRequestADM(
-          projectIri = SharedTestDataADM.INCUNABULA_PROJECT_IRI,
+          projectIri = SharedTestDataADM.incunabulaProjectIri,
           requestingUser = rootUser,
           apiRequestID = UUID.randomUUID()
         )
@@ -765,7 +749,7 @@
 
       "return the default object access permissions 'string' for the 'knora-base:LinkObj' resource class (system resource class)" in {
         appActor ! DefaultObjectAccessPermissionsStringForResourceClassGetADM(
-          projectIri = SharedTestDataADM.INCUNABULA_PROJECT_IRI,
+          projectIri = SharedTestDataADM.incunabulaProjectIri,
           resourceClassIri = OntologyConstants.KnoraBase.LinkObj,
           targetUser = SharedTestDataADM.incunabulaProjectAdminUser,
           requestingUser = KnoraSystemInstances.Users.SystemUser
@@ -779,7 +763,7 @@
 
       "return the default object access permissions 'string' for the 'knora-base:hasStillImageFileValue' property (system property)" in {
         appActor ! DefaultObjectAccessPermissionsStringForPropertyGetADM(
-          projectIri = SharedTestDataADM.INCUNABULA_PROJECT_IRI,
+          projectIri = SharedTestDataADM.incunabulaProjectIri,
           resourceClassIri = OntologyConstants.KnoraBase.StillImageRepresentation,
           propertyIri = OntologyConstants.KnoraBase.HasStillImageFileValue,
           targetUser = SharedTestDataADM.incunabulaProjectAdminUser,
@@ -794,7 +778,7 @@
 
       "return the default object access permissions 'string' for the 'incunabula:book' resource class (project resource class)" in {
         appActor ! DefaultObjectAccessPermissionsStringForResourceClassGetADM(
-          projectIri = SharedTestDataADM.INCUNABULA_PROJECT_IRI,
+          projectIri = SharedTestDataADM.incunabulaProjectIri,
           resourceClassIri = SharedOntologyTestDataADM.INCUNABULA_BOOK_RESOURCE_CLASS,
           targetUser = SharedTestDataADM.incunabulaProjectAdminUser,
           requestingUser = KnoraSystemInstances.Users.SystemUser
@@ -808,7 +792,7 @@
 
       "return the default object access permissions 'string' for the 'incunabula:page' resource class (project resource class)" in {
         appActor ! DefaultObjectAccessPermissionsStringForResourceClassGetADM(
-          projectIri = SharedTestDataADM.INCUNABULA_PROJECT_IRI,
+          projectIri = SharedTestDataADM.incunabulaProjectIri,
           resourceClassIri = SharedOntologyTestDataADM.INCUNABULA_PAGE_RESOURCE_CLASS,
           targetUser = SharedTestDataADM.incunabulaProjectAdminUser,
           requestingUser = KnoraSystemInstances.Users.SystemUser
@@ -822,7 +806,7 @@
 
       "return the default object access permissions 'string' for the 'anything:hasInterval' property" in {
         appActor ! DefaultObjectAccessPermissionsStringForPropertyGetADM(
-          projectIri = SharedTestDataADM.ANYTHING_PROJECT_IRI,
+          projectIri = SharedTestDataADM.anythingProjectIri,
           resourceClassIri = "http://www.knora.org/ontology/0001/anything#Thing",
           propertyIri = "http://www.knora.org/ontology/0001/anything#hasInterval",
           targetUser = SharedTestDataADM.anythingUser2,
@@ -837,7 +821,7 @@
 
       "return the default object access permissions 'string' for the 'anything:Thing' class" in {
         appActor ! DefaultObjectAccessPermissionsStringForResourceClassGetADM(
-          projectIri = SharedTestDataADM.ANYTHING_PROJECT_IRI,
+          projectIri = SharedTestDataADM.anythingProjectIri,
           resourceClassIri = "http://www.knora.org/ontology/0001/anything#Thing",
           targetUser = SharedTestDataADM.anythingUser2,
           requestingUser = KnoraSystemInstances.Users.SystemUser
@@ -851,7 +835,7 @@
 
       "return the default object access permissions 'string' for the 'anything:Thing' class and 'anything:hasText' property" in {
         appActor ! DefaultObjectAccessPermissionsStringForPropertyGetADM(
-          projectIri = SharedTestDataADM.ANYTHING_PROJECT_IRI,
+          projectIri = SharedTestDataADM.anythingProjectIri,
           resourceClassIri = "http://www.knora.org/ontology/0001/anything#Thing",
           propertyIri = "http://www.knora.org/ontology/0001/anything#hasText",
           targetUser = SharedTestDataADM.anythingUser1,
@@ -862,7 +846,7 @@
 
       "return the default object access permissions 'string' for the 'images:Bild' class and 'anything:hasText' property" in {
         appActor ! DefaultObjectAccessPermissionsStringForPropertyGetADM(
-          projectIri = SharedTestDataADM.ANYTHING_PROJECT_IRI,
+          projectIri = SharedTestDataADM.anythingProjectIri,
           resourceClassIri = s"${SharedOntologyTestDataADM.IMAGES_ONTOLOGY_IRI}#bild",
           propertyIri = "http://www.knora.org/ontology/0001/anything#hasText",
           targetUser = SharedTestDataADM.anythingUser2,
@@ -877,7 +861,7 @@
 
       "return the default object access permissions 'string' for the 'anything:Thing' resource class for the root user (system admin and not member of project)" in {
         appActor ! DefaultObjectAccessPermissionsStringForResourceClassGetADM(
-          projectIri = SharedTestDataADM.ANYTHING_PROJECT_IRI,
+          projectIri = SharedTestDataADM.anythingProjectIri,
           resourceClassIri = "http://www.knora.org/ontology/0001/anything#Thing",
           targetUser = SharedTestDataADM.rootUser,
           requestingUser = KnoraSystemInstances.Users.SystemUser
@@ -1016,307 +1000,6 @@
         assert(doap.forProperty.isEmpty)
       }
     }
-=======
-        assert(received.defaultObjectAccessPermission.forProject == SharedTestDataADM.imagesProjectIri)
-        assert(received.defaultObjectAccessPermission.forGroup == Some(OntologyConstants.KnoraAdmin.ProjectAdmin))
-        assert(received.defaultObjectAccessPermission.hasPermissions.equals(expectedPermissions))
-      }
-    }
-//
-//    "ask to get all permissions" should {
-//
-//      "return all permissions for 'image' project " in {
-//        appActor ! PermissionsForProjectGetRequestADM(
-//          projectIri = SharedTestDataADM.imagesProjectIri,
-//          requestingUser = rootUser,
-//          apiRequestID = UUID.randomUUID()
-//        )
-//        val received: PermissionsForProjectGetResponseADM = expectMsgType[PermissionsForProjectGetResponseADM]
-//        received.allPermissions.size should be(8)
-//      }
-//
-//      "return all permissions for 'incunabula' project " in {
-//        appActor ! PermissionsForProjectGetRequestADM(
-//          projectIri = SharedTestDataADM.incunabulaProjectIri,
-//          requestingUser = rootUser,
-//          apiRequestID = UUID.randomUUID()
-//        )
-//        expectMsg(
-//          PermissionsForProjectGetResponseADM(allPermissions = Set(
-//            PermissionInfoADM(perm003_a1.iri, OntologyConstants.KnoraAdmin.AdministrativePermission),
-//            PermissionInfoADM(perm003_a2.iri, OntologyConstants.KnoraAdmin.AdministrativePermission),
-//            PermissionInfoADM(perm003_d1.iri, OntologyConstants.KnoraAdmin.DefaultObjectAccessPermission),
-//            PermissionInfoADM(perm003_d2.iri, OntologyConstants.KnoraAdmin.DefaultObjectAccessPermission),
-//            PermissionInfoADM(perm003_d3.iri, OntologyConstants.KnoraAdmin.DefaultObjectAccessPermission),
-//            PermissionInfoADM(perm003_d4.iri, OntologyConstants.KnoraAdmin.DefaultObjectAccessPermission),
-//            PermissionInfoADM(perm003_d5.iri, OntologyConstants.KnoraAdmin.DefaultObjectAccessPermission)
-//          )))
-//      }
-//    }
-//
-//    "ask for default object access permissions 'string'" should {
-//
-//      "return the default object access permissions 'string' for the 'knora-base:LinkObj' resource class (system resource class)" in {
-//        appActor ! DefaultObjectAccessPermissionsStringForResourceClassGetADM(
-//          projectIri = SharedTestDataADM.incunabulaProjectIri,
-//          resourceClassIri = OntologyConstants.KnoraBase.LinkObj,
-//          targetUser = SharedTestDataADM.incunabulaProjectAdminUser,
-//          requestingUser = KnoraSystemInstances.Users.SystemUser
-//        )
-//        expectMsg(
-//          DefaultObjectAccessPermissionsStringResponseADM(
-//            "M knora-admin:ProjectMember|V knora-admin:KnownUser,knora-admin:UnknownUser"))
-//      }
-//
-//      "return the default object access permissions 'string' for the 'knora-base:hasStillImageFileValue' property (system property)" in {
-//        appActor ! DefaultObjectAccessPermissionsStringForPropertyGetADM(
-//          projectIri = SharedTestDataADM.incunabulaProjectIri,
-//          resourceClassIri = OntologyConstants.KnoraBase.StillImageRepresentation,
-//          propertyIri = OntologyConstants.KnoraBase.HasStillImageFileValue,
-//          targetUser = SharedTestDataADM.incunabulaProjectAdminUser,
-//          requestingUser = KnoraSystemInstances.Users.SystemUser
-//        )
-//        expectMsg(
-//          DefaultObjectAccessPermissionsStringResponseADM(
-//            "M knora-admin:Creator,knora-admin:ProjectMember|V knora-admin:KnownUser,knora-admin:UnknownUser"))
-//      }
-//
-//      "return the default object access permissions 'string' for the 'incunabula:book' resource class (project resource class)" in {
-//        appActor ! DefaultObjectAccessPermissionsStringForResourceClassGetADM(
-//          projectIri = SharedTestDataADM.incunabulaProjectIri,
-//          resourceClassIri = SharedOntologyTestDataADM.INCUNABULA_BOOK_RESOURCE_CLASS,
-//          targetUser = SharedTestDataADM.incunabulaProjectAdminUser,
-//          requestingUser = KnoraSystemInstances.Users.SystemUser
-//        )
-//        expectMsg(
-//          DefaultObjectAccessPermissionsStringResponseADM(
-//            "CR knora-admin:Creator|M knora-admin:ProjectMember|V knora-admin:KnownUser|RV knora-admin:UnknownUser"))
-//      }
-//
-//      "return the default object access permissions 'string' for the 'incunabula:page' resource class (project resource class)" in {
-//        appActor ! DefaultObjectAccessPermissionsStringForResourceClassGetADM(
-//          projectIri = SharedTestDataADM.incunabulaProjectIri,
-//          resourceClassIri = SharedOntologyTestDataADM.INCUNABULA_PAGE_RESOURCE_CLASS,
-//          targetUser = SharedTestDataADM.incunabulaProjectAdminUser,
-//          requestingUser = KnoraSystemInstances.Users.SystemUser
-//        )
-//        expectMsg(
-//          DefaultObjectAccessPermissionsStringResponseADM(
-//            "CR knora-admin:Creator|M knora-admin:ProjectMember|V knora-admin:KnownUser|RV knora-admin:UnknownUser"))
-//      }
-//
-//      "return the default object access permissions 'string' for the 'images:jahreszeit' property" in {
-//        appActor ! DefaultObjectAccessPermissionsStringForPropertyGetADM(
-//          projectIri = SharedTestDataADM.imagesProjectIri,
-//          resourceClassIri = s"${SharedOntologyTestDataADM.IMAGES_ONTOLOGY_IRI}#bild",
-//          propertyIri = s"${SharedOntologyTestDataADM.IMAGES_ONTOLOGY_IRI}#jahreszeit",
-//          targetUser = SharedTestDataADM.imagesUser01,
-//          requestingUser = KnoraSystemInstances.Users.SystemUser
-//        )
-//        expectMsg(
-//          DefaultObjectAccessPermissionsStringResponseADM(
-//            "CR knora-admin:Creator|M knora-admin:ProjectMember|V knora-admin:KnownUser"))
-//      }
-//
-//      "return the default object access permissions 'string' for the 'anything:hasInterval' property" in {
-//        appActor ! DefaultObjectAccessPermissionsStringForPropertyGetADM(
-//          projectIri = SharedTestDataADM.anythingProjectIri,
-//          resourceClassIri = "http://www.knora.org/ontology/0001/anything#Thing",
-//          propertyIri = "http://www.knora.org/ontology/0001/anything#hasInterval",
-//          targetUser = SharedTestDataADM.anythingUser2,
-//          requestingUser = KnoraSystemInstances.Users.SystemUser
-//        )
-//        expectMsg(
-//          DefaultObjectAccessPermissionsStringResponseADM(
-//            "CR knora-admin:Creator|M knora-admin:ProjectMember|V knora-admin:KnownUser|RV knora-admin:UnknownUser"))
-//      }
-//
-//      "return the default object access permissions 'string' for the 'anything:Thing' class" in {
-//        appActor ! DefaultObjectAccessPermissionsStringForResourceClassGetADM(
-//          projectIri = SharedTestDataADM.anythingProjectIri,
-//          resourceClassIri = "http://www.knora.org/ontology/0001/anything#Thing",
-//          targetUser = SharedTestDataADM.anythingUser2,
-//          requestingUser = KnoraSystemInstances.Users.SystemUser
-//        )
-//        expectMsg(
-//          DefaultObjectAccessPermissionsStringResponseADM(
-//            "CR knora-admin:Creator|M knora-admin:ProjectMember|V knora-admin:KnownUser|RV knora-admin:UnknownUser"))
-//      }
-//
-//      "return the default object access permissions 'string' for the 'anything:Thing' class and 'anything:hasText' property" in {
-//        appActor ! DefaultObjectAccessPermissionsStringForPropertyGetADM(
-//          projectIri = SharedTestDataADM.anythingProjectIri,
-//          resourceClassIri = "http://www.knora.org/ontology/0001/anything#Thing",
-//          propertyIri = "http://www.knora.org/ontology/0001/anything#hasText",
-//          targetUser = SharedTestDataADM.anythingUser1,
-//          requestingUser = KnoraSystemInstances.Users.SystemUser
-//        )
-//        expectMsg(DefaultObjectAccessPermissionsStringResponseADM("CR knora-admin:Creator"))
-//      }
-//
-//      "return the default object access permissions 'string' for the 'images:Bild' class and 'anything:hasText' property" in {
-//        appActor ! DefaultObjectAccessPermissionsStringForPropertyGetADM(
-//          projectIri = SharedTestDataADM.anythingProjectIri,
-//          resourceClassIri = s"${SharedOntologyTestDataADM.IMAGES_ONTOLOGY_IRI}#bild",
-//          propertyIri = "http://www.knora.org/ontology/0001/anything#hasText",
-//          targetUser = SharedTestDataADM.anythingUser2,
-//          requestingUser = KnoraSystemInstances.Users.SystemUser
-//        )
-//        expectMsg(
-//          DefaultObjectAccessPermissionsStringResponseADM(
-//            "CR knora-admin:Creator|M knora-admin:ProjectMember|V knora-admin:KnownUser|RV knora-admin:UnknownUser"))
-//      }
-//
-//      "return the default object access permissions 'string' for the 'anything:Thing' resource class for the root user (system admin and not member of project)" in {
-//        appActor ! DefaultObjectAccessPermissionsStringForResourceClassGetADM(
-//          projectIri = SharedTestDataADM.anythingProjectIri,
-//          resourceClassIri = "http://www.knora.org/ontology/0001/anything#Thing",
-//          targetUser = SharedTestDataADM.rootUser,
-//          requestingUser = KnoraSystemInstances.Users.SystemUser
-//        )
-//        expectMsg(
-//          DefaultObjectAccessPermissionsStringResponseADM(
-//            "CR knora-admin:Creator|M knora-admin:ProjectMember|V knora-admin:KnownUser|RV knora-admin:UnknownUser"))
-//      }
-//
-//      "return a combined and max set of permissions (default object access permissions) defined on the supplied groups (helper method used in queries before)" in {
-//        val groups = List("http://rdfh.ch/groups/images-reviewer",
-//                          s"${OntologyConstants.KnoraAdmin.ProjectMember}",
-//                          s"${OntologyConstants.KnoraAdmin.ProjectAdmin}")
-//        val expected = Set(
-//          PermissionADM.changeRightsPermission(OntologyConstants.KnoraAdmin.Creator),
-//          PermissionADM.viewPermission(OntologyConstants.KnoraAdmin.KnownUser),
-//          PermissionADM.modifyPermission(OntologyConstants.KnoraAdmin.ProjectMember)
-//        )
-//        val f
-//          : Future[Set[PermissionADM]] = responderUnderTest invokePrivate defaultObjectAccessPermissionsForGroupsGetADM(
-//          SharedTestDataADM.imagesProjectIri,
-//          groups)
-//        val result: Set[PermissionADM] = Await.result(f, 1.seconds)
-//        result should equal(expected)
-//      }
-//    }
-//
-//    "ask to get the permission by IRI" should {
-//      "not return the permission if requesting user does not have permission to see it" in {
-//        val permissionIri = perm002_a1.iri
-//        appActor ! PermissionByIriGetRequestADM(
-//          permissionIri = perm002_a1.iri,
-//          requestingUser = SharedTestDataADM.imagesUser02
-//        )
-//        expectMsg(
-//          Failure(ForbiddenException(
-//            s"Permission $permissionIri can only be queried/updated/deleted by system or project admin.")))
-//      }
-//
-//      "return an administrative permission" in {
-//        appActor ! PermissionByIriGetRequestADM(
-//          permissionIri = perm002_a1.iri,
-//          requestingUser = rootUser
-//        )
-//        expectMsg(AdministrativePermissionGetResponseADM(perm002_a1.p))
-//      }
-//
-//      "return a default object access permission" in {
-//        appActor ! PermissionByIriGetRequestADM(
-//          permissionIri = perm002_d1.iri,
-//          requestingUser = rootUser
-//        )
-//        expectMsg(DefaultObjectAccessPermissionGetResponseADM(perm002_d1.p))
-//      }
-//    }
-//
-//    "ask to update group of a permission" should {
-//      "update group of an administrative permission" in {
-//        val permissionIri = "http://rdfh.ch/permissions/00FF/a2"
-//        val newGroupIri = "http://rdfh.ch/groups/00FF/images-reviewer"
-//        appActor ! PermissionChangeGroupRequestADM(
-//          permissionIri = permissionIri,
-//          changePermissionGroupRequest = ChangePermissionGroupApiRequestADM(
-//            forGroup = newGroupIri
-//          ),
-//          requestingUser = rootUser,
-//          apiRequestID = UUID.randomUUID()
-//        )
-//        val received: AdministrativePermissionGetResponseADM = expectMsgType[AdministrativePermissionGetResponseADM]
-//        val ap = received.administrativePermission
-//        assert(ap.iri == permissionIri)
-//        assert(ap.forGroup == newGroupIri)
-//      }
-//
-//      "throw ForbiddenException for PermissionChangeGroupRequestADM if requesting user is not system or project Admin" in {
-//        val permissionIri = "http://rdfh.ch/permissions/00FF/a2"
-//        val newGroupIri = "http://rdfh.ch/groups/00FF/images-reviewer"
-//        appActor ! PermissionChangeGroupRequestADM(
-//          permissionIri = permissionIri,
-//          changePermissionGroupRequest = ChangePermissionGroupApiRequestADM(
-//            forGroup = newGroupIri
-//          ),
-//          requestingUser = SharedTestDataADM.imagesUser02,
-//          apiRequestID = UUID.randomUUID()
-//        )
-//        expectMsg(
-//          Failure(ForbiddenException(
-//            s"Permission $permissionIri can only be queried/updated/deleted by system or project admin.")))
-//      }
-//
-//      "update group of a default object access permission" in {
-//        val permissionIri = "http://rdfh.ch/permissions/00FF/d1"
-//        val newGroupIri = "http://rdfh.ch/groups/00FF/images-reviewer"
-//        appActor ! PermissionChangeGroupRequestADM(
-//          permissionIri = permissionIri,
-//          changePermissionGroupRequest = ChangePermissionGroupApiRequestADM(
-//            forGroup = newGroupIri
-//          ),
-//          requestingUser = rootUser,
-//          apiRequestID = UUID.randomUUID()
-//        )
-//        val received: DefaultObjectAccessPermissionGetResponseADM =
-//          expectMsgType[DefaultObjectAccessPermissionGetResponseADM]
-//        val doap = received.defaultObjectAccessPermission
-//        assert(doap.iri == permissionIri)
-//        assert(doap.forGroup.get == newGroupIri)
-//      }
-//
-//      "update group of a default object access permission, resource class must be deleted" in {
-//        val permissionIri = "http://rdfh.ch/permissions/0803/003-d2"
-//        val newGroupIri = "http://www.knora.org/ontology/knora-admin#ProjectMember"
-//        appActor ! PermissionChangeGroupRequestADM(
-//          permissionIri = permissionIri,
-//          changePermissionGroupRequest = ChangePermissionGroupApiRequestADM(
-//            forGroup = newGroupIri
-//          ),
-//          requestingUser = rootUser,
-//          apiRequestID = UUID.randomUUID()
-//        )
-//        val received: DefaultObjectAccessPermissionGetResponseADM =
-//          expectMsgType[DefaultObjectAccessPermissionGetResponseADM]
-//        val doap = received.defaultObjectAccessPermission
-//        assert(doap.iri == permissionIri)
-//        assert(doap.forGroup.get == newGroupIri)
-//        assert(doap.forResourceClass.isEmpty)
-//      }
-//
-//      "update group of a default object access permission, property must be deleted" in {
-//        val permissionIri = "http://rdfh.ch/permissions/0000/001-d3"
-//        val newGroupIri = "http://www.knora.org/ontology/knora-admin#ProjectMember"
-//        appActor ! PermissionChangeGroupRequestADM(
-//          permissionIri = permissionIri,
-//          changePermissionGroupRequest = ChangePermissionGroupApiRequestADM(
-//            forGroup = newGroupIri
-//          ),
-//          requestingUser = rootUser,
-//          apiRequestID = UUID.randomUUID()
-//        )
-//        val received: DefaultObjectAccessPermissionGetResponseADM =
-//          expectMsgType[DefaultObjectAccessPermissionGetResponseADM]
-//        val doap = received.defaultObjectAccessPermission
-//        assert(doap.iri == permissionIri)
-//        assert(doap.forGroup.get == newGroupIri)
-//        assert(doap.forProperty.isEmpty)
-//      }
-//    }
->>>>>>> 86a19ab1
 
     "ask to update hasPermissions of a permission" should {
       "throw ForbiddenException for PermissionChangeHasPermissionsRequestADM if requesting user is not system or project Admin" in {
