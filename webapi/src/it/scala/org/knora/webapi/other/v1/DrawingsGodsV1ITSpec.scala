/*
 * Copyright © 2015-2019 the contributors (see Contributors.md).
 *
 * This file is part of Knora.
 *
 * Knora is free software: you can redistribute it and/or modify
 * it under the terms of the GNU Affero General Public License as published
 * by the Free Software Foundation, either version 3 of the License, or
 * (at your option) any later version.
 *
 * Knora is distributed in the hope that it will be useful,
 * but WITHOUT ANY WARRANTY; without even the implied warranty of
 * MERCHANTABILITY or FITNESS FOR A PARTICULAR PURPOSE.  See the
 * GNU Affero General Public License for more details.
 *
 * You should have received a copy of the GNU Affero General Public
 * License along with Knora.  If not, see <http://www.gnu.org/licenses/>.
 */

package org.knora.webapi.other.v1

import java.net.URLEncoder

import akka.event.LoggingAdapter
import akka.http.scaladsl.model._
import akka.http.scaladsl.model.headers.BasicHttpCredentials
import akka.http.scaladsl.unmarshalling.Unmarshal
import com.typesafe.config.{Config, ConfigFactory}
import org.knora.webapi.messages.store.triplestoremessages.{RdfDataObject, TriplestoreJsonProtocol}
import org.knora.webapi.messages.v2.routing.authenticationmessages.{AuthenticationV2JsonProtocol, LoginResponse}
import org.knora.webapi.{ITKnoraLiveSpec, InvalidApiJsonException}
import spray.json._

import scala.concurrent.Await
import scala.concurrent.duration._

object DrawingsGodsV1ITSpec {
    val config: Config = ConfigFactory.parseString(
        """
          akka.loglevel = "DEBUG"
          akka.stdout-loglevel = "DEBUG"
        """.stripMargin)
}

/**
  * End-to-End (E2E) test specification for additional testing of permissions.
  */
class DrawingsGodsV1ITSpec extends ITKnoraLiveSpec(DrawingsGodsV1ITSpec.config) with AuthenticationV2JsonProtocol with TriplestoreJsonProtocol {

<<<<<<< HEAD
    implicit override lazy val log: LoggingAdapter = akka.event.Logging(system, this.getClass)

=======
>>>>>>> 79330ca9
    override lazy val rdfDataObjects: List[RdfDataObject] = List(
        RdfDataObject(path = "_test_data/other.v1.DrawingsGodsV1Spec/drawings-gods_admin-data.ttl", name = "http://www.knora.org/data/admin"),
        RdfDataObject(path = "_test_data/other.v1.DrawingsGodsV1Spec/drawings-gods_permissions-data.ttl", name = "http://www.knora.org/data/permissions"),
        RdfDataObject(path = "_test_data/other.v1.DrawingsGodsV1Spec/drawings-gods_ontology.ttl", name = "http://www.knora.org/ontology/0105/drawings-gods"),
        RdfDataObject(path = "_test_data/other.v1.DrawingsGodsV1Spec/drawings-gods_data.ttl", name = "http://www.knora.org/data/0105/drawings-gods")
    )

    "issue: https://github.com/dhlab-basel/Knora/issues/408" should {

        val drawingsOfGodsUserEmail = "ddd1@unil.ch"
        val testPass = "test"
        val pathToChlaus = "_test_data/test_route/images/Chlaus.jpg"
        var loginToken: String = ""

        "log in as a Knora user" in {
            /* Correct username and correct password */

            val params =
                s"""
                   |{
                   |    "email": "$drawingsOfGodsUserEmail",
                   |    "password": "$testPass"
                   |}
                """.stripMargin

            val request = Post(baseApiUrl + s"/v2/authentication", HttpEntity(ContentTypes.`application/json`, params))
            val response: HttpResponse = singleAwaitingRequest(request)
            assert(response.status == StatusCodes.OK)

            val lr: LoginResponse = Await.result(Unmarshal(response.entity).to[LoginResponse], 1.seconds)
            loginToken = lr.token

            loginToken.nonEmpty should be(true)

            log.debug("token: {}", loginToken)
        }

        "be able to create a resource, only find one DOAP (with combined resource class / property), and have permission to access the image" in {
            // Upload the image to Sipi.
            val sipiUploadResponse: SipiUploadResponse = uploadToSipi(
                loginToken = loginToken,
                filesToUpload = Seq(FileToUpload(path = pathToChlaus, mimeType = MediaTypes.`image/tiff`))
            )

            val uploadedFile: SipiUploadResponseEntry = sipiUploadResponse.uploadedFiles.head

            val params =
                s"""
                   |{
                   |    "restype_id":"http://www.knora.org/ontology/0105/drawings-gods#Verso",
                   |    "properties":{
                   |        "http://www.knora.org/ontology/0105/drawings-gods#hasVersoTranslatorEn":[{"hlist_value":"http://rdfh.ch/lists/0105/drawings-gods-2016-list-TranslatorList-PYB"}],
                   |        "http://www.knora.org/ontology/0105/drawings-gods#hasCommentOriginalLanguage":[{"hlist_value":"http://rdfh.ch/lists/0105/drawings-gods-2016-list-LanguageList-Buriat"}],
                   |        "http://www.knora.org/ontology/0105/drawings-gods#hasDescriptionOriginalLanguage":[{"hlist_value":"http://rdfh.ch/lists/0105/drawings-gods-2016-list-LanguageList-Buriat"}],
                   |        "http://www.knora.org/ontology/0105/drawings-gods#hasDescriptionAuthor":[{"hlist_value":"http://rdfh.ch/lists/0105/drawings-gods-2016-list-DescriptionAuthorList-child"}],
                   |        "http://www.knora.org/ontology/0105/drawings-gods#hasInstructionRestitutionOriginalLanguage":[{"hlist_value":"http://rdfh.ch/lists/0105/drawings-gods-2016-list-LanguageList-Buriat"}],
                   |        "http://www.knora.org/ontology/0105/drawings-gods#hasVersoTranslatorFr":[{"hlist_value":"http://rdfh.ch/lists/0105/drawings-gods-2016-list-TranslatorList-PYB"}],
                   |        "http://www.knora.org/ontology/0105/drawings-gods#hasCommentAuthor":[{"hlist_value":"http://rdfh.ch/lists/0105/drawings-gods-2016-list-CommentAuthorList-child"}],
                   |        "http://www.knora.org/ontology/0105/drawings-gods#hasCodeVerso":[{"richtext_value":{"utf8str":"dayyad"}}]
                   |    },
                   |    "file": "${uploadedFile.internalFilename}",
                   |    "project_id":"http://rdfh.ch/projects/0105",
                   |    "label":"dayyad"
                   |}
             """.stripMargin

            // Send the JSON in a POST request to the Knora API server.
            val knoraPostRequest = Post(baseApiUrl + "/v1/resources", HttpEntity(ContentTypes.`application/json`, params)) ~> addCredentials(BasicHttpCredentials(drawingsOfGodsUserEmail, testPass))
            val knoraPostResponseJson = getResponseJson(knoraPostRequest)

            // Get the IRI of the newly created resource.
            val resourceIri: String = knoraPostResponseJson.fields("res_id").asInstanceOf[JsString].value

            // Request the resource from the Knora API server.
            val knoraRequestNewResource = Get(baseApiUrl + "/v1/resources/" + URLEncoder.encode(resourceIri, "UTF-8")) ~> addCredentials(BasicHttpCredentials(drawingsOfGodsUserEmail, testPass))
            val knoraNewResourceJson = getResponseJson(knoraRequestNewResource)

            // Get the URL of the image that was uploaded.
            val iiifUrl = knoraNewResourceJson.fields.get("resinfo") match {
                case Some(resinfo: JsObject) =>
                    resinfo.fields.get("locdata") match {
                        case Some(locdata: JsObject) =>
                            locdata.fields.get("path") match {
                                case Some(JsString(path)) => path
                                case None => throw InvalidApiJsonException("no 'path' given")
                                case other => throw InvalidApiJsonException("'path' could not pe parsed correctly")
                            }
                        case None => throw InvalidApiJsonException("no 'locdata' given")

                        case _ => throw InvalidApiJsonException("'locdata' could not pe parsed correctly")
                    }

                case None => throw InvalidApiJsonException("no 'resinfo' given")

                case _ => throw InvalidApiJsonException("'resinfo' could not pe parsed correctly")
            }
            logger.debug("iiiURL: {}", iiifUrl)

            // Request the image from Sipi.
            val sipiGetRequest = Get(iiifUrl) ~> addCredentials(BasicHttpCredentials(drawingsOfGodsUserEmail, testPass))
            checkResponseOK(sipiGetRequest)
        }
    }

}<|MERGE_RESOLUTION|>--- conflicted
+++ resolved
@@ -47,11 +47,6 @@
   */
 class DrawingsGodsV1ITSpec extends ITKnoraLiveSpec(DrawingsGodsV1ITSpec.config) with AuthenticationV2JsonProtocol with TriplestoreJsonProtocol {
 
-<<<<<<< HEAD
-    implicit override lazy val log: LoggingAdapter = akka.event.Logging(system, this.getClass)
-
-=======
->>>>>>> 79330ca9
     override lazy val rdfDataObjects: List[RdfDataObject] = List(
         RdfDataObject(path = "_test_data/other.v1.DrawingsGodsV1Spec/drawings-gods_admin-data.ttl", name = "http://www.knora.org/data/admin"),
         RdfDataObject(path = "_test_data/other.v1.DrawingsGodsV1Spec/drawings-gods_permissions-data.ttl", name = "http://www.knora.org/data/permissions"),
