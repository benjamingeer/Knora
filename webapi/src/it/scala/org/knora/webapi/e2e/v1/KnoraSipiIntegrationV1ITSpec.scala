--- conflicted
+++ resolved
@@ -632,7 +632,6 @@
 
             val xmlExpected =
                 s"""<?xml version="1.0" encoding="UTF-8"?>
-<<<<<<< HEAD
                    |<TEI version="3.3.0" xmlns="http://www.tei-c.org/ns/1.0">
                    |<teiHeader>
                    |   <fileDesc>
@@ -640,8 +639,9 @@
                    |         <title>Testletter</title>
                    |      </titleStmt>
                    |      <publicationStmt>
-                   |         <p> This is the TEI/XML representation of the resource identified by the Iri
-                   |                        ${letterIri.get}. </p>
+                   |         <p>This is the TEI/XML representation of the resource identified by the Iri
+                   |                        ${letterIri.get}.
+                   |                    </p>
                    |      </publicationStmt>
                    |      <sourceDesc>
                    |         <p>Representation of the resource's text as TEI/XML</p>
@@ -650,49 +650,19 @@
                    |   <profileDesc>
                    |      <correspDesc ref="${letterIri.get}">
                    |         <correspAction type="sent">
-                   |            <persName ref="http://d-nb.info/gnd/118607308">Scheuchzer, Johann Jacob</persName>
+                   |            <persName ref="http://d-nb.info/gnd/118607308">Scheuchzer,
+                   |                Johann Jacob</persName>
                    |            <date when="1703-06-10"/>
                    |         </correspAction>
                    |         <correspAction type="received">
-                   |            <persName ref="http://d-nb.info/gnd/119112450">Hermann, Jacob</persName>
+                   |            <persName ref="http://d-nb.info/gnd/119112450">Hermann,
+                   |                Jacob</persName>
                    |         </correspAction>
                    |      </correspDesc>
                    |   </profileDesc>
                    |</teiHeader>
                    |
-=======
-                  |<TEI version="3.3.0" xmlns="http://www.tei-c.org/ns/1.0">
-                  |<teiHeader>
-                  |   <fileDesc>
-                  |      <titleStmt>
-                  |         <title>Testletter</title>
-                  |      </titleStmt>
-                  |      <publicationStmt>
-                  |         <p>This is the TEI/XML representation of the resource identified by the Iri
-                  |                        ${letterIri.get}.
-                  |                    </p>
-                  |      </publicationStmt>
-                  |      <sourceDesc>
-                  |         <p>Representation of the resource's text as TEI/XML</p>
-                  |      </sourceDesc>
-                  |   </fileDesc>
-                  |   <profileDesc>
-                  |      <correspDesc ref="${letterIri.get}">
-                  |         <correspAction type="sent">
-                  |            <persName ref="http://d-nb.info/gnd/118607308">Scheuchzer,
-                  |                Johann Jacob</persName>
-                  |            <date when="1703-06-10"/>
-                  |         </correspAction>
-                  |         <correspAction type="received">
-                  |            <persName ref="http://d-nb.info/gnd/119112450">Hermann,
-                  |                Jacob</persName>
-                  |         </correspAction>
-                  |      </correspDesc>
-                  |   </profileDesc>
-                  |</teiHeader>
-                  |
->>>>>>> 855a51d8
-                  |<text><body>                <p>[...] Viro Clarissimo.</p>                <p>Dn. Jacobo Hermanno S. S. M. C. </p>                <p>et Ph. M.</p>                <p>S. P. D. </p>                <p>J. J. Sch.</p>                <p>En quae desideras, vir Erud.<hi rend="sup">e</hi> κεχαρισμένω θυμῷ Actorum Lipsiensium fragmenta<note>Gemeint sind die im Brief Hermanns von 1703.06.05 erbetenen Exemplare AE Aprilis 1703 und AE Suppl., tom. III, 1702.</note> animi mei erga te prope[n]sissimi tenuia indicia. Dudum est, ex quo Tibi innotescere, et tuam ambire amicitiam decrevi, dudum, ex quo Ingenij Tui acumen suspexi, immo non potui quin admirarer pro eo, quod summam Demonstrationem Tuam de Iride communicare dignatus fueris summas ago grates; quamvis in hoc studij genere, non alias [siquid] μετρικώτατος, propter aliorum negotiorum continuam seriem non altos possim scandere gradus. Perge Vir Clariss. Erudito orbi propalare Ingenij Tui fructum; sed et me amare. </p>                <p>d. [10] Jun. 1703.<note>Der Tag ist im Manuskript unleserlich. Da der Entwurf in Scheuchzers "Copiae epistolarum" zwischen zwei Einträgen vom 10. Juni 1703 steht, ist der Brief wohl auf den gleichen Tag zu datieren.</note>                </p>            </body></text>
+                   |<text><body>                <p>[...] Viro Clarissimo.</p>                <p>Dn. Jacobo Hermanno S. S. M. C. </p>                <p>et Ph. M.</p>                <p>S. P. D. </p>                <p>J. J. Sch.</p>                <p>En quae desideras, vir Erud.<hi rend="sup">e</hi> κεχαρισμένω θυμῷ Actorum Lipsiensium fragmenta<note>Gemeint sind die im Brief Hermanns von 1703.06.05 erbetenen Exemplare AE Aprilis 1703 und AE Suppl., tom. III, 1702.</note> animi mei erga te prope[n]sissimi tenuia indicia. Dudum est, ex quo Tibi innotescere, et tuam ambire amicitiam decrevi, dudum, ex quo Ingenij Tui acumen suspexi, immo non potui quin admirarer pro eo, quod summam Demonstrationem Tuam de Iride communicare dignatus fueris summas ago grates; quamvis in hoc studij genere, non alias [siquid] μετρικώτατος, propter aliorum negotiorum continuam seriem non altos possim scandere gradus. Perge Vir Clariss. Erudito orbi propalare Ingenij Tui fructum; sed et me amare. </p>                <p>d. [10] Jun. 1703.<note>Der Tag ist im Manuskript unleserlich. Da der Entwurf in Scheuchzers "Copiae epistolarum" zwischen zwei Einträgen vom 10. Juni 1703 steht, ist der Brief wohl auf den gleichen Tag zu datieren.</note>                </p>            </body></text>
                    |</TEI>
                    |
                 """.stripMargin
