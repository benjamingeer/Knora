--- conflicted
+++ resolved
@@ -282,16 +282,6 @@
             checkResponseOK(knoraPostRequest)
         }
 
-<<<<<<< HEAD
-        "create a 'p0803-incunabula:book' and a 'p0803-incunabula:page' with file parameters via XML import" in {
-            // Upload the image to Sipi.
-            val sipiUploadResponse: SipiUploadResponse = uploadToSipi(
-                loginToken = loginToken,
-                filesToUpload = Seq(FileToUpload(path = pathToChlaus, mimeType = MediaTypes.`image/tiff`))
-            )
-
-            val uploadedFile: SipiUploadResponseEntry = sipiUploadResponse.uploadedFiles.head
-=======
         "create an 'p0803-incunabula:book' and an 'p0803-incunabula:page' with file parameters via XML import" in {
             val fileToUpload = new File(pathToChlaus)
 
@@ -307,7 +297,14 @@
               )
 
             val absoluteFilePath = dest.getAbsolutePath
->>>>>>> 3368a3a2
+
+            // Upload the image to Sipi.
+            val sipiUploadResponse: SipiUploadResponse = uploadToSipi(
+                loginToken = loginToken,
+                filesToUpload = Seq(FileToUpload(path = absoluteFilePath, mimeType = MediaTypes.`image/tiff`))
+            )
+
+            val uploadedFile: SipiUploadResponseEntry = sipiUploadResponse.uploadedFiles.head
 
             val knoraParams =
                 s"""<?xml version="1.0" encoding="UTF-8"?>
@@ -354,11 +351,7 @@
             val locdata = pageJson.fields("resinfo").asJsObject.fields("locdata").asJsObject
             val origname = locdata.fields("origname").asInstanceOf[JsString].value
             val imageUrl = locdata.fields("path").asInstanceOf[JsString].value
-<<<<<<< HEAD
-            assert(origname == "Chlaus.jpg")
-=======
             assert(origname == dest.getName)
->>>>>>> 3368a3a2
 
             // Request the file from Sipi.
             val sipiGetRequest = Get(imageUrl) ~> addCredentials(BasicHttpCredentials(userEmail, password))
