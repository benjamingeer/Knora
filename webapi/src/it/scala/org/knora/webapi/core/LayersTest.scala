--- conflicted
+++ resolved
@@ -38,15 +38,12 @@
 import org.knora.webapi.testservices.TestClientService
 import zio._
 
-<<<<<<< HEAD
 import org.knora.webapi.messages.util.standoff.StandoffTagUtilV2ZLive
 import org.knora.webapi.messages.util.ValueUtilV1ZLive
 import org.knora.webapi.messages.util.standoff.StandoffTagUtilV2Z
 import org.knora.webapi.messages.util.ValueUtilV1Z
-=======
 import org.knora.webapi.responders.admin.ListsResponderADM
 import org.knora.webapi.responders.admin.ListsResponderADMLive
->>>>>>> e8112f86
 import org.knora.webapi.responders.admin.UsersResponderADM
 import org.knora.webapi.responders.admin.UsersResponderADMLive
 import org.knora.webapi.responders.admin.SipiResponderADM
@@ -113,11 +110,8 @@
     with TriplestoreService
     with TriplestoreServiceManager
     with UsersResponderADM
-<<<<<<< HEAD
     with ValueUtilV1Z
-=======
     with UsersResponderV1
->>>>>>> e8112f86
 
   private val commonLayersForAllIntegrationTests =
     ZLayer.makeSome[CommonR0, CommonR](
@@ -144,10 +138,7 @@
       PermissionsResponderADMLive.layer,
       PredicateRepositoryLive.layer,
       ProjectsResponderADMLive.layer,
-<<<<<<< HEAD
-=======
       ProjectsResponderV1Live.layer,
->>>>>>> e8112f86
       RepositoryUpdater.layer,
       ResourceInfoRepo.layer,
       RestCardinalityService.layer,
@@ -160,14 +151,11 @@
       TriplestoreServiceLive.layer,
       TriplestoreServiceManager.layer,
       UsersResponderADMLive.layer,
-<<<<<<< HEAD
       ResourceUtilV2ZLive.layer,
       ResourcesResponderV1Live.layer,
       StandoffTagUtilV2ZLive.layer,
-      ValueUtilV1ZLive.layer
-=======
+      ValueUtilV1ZLive.layer,
       UsersResponderV1Live.layer
->>>>>>> e8112f86
     )
 
   private val fusekiAndSipiTestcontainers =
