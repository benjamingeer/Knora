--- conflicted
+++ resolved
@@ -44,21 +44,16 @@
 import org.knora.webapi.responders.admin.SipiResponderADMLive
 import org.knora.webapi.responders.admin.PermissionsResponderADM
 import org.knora.webapi.responders.admin.PermissionsResponderADMLive
-<<<<<<< HEAD
 import org.knora.webapi.responders.v1.CkanResponderV1
 import org.knora.webapi.responders.v1.CkanResponderV1Live
 import org.knora.webapi.responders.v1.ListsResponderV1
 import org.knora.webapi.responders.v1.ListsResponderV1Live
-=======
 import org.knora.webapi.responders.v1.ProjectsResponderV1
 import org.knora.webapi.responders.v1.ProjectsResponderV1Live
 import org.knora.webapi.responders.v1.OntologyResponderV1
 import org.knora.webapi.responders.v1.OntologyResponderV1Live
-import org.knora.webapi.responders.v1.CkanResponderV1
-import org.knora.webapi.responders.v1.CkanResponderV1Live
 import org.knora.webapi.responders.admin.StoresResponderADM
 import org.knora.webapi.responders.admin.StoresResponderADMLive
->>>>>>> 715c1172
 
 object LayersTest {
 
@@ -83,11 +78,8 @@
     with IIIFServiceManager
     with IriConverter
     with IriService
-<<<<<<< HEAD
+    with ListsResponderADM
     with ListsResponderV1
-=======
-    with ListsResponderADM
->>>>>>> 715c1172
     with MessageRelay
     with OntologyResponderV1
     with PermissionsResponderADM
@@ -122,19 +114,16 @@
       IIIFServiceManager.layer,
       IriConverter.layer,
       IriService.layer,
-<<<<<<< HEAD
+      ListsResponderADMLive.layer,
       ListsResponderV1Live.layer,
-=======
-      ListsResponderADMLive.layer,
->>>>>>> 715c1172
       MessageRelayLive.layer,
       OntologyCache.layer,
+      OntologyRepoLive.layer,
       OntologyResponderV1Live.layer,
-      OntologyRepoLive.layer,
       PermissionsResponderADMLive.layer,
+      PredicateRepositoryLive.layer,
       ProjectsResponderADMLive.layer,
       ProjectsResponderV1Live.layer,
-      PredicateRepositoryLive.layer,
       RepositoryUpdater.layer,
       ResourceInfoRepo.layer,
       RestCardinalityService.layer,
