package org.knora.webapi.core

import org.knora.webapi.auth.JWTService
import org.knora.webapi.config.AppConfig
import org.knora.webapi.config.AppConfigForTestContainers
import org.knora.webapi.messages.StringFormatter
import org.knora.webapi.responders.ActorDeps
import org.knora.webapi.responders.ActorToZioBridge
import org.knora.webapi.responders.IriService
import org.knora.webapi.responders.admin.GroupsResponderADM
import org.knora.webapi.responders.admin.GroupsResponderADMLive
import org.knora.webapi.responders.admin.ProjectsResponderADM
import org.knora.webapi.responders.admin.ProjectsResponderADMLive
import org.knora.webapi.responders.v1.UsersResponderV1
import org.knora.webapi.responders.v1.UsersResponderV1Live
import org.knora.webapi.routing.ApiRoutes
import org.knora.webapi.slice.ontology.api.service.RestCardinalityServiceLive
import org.knora.webapi.slice.ontology.domain.service.CardinalityService
import org.knora.webapi.slice.ontology.repo.service.OntologyCache
import org.knora.webapi.slice.ontology.repo.service.OntologyRepoLive
import org.knora.webapi.slice.ontology.repo.service.PredicateRepositoryLive
import org.knora.webapi.slice.resourceinfo.api.RestResourceInfoService
import org.knora.webapi.slice.resourceinfo.domain.IriConverter
import org.knora.webapi.slice.resourceinfo.domain.ResourceInfoRepo
import org.knora.webapi.store.cache.CacheServiceManager
import org.knora.webapi.store.cache.api.CacheService
import org.knora.webapi.store.cache.impl.CacheServiceInMemImpl
import org.knora.webapi.store.iiif.IIIFServiceManager
import org.knora.webapi.store.iiif.api.IIIFService
import org.knora.webapi.store.iiif.impl.IIIFServiceMockImpl
import org.knora.webapi.store.iiif.impl.IIIFServiceSipiImpl
import org.knora.webapi.store.triplestore.TriplestoreServiceManager
import org.knora.webapi.store.triplestore.api.TriplestoreService
import org.knora.webapi.store.triplestore.impl.TriplestoreServiceLive
import org.knora.webapi.store.triplestore.upgrade.RepositoryUpdater
import org.knora.webapi.testcontainers.FusekiTestContainer
import org.knora.webapi.testcontainers.SipiTestContainer
import org.knora.webapi.testservices.TestClientService
import zio._

import org.knora.webapi.messages.util.standoff.StandoffTagUtilV2
import org.knora.webapi.messages.util.standoff.StandoffTagUtilV2Live
import org.knora.webapi.messages.util.PermissionUtilADM
import org.knora.webapi.messages.util.PermissionUtilADMLive
import org.knora.webapi.messages.util.ValueUtilV1
import org.knora.webapi.messages.util.ValueUtilV1Live
import org.knora.webapi.responders.admin.ListsResponderADM
import org.knora.webapi.responders.admin.ListsResponderADMLive
import org.knora.webapi.responders.admin.UsersResponderADM
import org.knora.webapi.responders.admin.UsersResponderADMLive
import org.knora.webapi.slice.ontology.api.service.RestCardinalityService
import org.knora.webapi.responders.admin.SipiResponderADM
import org.knora.webapi.responders.admin.SipiResponderADMLive
import org.knora.webapi.responders.admin.PermissionsResponderADM
import org.knora.webapi.responders.admin.PermissionsResponderADMLive
import org.knora.webapi.responders.v1.CkanResponderV1
import org.knora.webapi.responders.v1.CkanResponderV1Live
import org.knora.webapi.responders.v2.ListsResponderV2
import org.knora.webapi.responders.v2.ListsResponderV2Live
import org.knora.webapi.responders.v1.ListsResponderV1
import org.knora.webapi.responders.v1.ListsResponderV1Live
import org.knora.webapi.responders.v1.ProjectsResponderV1
import org.knora.webapi.responders.v1.ProjectsResponderV1Live
import org.knora.webapi.responders.v1.OntologyResponderV1
import org.knora.webapi.responders.v1.OntologyResponderV1Live
import org.knora.webapi.responders.v1.SearchResponderV1
import org.knora.webapi.responders.v1.SearchResponderV1Live
import org.knora.webapi.responders.admin.StoresResponderADM
import org.knora.webapi.responders.admin.StoresResponderADMLive
import org.knora.webapi.responders.v1.StandoffResponderV1
import org.knora.webapi.responders.v1.StandoffResponderV1Live
import org.knora.webapi.responders.v1.ValuesResponderV1
import org.knora.webapi.responders.v1.ValuesResponderV1Live
import org.knora.webapi.responders.v2.ResourceUtilV2
import org.knora.webapi.responders.v2.ResourceUtilV2Live
import org.knora.webapi.responders.v2.ValuesResponderV2
import org.knora.webapi.responders.v2.ValuesResponderV2Live

object LayersTest {

  /**
   * The `Environment`s that we require for the tests to run - with or without Sipi
   */
  type DefaultTestEnvironmentWithoutSipi = LayersLive.DspEnvironmentLive with FusekiTestContainer with TestClientService
  type DefaultTestEnvironmentWithSipi    = DefaultTestEnvironmentWithoutSipi with SipiTestContainer

  type CommonR0 = ActorSystem with IIIFService with AppConfig
  type CommonR = ActorDeps
    with ActorToZioBridge
    with ApiRoutes
    with AppRouter
    with AppRouterRelayingMessageHandler
    with CacheService
    with CacheServiceManager
    with CardinalityService
    with CkanResponderV1
    with GroupsResponderADM
    with HttpServer
    with IIIFServiceManager
    with IriConverter
    with IriService
    with ListsResponderV2
    with ListsResponderADM
    with ListsResponderV1
    with MessageRelay
    with OntologyResponderV1
    with PermissionUtilADM
    with PermissionsResponderADM
    with ProjectsResponderADM
    with ProjectsResponderV1
    with RepositoryUpdater
    with ResourceInfoRepo
    with RestCardinalityService
    with RestResourceInfoService
    with ResourceUtilV2
    with SearchResponderV1
    with SipiResponderADM
    with StandoffResponderV1
    with StandoffTagUtilV2
    with State
    with StoresResponderADM
    with StringFormatter
    with TestClientService
    with TriplestoreService
    with TriplestoreServiceManager
    with UsersResponderADM
    with UsersResponderV1
    with ValueUtilV1
<<<<<<< HEAD
    with ValuesResponderV2
=======
    with ValuesResponderV1
>>>>>>> 9b68e891

  private val commonLayersForAllIntegrationTests =
    ZLayer.makeSome[CommonR0, CommonR](
      ActorDeps.layer,
      ActorToZioBridge.live,
      ApiRoutes.layer,
      AppRouter.layer,
      AppRouterRelayingMessageHandler.layer,
      CacheServiceInMemImpl.layer,
      CacheServiceManager.layer,
      CardinalityService.layer,
      CkanResponderV1Live.layer,
      GroupsResponderADMLive.layer,
      HttpServer.layer,
      IIIFServiceManager.layer,
      IriConverter.layer,
      IriService.layer,
      ListsResponderV2Live.layer,
      ListsResponderADMLive.layer,
      ListsResponderV1Live.layer,
      MessageRelayLive.layer,
      OntologyCache.layer,
      OntologyRepoLive.layer,
      OntologyResponderV1Live.layer,
      PermissionUtilADMLive.layer,
      PermissionsResponderADMLive.layer,
      PredicateRepositoryLive.layer,
      ProjectsResponderADMLive.layer,
      ProjectsResponderV1Live.layer,
      RepositoryUpdater.layer,
      ResourceInfoRepo.layer,
      RestCardinalityServiceLive.layer,
      RestResourceInfoService.layer,
      ResourceUtilV2Live.layer,
      SearchResponderV1Live.layer,
      SipiResponderADMLive.layer,
      StandoffResponderV1Live.layer,
      StandoffTagUtilV2Live.layer,
      State.layer,
      StoresResponderADMLive.layer,
      StringFormatter.test,
      TestClientService.layer,
      TriplestoreServiceLive.layer,
      TriplestoreServiceManager.layer,
      UsersResponderADMLive.layer,
      UsersResponderV1Live.layer,
      ValueUtilV1Live.layer,
<<<<<<< HEAD
      ValuesResponderV2Live.layer
=======
      ValuesResponderV1Live.layer
>>>>>>> 9b68e891
    )

  private val fusekiAndSipiTestcontainers =
    ZLayer.make[FusekiTestContainer with SipiTestContainer with AppConfig with JWTService with IIIFService](
      AppConfigForTestContainers.testcontainers,
      FusekiTestContainer.layer,
      SipiTestContainer.layer,
      IIIFServiceSipiImpl.layer,
      JWTService.layer
    )

  private val fusekiTestcontainers =
    ZLayer.make[FusekiTestContainer with AppConfig with JWTService with IIIFService](
      AppConfigForTestContainers.fusekiOnlyTestcontainer,
      FusekiTestContainer.layer,
      IIIFServiceMockImpl.layer,
      JWTService.layer
    )

  /**
   * Provides a layer for integration tests which depend on Fuseki as Testcontainers.
   * Sipi/IIIFService will be mocked with the [[IIIFServiceMockImpl]]
   * @param system An optional [[akka.actor.ActorSystem]] for use with Akka's [[akka.testkit.TestKit]]
   * @return a [[ULayer]] with the [[DefaultTestEnvironmentWithoutSipi]]
   */
  def integrationTestsWithFusekiTestcontainers(
    system: Option[akka.actor.ActorSystem] = None
  ): ULayer[DefaultTestEnvironmentWithoutSipi] =
    ZLayer.make[DefaultTestEnvironmentWithoutSipi](
      commonLayersForAllIntegrationTests,
      fusekiTestcontainers,
      system.map(ActorSystemTest.layer).getOrElse(ActorSystem.layer)
    )

  /**
   * Provides a layer for integration tests which depend on Fuseki and Sipi as Testcontainers.
   * @return a [[ULayer]] with the [[DefaultTestEnvironmentWithSipi]]
   */
  val integrationTestsWithSipiAndFusekiTestcontainers: ULayer[DefaultTestEnvironmentWithSipi] =
    ZLayer.make[DefaultTestEnvironmentWithSipi](
      commonLayersForAllIntegrationTests,
      fusekiAndSipiTestcontainers,
      ActorSystem.layer
    )
}<|MERGE_RESOLUTION|>--- conflicted
+++ resolved
@@ -126,11 +126,8 @@
     with UsersResponderADM
     with UsersResponderV1
     with ValueUtilV1
-<<<<<<< HEAD
+    with ValuesResponderV1
     with ValuesResponderV2
-=======
-    with ValuesResponderV1
->>>>>>> 9b68e891
 
   private val commonLayersForAllIntegrationTests =
     ZLayer.makeSome[CommonR0, CommonR](
@@ -178,11 +175,8 @@
       UsersResponderADMLive.layer,
       UsersResponderV1Live.layer,
       ValueUtilV1Live.layer,
-<<<<<<< HEAD
+      ValuesResponderV1Live.layer,
       ValuesResponderV2Live.layer
-=======
-      ValuesResponderV1Live.layer
->>>>>>> 9b68e891
     )
 
   private val fusekiAndSipiTestcontainers =
