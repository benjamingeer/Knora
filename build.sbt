import rapture.core.booleanRepresentations.trueFalse
import com.typesafe.sbt.SbtNativePackager.autoImport.NativePackagerHelper._
import com.typesafe.sbt.packager.docker.DockerPlugin.autoImport.{Docker, dockerRepository}
import com.typesafe.sbt.packager.docker.{Cmd, ExecCmd}
import org.knora.Dependencies

import sbt._
import sbt.Keys.version
import sbt.librarymanagement.Resolver

import scala.language.postfixOps
import scala.sys.process.Process

//////////////////////////////////////
// GLOBAL SETTINGS
//////////////////////////////////////

// when true enables run cancellation w/o exiting sbt
cancelable in Global := true

lazy val aggregatedProjects: Seq[ProjectReference] = Seq(webapi, sipi)

lazy val buildSettings = Seq(
  organization := "org.knora",
  version := (ThisBuild / version).value
)

lazy val rootBaseDir = ThisBuild / baseDirectory

lazy val root: Project = Project(id = "root", file("."))
  .aggregate(webapi, apiMain)
  .enablePlugins(GitVersioning, GitBranchPrompt)
  .settings(
    // values set for all sub-projects
    // These are normal sbt settings to configure for release, skip if already defined
    Global / onChangedBuildSource := ReloadOnSourceChanges,
    ThisBuild / licenses := Seq("Apache License, Version 2.0" -> url("http://www.apache.org/licenses/LICENSE-2.0")),
    ThisBuild / homepage := Some(url("https://github.com/dasch-swiss/dsp-api")),
    ThisBuild / scmInfo := Some(
      ScmInfo(url("https://github.com/dasch-swiss/dsp-api"), "scm:git:git@github.com:dasch-swiss/dsp-api.git")
    ),
    Global / scalaVersion := Dependencies.scalaVersion,
    // use 'git describe' for deriving the version
    git.useGitDescribe := true,
    // override generated version string because docker hub rejects '+' in tags
    ThisBuild / version ~= (_.replace('+', '-')),
    // use Ctrl-c to stop current task but not quit SBT
    Global / cancelable := true,
    publish / skip := true
  )

addCommandAlias("fmt", "all root/scalafmtSbt root/scalafmtAll")
addCommandAlias("check", "all root/scalafmtSbtCheck root/scalafmtCheckAll")

//////////////////////////////////////
// DSP's custom SIPI
//////////////////////////////////////

lazy val sipi: Project = Project(id = "sipi", base = file("sipi"))
  .enablePlugins(DockerPlugin)
  .settings(
    Compile / packageDoc / mappings := Seq(),
    Compile / packageSrc / mappings := Seq(),
    Docker / dockerRepository := Some("daschswiss"),
    Docker / packageName := "knora-sipi",
    dockerUpdateLatest := true,
    dockerBaseImage := Dependencies.sipiImage,
    Docker / maintainer := "support@dasch.swiss",
    Docker / dockerExposedPorts ++= Seq(1024),
    Docker / defaultLinuxInstallLocation := "/sipi",
    Universal / mappings ++= {
      // copy the sipi/scripts folder
      directory("sipi/scripts")
    },
    // use filterNot to return all items that do NOT meet the criteria
    dockerCommands := dockerCommands.value.filterNot {

      // ExecCmd is a case class, and args is a varargs variable, so you need to bind it with @
      // remove ENTRYPOINT
      case ExecCmd("ENTRYPOINT", args @ _*) => true

      // remove CMD
      case ExecCmd("CMD", args @ _*) => true

      case Cmd("USER", args @ _*) => true

      // don't filter the rest; don't filter out anything that doesn't match a pattern
      case cmd => false
    }
  )

//////////////////////////////////////
// WEBAPI (./webapi)
//////////////////////////////////////

run / connectInput := true

lazy val webApiCommonSettings = Seq(
  name := "webapi"
)

lazy val webapi: Project = Project(id = "webapi", base = file("webapi"))
  .settings(buildSettings)
  .enablePlugins(SbtTwirl, JavaAppPackaging, DockerPlugin, GatlingPlugin, JavaAgent, BuildInfoPlugin)
  .settings(
    name := "webapi",
    resolvers ++= Seq(
      Resolver.bintrayRepo("hseeberger", "maven"),
      "Sonatype" at "https://oss.sonatype.org/content/repositories/snapshots"
    ),
    libraryDependencies ++= Dependencies.webapiLibraryDependencies
  )
  .settings(
    inConfig(Test)(Defaults.testTasks ++ baseAssemblySettings)
  )
  .settings(
    // add needed files to production jar
    Compile / packageBin / mappings ++= Seq(
      (rootBaseDir.value / "knora-ontologies" / "knora-admin.ttl")                         -> "knora-ontologies/knora-admin.ttl",
      (rootBaseDir.value / "knora-ontologies" / "knora-base.ttl")                          -> "knora-ontologies/knora-base.ttl",
      (rootBaseDir.value / "knora-ontologies" / "salsah-gui.ttl")                          -> "knora-ontologies/salsah-gui.ttl",
      (rootBaseDir.value / "knora-ontologies" / "standoff-data.ttl")                       -> "knora-ontologies/standoff-data.ttl",
      (rootBaseDir.value / "knora-ontologies" / "standoff-onto.ttl")                       -> "knora-ontologies/standoff-onto.ttl",
      (rootBaseDir.value / "webapi" / "scripts" / "fuseki-repository-config.ttl.template") -> "webapi/scripts/fuseki-repository-config.ttl.template" // needed for initialization of triplestore
    ),
    // use packaged jars (through packageBin) on classpaths instead of class directories for production
    Compile / exportJars := true,
    // add needed files to test jar
    Test / packageBin / mappings ++= Seq(
      (rootBaseDir.value / "webapi" / "scripts" / "fuseki-repository-config.ttl.template") -> "webapi/scripts/fuseki-repository-config.ttl.template", // needed for initialization of triplestore
      (rootBaseDir.value / "sipi" / "config" / "sipi.docker-config.lua")                   -> "sipi/config/sipi.docker-config.lua"
    ),
    // use packaged jars (through packageBin) on classpaths instead of class directories for test
    Test / exportJars := true
  )
  .settings(
    scalacOptions ++= Seq(
      "-feature",
      "-unchecked",
      "-deprecation",
      "-Yresolve-term-conflict:package",
      "-Ymacro-annotations"
    ),
    logLevel := Level.Info,
    run / javaOptions := webapiJavaRunOptions,
    javaAgents += Dependencies.aspectjweaver,
    Test / fork := true,                // run tests in a forked JVM
    Test / testForkedParallel := false, // not run forked tests in parallel
    Test / parallelExecution := false,  // not run non-forked tests in parallel
    // Global / concurrentRestrictions += Tags.limit(Tags.Test, 1), // restrict the number of concurrently executing tests in all projects
    Test / javaOptions ++= Seq("-Dconfig.resource=fuseki.conf") ++ webapiJavaTestOptions,
    // Test / javaOptions ++= Seq("-Dakka.log-config-on-start=on"), // prints out akka config
    // Test / javaOptions ++= Seq("-Dconfig.trace=loads"), // prints out config locations
    Test / testOptions += Tests.Argument("-oDF"), // show full stack traces and test case durations
    // add test framework for running zio-tests
    Test / testFrameworks ++= Seq(new TestFramework("zio.test.sbt.ZTestFramework"))
  )
  .settings(
    // prepare for publishing

    // Skip packageDoc and packageSrc task on stage
    Compile / packageDoc / mappings := Seq(),
    Compile / packageSrc / mappings := Seq(),
    // define folders inside container
    Universal / mappings ++= {
      // copy the scripts folder
      directory("webapi/scripts") ++
        // add knora-ontologies
        directory("knora-ontologies") ++
        // copy configuration files to config directory
        contentOf("webapi/src/main/resources").toMap.mapValues("config/" + _)
    },
    // add 'config' directory to the classpath of the start script,
    Universal / scriptClasspath := Seq("webapi/scripts", "knora-ontologies", "../config/") ++ scriptClasspath.value,
    // need this here, so that the Manifest inside the jars has the correct main class set.
    Compile / mainClass := Some("org.knora.webapi.app.Main"),
    // add dockerCommands used to create the image
    // docker:stage, docker:publishLocal, docker:publish, docker:clean
    Docker / dockerRepository := Some("daschswiss"),
    Docker / packageName := "knora-api",
    dockerUpdateLatest := true,
    dockerBaseImage := "eclipse-temurin:17-jre-focal",
    Docker / maintainer := "support@dasch.swiss",
    Docker / dockerExposedPorts ++= Seq(3333),
    Docker / defaultLinuxInstallLocation := "/opt/docker",
    // use filterNot to return all items that do NOT meet the criteria
    dockerCommands := dockerCommands.value.filterNot {
      // Remove USER command
      case Cmd("USER", args @ _*) => true

      // don't filter the rest; don't filter out anything that doesn't match a pattern
      case cmd => false
    }
  )
  .settings(
    buildInfoKeys ++= Seq[BuildInfoKey](
      name,
      version,
      "akkaHttp" -> Dependencies.akkaHttpVersion,
      "sipi"     -> Dependencies.sipiImage,
      "fuseki"   -> Dependencies.fusekiImage
    ),
    buildInfoPackage := "org.knora.webapi.http.version"
  )
  .dependsOn(shared)

lazy val webapiJavaRunOptions = Seq(
  // "-showversion",
  "-Xms1G",
  "-Xmx1G",
  // "-verbose:gc",
  //"-XX:+UseG1GC",
  //"-XX:MaxGCPauseMillis=500"
  "-Dcom.sun.management.jmxremote",
  // "-Dcom.sun.management.jmxremote.port=1617",
  "-Dcom.sun.management.jmxremote.authenticate=false",
  "-Dcom.sun.management.jmxremote.ssl=false"
  //"-agentpath:/Applications/YourKit-Java-Profiler-2018.04.app/Contents/Resources/bin/mac/libyjpagent.jnilib"
)

lazy val webapiJavaTestOptions = Seq(
  // "-showversion",
  "-Xms1G",
  "-Xmx1G"
  // "-verbose:gc",
  //"-XX:+UseG1GC",
  //"-XX:MaxGCPauseMillis=500",
  //"-XX:MaxMetaspaceSize=4096m"
)

//////////////////////////////////////
// DSP's new codebase
//////////////////////////////////////

lazy val apiMain = project
  .in(file("dsp-api-main"))
  .settings(
    name := "dsp-api-main",
    libraryDependencies ++= Dependencies.dspApiMainLibraryDependencies,
    resolvers += "Sonatype" at "https://oss.sonatype.org/content/repositories/snapshots",
    testFrameworks := Seq(new TestFramework("zio.test.sbt.ZTestFramework"))
  )
  .dependsOn(schemaCore, schemaRepo, schemaApi)

lazy val schemaApi = project
  .in(file("dsp-schema/api"))
  .settings(
    name := "schemaApi",
    libraryDependencies ++= Dependencies.schemaApiLibraryDependencies,
    resolvers += "Sonatype" at "https://oss.sonatype.org/content/repositories/snapshots",
    testFrameworks := Seq(new TestFramework("zio.test.sbt.ZTestFramework"))
  )
  .dependsOn(schemaCore)

lazy val schemaCore = project
  .in(file("dsp-schema/core"))
  .settings(
    name := "schemaCore",
    libraryDependencies ++= Dependencies.schemaCoreLibraryDependencies,
    resolvers += "Sonatype" at "https://oss.sonatype.org/content/repositories/snapshots",
    testFrameworks := Seq(new TestFramework("zio.test.sbt.ZTestFramework"))
  )

lazy val schemaRepo = project
  .in(file("dsp-schema/repo"))
  .settings(
    name := "schemaRepo",
    libraryDependencies ++= Dependencies.schemaRepoLibraryDependencies,
    resolvers += "Sonatype" at "https://oss.sonatype.org/content/repositories/snapshots",
    testFrameworks := Seq(new TestFramework("zio.test.sbt.ZTestFramework"))
  )
  .dependsOn(schemaCore)

lazy val schemaRepoEventStoreService = project
  .in(file("dsp-schema/repo-eventstore-service"))
  .settings(
    name := "schemaRepoEventstoreService",
    libraryDependencies ++= Dependencies.schemaRepoEventStoreServiceLibraryDependencies,
    resolvers += "Sonatype" at "https://oss.sonatype.org/content/repositories/snapshots",
    testFrameworks := Seq(new TestFramework("zio.test.sbt.ZTestFramework"))
  )
  .dependsOn(schemaRepo)

lazy val schemaRepoSearchService = project
  .in(file("dsp-schema/repo-search-service"))
  .settings(
    name := "dsp-schema-repo-search-service",
    libraryDependencies ++= Dependencies.schemaRepoSearchServiceLibraryDependencies,
    resolvers += "Sonatype" at "https://oss.sonatype.org/content/repositories/snapshots",
    testFrameworks := Seq(new TestFramework("zio.test.sbt.ZTestFramework"))
  )
  .dependsOn(schemaRepo)

lazy val shared = project
  .in(file("dsp-shared"))
  .settings(
<<<<<<< HEAD
    name := "valueObjects",
    libraryDependencies ++= Dependencies.valueObjectsLibraryDependencies,
    resolvers += "Sonatype" at "https://oss.sonatype.org/content/repositories/snapshots",
=======
    name := "shared",
    libraryDependencies ++= Dependencies.sharedLibraryDependencies,
>>>>>>> c09392d7
    testFrameworks := Seq(new TestFramework("zio.test.sbt.ZTestFramework"))
  )<|MERGE_RESOLUTION|>--- conflicted
+++ resolved
@@ -294,13 +294,7 @@
 lazy val shared = project
   .in(file("dsp-shared"))
   .settings(
-<<<<<<< HEAD
-    name := "valueObjects",
-    libraryDependencies ++= Dependencies.valueObjectsLibraryDependencies,
-    resolvers += "Sonatype" at "https://oss.sonatype.org/content/repositories/snapshots",
-=======
     name := "shared",
     libraryDependencies ++= Dependencies.sharedLibraryDependencies,
->>>>>>> c09392d7
     testFrameworks := Seq(new TestFramework("zio.test.sbt.ZTestFramework"))
   )