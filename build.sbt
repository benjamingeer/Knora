--- conflicted
+++ resolved
@@ -92,15 +92,9 @@
 
 run / connectInput := true
 
-<<<<<<< HEAD
-// GatlingPlugin - load testing
-// JavaAgent - adds AspectJ Weaver configuration
-// BuildInfoPlugin - allows generation of scala code with version information
-=======
 lazy val webApiCommonSettings = Seq(
   name := "webapi"
 )
->>>>>>> 7cb326ff
 
 lazy val webapi: Project = Project(id = "webapi", base = file("webapi"))
   .settings(buildSettings)
