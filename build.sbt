import rapture.core.booleanRepresentations.trueFalse
import com.typesafe.sbt.SbtNativePackager.autoImport.NativePackagerHelper._
import com.typesafe.sbt.packager.docker.DockerPlugin.autoImport.{Docker, dockerRepository}
import com.typesafe.sbt.packager.docker.{Cmd, ExecCmd}
import org.knora.Dependencies

import sbt._
import sbt.Keys.version
import sbt.librarymanagement.Resolver

import scala.language.postfixOps
import scala.sys.process.Process

//////////////////////////////////////
// GLOBAL SETTINGS
//////////////////////////////////////

// when true enables run cancellation w/o exiting sbt
cancelable in Global := true

lazy val aggregatedProjects: Seq[ProjectReference] = Seq(webapi, sipi)

lazy val buildSettings = Seq(
  organization := "org.knora",
  version := (ThisBuild / version).value
)

lazy val rootBaseDir = ThisBuild / baseDirectory

lazy val root: Project = Project(id = "root", file("."))
  .aggregate(webapi, apiMain)
  .enablePlugins(GitVersioning, GitBranchPrompt)
  .settings(
    // values set for all sub-projects
    // These are normal sbt settings to configure for release, skip if already defined
    Global / onChangedBuildSource := ReloadOnSourceChanges,
    ThisBuild / licenses := Seq("Apache License, Version 2.0" -> url("http://www.apache.org/licenses/LICENSE-2.0")),
    ThisBuild / homepage := Some(url("https://github.com/dasch-swiss/dsp-api")),
    ThisBuild / scmInfo := Some(
      ScmInfo(url("https://github.com/dasch-swiss/dsp-api"), "scm:git:git@github.com:dasch-swiss/dsp-api.git")
    ),
    Global / scalaVersion := Dependencies.scalaVersion,
    // use 'git describe' for deriving the version
    git.useGitDescribe := true,
    // override generated version string because docker hub rejects '+' in tags
    ThisBuild / version ~= (_.replace('+', '-')),
    // use Ctrl-c to stop current task but not quit SBT
    Global / cancelable := true,
    publish / skip := true
  )

addCommandAlias("fmt", "all root/scalafmtSbt root/scalafmtAll")
addCommandAlias("check", "all root/scalafmtSbtCheck root/scalafmtCheckAll")

//////////////////////////////////////
// DSP's custom SIPI
//////////////////////////////////////

lazy val sipi: Project = Project(id = "sipi", base = file("sipi"))
  .enablePlugins(DockerPlugin)
  .settings(
    Compile / packageDoc / mappings := Seq(),
    Compile / packageSrc / mappings := Seq(),
    Docker / dockerRepository := Some("daschswiss"),
    Docker / packageName := "knora-sipi",
    dockerUpdateLatest := true,
    dockerBaseImage := Dependencies.sipiImage,
    Docker / maintainer := "support@dasch.swiss",
    Docker / dockerExposedPorts ++= Seq(1024),
    Docker / defaultLinuxInstallLocation := "/sipi",
    Universal / mappings ++= {
      // copy the sipi/scripts folder
      directory("sipi/scripts")
    },
    // use filterNot to return all items that do NOT meet the criteria
    dockerCommands := dockerCommands.value.filterNot {

      // ExecCmd is a case class, and args is a varargs variable, so you need to bind it with @
      // remove ENTRYPOINT
      case ExecCmd("ENTRYPOINT", args @ _*) => true

      // remove CMD
      case ExecCmd("CMD", args @ _*) => true

      case Cmd("USER", args @ _*) => true

      // don't filter the rest; don't filter out anything that doesn't match a pattern
      case cmd => false
    }
  )

//////////////////////////////////////
// WEBAPI (./webapi)
//////////////////////////////////////

run / connectInput := true

lazy val webApiCommonSettings = Seq(
  name := "webapi"
)

lazy val webapi: Project = Project(id = "webapi", base = file("webapi"))
  .settings(buildSettings)
  .enablePlugins(SbtTwirl, JavaAppPackaging, DockerPlugin, GatlingPlugin, JavaAgent, BuildInfoPlugin)
  .settings(
    name := "webapi",
    resolvers ++= Seq(
      Resolver.bintrayRepo("hseeberger", "maven")
    ),
    libraryDependencies ++= Dependencies.webapiLibraryDependencies
  )
  .settings(
    inConfig(Test)(Defaults.testTasks ++ baseAssemblySettings)
  )
  .settings(
    // add needed files to production jar
    Compile / packageBin / mappings ++= Seq(
      (rootBaseDir.value / "knora-ontologies" / "knora-admin.ttl")                         -> "knora-ontologies/knora-admin.ttl",
      (rootBaseDir.value / "knora-ontologies" / "knora-base.ttl")                          -> "knora-ontologies/knora-base.ttl",
      (rootBaseDir.value / "knora-ontologies" / "salsah-gui.ttl")                          -> "knora-ontologies/salsah-gui.ttl",
      (rootBaseDir.value / "knora-ontologies" / "standoff-data.ttl")                       -> "knora-ontologies/standoff-data.ttl",
      (rootBaseDir.value / "knora-ontologies" / "standoff-onto.ttl")                       -> "knora-ontologies/standoff-onto.ttl",
      (rootBaseDir.value / "webapi" / "scripts" / "fuseki-repository-config.ttl.template") -> "webapi/scripts/fuseki-repository-config.ttl.template" // needed for initialization of triplestore
    ),
    // use packaged jars (through packageBin) on classpaths instead of class directories for production
    Compile / exportJars := true,
    // add needed files to test jar
    Test / packageBin / mappings ++= Seq(
      (rootBaseDir.value / "webapi" / "scripts" / "fuseki-repository-config.ttl.template") -> "webapi/scripts/fuseki-repository-config.ttl.template", // needed for initialization of triplestore
      (rootBaseDir.value / "sipi" / "config" / "sipi.docker-config.lua")                   -> "sipi/config/sipi.docker-config.lua"
    ),
    // use packaged jars (through packageBin) on classpaths instead of class directories for test
    Test / exportJars := true
  )
  .settings(
    scalacOptions ++= Seq(
      "-feature",
      "-unchecked",
      "-deprecation",
      "-Yresolve-term-conflict:package",
      "-Ymacro-annotations"
    ),
    logLevel := Level.Info,
    run / javaOptions := webapiJavaRunOptions,
    javaAgents += Dependencies.aspectjweaver,
    fork := true,                       // run tests in a forked JVM
    Test / testForkedParallel := false, // run forked tests in parallel
    Test / parallelExecution := false,  // run non-forked tests in parallel
    // Global / concurrentRestrictions += Tags.limit(Tags.Test, 1), // restrict the number of concurrently executing tests in all projects
    Test / javaOptions ++= Seq("-Dconfig.resource=fuseki.conf") ++ webapiJavaTestOptions,
    // Test / javaOptions ++= Seq("-Dakka.log-config-on-start=on"), // prints out akka config
    // Test / javaOptions ++= Seq("-Dconfig.trace=loads"), // prints out config locations
    Test / testOptions += Tests.Argument("-oDF"), // show full stack traces and test case durations
    // add test framework for running zio-tests
    Test / testFrameworks ++= Seq(new TestFramework("zio.test.sbt.ZTestFramework"))
  )
  .settings(
    // prepare for publishing

    // Skip packageDoc and packageSrc task on stage
    Compile / packageDoc / mappings := Seq(),
    Compile / packageSrc / mappings := Seq(),
    // define folders inside container
    Universal / mappings ++= {
      // copy the scripts folder
      directory("webapi/scripts") ++
        // add knora-ontologies
        directory("knora-ontologies") ++
        // copy configuration files to config directory
        contentOf("webapi/src/main/resources").toMap.mapValues("config/" + _)
    },
    // add 'config' directory to the classpath of the start script,
    Universal / scriptClasspath := Seq("webapi/scripts", "knora-ontologies", "../config/") ++ scriptClasspath.value,
    // need this here, so that the Manifest inside the jars has the correct main class set.
    Compile / mainClass := Some("org.knora.webapi.app.Main"),
    // add dockerCommands used to create the image
    // docker:stage, docker:publishLocal, docker:publish, docker:clean
    Docker / dockerRepository := Some("daschswiss"),
    Docker / packageName := "knora-api",
    dockerUpdateLatest := true,
    dockerBaseImage := "eclipse-temurin:17-jre-focal",
    Docker / maintainer := "support@dasch.swiss",
    Docker / dockerExposedPorts ++= Seq(3333),
    Docker / defaultLinuxInstallLocation := "/opt/docker",
    // use filterNot to return all items that do NOT meet the criteria
    dockerCommands := dockerCommands.value.filterNot {
      // Remove USER command
      case Cmd("USER", args @ _*) => true

      // don't filter the rest; don't filter out anything that doesn't match a pattern
      case cmd => false
    }
  )
  .settings(
    buildInfoKeys ++= Seq[BuildInfoKey](
      name,
      version,
      "akkaHttp" -> Dependencies.akkaHttpVersion,
      "sipi"     -> Dependencies.sipiImage,
      "fuseki"   -> Dependencies.fusekiImage
    ),
    buildInfoPackage := "org.knora.webapi.http.version"
  )
  .dependsOn(valueObjects)

lazy val webapiJavaRunOptions = Seq(
  // "-showversion",
  "-Xms1G",
  "-Xmx1G",
  // "-verbose:gc",
  //"-XX:+UseG1GC",
  //"-XX:MaxGCPauseMillis=500"
  "-Dcom.sun.management.jmxremote",
  // "-Dcom.sun.management.jmxremote.port=1617",
  "-Dcom.sun.management.jmxremote.authenticate=false",
  "-Dcom.sun.management.jmxremote.ssl=false"
  //"-agentpath:/Applications/YourKit-Java-Profiler-2018.04.app/Contents/Resources/bin/mac/libyjpagent.jnilib"
)

lazy val webapiJavaTestOptions = Seq(
  // "-showversion",
  "-Xms1G",
  "-Xmx1G"
  // "-verbose:gc",
  //"-XX:+UseG1GC",
  //"-XX:MaxGCPauseMillis=500",
  //"-XX:MaxMetaspaceSize=4096m"
)

//////////////////////////////////////
// DSP's new codebase
//////////////////////////////////////

lazy val apiMain = project
  .in(file("dsp-api-main"))
  .settings(
    name := "dsp-api-main",
    libraryDependencies ++= Dependencies.dspApiMainLibraryDependencies,
    testFrameworks := Seq(new TestFramework("zio.test.sbt.ZTestFramework"))
  )
  .dependsOn(schemaCore, schemaRepo, schemaApi)

// Schema projects

lazy val schemaApi = project
  .in(file("dsp-schema/api"))
  .settings(
    name := "schemaApi",
    libraryDependencies ++= Dependencies.schemaApiLibraryDependencies,
    testFrameworks := Seq(new TestFramework("zio.test.sbt.ZTestFramework"))
  )
  .dependsOn(schemaCore)

lazy val schemaCore = project
  .in(file("dsp-schema/core"))
  .settings(
    name := "schemaCore",
    libraryDependencies ++= Dependencies.schemaCoreLibraryDependencies,
    testFrameworks := Seq(new TestFramework("zio.test.sbt.ZTestFramework"))
  )

lazy val schemaRepo = project
  .in(file("dsp-schema/repo"))
  .settings(
    name := "schemaRepo",
    libraryDependencies ++= Dependencies.schemaRepoLibraryDependencies,
    testFrameworks := Seq(new TestFramework("zio.test.sbt.ZTestFramework"))
  )
  .dependsOn(schemaCore)

lazy val schemaRepoEventStoreService = project
  .in(file("dsp-schema/repo-eventstore-service"))
  .settings(
    name := "schemaRepoEventstoreService",
    libraryDependencies ++= Dependencies.schemaRepoEventStoreServiceLibraryDependencies,
    testFrameworks := Seq(new TestFramework("zio.test.sbt.ZTestFramework"))
  )
  .dependsOn(schemaRepo)

lazy val schemaRepoSearchService = project
  .in(file("dsp-schema/repo-search-service"))
  .settings(
    name := "dsp-schema-repo-search-service",
    libraryDependencies ++= Dependencies.schemaRepoSearchServiceLibraryDependencies,
    testFrameworks := Seq(new TestFramework("zio.test.sbt.ZTestFramework"))
  )
  .dependsOn(schemaRepo)

<<<<<<< HEAD
// User projects

lazy val userInterface = project
  .in(file("dsp-user/interface"))
  .settings(
    scalacOptions ++= Seq(
      "-feature",
      "-unchecked",
      "-deprecation",
      "-Yresolve-term-conflict:package",
      "-Ymacro-annotations"
    ),
    name := "userInterface",
    libraryDependencies ++= Dependencies.userInterfaceLibraryDependencies,
    testFrameworks := Seq(new TestFramework("zio.test.sbt.ZTestFramework"))
  )
  .dependsOn(userHandler)

lazy val userHandler = project
  .in(file("dsp-user/handler"))
  .settings(
    scalacOptions ++= Seq(
      "-feature",
      "-unchecked",
      "-deprecation",
      "-Yresolve-term-conflict:package",
      "-Ymacro-annotations"
    ),
    name := "userHandler",
    libraryDependencies ++= Dependencies.userHandlerLibraryDependencies,
    testFrameworks := Seq(new TestFramework("zio.test.sbt.ZTestFramework"))
  )
  .dependsOn(userCore, userRepo % "test->test") //userHandler tests need mock implementation of UserRepo

lazy val userCore = project
  .in(file("dsp-user/core"))
  .settings(
    scalacOptions ++= Seq(
      "-feature",
      "-unchecked",
      "-deprecation",
      "-Yresolve-term-conflict:package",
      "-Ymacro-annotations"
    ),
    name := "userCore",
    libraryDependencies ++= Dependencies.userCoreLibraryDependencies,
    testFrameworks := Seq(new TestFramework("zio.test.sbt.ZTestFramework"))
  ) //.dependsOn(valueObjects)

lazy val userRepo = project
  .in(file("dsp-user/repo"))
  .settings(
    scalacOptions ++= Seq(
      "-feature",
      "-unchecked",
      "-deprecation",
      "-Yresolve-term-conflict:package",
      "-Ymacro-annotations"
    ),
    name := "userRepo",
    libraryDependencies ++= Dependencies.userRepoLibraryDependencies,
    testFrameworks := Seq(new TestFramework("zio.test.sbt.ZTestFramework"))
  )
  .dependsOn(userCore)
//.dependsOn(userHandler % "compile->compile;test->test", userDomain)
=======
lazy val valueObjects = project
  .in(file("dsp-value-objects"))
  .settings(
    name := "valueObjects",
    libraryDependencies ++= Dependencies.valueObjectsLibraryDependencies,
    testFrameworks := Seq(new TestFramework("zio.test.sbt.ZTestFramework"))
  )
>>>>>>> b55eb122
<|MERGE_RESOLUTION|>--- conflicted
+++ resolved
@@ -240,6 +240,16 @@
   )
   .dependsOn(schemaCore, schemaRepo, schemaApi)
 
+// Value Objects project
+
+lazy val valueObjects = project
+  .in(file("dsp-value-objects"))
+  .settings(
+    name := "valueObjects",
+    libraryDependencies ++= Dependencies.valueObjectsLibraryDependencies,
+    testFrameworks := Seq(new TestFramework("zio.test.sbt.ZTestFramework"))
+  )
+
 // Schema projects
 
 lazy val schemaApi = project
@@ -286,7 +296,6 @@
   )
   .dependsOn(schemaRepo)
 
-<<<<<<< HEAD
 // User projects
 
 lazy val userInterface = project
@@ -351,13 +360,4 @@
     testFrameworks := Seq(new TestFramework("zio.test.sbt.ZTestFramework"))
   )
   .dependsOn(userCore)
-//.dependsOn(userHandler % "compile->compile;test->test", userDomain)
-=======
-lazy val valueObjects = project
-  .in(file("dsp-value-objects"))
-  .settings(
-    name := "valueObjects",
-    libraryDependencies ++= Dependencies.valueObjectsLibraryDependencies,
-    testFrameworks := Seq(new TestFramework("zio.test.sbt.ZTestFramework"))
-  )
->>>>>>> b55eb122
+//.dependsOn(userHandler % "compile->compile;test->test", userDomain)