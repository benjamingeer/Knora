import rapture.core.booleanRepresentations.trueFalse
import com.typesafe.sbt.SbtNativePackager.autoImport.NativePackagerHelper._
import com.typesafe.sbt.packager.docker.DockerPlugin.autoImport.{Docker, dockerRepository}
import com.typesafe.sbt.packager.docker.{Cmd, ExecCmd}
import org.knora.Dependencies

import sbt._
import sbt.Keys.version
import sbt.librarymanagement.Resolver

import scala.language.postfixOps
import scala.sys.process.Process

//////////////////////////////////////
// GLOBAL SETTINGS
//////////////////////////////////////

// when true enables run cancellation w/o exiting sbt
cancelable in Global := true

lazy val aggregatedProjects: Seq[ProjectReference] = Seq(webapi, sipi)

lazy val buildSettings = Seq(
  organization := "org.knora",
  version := (ThisBuild / version).value
)

lazy val rootBaseDir = ThisBuild / baseDirectory

lazy val root: Project = Project(id = "root", file("."))
  .aggregate(webapi, apiMain)
  .enablePlugins(GitVersioning, GitBranchPrompt)
  .settings(
    // values set for all sub-projects
    // These are normal sbt settings to configure for release, skip if already defined
    Global / onChangedBuildSource := ReloadOnSourceChanges,
    ThisBuild / licenses := Seq("Apache License, Version 2.0" -> url("http://www.apache.org/licenses/LICENSE-2.0")),
    ThisBuild / homepage := Some(url("https://github.com/dasch-swiss/dsp-api")),
    ThisBuild / scmInfo := Some(
      ScmInfo(url("https://github.com/dasch-swiss/dsp-api"), "scm:git:git@github.com:dasch-swiss/dsp-api.git")
    ),
    Global / scalaVersion := Dependencies.scalaVersion,
    // use 'git describe' for deriving the version
    git.useGitDescribe := true,
    // override generated version string because docker hub rejects '+' in tags
    ThisBuild / version ~= (_.replace('+', '-')),
    // use Ctrl-c to stop current task but not quit SBT
    Global / cancelable := true,
    publish / skip := true
  )

//////////////////////////////////////
// DSP's custom SIPI
//////////////////////////////////////

lazy val sipi: Project = Project(id = "sipi", base = file("sipi"))
  .enablePlugins(DockerPlugin)
  .settings(
    Compile / packageDoc / mappings := Seq(),
    Compile / packageSrc / mappings := Seq(),
    Docker / dockerRepository := Some("daschswiss"),
    Docker / packageName := "knora-sipi",
    dockerUpdateLatest := true,
    dockerBaseImage := Dependencies.sipiImage,
    Docker / maintainer := "support@dasch.swiss",
    Docker / dockerExposedPorts ++= Seq(1024),
    Docker / defaultLinuxInstallLocation := "/sipi",
    Universal / mappings ++= {
      // copy the sipi/scripts folder
      directory("sipi/scripts")
    },
    // use filterNot to return all items that do NOT meet the criteria
    dockerCommands := dockerCommands.value.filterNot {

      // ExecCmd is a case class, and args is a varargs variable, so you need to bind it with @
      // remove ENTRYPOINT
      case ExecCmd("ENTRYPOINT", args @ _*) => true

      // remove CMD
      case ExecCmd("CMD", args @ _*) => true

      case Cmd("USER", args @ _*) => true

      // don't filter the rest; don't filter out anything that doesn't match a pattern
      case cmd => false
    }
  )

//////////////////////////////////////
// WEBAPI (./webapi)
//////////////////////////////////////

run / connectInput := true

lazy val webApiCommonSettings = Seq(
  name := "webapi"
)

lazy val webapi: Project = Project(id = "webapi", base = file("webapi"))
  .settings(buildSettings)
  .enablePlugins(SbtTwirl, JavaAppPackaging, DockerPlugin, GatlingPlugin, JavaAgent, RevolverPlugin, BuildInfoPlugin)
  .settings(
    name := "webapi",
    resolvers ++= Seq(
      Resolver.bintrayRepo("hseeberger", "maven")
    ),
    libraryDependencies ++= Dependencies.webapiLibraryDependencies
  )
  .settings(
    inConfig(Test)(Defaults.testTasks ++ baseAssemblySettings)
  )
  .settings(
    // add needed files to production jar
    Compile / packageBin / mappings ++= Seq(
      (rootBaseDir.value / "knora-ontologies" / "knora-admin.ttl")                         -> "knora-ontologies/knora-admin.ttl",
      (rootBaseDir.value / "knora-ontologies" / "knora-base.ttl")                          -> "knora-ontologies/knora-base.ttl",
      (rootBaseDir.value / "knora-ontologies" / "salsah-gui.ttl")                          -> "knora-ontologies/salsah-gui.ttl",
      (rootBaseDir.value / "knora-ontologies" / "standoff-data.ttl")                       -> "knora-ontologies/standoff-data.ttl",
      (rootBaseDir.value / "knora-ontologies" / "standoff-onto.ttl")                       -> "knora-ontologies/standoff-onto.ttl",
      (rootBaseDir.value / "webapi" / "scripts" / "fuseki-repository-config.ttl.template") -> "webapi/scripts/fuseki-repository-config.ttl.template" // needed for initialization of triplestore
    ),
    // use packaged jars (through packageBin) on classpaths instead of class directories for production
    Compile / exportJars := true,
    // add needed files to test jar
    Test / packageBin / mappings ++= Seq(
      (rootBaseDir.value / "webapi" / "scripts" / "fuseki-repository-config.ttl.template") -> "webapi/scripts/fuseki-repository-config.ttl.template", // needed for initialization of triplestore
      (rootBaseDir.value / "sipi" / "config" / "sipi.docker-config.lua")                   -> "sipi/config/sipi.docker-config.lua"
    ),
    // use packaged jars (through packageBin) on classpaths instead of class directories for test
    Test / exportJars := true
  )
  .settings(
    scalacOptions ++= Seq("-feature", "-unchecked", "-deprecation", "-Yresolve-term-conflict:package"),
    logLevel := Level.Info,
    run / javaOptions := webapiJavaRunOptions,
    reStart / javaOptions ++= resolvedJavaAgents.value map { resolved =>
      "-javaagent:" + resolved.artifact.absolutePath + resolved.agent.arguments
    }, // allows sbt-javaagent to work with sbt-revolver
    reStart / javaOptions ++= webapiJavaRunOptions,
<<<<<<< HEAD
    javaAgents += Dependencies.aspectJWeaver,
    fork := true,                       // run tests in a forked JVM
=======
    javaAgents += Dependencies.aspectjweaver,
    fork := true, // run tests in a forked JVM
>>>>>>> 50e31862
    Test / testForkedParallel := false, // run forked tests in parallel
    Test / parallelExecution := false,  // run non-forked tests in parallel
    // Global / concurrentRestrictions += Tags.limit(Tags.Test, 1), // restrict the number of concurrently executing tests in all projects
    Test / javaOptions ++= Seq("-Dconfig.resource=fuseki.conf") ++ webapiJavaTestOptions,
    // Test / javaOptions ++= Seq("-Dakka.log-config-on-start=on"), // prints out akka config
    // Test / javaOptions ++= Seq("-Dconfig.trace=loads"), // prints out config locations
    Test / testOptions += Tests.Argument("-oDF"), // show full stack traces and test case durations
    // add test framework for running zio-tests
    Test / testFrameworks ++= Seq(new TestFramework("zio.test.sbt.ZTestFramework"))
  )
  .settings(
    // prepare for publishing

    // Skip packageDoc and packageSrc task on stage
    Compile / packageDoc / mappings := Seq(),
    Compile / packageSrc / mappings := Seq(),
    // define folders inside container
    Universal / mappings ++= {
      // copy the scripts folder
      directory("webapi/scripts") ++
        // add knora-ontologies
        directory("knora-ontologies") ++
        // copy configuration files to config directory
        contentOf("webapi/src/main/resources").toMap.mapValues("config/" + _)
    },
    // add 'config' directory to the classpath of the start script,
    Universal / scriptClasspath := Seq("webapi/scripts", "knora-ontologies", "../config/") ++ scriptClasspath.value,
    // need this here, so that the Manifest inside the jars has the correct main class set.
    Compile / mainClass := Some("org.knora.webapi.app.Main"),
    // add dockerCommands used to create the image
    // docker:stage, docker:publishLocal, docker:publish, docker:clean
    Docker / dockerRepository := Some("daschswiss"),
    Docker / packageName := "knora-api",
    dockerUpdateLatest := true,
    dockerBaseImage := "eclipse-temurin:17-jre-focal",
    Docker / maintainer := "support@dasch.swiss",
    Docker / dockerExposedPorts ++= Seq(3333),
    Docker / defaultLinuxInstallLocation := "/opt/docker",
    // use filterNot to return all items that do NOT meet the criteria
    dockerCommands := dockerCommands.value.filterNot {
      // Remove USER command
      case Cmd("USER", args @ _*) => true

      // don't filter the rest; don't filter out anything that doesn't match a pattern
      case cmd => false
    }
  )
  .settings(
    buildInfoKeys ++= Seq[BuildInfoKey](
      name,
      version,
      "akkaHttp" -> Dependencies.akkaHttpVersion,
      "sipi"     -> Dependencies.sipiImage,
      "fuseki"   -> Dependencies.fusekiImage
    ),
    buildInfoPackage := "org.knora.webapi.http.version"
  )

lazy val webapiJavaRunOptions = Seq(
  // "-showversion",
  "-Xms1G",
  "-Xmx1G",
  // "-verbose:gc",
  //"-XX:+UseG1GC",
  //"-XX:MaxGCPauseMillis=500"
  "-Dcom.sun.management.jmxremote",
  // "-Dcom.sun.management.jmxremote.port=1617",
  "-Dcom.sun.management.jmxremote.authenticate=false",
  "-Dcom.sun.management.jmxremote.ssl=false"
  //"-agentpath:/Applications/YourKit-Java-Profiler-2018.04.app/Contents/Resources/bin/mac/libyjpagent.jnilib"
)

lazy val webapiJavaTestOptions = Seq(
  // "-showversion",
  "-Xms1G",
  "-Xmx1G"
  // "-verbose:gc",
  //"-XX:+UseG1GC",
  //"-XX:MaxGCPauseMillis=500",
  //"-XX:MaxMetaspaceSize=4096m"
)

//////////////////////////////////////
// DSP's new codebase
//////////////////////////////////////

lazy val apiMain = project
  .in(file("dsp-api-main"))
  .settings(
    name := "dsp-api-main",
    libraryDependencies ++= Dependencies.dspApiMainLibraryDependencies,
    testFrameworks := Seq(new TestFramework("zio.test.sbt.ZTestFramework"))
  )
  .dependsOn(schemaCore, schemaRepo, schemaApi)

lazy val schemaApi = project
  .in(file("dsp-schema/api"))
  .settings(
    name := "schemaApi",
    libraryDependencies ++= Dependencies.schemaApiLibraryDependencies,
    testFrameworks := Seq(new TestFramework("zio.test.sbt.ZTestFramework"))
  )
  .dependsOn(schemaCore)

lazy val schemaCore = project
  .in(file("dsp-schema/core"))
  .settings(
    name := "schemaCore",
    libraryDependencies ++= Dependencies.schemaCoreLibraryDependencies,
    testFrameworks := Seq(new TestFramework("zio.test.sbt.ZTestFramework"))
  )

lazy val schemaRepo = project
  .in(file("dsp-schema/repo"))
  .settings(
    name := "schemaRepo",
    libraryDependencies ++= Dependencies.schemaRepoLibraryDependencies,
    testFrameworks := Seq(new TestFramework("zio.test.sbt.ZTestFramework"))
  )
  .dependsOn(schemaCore)

lazy val schemaRepoEventStoreService = project
  .in(file("dsp-schema/repo-eventstore-service"))
  .settings(
    name := "schemaRepoEventstoreService",
    libraryDependencies ++= Dependencies.schemaRepoEventStoreServiceLibraryDependencies,
    testFrameworks := Seq(new TestFramework("zio.test.sbt.ZTestFramework"))
  )
  .dependsOn(schemaRepo)

lazy val schemaRepoSearchService = project
  .in(file("dsp-schema/repo-search-service"))
  .settings(
    name := "dsp-schema-repo-search-service",
    libraryDependencies ++= Dependencies.schemaRepoSearchServiceLibraryDependencies,
    testFrameworks := Seq(new TestFramework("zio.test.sbt.ZTestFramework"))
  )
  .dependsOn(schemaRepo)<|MERGE_RESOLUTION|>--- conflicted
+++ resolved
@@ -137,13 +137,8 @@
       "-javaagent:" + resolved.artifact.absolutePath + resolved.agent.arguments
     }, // allows sbt-javaagent to work with sbt-revolver
     reStart / javaOptions ++= webapiJavaRunOptions,
-<<<<<<< HEAD
-    javaAgents += Dependencies.aspectJWeaver,
-    fork := true,                       // run tests in a forked JVM
-=======
     javaAgents += Dependencies.aspectjweaver,
     fork := true, // run tests in a forked JVM
->>>>>>> 50e31862
     Test / testForkedParallel := false, // run forked tests in parallel
     Test / parallelExecution := false,  // run non-forked tests in parallel
     // Global / concurrentRestrictions += Tags.limit(Tags.Test, 1), // restrict the number of concurrently executing tests in all projects
