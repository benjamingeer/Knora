--- conflicted
+++ resolved
@@ -13,82 +13,52 @@
         rdfs:subClassOf            [ rdf:type               owl:Restriction ;
                                      knora-api:isInherited  true ;
                                      owl:maxCardinality     1 ;
-                                     owl:onProperty         knora-api:standoffTagHasEndParent
-                                   ] ;
-        rdfs:subClassOf            [ rdf:type               owl:Restriction ;
-                                     knora-api:isInherited  true ;
-                                     owl:maxCardinality     1 ;
-<<<<<<< HEAD
-                                     owl:onProperty         knora-api:standoffTagHasStartParentIndex
-=======
-                                     owl:onProperty         knora-api:standoffTagHasEndParentIndex
->>>>>>> 7cb326ff
-                                   ] ;
-        rdfs:subClassOf            [ rdf:type               owl:Restriction ;
-                                     knora-api:isInherited  true ;
-                                     owl:maxCardinality     1 ;
-                                     owl:onProperty         knora-api:standoffTagHasOriginalXMLID
-                                   ] ;
-        rdfs:subClassOf            [ rdf:type               owl:Restriction ;
-                                     knora-api:isInherited  true ;
-                                     owl:maxCardinality     1 ;
-                                     owl:onProperty         knora-api:standoffTagHasEndIndex
-                                   ] ;
-        rdfs:subClassOf            [ rdf:type               owl:Restriction ;
-                                     knora-api:isInherited  true ;
-<<<<<<< HEAD
-                                     owl:maxCardinality     1 ;
-                                     owl:onProperty         knora-api:standoffTagHasEndParentIndex
-=======
-                                     owl:cardinality        1 ;
-                                     owl:onProperty         knora-api:standoffTagHasStart
->>>>>>> 7cb326ff
-                                   ] ;
-        rdfs:subClassOf            [ rdf:type               owl:Restriction ;
-                                     knora-api:isInherited  true ;
-                                     owl:maxCardinality     1 ;
-<<<<<<< HEAD
-                                     owl:onProperty         knora-api:standoffTagHasStartParent
-                                   ] ;
-        rdfs:subClassOf            [ rdf:type               owl:Restriction ;
-                                     knora-api:isInherited  true ;
-                                     owl:cardinality        1 ;
-                                     owl:onProperty         knora-api:standoffTagHasStartIndex
-=======
-                                     owl:onProperty         knora-api:standoffTagHasEndParent
-                                   ] ;
-        rdfs:subClassOf            [ rdf:type               owl:Restriction ;
-                                     knora-api:isInherited  true ;
-                                     owl:maxCardinality     1 ;
-                                     owl:onProperty         knora-api:standoffTagHasStartParentIndex
->>>>>>> 7cb326ff
-                                   ] ;
-        rdfs:subClassOf            [ rdf:type               owl:Restriction ;
-                                     knora-api:isInherited  true ;
-                                     owl:cardinality        1 ;
-<<<<<<< HEAD
-                                     owl:onProperty         knora-api:standoffTagHasUUID
-=======
-                                     owl:onProperty         knora-api:standoffTagHasStartIndex
->>>>>>> 7cb326ff
-                                   ] ;
-        rdfs:subClassOf            [ rdf:type               owl:Restriction ;
-                                     knora-api:isInherited  true ;
-                                     owl:cardinality        1 ;
-<<<<<<< HEAD
-                                     owl:onProperty         knora-api:standoffTagHasStart
-=======
-                                     owl:onProperty         knora-api:standoffTagHasEnd
->>>>>>> 7cb326ff
-                                   ] ;
-        rdfs:subClassOf            [ rdf:type               owl:Restriction ;
-                                     knora-api:isInherited  true ;
-                                     owl:cardinality        1 ;
-<<<<<<< HEAD
-                                     owl:onProperty         knora-api:standoffTagHasEnd
-=======
-                                     owl:onProperty         knora-api:standoffTagHasUUID
->>>>>>> 7cb326ff
+                                     owl:onProperty         knora-api:standoffTagHasStartParent
+                                   ] ;
+        rdfs:subClassOf            [ rdf:type               owl:Restriction ;
+                                     knora-api:isInherited  true ;
+                                     owl:maxCardinality     1 ;
+                                     owl:onProperty         knora-api:standoffTagHasEndParentIndex
+                                   ] ;
+        rdfs:subClassOf            [ rdf:type               owl:Restriction ;
+                                     knora-api:isInherited  true ;
+                                     owl:maxCardinality     1 ;
+                                     owl:onProperty         knora-api:standoffTagHasOriginalXMLID
+                                   ] ;
+        rdfs:subClassOf            [ rdf:type               owl:Restriction ;
+                                     knora-api:isInherited  true ;
+                                     owl:maxCardinality     1 ;
+                                     owl:onProperty         knora-api:standoffTagHasEndIndex
+                                   ] ;
+        rdfs:subClassOf            [ rdf:type               owl:Restriction ;
+                                     knora-api:isInherited  true ;
+                                     owl:cardinality        1 ;
+                                     owl:onProperty         knora-api:standoffTagHasStart
+                                   ] ;
+        rdfs:subClassOf            [ rdf:type               owl:Restriction ;
+                                     knora-api:isInherited  true ;
+                                     owl:maxCardinality     1 ;
+                                     owl:onProperty         knora-api:standoffTagHasEndParent
+                                   ] ;
+        rdfs:subClassOf            [ rdf:type               owl:Restriction ;
+                                     knora-api:isInherited  true ;
+                                     owl:maxCardinality     1 ;
+                                     owl:onProperty         knora-api:standoffTagHasStartParentIndex
+                                   ] ;
+        rdfs:subClassOf            [ rdf:type               owl:Restriction ;
+                                     knora-api:isInherited  true ;
+                                     owl:cardinality        1 ;
+                                     owl:onProperty         knora-api:standoffTagHasStartIndex
+                                   ] ;
+        rdfs:subClassOf            [ rdf:type               owl:Restriction ;
+                                     knora-api:isInherited  true ;
+                                     owl:cardinality        1 ;
+                                     owl:onProperty         knora-api:standoffTagHasEnd
+                                   ] ;
+        rdfs:subClassOf            [ rdf:type               owl:Restriction ;
+                                     knora-api:isInherited  true ;
+                                     owl:cardinality        1 ;
+                                     owl:onProperty         knora-api:standoffTagHasUUID
                                    ] ;
         knora-api:isStandoffClass  true .
 
@@ -97,83 +67,54 @@
         rdfs:comment               "Represents a cell in a table" ;
         rdfs:subClassOf            standoff:StandoffStructuralTag ;
         rdfs:subClassOf            [ rdf:type               owl:Restriction ;
-<<<<<<< HEAD
-                                     knora-api:isInherited  true ;
-                                     owl:maxCardinality     1 ;
-                                     owl:onProperty         knora-api:standoffTagHasEndParent
-                                   ] ;
-        rdfs:subClassOf            [ rdf:type               owl:Restriction ;
-                                     knora-api:isInherited  true ;
-                                     owl:maxCardinality     1 ;
-                                     owl:onProperty         knora-api:standoffTagHasOriginalXMLID
-                                   ] ;
-        rdfs:subClassOf            [ rdf:type               owl:Restriction ;
-=======
->>>>>>> 7cb326ff
-                                     knora-api:isInherited  true ;
-                                     owl:cardinality        1 ;
-                                     owl:onProperty         knora-api:standoffTagHasStartIndex
-                                   ] ;
-        rdfs:subClassOf            [ rdf:type               owl:Restriction ;
-                                     knora-api:isInherited  true ;
-                                     owl:maxCardinality     1 ;
-                                     owl:onProperty         knora-api:standoffTagHasStartParent
-                                   ] ;
-        rdfs:subClassOf            [ rdf:type               owl:Restriction ;
-                                     knora-api:isInherited  true ;
-                                     owl:maxCardinality     1 ;
-<<<<<<< HEAD
-                                     owl:onProperty         knora-api:standoffTagHasEndIndex
-=======
-                                     owl:onProperty         knora-api:standoffTagHasOriginalXMLID
-                                   ] ;
-        rdfs:subClassOf            [ rdf:type               owl:Restriction ;
-                                     knora-api:isInherited  true ;
-                                     owl:maxCardinality     1 ;
-                                     owl:onProperty         knora-api:standoffTagHasStartParentIndex
->>>>>>> 7cb326ff
-                                   ] ;
-        rdfs:subClassOf            [ rdf:type               owl:Restriction ;
-                                     knora-api:isInherited  true ;
-                                     owl:cardinality        1 ;
-                                     owl:onProperty         knora-api:standoffTagHasStartIndex
-                                   ] ;
-        rdfs:subClassOf            [ rdf:type               owl:Restriction ;
-<<<<<<< HEAD
-=======
-                                     knora-api:isInherited  true ;
-                                     owl:cardinality        1 ;
-                                     owl:onProperty         knora-api:standoffTagHasEnd
-                                   ] ;
-        rdfs:subClassOf            [ rdf:type               owl:Restriction ;
->>>>>>> 7cb326ff
-                                     knora-api:isInherited  true ;
-                                     owl:maxCardinality     1 ;
-                                     owl:onProperty         knora-api:standoffTagHasEndIndex
-                                   ] ;
-        rdfs:subClassOf            [ rdf:type               owl:Restriction ;
-                                     knora-api:isInherited  true ;
-                                     owl:cardinality        1 ;
-<<<<<<< HEAD
-                                     owl:onProperty         knora-api:standoffTagHasUUID
-=======
-                                     owl:onProperty         knora-api:standoffTagHasStart
->>>>>>> 7cb326ff
-                                   ] ;
-        rdfs:subClassOf            [ rdf:type               owl:Restriction ;
-                                     knora-api:isInherited  true ;
-                                     owl:maxCardinality     1 ;
-                                     owl:onProperty         knora-api:standoffTagHasEndParentIndex
-                                   ] ;
-        rdfs:subClassOf            [ rdf:type               owl:Restriction ;
-                                     knora-api:isInherited  true ;
-<<<<<<< HEAD
-                                     owl:cardinality        1 ;
-                                     owl:onProperty         knora-api:standoffTagHasEnd
-=======
-                                     owl:maxCardinality     1 ;
-                                     owl:onProperty         knora-api:standoffTagHasEndParent
->>>>>>> 7cb326ff
+                                     knora-api:isInherited  true ;
+                                     owl:cardinality        1 ;
+                                     owl:onProperty         knora-api:standoffTagHasUUID
+                                   ] ;
+        rdfs:subClassOf            [ rdf:type               owl:Restriction ;
+                                     knora-api:isInherited  true ;
+                                     owl:maxCardinality     1 ;
+                                     owl:onProperty         knora-api:standoffTagHasStartParent
+                                   ] ;
+        rdfs:subClassOf            [ rdf:type               owl:Restriction ;
+                                     knora-api:isInherited  true ;
+                                     owl:maxCardinality     1 ;
+                                     owl:onProperty         knora-api:standoffTagHasOriginalXMLID
+                                   ] ;
+        rdfs:subClassOf            [ rdf:type               owl:Restriction ;
+                                     knora-api:isInherited  true ;
+                                     owl:maxCardinality     1 ;
+                                     owl:onProperty         knora-api:standoffTagHasStartParentIndex
+                                   ] ;
+        rdfs:subClassOf            [ rdf:type               owl:Restriction ;
+                                     knora-api:isInherited  true ;
+                                     owl:cardinality        1 ;
+                                     owl:onProperty         knora-api:standoffTagHasStartIndex
+                                   ] ;
+        rdfs:subClassOf            [ rdf:type               owl:Restriction ;
+                                     knora-api:isInherited  true ;
+                                     owl:cardinality        1 ;
+                                     owl:onProperty         knora-api:standoffTagHasEnd
+                                   ] ;
+        rdfs:subClassOf            [ rdf:type               owl:Restriction ;
+                                     knora-api:isInherited  true ;
+                                     owl:maxCardinality     1 ;
+                                     owl:onProperty         knora-api:standoffTagHasEndIndex
+                                   ] ;
+        rdfs:subClassOf            [ rdf:type               owl:Restriction ;
+                                     knora-api:isInherited  true ;
+                                     owl:cardinality        1 ;
+                                     owl:onProperty         knora-api:standoffTagHasStart
+                                   ] ;
+        rdfs:subClassOf            [ rdf:type               owl:Restriction ;
+                                     knora-api:isInherited  true ;
+                                     owl:maxCardinality     1 ;
+                                     owl:onProperty         knora-api:standoffTagHasEndParentIndex
+                                   ] ;
+        rdfs:subClassOf            [ rdf:type               owl:Restriction ;
+                                     knora-api:isInherited  true ;
+                                     owl:maxCardinality     1 ;
+                                     owl:onProperty         knora-api:standoffTagHasEndParent
                                    ] ;
         knora-api:isStandoffClass  true .
 
@@ -182,89 +123,54 @@
         rdfs:comment               "Represents a section that is quoted from another source in a text" ;
         rdfs:subClassOf            standoff:StandoffStructuralTag ;
         rdfs:subClassOf            [ rdf:type               owl:Restriction ;
-<<<<<<< HEAD
-                                     knora-api:isInherited  true ;
-                                     owl:maxCardinality     1 ;
-                                     owl:onProperty         knora-api:standoffTagHasEndIndex
-                                   ] ;
-        rdfs:subClassOf            [ rdf:type               owl:Restriction ;
-                                     knora-api:isInherited  true ;
-                                     owl:cardinality        1 ;
-                                     owl:onProperty         knora-api:standoffTagHasEnd
-                                   ] ;
-        rdfs:subClassOf            [ rdf:type               owl:Restriction ;
-                                     knora-api:isInherited  true ;
-                                     owl:cardinality        1 ;
-                                     owl:onProperty         knora-api:standoffTagHasUUID
-                                   ] ;
-        rdfs:subClassOf            [ rdf:type               owl:Restriction ;
-=======
->>>>>>> 7cb326ff
-                                     knora-api:isInherited  true ;
-                                     owl:maxCardinality     1 ;
-                                     owl:onProperty         knora-api:standoffTagHasEndParentIndex
-                                   ] ;
-        rdfs:subClassOf            [ rdf:type               owl:Restriction ;
-<<<<<<< HEAD
-=======
-                                     knora-api:isInherited  true ;
-                                     owl:cardinality        1 ;
-                                     owl:onProperty         knora-api:standoffTagHasStartIndex
-                                   ] ;
-        rdfs:subClassOf            [ rdf:type               owl:Restriction ;
->>>>>>> 7cb326ff
-                                     knora-api:isInherited  true ;
-                                     owl:maxCardinality     1 ;
-                                     owl:onProperty         knora-api:standoffTagHasEndParentIndex
-                                   ] ;
-        rdfs:subClassOf            [ rdf:type               owl:Restriction ;
-                                     knora-api:isInherited  true ;
-                                     owl:cardinality        1 ;
-<<<<<<< HEAD
-                                     owl:onProperty         knora-api:standoffTagHasStart
-=======
-                                     owl:onProperty         knora-api:standoffTagHasUUID
->>>>>>> 7cb326ff
-                                   ] ;
-        rdfs:subClassOf            [ rdf:type               owl:Restriction ;
-                                     knora-api:isInherited  true ;
-                                     owl:maxCardinality     1 ;
-                                     owl:onProperty         knora-api:standoffTagHasStartParentIndex
-                                   ] ;
-        rdfs:subClassOf            [ rdf:type               owl:Restriction ;
-                                     knora-api:isInherited  true ;
-<<<<<<< HEAD
-                                     owl:maxCardinality     1 ;
-                                     owl:onProperty         knora-api:standoffTagHasEndParent
-=======
-                                     owl:cardinality        1 ;
-                                     owl:onProperty         knora-api:standoffTagHasStart
->>>>>>> 7cb326ff
-                                   ] ;
-        rdfs:subClassOf            [ rdf:type               owl:Restriction ;
-                                     knora-api:isInherited  true ;
-                                     owl:maxCardinality     1 ;
-                                     owl:onProperty         knora-api:standoffTagHasOriginalXMLID
-                                   ] ;
-        rdfs:subClassOf            [ rdf:type               owl:Restriction ;
-                                     knora-api:isInherited  true ;
-<<<<<<< HEAD
-                                     owl:cardinality        1 ;
-                                     owl:onProperty         knora-api:standoffTagHasStartIndex
-=======
-                                     owl:maxCardinality     1 ;
-                                     owl:onProperty         knora-api:standoffTagHasEndParent
-                                   ] ;
-        rdfs:subClassOf            [ rdf:type               owl:Restriction ;
-                                     knora-api:isInherited  true ;
-                                     owl:maxCardinality     1 ;
-                                     owl:onProperty         knora-api:standoffTagHasStartParent
-                                   ] ;
-        rdfs:subClassOf            [ rdf:type               owl:Restriction ;
-                                     knora-api:isInherited  true ;
-                                     owl:cardinality        1 ;
-                                     owl:onProperty         knora-api:standoffTagHasEnd
->>>>>>> 7cb326ff
+                                     knora-api:isInherited  true ;
+                                     owl:maxCardinality     1 ;
+                                     owl:onProperty         knora-api:standoffTagHasEndParentIndex
+                                   ] ;
+        rdfs:subClassOf            [ rdf:type               owl:Restriction ;
+                                     knora-api:isInherited  true ;
+                                     owl:cardinality        1 ;
+                                     owl:onProperty         knora-api:standoffTagHasStartIndex
+                                   ] ;
+        rdfs:subClassOf            [ rdf:type               owl:Restriction ;
+                                     knora-api:isInherited  true ;
+                                     owl:maxCardinality     1 ;
+                                     owl:onProperty         knora-api:standoffTagHasEndIndex
+                                   ] ;
+        rdfs:subClassOf            [ rdf:type               owl:Restriction ;
+                                     knora-api:isInherited  true ;
+                                     owl:cardinality        1 ;
+                                     owl:onProperty         knora-api:standoffTagHasUUID
+                                   ] ;
+        rdfs:subClassOf            [ rdf:type               owl:Restriction ;
+                                     knora-api:isInherited  true ;
+                                     owl:maxCardinality     1 ;
+                                     owl:onProperty         knora-api:standoffTagHasOriginalXMLID
+                                   ] ;
+        rdfs:subClassOf            [ rdf:type               owl:Restriction ;
+                                     knora-api:isInherited  true ;
+                                     owl:cardinality        1 ;
+                                     owl:onProperty         knora-api:standoffTagHasStart
+                                   ] ;
+        rdfs:subClassOf            [ rdf:type               owl:Restriction ;
+                                     knora-api:isInherited  true ;
+                                     owl:maxCardinality     1 ;
+                                     owl:onProperty         knora-api:standoffTagHasStartParentIndex
+                                   ] ;
+        rdfs:subClassOf            [ rdf:type               owl:Restriction ;
+                                     knora-api:isInherited  true ;
+                                     owl:maxCardinality     1 ;
+                                     owl:onProperty         knora-api:standoffTagHasEndParent
+                                   ] ;
+        rdfs:subClassOf            [ rdf:type               owl:Restriction ;
+                                     knora-api:isInherited  true ;
+                                     owl:maxCardinality     1 ;
+                                     owl:onProperty         knora-api:standoffTagHasStartParent
+                                   ] ;
+        rdfs:subClassOf            [ rdf:type               owl:Restriction ;
+                                     knora-api:isInherited  true ;
+                                     owl:cardinality        1 ;
+                                     owl:onProperty         knora-api:standoffTagHasEnd
                                    ] ;
         knora-api:isStandoffClass  true .
 
@@ -273,88 +179,58 @@
         rdfs:comment               "Represents the root node if the TextValue has been created from XML" ;
         rdfs:subClassOf            knora-api:StandoffTag ;
         rdfs:subClassOf            [ rdf:type               owl:Restriction ;
-<<<<<<< HEAD
-                                     knora-api:isInherited  true ;
-                                     owl:maxCardinality     1 ;
-                                     owl:onProperty         knora-api:standoffTagHasOriginalXMLID
-=======
-                                     knora-api:isInherited  true ;
-                                     owl:maxCardinality     1 ;
-                                     owl:onProperty         knora-api:standoffTagHasEndParentIndex
-                                   ] ;
-        rdfs:subClassOf            [ rdf:type               owl:Restriction ;
-                                     knora-api:isInherited  true ;
-                                     owl:cardinality        1 ;
-                                     owl:onProperty         knora-api:standoffTagHasStart
-                                   ] ;
-        rdfs:subClassOf            [ rdf:type               owl:Restriction ;
-                                     knora-api:isInherited  true ;
-                                     owl:cardinality        1 ;
-                                     owl:onProperty         knora-api:standoffTagHasEnd
-                                   ] ;
-        rdfs:subClassOf            [ rdf:type               owl:Restriction ;
-                                     knora-api:isInherited  true ;
-                                     owl:maxCardinality     1 ;
-                                     owl:onProperty         knora-api:standoffTagHasEndParent
->>>>>>> 7cb326ff
-                                   ] ;
-        rdfs:subClassOf            [ rdf:type               owl:Restriction ;
-                                     knora-api:isInherited  true ;
-                                     owl:cardinality        1 ;
-                                     owl:onProperty         knora-api:standoffTagHasEnd
-                                   ] ;
-        rdfs:subClassOf            [ rdf:type               owl:Restriction ;
-                                     knora-api:isInherited  true ;
-                                     owl:maxCardinality     1 ;
-                                     owl:onProperty         knora-api:standoffTagHasEndIndex
-                                   ] ;
-<<<<<<< HEAD
-        rdfs:subClassOf            [ rdf:type               owl:Restriction ;
-                                     knora-api:isInherited  true ;
-                                     owl:cardinality        1 ;
-                                     owl:onProperty         knora-api:standoffTagHasStartIndex
-=======
+                                     knora-api:isInherited  true ;
+                                     owl:maxCardinality     1 ;
+                                     owl:onProperty         knora-api:standoffTagHasEndParentIndex
+                                   ] ;
+        rdfs:subClassOf            [ rdf:type               owl:Restriction ;
+                                     knora-api:isInherited  true ;
+                                     owl:cardinality        1 ;
+                                     owl:onProperty         knora-api:standoffTagHasStart
+                                   ] ;
+        rdfs:subClassOf            [ rdf:type               owl:Restriction ;
+                                     knora-api:isInherited  true ;
+                                     owl:cardinality        1 ;
+                                     owl:onProperty         knora-api:standoffTagHasEnd
+                                   ] ;
+        rdfs:subClassOf            [ rdf:type               owl:Restriction ;
+                                     knora-api:isInherited  true ;
+                                     owl:maxCardinality     1 ;
+                                     owl:onProperty         knora-api:standoffTagHasEndParent
+                                   ] ;
+        rdfs:subClassOf            [ rdf:type               owl:Restriction ;
+                                     knora-api:isInherited  true ;
+                                     owl:maxCardinality     1 ;
+                                     owl:onProperty         knora-api:standoffTagHasStartParent
+                                   ] ;
+        rdfs:subClassOf            [ rdf:type               owl:Restriction ;
+                                     knora-api:isInherited  true ;
+                                     owl:maxCardinality     1 ;
+                                     owl:onProperty         knora-api:standoffTagHasEndIndex
+                                   ] ;
         rdfs:subClassOf            [ rdf:type            owl:Restriction ;
                                      owl:maxCardinality  1 ;
                                      owl:onProperty      standoff:standoffRootTagHasDocumentType
->>>>>>> 7cb326ff
-                                   ] ;
-        rdfs:subClassOf            [ rdf:type               owl:Restriction ;
-                                     knora-api:isInherited  true ;
-                                     owl:maxCardinality     1 ;
-                                     owl:onProperty         knora-api:standoffTagHasEndParentIndex
-                                   ] ;
-<<<<<<< HEAD
-        rdfs:subClassOf            [ rdf:type            owl:Restriction ;
-                                     owl:maxCardinality  1 ;
-                                     owl:onProperty      standoff:standoffRootTagHasDocumentType
-                                   ] ;
-        rdfs:subClassOf            [ rdf:type               owl:Restriction ;
-                                     knora-api:isInherited  true ;
-                                     owl:maxCardinality     1 ;
-                                     owl:onProperty         knora-api:standoffTagHasStartParentIndex
-                                   ] ;
-        rdfs:subClassOf            [ rdf:type               owl:Restriction ;
-                                     knora-api:isInherited  true ;
-                                     owl:cardinality        1 ;
-                                     owl:onProperty         knora-api:standoffTagHasStart
-                                   ] ;
-=======
->>>>>>> 7cb326ff
-        rdfs:subClassOf            [ rdf:type               owl:Restriction ;
-                                     knora-api:isInherited  true ;
-                                     owl:maxCardinality     1 ;
-                                     owl:onProperty         knora-api:standoffTagHasStartParent
-                                   ] ;
-        rdfs:subClassOf            [ rdf:type               owl:Restriction ;
-                                     knora-api:isInherited  true ;
-                                     owl:cardinality        1 ;
-                                     owl:onProperty         knora-api:standoffTagHasUUID
-                                   ] ;
-        rdfs:subClassOf            [ rdf:type               owl:Restriction ;
-                                     knora-api:isInherited  true ;
-                                     owl:maxCardinality     1 ;
-                                     owl:onProperty         knora-api:standoffTagHasEndIndex
+                                   ] ;
+        rdfs:subClassOf            [ rdf:type               owl:Restriction ;
+                                     knora-api:isInherited  true ;
+                                     owl:maxCardinality     1 ;
+                                     owl:onProperty         knora-api:standoffTagHasStartParentIndex
+                                   ] ;
+        rdfs:subClassOf            [ rdf:type               owl:Restriction ;
+                                     knora-api:isInherited  true ;
+                                     owl:maxCardinality     1 ;
+                                     owl:onProperty         knora-api:standoffTagHasOriginalXMLID
+                                   ] ;
+        rdfs:subClassOf            [ rdf:type               owl:Restriction ;
+                                     knora-api:isInherited  true ;
+                                     owl:cardinality        1 ;
+                                     owl:onProperty         knora-api:standoffTagHasUUID
+                                   ] ;
+        rdfs:subClassOf            [ rdf:type               owl:Restriction ;
+                                     knora-api:isInherited  true ;
+                                     owl:cardinality        1 ;
+                                     owl:onProperty         knora-api:standoffTagHasStartIndex
                                    ] ;
         knora-api:isStandoffClass  true .
 
@@ -365,89 +241,52 @@
         rdfs:subClassOf            [ rdf:type               owl:Restriction ;
                                      knora-api:isInherited  true ;
                                      owl:maxCardinality     1 ;
-<<<<<<< HEAD
-                                     owl:onProperty         knora-api:standoffTagHasEndIndex
-                                   ] ;
-        rdfs:subClassOf            [ rdf:type               owl:Restriction ;
-                                     knora-api:isInherited  true ;
-                                     owl:maxCardinality     1 ;
-                                     owl:onProperty         knora-api:standoffTagHasEndParent
-                                   ] ;
-        rdfs:subClassOf            [ rdf:type               owl:Restriction ;
-                                     knora-api:isInherited  true ;
-                                     owl:cardinality        1 ;
-                                     owl:onProperty         knora-api:standoffTagHasStartIndex
-=======
-                                     owl:onProperty         knora-api:standoffTagHasStartParentIndex
-                                   ] ;
-        rdfs:subClassOf            [ rdf:type               owl:Restriction ;
-                                     knora-api:isInherited  true ;
-                                     owl:cardinality        1 ;
-                                     owl:onProperty         knora-api:standoffTagHasUUID
->>>>>>> 7cb326ff
-                                   ] ;
-        rdfs:subClassOf            [ rdf:type               owl:Restriction ;
-                                     knora-api:isInherited  true ;
-                                     owl:maxCardinality     1 ;
-<<<<<<< HEAD
-                                     owl:onProperty         knora-api:standoffTagHasStartParent
-=======
-                                     owl:onProperty         knora-api:standoffTagHasOriginalXMLID
->>>>>>> 7cb326ff
-                                   ] ;
-        rdfs:subClassOf            [ rdf:type               owl:Restriction ;
-                                     knora-api:isInherited  true ;
-                                     owl:maxCardinality     1 ;
-                                     owl:onProperty         knora-api:standoffTagHasStartParent
-                                   ] ;
-        rdfs:subClassOf            [ rdf:type               owl:Restriction ;
-                                     knora-api:isInherited  true ;
-                                     owl:maxCardinality     1 ;
-                                     owl:onProperty         knora-api:standoffTagHasStartParentIndex
-                                   ] ;
-        rdfs:subClassOf            [ rdf:type               owl:Restriction ;
-                                     knora-api:isInherited  true ;
-<<<<<<< HEAD
-                                     owl:maxCardinality     1 ;
-                                     owl:onProperty         knora-api:standoffTagHasEndParentIndex
-=======
-                                     owl:cardinality        1 ;
-                                     owl:onProperty         knora-api:standoffTagHasEnd
->>>>>>> 7cb326ff
-                                   ] ;
-        rdfs:subClassOf            [ rdf:type               owl:Restriction ;
-                                     knora-api:isInherited  true ;
-                                     owl:cardinality        1 ;
-<<<<<<< HEAD
-                                     owl:onProperty         knora-api:standoffTagHasStart
-                                   ] ;
-        rdfs:subClassOf            [ rdf:type               owl:Restriction ;
-                                     knora-api:isInherited  true ;
-                                     owl:maxCardinality     1 ;
-                                     owl:onProperty         knora-api:standoffTagHasOriginalXMLID
-                                   ] ;
-        rdfs:subClassOf            [ rdf:type               owl:Restriction ;
-                                     knora-api:isInherited  true ;
-                                     owl:cardinality        1 ;
-                                     owl:onProperty         knora-api:standoffTagHasUUID
-=======
-                                     owl:onProperty         knora-api:standoffTagHasStartIndex
-                                   ] ;
-        rdfs:subClassOf            [ rdf:type               owl:Restriction ;
-                                     knora-api:isInherited  true ;
-                                     owl:cardinality        1 ;
-                                     owl:onProperty         knora-api:standoffTagHasStart
-                                   ] ;
-        rdfs:subClassOf            [ rdf:type               owl:Restriction ;
-                                     knora-api:isInherited  true ;
-                                     owl:maxCardinality     1 ;
-                                     owl:onProperty         knora-api:standoffTagHasEndParentIndex
-                                   ] ;
-        rdfs:subClassOf            [ rdf:type               owl:Restriction ;
-                                     knora-api:isInherited  true ;
-                                     owl:maxCardinality     1 ;
-                                     owl:onProperty         knora-api:standoffTagHasEndParent
->>>>>>> 7cb326ff
+                                     owl:onProperty         knora-api:standoffTagHasStartParentIndex
+                                   ] ;
+        rdfs:subClassOf            [ rdf:type               owl:Restriction ;
+                                     knora-api:isInherited  true ;
+                                     owl:cardinality        1 ;
+                                     owl:onProperty         knora-api:standoffTagHasUUID
+                                   ] ;
+        rdfs:subClassOf            [ rdf:type               owl:Restriction ;
+                                     knora-api:isInherited  true ;
+                                     owl:maxCardinality     1 ;
+                                     owl:onProperty         knora-api:standoffTagHasOriginalXMLID
+                                   ] ;
+        rdfs:subClassOf            [ rdf:type               owl:Restriction ;
+                                     knora-api:isInherited  true ;
+                                     owl:maxCardinality     1 ;
+                                     owl:onProperty         knora-api:standoffTagHasStartParent
+                                   ] ;
+        rdfs:subClassOf            [ rdf:type               owl:Restriction ;
+                                     knora-api:isInherited  true ;
+                                     owl:maxCardinality     1 ;
+                                     owl:onProperty         knora-api:standoffTagHasEndIndex
+                                   ] ;
+        rdfs:subClassOf            [ rdf:type               owl:Restriction ;
+                                     knora-api:isInherited  true ;
+                                     owl:cardinality        1 ;
+                                     owl:onProperty         knora-api:standoffTagHasEnd
+                                   ] ;
+        rdfs:subClassOf            [ rdf:type               owl:Restriction ;
+                                     knora-api:isInherited  true ;
+                                     owl:cardinality        1 ;
+                                     owl:onProperty         knora-api:standoffTagHasStartIndex
+                                   ] ;
+        rdfs:subClassOf            [ rdf:type               owl:Restriction ;
+                                     knora-api:isInherited  true ;
+                                     owl:cardinality        1 ;
+                                     owl:onProperty         knora-api:standoffTagHasStart
+                                   ] ;
+        rdfs:subClassOf            [ rdf:type               owl:Restriction ;
+                                     knora-api:isInherited  true ;
+                                     owl:maxCardinality     1 ;
+                                     owl:onProperty         knora-api:standoffTagHasEndParentIndex
+                                   ] ;
+        rdfs:subClassOf            [ rdf:type               owl:Restriction ;
+                                     knora-api:isInherited  true ;
+                                     owl:maxCardinality     1 ;
+                                     owl:onProperty         knora-api:standoffTagHasEndParent
                                    ] ;
         knora-api:isStandoffClass  true .
 
@@ -456,82 +295,54 @@
         rdfs:comment               "Represents a header of level 4 in a TextValue" ;
         rdfs:subClassOf            standoff:StandoffStructuralTag ;
         rdfs:subClassOf            [ rdf:type               owl:Restriction ;
-<<<<<<< HEAD
-                                     knora-api:isInherited  true ;
-                                     owl:maxCardinality     1 ;
-                                     owl:onProperty         knora-api:standoffTagHasEndParent
-                                   ] ;
-        rdfs:subClassOf            [ rdf:type               owl:Restriction ;
-=======
->>>>>>> 7cb326ff
-                                     knora-api:isInherited  true ;
-                                     owl:maxCardinality     1 ;
-                                     owl:onProperty         knora-api:standoffTagHasStartParent
-                                   ] ;
-        rdfs:subClassOf            [ rdf:type               owl:Restriction ;
-                                     knora-api:isInherited  true ;
-                                     owl:cardinality        1 ;
-                                     owl:onProperty         knora-api:standoffTagHasUUID
-                                   ] ;
-        rdfs:subClassOf            [ rdf:type               owl:Restriction ;
-<<<<<<< HEAD
-=======
-                                     knora-api:isInherited  true ;
-                                     owl:maxCardinality     1 ;
-                                     owl:onProperty         knora-api:standoffTagHasEndIndex
-                                   ] ;
-        rdfs:subClassOf            [ rdf:type               owl:Restriction ;
->>>>>>> 7cb326ff
-                                     knora-api:isInherited  true ;
-                                     owl:maxCardinality     1 ;
-                                     owl:onProperty         knora-api:standoffTagHasEndParentIndex
-                                   ] ;
-        rdfs:subClassOf            [ rdf:type               owl:Restriction ;
-                                     knora-api:isInherited  true ;
-<<<<<<< HEAD
-                                     owl:cardinality        1 ;
-                                     owl:onProperty         knora-api:standoffTagHasUUID
-=======
-                                     owl:maxCardinality     1 ;
-                                     owl:onProperty         knora-api:standoffTagHasStartParentIndex
->>>>>>> 7cb326ff
-                                   ] ;
-        rdfs:subClassOf            [ rdf:type               owl:Restriction ;
-                                     knora-api:isInherited  true ;
-                                     owl:maxCardinality     1 ;
-<<<<<<< HEAD
-                                     owl:onProperty         knora-api:standoffTagHasOriginalXMLID
-=======
-                                     owl:onProperty         knora-api:standoffTagHasEndParentIndex
->>>>>>> 7cb326ff
-                                   ] ;
-        rdfs:subClassOf            [ rdf:type               owl:Restriction ;
-                                     knora-api:isInherited  true ;
-                                     owl:maxCardinality     1 ;
-                                     owl:onProperty         knora-api:standoffTagHasStartParent
-                                   ] ;
-        rdfs:subClassOf            [ rdf:type               owl:Restriction ;
-                                     knora-api:isInherited  true ;
-                                     owl:maxCardinality     1 ;
-<<<<<<< HEAD
-                                     owl:onProperty         knora-api:standoffTagHasEndIndex
-=======
-                                     owl:onProperty         knora-api:standoffTagHasEndParent
->>>>>>> 7cb326ff
-                                   ] ;
-        rdfs:subClassOf            [ rdf:type               owl:Restriction ;
-                                     knora-api:isInherited  true ;
-                                     owl:cardinality        1 ;
-                                     owl:onProperty         knora-api:standoffTagHasEnd
-                                   ] ;
-        rdfs:subClassOf            [ rdf:type               owl:Restriction ;
-                                     knora-api:isInherited  true ;
-                                     owl:cardinality        1 ;
-<<<<<<< HEAD
-                                     owl:onProperty         knora-api:standoffTagHasStart
-=======
-                                     owl:onProperty         knora-api:standoffTagHasStartIndex
->>>>>>> 7cb326ff
+                                     knora-api:isInherited  true ;
+                                     owl:cardinality        1 ;
+                                     owl:onProperty         knora-api:standoffTagHasEnd
+                                   ] ;
+        rdfs:subClassOf            [ rdf:type               owl:Restriction ;
+                                     knora-api:isInherited  true ;
+                                     owl:cardinality        1 ;
+                                     owl:onProperty         knora-api:standoffTagHasUUID
+                                   ] ;
+        rdfs:subClassOf            [ rdf:type               owl:Restriction ;
+                                     knora-api:isInherited  true ;
+                                     owl:maxCardinality     1 ;
+                                     owl:onProperty         knora-api:standoffTagHasEndIndex
+                                   ] ;
+        rdfs:subClassOf            [ rdf:type               owl:Restriction ;
+                                     knora-api:isInherited  true ;
+                                     owl:maxCardinality     1 ;
+                                     owl:onProperty         knora-api:standoffTagHasOriginalXMLID
+                                   ] ;
+        rdfs:subClassOf            [ rdf:type               owl:Restriction ;
+                                     knora-api:isInherited  true ;
+                                     owl:maxCardinality     1 ;
+                                     owl:onProperty         knora-api:standoffTagHasStartParentIndex
+                                   ] ;
+        rdfs:subClassOf            [ rdf:type               owl:Restriction ;
+                                     knora-api:isInherited  true ;
+                                     owl:maxCardinality     1 ;
+                                     owl:onProperty         knora-api:standoffTagHasEndParentIndex
+                                   ] ;
+        rdfs:subClassOf            [ rdf:type               owl:Restriction ;
+                                     knora-api:isInherited  true ;
+                                     owl:maxCardinality     1 ;
+                                     owl:onProperty         knora-api:standoffTagHasStartParent
+                                   ] ;
+        rdfs:subClassOf            [ rdf:type               owl:Restriction ;
+                                     knora-api:isInherited  true ;
+                                     owl:maxCardinality     1 ;
+                                     owl:onProperty         knora-api:standoffTagHasEndParent
+                                   ] ;
+        rdfs:subClassOf            [ rdf:type               owl:Restriction ;
+                                     knora-api:isInherited  true ;
+                                     owl:cardinality        1 ;
+                                     owl:onProperty         knora-api:standoffTagHasStart
+                                   ] ;
+        rdfs:subClassOf            [ rdf:type               owl:Restriction ;
+                                     knora-api:isInherited  true ;
+                                     owl:cardinality        1 ;
+                                     owl:onProperty         knora-api:standoffTagHasStartIndex
                                    ] ;
         knora-api:isStandoffClass  true .
 
@@ -547,68 +358,48 @@
         rdfs:subClassOf            knora-api:StandoffTag ;
         rdfs:subClassOf            [ rdf:type               owl:Restriction ;
                                      knora-api:isInherited  true ;
-                                     owl:cardinality        1 ;
-                                     owl:onProperty         knora-api:standoffTagHasStartIndex
-                                   ] ;
-        rdfs:subClassOf            [ rdf:type               owl:Restriction ;
-<<<<<<< HEAD
-                                     knora-api:isInherited  true ;
-                                     owl:cardinality        1 ;
-                                     owl:onProperty         knora-api:standoffTagHasUUID
-                                   ] ;
-        rdfs:subClassOf            [ rdf:type               owl:Restriction ;
-                                     knora-api:isInherited  true ;
-                                     owl:maxCardinality     1 ;
-                                     owl:onProperty         knora-api:standoffTagHasStartParent
-                                   ] ;
-        rdfs:subClassOf            [ rdf:type               owl:Restriction ;
-=======
->>>>>>> 7cb326ff
-                                     knora-api:isInherited  true ;
-                                     owl:cardinality        1 ;
-                                     owl:onProperty         knora-api:standoffTagHasEnd
-                                   ] ;
-        rdfs:subClassOf            [ rdf:type               owl:Restriction ;
-                                     knora-api:isInherited  true ;
-                                     owl:maxCardinality     1 ;
-                                     owl:onProperty         knora-api:standoffTagHasEndParentIndex
-                                   ] ;
-        rdfs:subClassOf            [ rdf:type               owl:Restriction ;
-                                     knora-api:isInherited  true ;
-                                     owl:cardinality        1 ;
-                                     owl:onProperty         knora-api:standoffTagHasStart
-                                   ] ;
-        rdfs:subClassOf            [ rdf:type               owl:Restriction ;
-<<<<<<< HEAD
-=======
-                                     knora-api:isInherited  true ;
-                                     owl:maxCardinality     1 ;
-                                     owl:onProperty         knora-api:standoffTagHasEndParent
-                                   ] ;
-        rdfs:subClassOf            [ rdf:type               owl:Restriction ;
->>>>>>> 7cb326ff
-                                     knora-api:isInherited  true ;
-                                     owl:maxCardinality     1 ;
-                                     owl:onProperty         knora-api:standoffTagHasEndParentIndex
-                                   ] ;
-        rdfs:subClassOf            [ rdf:type               owl:Restriction ;
-                                     knora-api:isInherited  true ;
-                                     owl:maxCardinality     1 ;
-<<<<<<< HEAD
-                                     owl:onProperty         knora-api:standoffTagHasEndIndex
-=======
-                                     owl:onProperty         knora-api:standoffTagHasStartParentIndex
->>>>>>> 7cb326ff
-                                   ] ;
-        rdfs:subClassOf            [ rdf:type               owl:Restriction ;
-                                     knora-api:isInherited  true ;
-                                     owl:cardinality        1 ;
-                                     owl:onProperty         knora-api:standoffTagHasStartIndex
-                                   ] ;
-        rdfs:subClassOf            [ rdf:type               owl:Restriction ;
-                                     knora-api:isInherited  true ;
-                                     owl:maxCardinality     1 ;
-                                     owl:onProperty         knora-api:standoffTagHasOriginalXMLID
+                                     owl:maxCardinality     1 ;
+                                     owl:onProperty         knora-api:standoffTagHasOriginalXMLID
+                                   ] ;
+        rdfs:subClassOf            [ rdf:type               owl:Restriction ;
+                                     knora-api:isInherited  true ;
+                                     owl:maxCardinality     1 ;
+                                     owl:onProperty         knora-api:standoffTagHasEndIndex
+                                   ] ;
+        rdfs:subClassOf            [ rdf:type               owl:Restriction ;
+                                     knora-api:isInherited  true ;
+                                     owl:maxCardinality     1 ;
+                                     owl:onProperty         knora-api:standoffTagHasEndParentIndex
+                                   ] ;
+        rdfs:subClassOf            [ rdf:type               owl:Restriction ;
+                                     knora-api:isInherited  true ;
+                                     owl:cardinality        1 ;
+                                     owl:onProperty         knora-api:standoffTagHasEnd
+                                   ] ;
+        rdfs:subClassOf            [ rdf:type               owl:Restriction ;
+                                     knora-api:isInherited  true ;
+                                     owl:maxCardinality     1 ;
+                                     owl:onProperty         knora-api:standoffTagHasEndParent
+                                   ] ;
+        rdfs:subClassOf            [ rdf:type               owl:Restriction ;
+                                     knora-api:isInherited  true ;
+                                     owl:cardinality        1 ;
+                                     owl:onProperty         knora-api:standoffTagHasUUID
+                                   ] ;
+        rdfs:subClassOf            [ rdf:type               owl:Restriction ;
+                                     knora-api:isInherited  true ;
+                                     owl:maxCardinality     1 ;
+                                     owl:onProperty         knora-api:standoffTagHasStartParentIndex
+                                   ] ;
+        rdfs:subClassOf            [ rdf:type               owl:Restriction ;
+                                     knora-api:isInherited  true ;
+                                     owl:cardinality        1 ;
+                                     owl:onProperty         knora-api:standoffTagHasStartIndex
+                                   ] ;
+        rdfs:subClassOf            [ rdf:type               owl:Restriction ;
+                                     knora-api:isInherited  true ;
+                                     owl:cardinality        1 ;
+                                     owl:onProperty         knora-api:standoffTagHasStart
                                    ] ;
         rdfs:subClassOf            [ rdf:type               owl:Restriction ;
                                      knora-api:isInherited  true ;
@@ -624,81 +415,52 @@
         rdfs:subClassOf            [ rdf:type               owl:Restriction ;
                                      knora-api:isInherited  true ;
                                      owl:maxCardinality     1 ;
-<<<<<<< HEAD
-                                     owl:onProperty         knora-api:standoffTagHasEndParentIndex
-=======
-                                     owl:onProperty         knora-api:standoffTagHasOriginalXMLID
->>>>>>> 7cb326ff
-                                   ] ;
-        rdfs:subClassOf            [ rdf:type               owl:Restriction ;
-                                     knora-api:isInherited  true ;
-                                     owl:cardinality        1 ;
-                                     owl:onProperty         knora-api:standoffTagHasStart
-                                   ] ;
-        rdfs:subClassOf            [ rdf:type               owl:Restriction ;
-<<<<<<< HEAD
-                                     knora-api:isInherited  true ;
-                                     owl:cardinality        1 ;
-                                     owl:onProperty         knora-api:standoffTagHasStartIndex
-                                   ] ;
-        rdfs:subClassOf            [ rdf:type               owl:Restriction ;
-                                     knora-api:isInherited  true ;
-                                     owl:maxCardinality     1 ;
-                                     owl:onProperty         knora-api:standoffTagHasEndParent
-=======
-                                     knora-api:isInherited  true ;
-                                     owl:maxCardinality     1 ;
-                                     owl:onProperty         knora-api:standoffTagHasStartParentIndex
->>>>>>> 7cb326ff
-                                   ] ;
-        rdfs:subClassOf            [ rdf:type               owl:Restriction ;
-                                     knora-api:isInherited  true ;
-                                     owl:maxCardinality     1 ;
-                                     owl:onProperty         knora-api:standoffTagHasEndParent
-                                   ] ;
-        rdfs:subClassOf            [ rdf:type               owl:Restriction ;
-                                     knora-api:isInherited  true ;
-<<<<<<< HEAD
-                                     owl:maxCardinality     1 ;
-                                     owl:onProperty         knora-api:standoffTagHasOriginalXMLID
-=======
-                                     owl:cardinality        1 ;
-                                     owl:onProperty         knora-api:standoffTagHasEnd
->>>>>>> 7cb326ff
-                                   ] ;
-        rdfs:subClassOf            [ rdf:type               owl:Restriction ;
-                                     knora-api:isInherited  true ;
-                                     owl:maxCardinality     1 ;
-<<<<<<< HEAD
-                                     owl:onProperty         knora-api:standoffTagHasStartParent
-=======
-                                     owl:onProperty         knora-api:standoffTagHasEndParentIndex
->>>>>>> 7cb326ff
-                                   ] ;
-        rdfs:subClassOf            [ rdf:type               owl:Restriction ;
-                                     knora-api:isInherited  true ;
-                                     owl:cardinality        1 ;
-                                     owl:onProperty         knora-api:standoffTagHasUUID
-                                   ] ;
-        rdfs:subClassOf            [ rdf:type               owl:Restriction ;
-                                     knora-api:isInherited  true ;
-                                     owl:maxCardinality     1 ;
-                                     owl:onProperty         knora-api:standoffTagHasEndIndex
-                                   ] ;
-        rdfs:subClassOf            [ rdf:type               owl:Restriction ;
-                                     knora-api:isInherited  true ;
-<<<<<<< HEAD
-                                     owl:cardinality        1 ;
-                                     owl:onProperty         knora-api:standoffTagHasEnd
-=======
-                                     owl:maxCardinality     1 ;
-                                     owl:onProperty         knora-api:standoffTagHasEndIndex
-                                   ] ;
-        rdfs:subClassOf            [ rdf:type               owl:Restriction ;
-                                     knora-api:isInherited  true ;
-                                     owl:maxCardinality     1 ;
-                                     owl:onProperty         knora-api:standoffTagHasStartParent
->>>>>>> 7cb326ff
+                                     owl:onProperty         knora-api:standoffTagHasOriginalXMLID
+                                   ] ;
+        rdfs:subClassOf            [ rdf:type               owl:Restriction ;
+                                     knora-api:isInherited  true ;
+                                     owl:cardinality        1 ;
+                                     owl:onProperty         knora-api:standoffTagHasStartIndex
+                                   ] ;
+        rdfs:subClassOf            [ rdf:type               owl:Restriction ;
+                                     knora-api:isInherited  true ;
+                                     owl:maxCardinality     1 ;
+                                     owl:onProperty         knora-api:standoffTagHasStartParentIndex
+                                   ] ;
+        rdfs:subClassOf            [ rdf:type               owl:Restriction ;
+                                     knora-api:isInherited  true ;
+                                     owl:maxCardinality     1 ;
+                                     owl:onProperty         knora-api:standoffTagHasEndParent
+                                   ] ;
+        rdfs:subClassOf            [ rdf:type               owl:Restriction ;
+                                     knora-api:isInherited  true ;
+                                     owl:cardinality        1 ;
+                                     owl:onProperty         knora-api:standoffTagHasEnd
+                                   ] ;
+        rdfs:subClassOf            [ rdf:type               owl:Restriction ;
+                                     knora-api:isInherited  true ;
+                                     owl:maxCardinality     1 ;
+                                     owl:onProperty         knora-api:standoffTagHasEndParentIndex
+                                   ] ;
+        rdfs:subClassOf            [ rdf:type               owl:Restriction ;
+                                     knora-api:isInherited  true ;
+                                     owl:cardinality        1 ;
+                                     owl:onProperty         knora-api:standoffTagHasUUID
+                                   ] ;
+        rdfs:subClassOf            [ rdf:type               owl:Restriction ;
+                                     knora-api:isInherited  true ;
+                                     owl:cardinality        1 ;
+                                     owl:onProperty         knora-api:standoffTagHasStart
+                                   ] ;
+        rdfs:subClassOf            [ rdf:type               owl:Restriction ;
+                                     knora-api:isInherited  true ;
+                                     owl:maxCardinality     1 ;
+                                     owl:onProperty         knora-api:standoffTagHasEndIndex
+                                   ] ;
+        rdfs:subClassOf            [ rdf:type               owl:Restriction ;
+                                     knora-api:isInherited  true ;
+                                     owl:maxCardinality     1 ;
+                                     owl:onProperty         knora-api:standoffTagHasStartParent
                                    ] ;
         knora-api:isStandoffClass  true .
 
@@ -708,22 +470,13 @@
         rdfs:subClassOf            knora-api:StandoffUriTag ;
         rdfs:subClassOf            [ rdf:type               owl:Restriction ;
                                      knora-api:isInherited  true ;
-<<<<<<< HEAD
-                                     owl:maxCardinality     1 ;
-                                     owl:onProperty         knora-api:standoffTagHasEndIndex
-=======
-                                     owl:cardinality        1 ;
-                                     owl:onProperty         knora-api:standoffTagHasStartIndex
->>>>>>> 7cb326ff
-                                   ] ;
-        rdfs:subClassOf            [ rdf:type               owl:Restriction ;
-                                     knora-api:isInherited  true ;
-                                     owl:maxCardinality     1 ;
-<<<<<<< HEAD
-                                     owl:onProperty         knora-api:standoffTagHasEndParent
-=======
-                                     owl:onProperty         knora-api:standoffTagHasOriginalXMLID
->>>>>>> 7cb326ff
+                                     owl:cardinality        1 ;
+                                     owl:onProperty         knora-api:standoffTagHasStartIndex
+                                   ] ;
+        rdfs:subClassOf            [ rdf:type               owl:Restriction ;
+                                     knora-api:isInherited  true ;
+                                     owl:maxCardinality     1 ;
+                                     owl:onProperty         knora-api:standoffTagHasOriginalXMLID
                                    ] ;
         rdfs:subClassOf            [ rdf:type               owl:Restriction ;
                                      knora-api:isInherited  true ;
@@ -740,68 +493,39 @@
                                      owl:onProperty      standoff:standoffHyperlinkTagHasTarget
                                    ] ;
         rdfs:subClassOf            [ rdf:type               owl:Restriction ;
-<<<<<<< HEAD
-                                     knora-api:isInherited  true ;
-                                     owl:maxCardinality     1 ;
-                                     owl:onProperty         knora-api:standoffTagHasEndParentIndex
-                                   ] ;
-        rdfs:subClassOf            [ rdf:type               owl:Restriction ;
-                                     knora-api:isInherited  true ;
-                                     owl:cardinality        1 ;
-                                     owl:onProperty         knora-api:standoffTagHasEnd
-=======
                                      knora-api:isInherited  true ;
                                      owl:cardinality        1 ;
                                      owl:onProperty         knora-api:uriValueAsUri
->>>>>>> 7cb326ff
-                                   ] ;
-        rdfs:subClassOf            [ rdf:type               owl:Restriction ;
-                                     knora-api:isInherited  true ;
-                                     owl:maxCardinality     1 ;
-                                     owl:onProperty         knora-api:standoffTagHasStartParentIndex
-                                   ] ;
-        rdfs:subClassOf            [ rdf:type               owl:Restriction ;
-                                     knora-api:isInherited  true ;
-                                     owl:maxCardinality     1 ;
-<<<<<<< HEAD
-                                     owl:onProperty         knora-api:standoffTagHasStartParent
-                                   ] ;
-        rdfs:subClassOf            [ rdf:type               owl:Restriction ;
-                                     knora-api:isInherited  true ;
-                                     owl:cardinality        1 ;
-                                     owl:onProperty         knora-api:standoffTagHasStart
-                                   ] ;
-        rdfs:subClassOf            [ rdf:type               owl:Restriction ;
-                                     knora-api:isInherited  true ;
-                                     owl:maxCardinality     1 ;
-                                     owl:onProperty         knora-api:standoffTagHasOriginalXMLID
-=======
-                                     owl:onProperty         knora-api:standoffTagHasStartParentIndex
-                                   ] ;
-        rdfs:subClassOf            [ rdf:type               owl:Restriction ;
-                                     knora-api:isInherited  true ;
-                                     owl:cardinality        1 ;
-                                     owl:onProperty         knora-api:standoffTagHasStart
->>>>>>> 7cb326ff
-                                   ] ;
-        rdfs:subClassOf            [ rdf:type               owl:Restriction ;
-                                     knora-api:isInherited  true ;
-                                     owl:cardinality        1 ;
-<<<<<<< HEAD
-                                     owl:onProperty         knora-api:standoffTagHasStartIndex
-=======
-                                     owl:onProperty         knora-api:standoffTagHasUUID
-                                   ] ;
-        rdfs:subClassOf            [ rdf:type               owl:Restriction ;
-                                     knora-api:isInherited  true ;
-                                     owl:maxCardinality     1 ;
-                                     owl:onProperty         knora-api:standoffTagHasEndParent
-                                   ] ;
-        rdfs:subClassOf            [ rdf:type               owl:Restriction ;
-                                     knora-api:isInherited  true ;
-                                     owl:maxCardinality     1 ;
-                                     owl:onProperty         knora-api:standoffTagHasStartParent
->>>>>>> 7cb326ff
+                                   ] ;
+        rdfs:subClassOf            [ rdf:type               owl:Restriction ;
+                                     knora-api:isInherited  true ;
+                                     owl:maxCardinality     1 ;
+                                     owl:onProperty         knora-api:standoffTagHasEndIndex
+                                   ] ;
+        rdfs:subClassOf            [ rdf:type               owl:Restriction ;
+                                     knora-api:isInherited  true ;
+                                     owl:maxCardinality     1 ;
+                                     owl:onProperty         knora-api:standoffTagHasStartParentIndex
+                                   ] ;
+        rdfs:subClassOf            [ rdf:type               owl:Restriction ;
+                                     knora-api:isInherited  true ;
+                                     owl:cardinality        1 ;
+                                     owl:onProperty         knora-api:standoffTagHasStart
+                                   ] ;
+        rdfs:subClassOf            [ rdf:type               owl:Restriction ;
+                                     knora-api:isInherited  true ;
+                                     owl:cardinality        1 ;
+                                     owl:onProperty         knora-api:standoffTagHasUUID
+                                   ] ;
+        rdfs:subClassOf            [ rdf:type               owl:Restriction ;
+                                     knora-api:isInherited  true ;
+                                     owl:maxCardinality     1 ;
+                                     owl:onProperty         knora-api:standoffTagHasEndParent
+                                   ] ;
+        rdfs:subClassOf            [ rdf:type               owl:Restriction ;
+                                     knora-api:isInherited  true ;
+                                     owl:maxCardinality     1 ;
+                                     owl:onProperty         knora-api:standoffTagHasStartParent
                                    ] ;
         knora-api:isStandoffClass  true .
 
@@ -811,91 +535,53 @@
         rdfs:subClassOf            standoff:StandoffStructuralTag ;
         rdfs:subClassOf            [ rdf:type               owl:Restriction ;
                                      knora-api:isInherited  true ;
-<<<<<<< HEAD
-                                     owl:maxCardinality     1 ;
-                                     owl:onProperty         knora-api:standoffTagHasOriginalXMLID
-                                   ] ;
-        rdfs:subClassOf            [ rdf:type               owl:Restriction ;
-                                     knora-api:isInherited  true ;
-                                     owl:maxCardinality     1 ;
-                                     owl:onProperty         knora-api:standoffTagHasEndIndex
-                                   ] ;
-        rdfs:subClassOf            [ rdf:type               owl:Restriction ;
-                                     knora-api:isInherited  true ;
-                                     owl:maxCardinality     1 ;
-                                     owl:onProperty         knora-api:standoffTagHasStartParent
-=======
-                                     owl:cardinality        1 ;
-                                     owl:onProperty         knora-api:standoffTagHasStart
-                                   ] ;
-        rdfs:subClassOf            [ rdf:type               owl:Restriction ;
-                                     knora-api:isInherited  true ;
-                                     owl:cardinality        1 ;
-                                     owl:onProperty         knora-api:standoffTagHasStartIndex
-                                   ] ;
-        rdfs:subClassOf            [ rdf:type               owl:Restriction ;
-                                     knora-api:isInherited  true ;
-                                     owl:cardinality        1 ;
-                                     owl:onProperty         knora-api:standoffTagHasUUID
->>>>>>> 7cb326ff
-                                   ] ;
-        rdfs:subClassOf            [ rdf:type               owl:Restriction ;
-                                     knora-api:isInherited  true ;
-                                     owl:maxCardinality     1 ;
-                                     owl:onProperty         knora-api:standoffTagHasEndParentIndex
-                                   ] ;
-        rdfs:subClassOf            [ rdf:type               owl:Restriction ;
-                                     knora-api:isInherited  true ;
-<<<<<<< HEAD
-                                     owl:cardinality        1 ;
-                                     owl:onProperty         knora-api:standoffTagHasEnd
-                                   ] ;
-        rdfs:subClassOf            [ rdf:type               owl:Restriction ;
-                                     knora-api:isInherited  true ;
-                                     owl:cardinality        1 ;
-                                     owl:onProperty         knora-api:standoffTagHasUUID
-=======
-                                     owl:maxCardinality     1 ;
-                                     owl:onProperty         knora-api:standoffTagHasStartParentIndex
-                                   ] ;
-        rdfs:subClassOf            [ rdf:type               owl:Restriction ;
-                                     knora-api:isInherited  true ;
-                                     owl:maxCardinality     1 ;
-                                     owl:onProperty         knora-api:standoffTagHasEndParent
-                                   ] ;
-        rdfs:subClassOf            [ rdf:type               owl:Restriction ;
-                                     knora-api:isInherited  true ;
-                                     owl:maxCardinality     1 ;
-                                     owl:onProperty         knora-api:standoffTagHasEndIndex
->>>>>>> 7cb326ff
-                                   ] ;
-        rdfs:subClassOf            [ rdf:type               owl:Restriction ;
-                                     knora-api:isInherited  true ;
-                                     owl:cardinality        1 ;
-                                     owl:onProperty         knora-api:standoffTagHasEnd
-                                   ] ;
-        rdfs:subClassOf            [ rdf:type               owl:Restriction ;
-                                     knora-api:isInherited  true ;
-                                     owl:maxCardinality     1 ;
-<<<<<<< HEAD
-                                     owl:onProperty         knora-api:standoffTagHasStartParentIndex
-=======
-                                     owl:onProperty         knora-api:standoffTagHasStartParent
->>>>>>> 7cb326ff
-                                   ] ;
-        rdfs:subClassOf            [ rdf:type               owl:Restriction ;
-                                     knora-api:isInherited  true ;
-                                     owl:maxCardinality     1 ;
-<<<<<<< HEAD
-                                     owl:onProperty         knora-api:standoffTagHasEndParentIndex
-                                   ] ;
-        rdfs:subClassOf            [ rdf:type               owl:Restriction ;
-                                     knora-api:isInherited  true ;
-                                     owl:cardinality        1 ;
-                                     owl:onProperty         knora-api:standoffTagHasStartIndex
-=======
-                                     owl:onProperty         knora-api:standoffTagHasOriginalXMLID
->>>>>>> 7cb326ff
+                                     owl:cardinality        1 ;
+                                     owl:onProperty         knora-api:standoffTagHasStart
+                                   ] ;
+        rdfs:subClassOf            [ rdf:type               owl:Restriction ;
+                                     knora-api:isInherited  true ;
+                                     owl:cardinality        1 ;
+                                     owl:onProperty         knora-api:standoffTagHasStartIndex
+                                   ] ;
+        rdfs:subClassOf            [ rdf:type               owl:Restriction ;
+                                     knora-api:isInherited  true ;
+                                     owl:cardinality        1 ;
+                                     owl:onProperty         knora-api:standoffTagHasUUID
+                                   ] ;
+        rdfs:subClassOf            [ rdf:type               owl:Restriction ;
+                                     knora-api:isInherited  true ;
+                                     owl:maxCardinality     1 ;
+                                     owl:onProperty         knora-api:standoffTagHasEndParentIndex
+                                   ] ;
+        rdfs:subClassOf            [ rdf:type               owl:Restriction ;
+                                     knora-api:isInherited  true ;
+                                     owl:maxCardinality     1 ;
+                                     owl:onProperty         knora-api:standoffTagHasStartParentIndex
+                                   ] ;
+        rdfs:subClassOf            [ rdf:type               owl:Restriction ;
+                                     knora-api:isInherited  true ;
+                                     owl:maxCardinality     1 ;
+                                     owl:onProperty         knora-api:standoffTagHasEndParent
+                                   ] ;
+        rdfs:subClassOf            [ rdf:type               owl:Restriction ;
+                                     knora-api:isInherited  true ;
+                                     owl:maxCardinality     1 ;
+                                     owl:onProperty         knora-api:standoffTagHasEndIndex
+                                   ] ;
+        rdfs:subClassOf            [ rdf:type               owl:Restriction ;
+                                     knora-api:isInherited  true ;
+                                     owl:cardinality        1 ;
+                                     owl:onProperty         knora-api:standoffTagHasEnd
+                                   ] ;
+        rdfs:subClassOf            [ rdf:type               owl:Restriction ;
+                                     knora-api:isInherited  true ;
+                                     owl:maxCardinality     1 ;
+                                     owl:onProperty         knora-api:standoffTagHasStartParent
+                                   ] ;
+        rdfs:subClassOf            [ rdf:type               owl:Restriction ;
+                                     knora-api:isInherited  true ;
+                                     owl:maxCardinality     1 ;
+                                     owl:onProperty         knora-api:standoffTagHasOriginalXMLID
                                    ] ;
         knora-api:isStandoffClass  true .
 
@@ -905,87 +591,54 @@
         rdfs:subClassOf            standoff:StandoffStructuralTag ;
         rdfs:subClassOf            [ rdf:type               owl:Restriction ;
                                      knora-api:isInherited  true ;
-<<<<<<< HEAD
-                                     owl:maxCardinality     1 ;
-                                     owl:onProperty         knora-api:standoffTagHasStartParentIndex
-                                   ] ;
-        rdfs:subClassOf            [ rdf:type               owl:Restriction ;
-                                     knora-api:isInherited  true ;
-                                     owl:maxCardinality     1 ;
-                                     owl:onProperty         knora-api:standoffTagHasEndIndex
-=======
-                                     owl:cardinality        1 ;
-                                     owl:onProperty         knora-api:standoffTagHasStartIndex
-                                   ] ;
-        rdfs:subClassOf            [ rdf:type               owl:Restriction ;
-                                     knora-api:isInherited  true ;
-                                     owl:cardinality        1 ;
-                                     owl:onProperty         knora-api:standoffTagHasEnd
->>>>>>> 7cb326ff
-                                   ] ;
-        rdfs:subClassOf            [ rdf:type               owl:Restriction ;
-                                     knora-api:isInherited  true ;
-                                     owl:maxCardinality     1 ;
-                                     owl:onProperty         knora-api:standoffTagHasOriginalXMLID
-                                   ] ;
-        rdfs:subClassOf            [ rdf:type               owl:Restriction ;
-                                     knora-api:isInherited  true ;
-                                     owl:maxCardinality     1 ;
-                                     owl:onProperty         knora-api:standoffTagHasStartParent
-                                   ] ;
-        rdfs:subClassOf            [ rdf:type               owl:Restriction ;
-                                     knora-api:isInherited  true ;
-<<<<<<< HEAD
-                                     owl:cardinality        1 ;
-                                     owl:onProperty         knora-api:standoffTagHasStart
-                                   ] ;
-        rdfs:subClassOf            [ rdf:type               owl:Restriction ;
-                                     knora-api:isInherited  true ;
-                                     owl:cardinality        1 ;
-                                     owl:onProperty         knora-api:standoffTagHasUUID
-                                   ] ;
-        rdfs:subClassOf            [ rdf:type               owl:Restriction ;
-                                     knora-api:isInherited  true ;
-                                     owl:cardinality        1 ;
-                                     owl:onProperty         knora-api:standoffTagHasStartIndex
-                                   ] ;
-        rdfs:subClassOf            [ rdf:type               owl:Restriction ;
-                                     knora-api:isInherited  true ;
-                                     owl:maxCardinality     1 ;
-                                     owl:onProperty         knora-api:standoffTagHasEndParent
-=======
-                                     owl:maxCardinality     1 ;
-                                     owl:onProperty         knora-api:standoffTagHasEndIndex
-                                   ] ;
-        rdfs:subClassOf            [ rdf:type               owl:Restriction ;
-                                     knora-api:isInherited  true ;
-                                     owl:maxCardinality     1 ;
-                                     owl:onProperty         knora-api:standoffTagHasEndParent
-                                   ] ;
-        rdfs:subClassOf            [ rdf:type               owl:Restriction ;
-                                     knora-api:isInherited  true ;
-                                     owl:maxCardinality     1 ;
-                                     owl:onProperty         knora-api:standoffTagHasStartParentIndex
->>>>>>> 7cb326ff
-                                   ] ;
-        rdfs:subClassOf            [ rdf:type               owl:Restriction ;
-                                     knora-api:isInherited  true ;
-                                     owl:cardinality        1 ;
-                                     owl:onProperty         knora-api:standoffTagHasStart
-                                   ] ;
-        rdfs:subClassOf            [ rdf:type               owl:Restriction ;
-                                     knora-api:isInherited  true ;
-                                     owl:maxCardinality     1 ;
-                                     owl:onProperty         knora-api:standoffTagHasEndParentIndex
-                                   ] ;
-<<<<<<< HEAD
-=======
-        rdfs:subClassOf            [ rdf:type               owl:Restriction ;
-                                     knora-api:isInherited  true ;
-                                     owl:cardinality        1 ;
-                                     owl:onProperty         knora-api:standoffTagHasUUID
-                                   ] ;
->>>>>>> 7cb326ff
+                                     owl:cardinality        1 ;
+                                     owl:onProperty         knora-api:standoffTagHasStartIndex
+                                   ] ;
+        rdfs:subClassOf            [ rdf:type               owl:Restriction ;
+                                     knora-api:isInherited  true ;
+                                     owl:cardinality        1 ;
+                                     owl:onProperty         knora-api:standoffTagHasEnd
+                                   ] ;
+        rdfs:subClassOf            [ rdf:type               owl:Restriction ;
+                                     knora-api:isInherited  true ;
+                                     owl:maxCardinality     1 ;
+                                     owl:onProperty         knora-api:standoffTagHasOriginalXMLID
+                                   ] ;
+        rdfs:subClassOf            [ rdf:type               owl:Restriction ;
+                                     knora-api:isInherited  true ;
+                                     owl:maxCardinality     1 ;
+                                     owl:onProperty         knora-api:standoffTagHasStartParent
+                                   ] ;
+        rdfs:subClassOf            [ rdf:type               owl:Restriction ;
+                                     knora-api:isInherited  true ;
+                                     owl:maxCardinality     1 ;
+                                     owl:onProperty         knora-api:standoffTagHasEndIndex
+                                   ] ;
+        rdfs:subClassOf            [ rdf:type               owl:Restriction ;
+                                     knora-api:isInherited  true ;
+                                     owl:maxCardinality     1 ;
+                                     owl:onProperty         knora-api:standoffTagHasEndParent
+                                   ] ;
+        rdfs:subClassOf            [ rdf:type               owl:Restriction ;
+                                     knora-api:isInherited  true ;
+                                     owl:maxCardinality     1 ;
+                                     owl:onProperty         knora-api:standoffTagHasStartParentIndex
+                                   ] ;
+        rdfs:subClassOf            [ rdf:type               owl:Restriction ;
+                                     knora-api:isInherited  true ;
+                                     owl:cardinality        1 ;
+                                     owl:onProperty         knora-api:standoffTagHasStart
+                                   ] ;
+        rdfs:subClassOf            [ rdf:type               owl:Restriction ;
+                                     knora-api:isInherited  true ;
+                                     owl:maxCardinality     1 ;
+                                     owl:onProperty         knora-api:standoffTagHasEndParentIndex
+                                   ] ;
+        rdfs:subClassOf            [ rdf:type               owl:Restriction ;
+                                     knora-api:isInherited  true ;
+                                     owl:cardinality        1 ;
+                                     owl:onProperty         knora-api:standoffTagHasUUID
+                                   ] ;
         knora-api:isStandoffClass  true .
 
 standoff:StandoffBoldTag
@@ -994,81 +647,51 @@
         rdfs:subClassOf            standoff:StandoffVisualTag ;
         rdfs:subClassOf            [ rdf:type               owl:Restriction ;
                                      knora-api:isInherited  true ;
-<<<<<<< HEAD
-                                     owl:maxCardinality     1 ;
-                                     owl:onProperty         knora-api:standoffTagHasEndIndex
-=======
-                                     owl:cardinality        1 ;
-                                     owl:onProperty         knora-api:standoffTagHasStart
-                                   ] ;
-        rdfs:subClassOf            [ rdf:type               owl:Restriction ;
-                                     knora-api:isInherited  true ;
-                                     owl:maxCardinality     1 ;
-                                     owl:onProperty         knora-api:standoffTagHasOriginalXMLID
->>>>>>> 7cb326ff
-                                   ] ;
-        rdfs:subClassOf            [ rdf:type               owl:Restriction ;
-                                     knora-api:isInherited  true ;
-                                     owl:maxCardinality     1 ;
-                                     owl:onProperty         knora-api:standoffTagHasEndParentIndex
-                                   ] ;
-        rdfs:subClassOf            [ rdf:type               owl:Restriction ;
-                                     knora-api:isInherited  true ;
-                                     owl:maxCardinality     1 ;
-                                     owl:onProperty         knora-api:standoffTagHasStartParent
-                                   ] ;
-        rdfs:subClassOf            [ rdf:type               owl:Restriction ;
-                                     knora-api:isInherited  true ;
-                                     owl:maxCardinality     1 ;
-                                     owl:onProperty         knora-api:standoffTagHasEndParentIndex
-                                   ] ;
-        rdfs:subClassOf            [ rdf:type               owl:Restriction ;
-                                     knora-api:isInherited  true ;
-<<<<<<< HEAD
-                                     owl:maxCardinality     1 ;
-                                     owl:onProperty         knora-api:standoffTagHasStartParent
-=======
-                                     owl:cardinality        1 ;
-                                     owl:onProperty         knora-api:standoffTagHasStartIndex
->>>>>>> 7cb326ff
-                                   ] ;
-        rdfs:subClassOf            [ rdf:type               owl:Restriction ;
-                                     knora-api:isInherited  true ;
-                                     owl:maxCardinality     1 ;
-<<<<<<< HEAD
-                                     owl:onProperty         knora-api:standoffTagHasStartParentIndex
-=======
-                                     owl:onProperty         knora-api:standoffTagHasEndParent
->>>>>>> 7cb326ff
-                                   ] ;
-        rdfs:subClassOf            [ rdf:type               owl:Restriction ;
-                                     knora-api:isInherited  true ;
-                                     owl:maxCardinality     1 ;
-                                     owl:onProperty         knora-api:standoffTagHasOriginalXMLID
-                                   ] ;
-        rdfs:subClassOf            [ rdf:type               owl:Restriction ;
-<<<<<<< HEAD
-                                     knora-api:isInherited  true ;
-                                     owl:cardinality        1 ;
-                                     owl:onProperty         knora-api:standoffTagHasStart
-                                   ] ;
-        rdfs:subClassOf            [ rdf:type               owl:Restriction ;
-=======
->>>>>>> 7cb326ff
-                                     knora-api:isInherited  true ;
-                                     owl:cardinality        1 ;
-                                     owl:onProperty         knora-api:standoffTagHasUUID
-                                   ] ;
-        rdfs:subClassOf            [ rdf:type               owl:Restriction ;
-                                     knora-api:isInherited  true ;
-<<<<<<< HEAD
-                                     owl:maxCardinality     1 ;
-                                     owl:onProperty         knora-api:standoffTagHasEndParent
-                                   ] ;
-        rdfs:subClassOf            [ rdf:type               owl:Restriction ;
-                                     knora-api:isInherited  true ;
-=======
->>>>>>> 7cb326ff
+                                     owl:cardinality        1 ;
+                                     owl:onProperty         knora-api:standoffTagHasStart
+                                   ] ;
+        rdfs:subClassOf            [ rdf:type               owl:Restriction ;
+                                     knora-api:isInherited  true ;
+                                     owl:maxCardinality     1 ;
+                                     owl:onProperty         knora-api:standoffTagHasOriginalXMLID
+                                   ] ;
+        rdfs:subClassOf            [ rdf:type               owl:Restriction ;
+                                     knora-api:isInherited  true ;
+                                     owl:maxCardinality     1 ;
+                                     owl:onProperty         knora-api:standoffTagHasStartParentIndex
+                                   ] ;
+        rdfs:subClassOf            [ rdf:type               owl:Restriction ;
+                                     knora-api:isInherited  true ;
+                                     owl:maxCardinality     1 ;
+                                     owl:onProperty         knora-api:standoffTagHasStartParent
+                                   ] ;
+        rdfs:subClassOf            [ rdf:type               owl:Restriction ;
+                                     knora-api:isInherited  true ;
+                                     owl:maxCardinality     1 ;
+                                     owl:onProperty         knora-api:standoffTagHasEndParentIndex
+                                   ] ;
+        rdfs:subClassOf            [ rdf:type               owl:Restriction ;
+                                     knora-api:isInherited  true ;
+                                     owl:cardinality        1 ;
+                                     owl:onProperty         knora-api:standoffTagHasStartIndex
+                                   ] ;
+        rdfs:subClassOf            [ rdf:type               owl:Restriction ;
+                                     knora-api:isInherited  true ;
+                                     owl:maxCardinality     1 ;
+                                     owl:onProperty         knora-api:standoffTagHasEndParent
+                                   ] ;
+        rdfs:subClassOf            [ rdf:type               owl:Restriction ;
+                                     knora-api:isInherited  true ;
+                                     owl:maxCardinality     1 ;
+                                     owl:onProperty         knora-api:standoffTagHasEndIndex
+                                   ] ;
+        rdfs:subClassOf            [ rdf:type               owl:Restriction ;
+                                     knora-api:isInherited  true ;
+                                     owl:cardinality        1 ;
+                                     owl:onProperty         knora-api:standoffTagHasUUID
+                                   ] ;
+        rdfs:subClassOf            [ rdf:type               owl:Restriction ;
+                                     knora-api:isInherited  true ;
                                      owl:cardinality        1 ;
                                      owl:onProperty         knora-api:standoffTagHasEnd
                                    ] ;
@@ -1084,80 +707,49 @@
                                      owl:onProperty         knora-api:standoffTagHasUUID
                                    ] ;
         rdfs:subClassOf            [ rdf:type               owl:Restriction ;
-<<<<<<< HEAD
-                                     knora-api:isInherited  true ;
-                                     owl:cardinality        1 ;
-                                     owl:onProperty         knora-api:standoffTagHasUUID
-=======
-                                     knora-api:isInherited  true ;
-                                     owl:maxCardinality     1 ;
-                                     owl:onProperty         knora-api:standoffTagHasEndParent
-                                   ] ;
-        rdfs:subClassOf            [ rdf:type               owl:Restriction ;
-                                     knora-api:isInherited  true ;
-                                     owl:maxCardinality     1 ;
-                                     owl:onProperty         knora-api:standoffTagHasOriginalXMLID
->>>>>>> 7cb326ff
-                                   ] ;
-        rdfs:subClassOf            [ rdf:type               owl:Restriction ;
-                                     knora-api:isInherited  true ;
-                                     owl:maxCardinality     1 ;
-<<<<<<< HEAD
-                                     owl:onProperty         knora-api:standoffTagHasEndIndex
-=======
-                                     owl:onProperty         knora-api:standoffTagHasStartParentIndex
->>>>>>> 7cb326ff
-                                   ] ;
-        rdfs:subClassOf            [ rdf:type               owl:Restriction ;
-                                     knora-api:isInherited  true ;
-                                     owl:maxCardinality     1 ;
-<<<<<<< HEAD
-                                     owl:onProperty         knora-api:standoffTagHasEndParent
-=======
-                                     owl:onProperty         knora-api:standoffTagHasStartParent
->>>>>>> 7cb326ff
-                                   ] ;
-        rdfs:subClassOf            [ rdf:type               owl:Restriction ;
-                                     knora-api:isInherited  true ;
-                                     owl:maxCardinality     1 ;
-<<<<<<< HEAD
-                                     owl:onProperty         knora-api:standoffTagHasStartParent
-                                   ] ;
-        rdfs:subClassOf            [ rdf:type               owl:Restriction ;
-                                     knora-api:isInherited  true ;
-                                     owl:maxCardinality     1 ;
-                                     owl:onProperty         knora-api:standoffTagHasOriginalXMLID
-=======
-                                     owl:onProperty         knora-api:standoffTagHasEndIndex
-                                   ] ;
-        rdfs:subClassOf            [ rdf:type               owl:Restriction ;
-                                     knora-api:isInherited  true ;
-                                     owl:cardinality        1 ;
-                                     owl:onProperty         knora-api:standoffTagHasStart
->>>>>>> 7cb326ff
-                                   ] ;
-        rdfs:subClassOf            [ rdf:type               owl:Restriction ;
-                                     knora-api:isInherited  true ;
-                                     owl:maxCardinality     1 ;
-                                     owl:onProperty         knora-api:standoffTagHasEndParentIndex
-                                   ] ;
-        rdfs:subClassOf            [ rdf:type               owl:Restriction ;
-                                     knora-api:isInherited  true ;
-                                     owl:cardinality        1 ;
-                                     owl:onProperty         knora-api:standoffTagHasEnd
-                                   ] ;
-        rdfs:subClassOf            [ rdf:type               owl:Restriction ;
-                                     knora-api:isInherited  true ;
-                                     owl:cardinality        1 ;
-                                     owl:onProperty         knora-api:standoffTagHasStartIndex
-<<<<<<< HEAD
-                                   ] ;
-        rdfs:subClassOf            [ rdf:type               owl:Restriction ;
-                                     knora-api:isInherited  true ;
-                                     owl:cardinality        1 ;
-                                     owl:onProperty         knora-api:standoffTagHasStart
-=======
->>>>>>> 7cb326ff
+                                     knora-api:isInherited  true ;
+                                     owl:maxCardinality     1 ;
+                                     owl:onProperty         knora-api:standoffTagHasEndParent
+                                   ] ;
+        rdfs:subClassOf            [ rdf:type               owl:Restriction ;
+                                     knora-api:isInherited  true ;
+                                     owl:maxCardinality     1 ;
+                                     owl:onProperty         knora-api:standoffTagHasOriginalXMLID
+                                   ] ;
+        rdfs:subClassOf            [ rdf:type               owl:Restriction ;
+                                     knora-api:isInherited  true ;
+                                     owl:maxCardinality     1 ;
+                                     owl:onProperty         knora-api:standoffTagHasStartParentIndex
+                                   ] ;
+        rdfs:subClassOf            [ rdf:type               owl:Restriction ;
+                                     knora-api:isInherited  true ;
+                                     owl:maxCardinality     1 ;
+                                     owl:onProperty         knora-api:standoffTagHasStartParent
+                                   ] ;
+        rdfs:subClassOf            [ rdf:type               owl:Restriction ;
+                                     knora-api:isInherited  true ;
+                                     owl:maxCardinality     1 ;
+                                     owl:onProperty         knora-api:standoffTagHasEndIndex
+                                   ] ;
+        rdfs:subClassOf            [ rdf:type               owl:Restriction ;
+                                     knora-api:isInherited  true ;
+                                     owl:cardinality        1 ;
+                                     owl:onProperty         knora-api:standoffTagHasStart
+                                   ] ;
+        rdfs:subClassOf            [ rdf:type               owl:Restriction ;
+                                     knora-api:isInherited  true ;
+                                     owl:maxCardinality     1 ;
+                                     owl:onProperty         knora-api:standoffTagHasEndParentIndex
+                                   ] ;
+        rdfs:subClassOf            [ rdf:type               owl:Restriction ;
+                                     knora-api:isInherited  true ;
+                                     owl:cardinality        1 ;
+                                     owl:onProperty         knora-api:standoffTagHasEnd
+                                   ] ;
+        rdfs:subClassOf            [ rdf:type               owl:Restriction ;
+                                     knora-api:isInherited  true ;
+                                     owl:cardinality        1 ;
+                                     owl:onProperty         knora-api:standoffTagHasStartIndex
                                    ] ;
         knora-api:isStandoffClass  true .
 
@@ -1168,85 +760,52 @@
         rdfs:subClassOf            [ rdf:type               owl:Restriction ;
                                      knora-api:isInherited  true ;
                                      owl:maxCardinality     1 ;
-<<<<<<< HEAD
-                                     owl:onProperty         knora-api:standoffTagHasOriginalXMLID
-                                   ] ;
-        rdfs:subClassOf            [ rdf:type               owl:Restriction ;
-                                     knora-api:isInherited  true ;
-                                     owl:maxCardinality     1 ;
-                                     owl:onProperty         knora-api:standoffTagHasStartParent
-                                   ] ;
-        rdfs:subClassOf            [ rdf:type               owl:Restriction ;
-                                     knora-api:isInherited  true ;
-                                     owl:cardinality        1 ;
-                                     owl:onProperty         knora-api:standoffTagHasUUID
-                                   ] ;
-        rdfs:subClassOf            [ rdf:type               owl:Restriction ;
-                                     knora-api:isInherited  true ;
-                                     owl:maxCardinality     1 ;
-                                     owl:onProperty         knora-api:standoffTagHasEndParentIndex
-=======
-                                     owl:onProperty         knora-api:standoffTagHasEndParent
-                                   ] ;
-        rdfs:subClassOf            [ rdf:type               owl:Restriction ;
-                                     knora-api:isInherited  true ;
-                                     owl:cardinality        1 ;
-                                     owl:onProperty         knora-api:standoffTagHasStartIndex
-                                   ] ;
-        rdfs:subClassOf            [ rdf:type               owl:Restriction ;
-                                     knora-api:isInherited  true ;
-                                     owl:maxCardinality     1 ;
-                                     owl:onProperty         knora-api:standoffTagHasEndParentIndex
-                                   ] ;
-        rdfs:subClassOf            [ rdf:type               owl:Restriction ;
-                                     knora-api:isInherited  true ;
-                                     owl:cardinality        1 ;
-                                     owl:onProperty         knora-api:standoffTagHasStart
->>>>>>> 7cb326ff
-                                   ] ;
-        rdfs:subClassOf            [ rdf:type               owl:Restriction ;
-                                     knora-api:isInherited  true ;
-                                     owl:maxCardinality     1 ;
-                                     owl:onProperty         knora-api:standoffTagHasStartParentIndex
-                                   ] ;
-        rdfs:subClassOf            [ rdf:type               owl:Restriction ;
-                                     knora-api:isInherited  true ;
-                                     owl:maxCardinality     1 ;
-                                     owl:onProperty         knora-api:standoffTagHasEndIndex
-                                   ] ;
-        rdfs:subClassOf            [ rdf:type               owl:Restriction ;
-                                     knora-api:isInherited  true ;
-                                     owl:maxCardinality     1 ;
-                                     owl:onProperty         knora-api:standoffTagHasOriginalXMLID
-                                   ] ;
-        rdfs:subClassOf            [ rdf:type               owl:Restriction ;
-                                     knora-api:isInherited  true ;
-<<<<<<< HEAD
-                                     owl:maxCardinality     1 ;
-                                     owl:onProperty         knora-api:standoffTagHasEndIndex
-=======
-                                     owl:cardinality        1 ;
-                                     owl:onProperty         knora-api:standoffTagHasEnd
-                                   ] ;
-        rdfs:subClassOf            [ rdf:type               owl:Restriction ;
-                                     knora-api:isInherited  true ;
-                                     owl:cardinality        1 ;
-                                     owl:onProperty         knora-api:standoffTagHasUUID
->>>>>>> 7cb326ff
-                                   ] ;
-        rdfs:subClassOf            [ rdf:type               owl:Restriction ;
-                                     knora-api:isInherited  true ;
-                                     owl:maxCardinality     1 ;
-<<<<<<< HEAD
-                                     owl:onProperty         knora-api:standoffTagHasEndParent
-                                   ] ;
-        rdfs:subClassOf            [ rdf:type               owl:Restriction ;
-                                     knora-api:isInherited  true ;
-                                     owl:cardinality        1 ;
-                                     owl:onProperty         knora-api:standoffTagHasStart
-=======
-                                     owl:onProperty         knora-api:standoffTagHasStartParentIndex
->>>>>>> 7cb326ff
+                                     owl:onProperty         knora-api:standoffTagHasEndParent
+                                   ] ;
+        rdfs:subClassOf            [ rdf:type               owl:Restriction ;
+                                     knora-api:isInherited  true ;
+                                     owl:cardinality        1 ;
+                                     owl:onProperty         knora-api:standoffTagHasStartIndex
+                                   ] ;
+        rdfs:subClassOf            [ rdf:type               owl:Restriction ;
+                                     knora-api:isInherited  true ;
+                                     owl:maxCardinality     1 ;
+                                     owl:onProperty         knora-api:standoffTagHasEndParentIndex
+                                   ] ;
+        rdfs:subClassOf            [ rdf:type               owl:Restriction ;
+                                     knora-api:isInherited  true ;
+                                     owl:cardinality        1 ;
+                                     owl:onProperty         knora-api:standoffTagHasStart
+                                   ] ;
+        rdfs:subClassOf            [ rdf:type               owl:Restriction ;
+                                     knora-api:isInherited  true ;
+                                     owl:maxCardinality     1 ;
+                                     owl:onProperty         knora-api:standoffTagHasStartParent
+                                   ] ;
+        rdfs:subClassOf            [ rdf:type               owl:Restriction ;
+                                     knora-api:isInherited  true ;
+                                     owl:maxCardinality     1 ;
+                                     owl:onProperty         knora-api:standoffTagHasEndIndex
+                                   ] ;
+        rdfs:subClassOf            [ rdf:type               owl:Restriction ;
+                                     knora-api:isInherited  true ;
+                                     owl:maxCardinality     1 ;
+                                     owl:onProperty         knora-api:standoffTagHasOriginalXMLID
+                                   ] ;
+        rdfs:subClassOf            [ rdf:type               owl:Restriction ;
+                                     knora-api:isInherited  true ;
+                                     owl:cardinality        1 ;
+                                     owl:onProperty         knora-api:standoffTagHasEnd
+                                   ] ;
+        rdfs:subClassOf            [ rdf:type               owl:Restriction ;
+                                     knora-api:isInherited  true ;
+                                     owl:cardinality        1 ;
+                                     owl:onProperty         knora-api:standoffTagHasUUID
+                                   ] ;
+        rdfs:subClassOf            [ rdf:type               owl:Restriction ;
+                                     knora-api:isInherited  true ;
+                                     owl:maxCardinality     1 ;
+                                     owl:onProperty         knora-api:standoffTagHasStartParentIndex
                                    ] ;
         knora-api:isStandoffClass  true .
 
@@ -1255,84 +814,54 @@
         rdfs:comment               "Represents a preformatted content in a TextValue" ;
         rdfs:subClassOf            standoff:StandoffVisualTag ;
         rdfs:subClassOf            [ rdf:type               owl:Restriction ;
-<<<<<<< HEAD
-=======
-                                     knora-api:isInherited  true ;
-                                     owl:cardinality        1 ;
-                                     owl:onProperty         knora-api:standoffTagHasEnd
-                                   ] ;
-        rdfs:subClassOf            [ rdf:type               owl:Restriction ;
->>>>>>> 7cb326ff
-                                     knora-api:isInherited  true ;
-                                     owl:cardinality        1 ;
-                                     owl:onProperty         knora-api:standoffTagHasEnd
-                                   ] ;
-        rdfs:subClassOf            [ rdf:type               owl:Restriction ;
-                                     knora-api:isInherited  true ;
-<<<<<<< HEAD
-                                     owl:maxCardinality     1 ;
-                                     owl:onProperty         knora-api:standoffTagHasStartParentIndex
-=======
-                                     owl:cardinality        1 ;
-                                     owl:onProperty         knora-api:standoffTagHasStart
->>>>>>> 7cb326ff
-                                   ] ;
-        rdfs:subClassOf            [ rdf:type               owl:Restriction ;
-                                     knora-api:isInherited  true ;
-                                     owl:maxCardinality     1 ;
-<<<<<<< HEAD
-                                     owl:onProperty         knora-api:standoffTagHasEndParent
-=======
-                                     owl:onProperty         knora-api:standoffTagHasStartParentIndex
->>>>>>> 7cb326ff
-                                   ] ;
-        rdfs:subClassOf            [ rdf:type               owl:Restriction ;
-                                     knora-api:isInherited  true ;
-                                     owl:maxCardinality     1 ;
-<<<<<<< HEAD
-                                     owl:onProperty         knora-api:standoffTagHasOriginalXMLID
-                                   ] ;
-        rdfs:subClassOf            [ rdf:type               owl:Restriction ;
-                                     knora-api:isInherited  true ;
-                                     owl:cardinality        1 ;
-                                     owl:onProperty         knora-api:standoffTagHasUUID
-=======
-                                     owl:onProperty         knora-api:standoffTagHasEndParentIndex
-                                   ] ;
-        rdfs:subClassOf            [ rdf:type               owl:Restriction ;
-                                     knora-api:isInherited  true ;
-                                     owl:maxCardinality     1 ;
-                                     owl:onProperty         knora-api:standoffTagHasEndParent
->>>>>>> 7cb326ff
-                                   ] ;
-        rdfs:subClassOf            [ rdf:type               owl:Restriction ;
-                                     knora-api:isInherited  true ;
-                                     owl:maxCardinality     1 ;
-                                     owl:onProperty         knora-api:standoffTagHasOriginalXMLID
-                                   ] ;
-        rdfs:subClassOf            [ rdf:type               owl:Restriction ;
-                                     knora-api:isInherited  true ;
-                                     owl:maxCardinality     1 ;
-                                     owl:onProperty         knora-api:standoffTagHasEndIndex
-                                   ] ;
-        rdfs:subClassOf            [ rdf:type               owl:Restriction ;
-                                     knora-api:isInherited  true ;
-                                     owl:maxCardinality     1 ;
-<<<<<<< HEAD
-                                     owl:onProperty         knora-api:standoffTagHasEndParentIndex
-=======
-                                     owl:onProperty         knora-api:standoffTagHasStartParent
->>>>>>> 7cb326ff
-                                   ] ;
-        rdfs:subClassOf            [ rdf:type               owl:Restriction ;
-                                     knora-api:isInherited  true ;
-                                     owl:maxCardinality     1 ;
-                                     owl:onProperty         knora-api:standoffTagHasEndIndex
-                                   ] ;
-        rdfs:subClassOf            [ rdf:type               owl:Restriction ;
-                                     knora-api:isInherited  true ;
-                                     owl:cardinality        1 ;
-                                     owl:onProperty         knora-api:standoffTagHasStartIndex
+                                     knora-api:isInherited  true ;
+                                     owl:cardinality        1 ;
+                                     owl:onProperty         knora-api:standoffTagHasEnd
+                                   ] ;
+        rdfs:subClassOf            [ rdf:type               owl:Restriction ;
+                                     knora-api:isInherited  true ;
+                                     owl:cardinality        1 ;
+                                     owl:onProperty         knora-api:standoffTagHasUUID
+                                   ] ;
+        rdfs:subClassOf            [ rdf:type               owl:Restriction ;
+                                     knora-api:isInherited  true ;
+                                     owl:cardinality        1 ;
+                                     owl:onProperty         knora-api:standoffTagHasStart
+                                   ] ;
+        rdfs:subClassOf            [ rdf:type               owl:Restriction ;
+                                     knora-api:isInherited  true ;
+                                     owl:maxCardinality     1 ;
+                                     owl:onProperty         knora-api:standoffTagHasStartParentIndex
+                                   ] ;
+        rdfs:subClassOf            [ rdf:type               owl:Restriction ;
+                                     knora-api:isInherited  true ;
+                                     owl:maxCardinality     1 ;
+                                     owl:onProperty         knora-api:standoffTagHasEndParentIndex
+                                   ] ;
+        rdfs:subClassOf            [ rdf:type               owl:Restriction ;
+                                     knora-api:isInherited  true ;
+                                     owl:maxCardinality     1 ;
+                                     owl:onProperty         knora-api:standoffTagHasEndParent
+                                   ] ;
+        rdfs:subClassOf            [ rdf:type               owl:Restriction ;
+                                     knora-api:isInherited  true ;
+                                     owl:maxCardinality     1 ;
+                                     owl:onProperty         knora-api:standoffTagHasOriginalXMLID
+                                   ] ;
+        rdfs:subClassOf            [ rdf:type               owl:Restriction ;
+                                     knora-api:isInherited  true ;
+                                     owl:cardinality        1 ;
+                                     owl:onProperty         knora-api:standoffTagHasStartIndex
+                                   ] ;
+        rdfs:subClassOf            [ rdf:type               owl:Restriction ;
+                                     knora-api:isInherited  true ;
+                                     owl:maxCardinality     1 ;
+                                     owl:onProperty         knora-api:standoffTagHasStartParent
+                                   ] ;
+        rdfs:subClassOf            [ rdf:type               owl:Restriction ;
+                                     knora-api:isInherited  true ;
+                                     owl:maxCardinality     1 ;
+                                     owl:onProperty         knora-api:standoffTagHasEndIndex
                                    ] ;
         knora-api:isStandoffClass  true .
 
@@ -1341,82 +870,54 @@
         rdfs:comment               "Represents a table in a TextValue" ;
         rdfs:subClassOf            standoff:StandoffStructuralTag ;
         rdfs:subClassOf            [ rdf:type               owl:Restriction ;
-<<<<<<< HEAD
-=======
-                                     knora-api:isInherited  true ;
-                                     owl:cardinality        1 ;
-                                     owl:onProperty         knora-api:standoffTagHasStart
-                                   ] ;
-        rdfs:subClassOf            [ rdf:type               owl:Restriction ;
->>>>>>> 7cb326ff
-                                     knora-api:isInherited  true ;
-                                     owl:maxCardinality     1 ;
-                                     owl:onProperty         knora-api:standoffTagHasOriginalXMLID
-                                   ] ;
-        rdfs:subClassOf            [ rdf:type               owl:Restriction ;
-                                     knora-api:isInherited  true ;
-                                     owl:cardinality        1 ;
-                                     owl:onProperty         knora-api:standoffTagHasStartIndex
-                                   ] ;
-        rdfs:subClassOf            [ rdf:type               owl:Restriction ;
-                                     knora-api:isInherited  true ;
-<<<<<<< HEAD
-                                     owl:cardinality        1 ;
-                                     owl:onProperty         knora-api:standoffTagHasStartIndex
-=======
-                                     owl:maxCardinality     1 ;
-                                     owl:onProperty         knora-api:standoffTagHasOriginalXMLID
-                                   ] ;
-        rdfs:subClassOf            [ rdf:type               owl:Restriction ;
-                                     knora-api:isInherited  true ;
-                                     owl:maxCardinality     1 ;
-                                     owl:onProperty         knora-api:standoffTagHasStartParentIndex
->>>>>>> 7cb326ff
-                                   ] ;
-        rdfs:subClassOf            [ rdf:type               owl:Restriction ;
-                                     knora-api:isInherited  true ;
-                                     owl:maxCardinality     1 ;
-                                     owl:onProperty         knora-api:standoffTagHasEndParent
-                                   ] ;
-        rdfs:subClassOf            [ rdf:type               owl:Restriction ;
-                                     knora-api:isInherited  true ;
-                                     owl:maxCardinality     1 ;
-                                     owl:onProperty         knora-api:standoffTagHasStartParent
-                                   ] ;
-        rdfs:subClassOf            [ rdf:type               owl:Restriction ;
-<<<<<<< HEAD
-                                     knora-api:isInherited  true ;
-                                     owl:cardinality        1 ;
-                                     owl:onProperty         knora-api:standoffTagHasUUID
-                                   ] ;
-        rdfs:subClassOf            [ rdf:type               owl:Restriction ;
-                                     knora-api:isInherited  true ;
-                                     owl:maxCardinality     1 ;
-                                     owl:onProperty         knora-api:standoffTagHasStartParentIndex
-                                   ] ;
-        rdfs:subClassOf            [ rdf:type               owl:Restriction ;
-                                     knora-api:isInherited  true ;
-                                     owl:cardinality        1 ;
-                                     owl:onProperty         knora-api:standoffTagHasEnd
-=======
-                                     knora-api:isInherited  true ;
-                                     owl:maxCardinality     1 ;
-                                     owl:onProperty         knora-api:standoffTagHasEndParent
->>>>>>> 7cb326ff
-                                   ] ;
-        rdfs:subClassOf            [ rdf:type               owl:Restriction ;
-                                     knora-api:isInherited  true ;
-                                     owl:cardinality        1 ;
-                                     owl:onProperty         knora-api:standoffTagHasEnd
-                                   ] ;
-        rdfs:subClassOf            [ rdf:type               owl:Restriction ;
-                                     knora-api:isInherited  true ;
-                                     owl:maxCardinality     1 ;
-<<<<<<< HEAD
-                                     owl:onProperty         knora-api:standoffTagHasEndIndex
-=======
-                                     owl:onProperty         knora-api:standoffTagHasEndParentIndex
->>>>>>> 7cb326ff
+                                     knora-api:isInherited  true ;
+                                     owl:cardinality        1 ;
+                                     owl:onProperty         knora-api:standoffTagHasStart
+                                   ] ;
+        rdfs:subClassOf            [ rdf:type               owl:Restriction ;
+                                     knora-api:isInherited  true ;
+                                     owl:maxCardinality     1 ;
+                                     owl:onProperty         knora-api:standoffTagHasEndIndex
+                                   ] ;
+        rdfs:subClassOf            [ rdf:type               owl:Restriction ;
+                                     knora-api:isInherited  true ;
+                                     owl:cardinality        1 ;
+                                     owl:onProperty         knora-api:standoffTagHasStartIndex
+                                   ] ;
+        rdfs:subClassOf            [ rdf:type               owl:Restriction ;
+                                     knora-api:isInherited  true ;
+                                     owl:maxCardinality     1 ;
+                                     owl:onProperty         knora-api:standoffTagHasOriginalXMLID
+                                   ] ;
+        rdfs:subClassOf            [ rdf:type               owl:Restriction ;
+                                     knora-api:isInherited  true ;
+                                     owl:maxCardinality     1 ;
+                                     owl:onProperty         knora-api:standoffTagHasStartParentIndex
+                                   ] ;
+        rdfs:subClassOf            [ rdf:type               owl:Restriction ;
+                                     knora-api:isInherited  true ;
+                                     owl:cardinality        1 ;
+                                     owl:onProperty         knora-api:standoffTagHasUUID
+                                   ] ;
+        rdfs:subClassOf            [ rdf:type               owl:Restriction ;
+                                     knora-api:isInherited  true ;
+                                     owl:maxCardinality     1 ;
+                                     owl:onProperty         knora-api:standoffTagHasStartParent
+                                   ] ;
+        rdfs:subClassOf            [ rdf:type               owl:Restriction ;
+                                     knora-api:isInherited  true ;
+                                     owl:maxCardinality     1 ;
+                                     owl:onProperty         knora-api:standoffTagHasEndParent
+                                   ] ;
+        rdfs:subClassOf            [ rdf:type               owl:Restriction ;
+                                     knora-api:isInherited  true ;
+                                     owl:cardinality        1 ;
+                                     owl:onProperty         knora-api:standoffTagHasEnd
+                                   ] ;
+        rdfs:subClassOf            [ rdf:type               owl:Restriction ;
+                                     knora-api:isInherited  true ;
+                                     owl:maxCardinality     1 ;
+                                     owl:onProperty         knora-api:standoffTagHasEndParentIndex
                                    ] ;
         knora-api:isStandoffClass  true .
 
@@ -1425,92 +926,54 @@
         rdfs:comment               "Represents a header of level 2 in a TextValue" ;
         rdfs:subClassOf            standoff:StandoffStructuralTag ;
         rdfs:subClassOf            [ rdf:type               owl:Restriction ;
-<<<<<<< HEAD
-=======
-                                     knora-api:isInherited  true ;
-                                     owl:cardinality        1 ;
-                                     owl:onProperty         knora-api:standoffTagHasStart
-                                   ] ;
-        rdfs:subClassOf            [ rdf:type               owl:Restriction ;
->>>>>>> 7cb326ff
-                                     knora-api:isInherited  true ;
-                                     owl:maxCardinality     1 ;
-                                     owl:onProperty         knora-api:standoffTagHasEndParent
-                                   ] ;
-        rdfs:subClassOf            [ rdf:type               owl:Restriction ;
-                                     knora-api:isInherited  true ;
-<<<<<<< HEAD
-                                     owl:cardinality        1 ;
-                                     owl:onProperty         knora-api:standoffTagHasUUID
-                                   ] ;
-        rdfs:subClassOf            [ rdf:type               owl:Restriction ;
-                                     knora-api:isInherited  true ;
-                                     owl:cardinality        1 ;
-                                     owl:onProperty         knora-api:standoffTagHasStart
-=======
-                                     owl:maxCardinality     1 ;
-                                     owl:onProperty         knora-api:standoffTagHasOriginalXMLID
->>>>>>> 7cb326ff
-                                   ] ;
-        rdfs:subClassOf            [ rdf:type               owl:Restriction ;
-                                     knora-api:isInherited  true ;
-                                     owl:maxCardinality     1 ;
-                                     owl:onProperty         knora-api:standoffTagHasEndIndex
-                                   ] ;
-        rdfs:subClassOf            [ rdf:type               owl:Restriction ;
-<<<<<<< HEAD
-                                     knora-api:isInherited  true ;
-                                     owl:maxCardinality     1 ;
-                                     owl:onProperty         knora-api:standoffTagHasStartParent
-                                   ] ;
-        rdfs:subClassOf            [ rdf:type               owl:Restriction ;
-                                     knora-api:isInherited  true ;
-                                     owl:cardinality        1 ;
-                                     owl:onProperty         knora-api:standoffTagHasStartIndex
-                                   ] ;
-        rdfs:subClassOf            [ rdf:type               owl:Restriction ;
-                                     knora-api:isInherited  true ;
-                                     owl:maxCardinality     1 ;
-                                     owl:onProperty         knora-api:standoffTagHasEndParentIndex
-=======
-                                     knora-api:isInherited  true ;
-                                     owl:maxCardinality     1 ;
-                                     owl:onProperty         knora-api:standoffTagHasStartParentIndex
-                                   ] ;
-        rdfs:subClassOf            [ rdf:type               owl:Restriction ;
-                                     knora-api:isInherited  true ;
-                                     owl:cardinality        1 ;
-                                     owl:onProperty         knora-api:standoffTagHasUUID
->>>>>>> 7cb326ff
-                                   ] ;
-        rdfs:subClassOf            [ rdf:type               owl:Restriction ;
-                                     knora-api:isInherited  true ;
-                                     owl:cardinality        1 ;
-                                     owl:onProperty         knora-api:standoffTagHasEnd
-                                   ] ;
-        rdfs:subClassOf            [ rdf:type               owl:Restriction ;
-                                     knora-api:isInherited  true ;
-<<<<<<< HEAD
-                                     owl:maxCardinality     1 ;
-                                     owl:onProperty         knora-api:standoffTagHasOriginalXMLID
-=======
-                                     owl:cardinality        1 ;
-                                     owl:onProperty         knora-api:standoffTagHasEnd
->>>>>>> 7cb326ff
-                                   ] ;
-        rdfs:subClassOf            [ rdf:type               owl:Restriction ;
-                                     knora-api:isInherited  true ;
-                                     owl:maxCardinality     1 ;
-<<<<<<< HEAD
-                                     owl:onProperty         knora-api:standoffTagHasStartParentIndex
-=======
-                                     owl:onProperty         knora-api:standoffTagHasEndParentIndex
-                                   ] ;
-        rdfs:subClassOf            [ rdf:type               owl:Restriction ;
-                                     knora-api:isInherited  true ;
-                                     owl:maxCardinality     1 ;
-                                     owl:onProperty         knora-api:standoffTagHasStartParent
->>>>>>> 7cb326ff
+                                     knora-api:isInherited  true ;
+                                     owl:cardinality        1 ;
+                                     owl:onProperty         knora-api:standoffTagHasStart
+                                   ] ;
+        rdfs:subClassOf            [ rdf:type               owl:Restriction ;
+                                     knora-api:isInherited  true ;
+                                     owl:maxCardinality     1 ;
+                                     owl:onProperty         knora-api:standoffTagHasEndParent
+                                   ] ;
+        rdfs:subClassOf            [ rdf:type               owl:Restriction ;
+                                     knora-api:isInherited  true ;
+                                     owl:maxCardinality     1 ;
+                                     owl:onProperty         knora-api:standoffTagHasOriginalXMLID
+                                   ] ;
+        rdfs:subClassOf            [ rdf:type               owl:Restriction ;
+                                     knora-api:isInherited  true ;
+                                     owl:maxCardinality     1 ;
+                                     owl:onProperty         knora-api:standoffTagHasEndIndex
+                                   ] ;
+        rdfs:subClassOf            [ rdf:type               owl:Restriction ;
+                                     knora-api:isInherited  true ;
+                                     owl:maxCardinality     1 ;
+                                     owl:onProperty         knora-api:standoffTagHasStartParentIndex
+                                   ] ;
+        rdfs:subClassOf            [ rdf:type               owl:Restriction ;
+                                     knora-api:isInherited  true ;
+                                     owl:cardinality        1 ;
+                                     owl:onProperty         knora-api:standoffTagHasUUID
+                                   ] ;
+        rdfs:subClassOf            [ rdf:type               owl:Restriction ;
+                                     knora-api:isInherited  true ;
+                                     owl:cardinality        1 ;
+                                     owl:onProperty         knora-api:standoffTagHasStartIndex
+                                   ] ;
+        rdfs:subClassOf            [ rdf:type               owl:Restriction ;
+                                     knora-api:isInherited  true ;
+                                     owl:cardinality        1 ;
+                                     owl:onProperty         knora-api:standoffTagHasEnd
+                                   ] ;
+        rdfs:subClassOf            [ rdf:type               owl:Restriction ;
+                                     knora-api:isInherited  true ;
+                                     owl:maxCardinality     1 ;
+                                     owl:onProperty         knora-api:standoffTagHasEndParentIndex
+                                   ] ;
+        rdfs:subClassOf            [ rdf:type               owl:Restriction ;
+                                     knora-api:isInherited  true ;
+                                     owl:maxCardinality     1 ;
+                                     owl:onProperty         knora-api:standoffTagHasStartParent
                                    ] ;
         knora-api:isStandoffClass  true .
 
@@ -1519,91 +982,54 @@
         rdfs:comment               "Represents superscript in a TextValue" ;
         rdfs:subClassOf            standoff:StandoffVisualTag ;
         rdfs:subClassOf            [ rdf:type               owl:Restriction ;
-<<<<<<< HEAD
-=======
-                                     knora-api:isInherited  true ;
-                                     owl:maxCardinality     1 ;
-                                     owl:onProperty         knora-api:standoffTagHasStartParent
-                                   ] ;
-        rdfs:subClassOf            [ rdf:type               owl:Restriction ;
->>>>>>> 7cb326ff
-                                     knora-api:isInherited  true ;
-                                     owl:maxCardinality     1 ;
-                                     owl:onProperty         knora-api:standoffTagHasEndParent
-                                   ] ;
-        rdfs:subClassOf            [ rdf:type               owl:Restriction ;
-                                     knora-api:isInherited  true ;
-                                     owl:cardinality        1 ;
-                                     owl:onProperty         knora-api:standoffTagHasEnd
-                                   ] ;
-        rdfs:subClassOf            [ rdf:type               owl:Restriction ;
-<<<<<<< HEAD
-                                     knora-api:isInherited  true ;
-                                     owl:cardinality        1 ;
-                                     owl:onProperty         knora-api:standoffTagHasStartIndex
-                                   ] ;
-        rdfs:subClassOf            [ rdf:type               owl:Restriction ;
-                                     knora-api:isInherited  true ;
-                                     owl:maxCardinality     1 ;
-                                     owl:onProperty         knora-api:standoffTagHasEndParentIndex
-=======
-                                     knora-api:isInherited  true ;
-                                     owl:maxCardinality     1 ;
-                                     owl:onProperty         knora-api:standoffTagHasOriginalXMLID
->>>>>>> 7cb326ff
-                                   ] ;
-        rdfs:subClassOf            [ rdf:type               owl:Restriction ;
-                                     knora-api:isInherited  true ;
-                                     owl:cardinality        1 ;
-                                     owl:onProperty         knora-api:standoffTagHasStart
-                                   ] ;
-        rdfs:subClassOf            [ rdf:type               owl:Restriction ;
-<<<<<<< HEAD
-                                     knora-api:isInherited  true ;
-                                     owl:cardinality        1 ;
-                                     owl:onProperty         knora-api:standoffTagHasEnd
-                                   ] ;
-        rdfs:subClassOf            [ rdf:type               owl:Restriction ;
-                                     knora-api:isInherited  true ;
-                                     owl:maxCardinality     1 ;
-                                     owl:onProperty         knora-api:standoffTagHasOriginalXMLID
-=======
-                                     knora-api:isInherited  true ;
-                                     owl:cardinality        1 ;
-                                     owl:onProperty         knora-api:standoffTagHasUUID
->>>>>>> 7cb326ff
-                                   ] ;
-        rdfs:subClassOf            [ rdf:type               owl:Restriction ;
-                                     knora-api:isInherited  true ;
-                                     owl:maxCardinality     1 ;
-<<<<<<< HEAD
-                                     owl:onProperty         knora-api:standoffTagHasEndIndex
-=======
-                                     owl:onProperty         knora-api:standoffTagHasStartParentIndex
->>>>>>> 7cb326ff
-                                   ] ;
-        rdfs:subClassOf            [ rdf:type               owl:Restriction ;
-                                     knora-api:isInherited  true ;
-                                     owl:maxCardinality     1 ;
-<<<<<<< HEAD
-                                     owl:onProperty         knora-api:standoffTagHasEndParent
-=======
-                                     owl:onProperty         knora-api:standoffTagHasEndIndex
-                                   ] ;
-        rdfs:subClassOf            [ rdf:type               owl:Restriction ;
-                                     knora-api:isInherited  true ;
-                                     owl:cardinality        1 ;
-                                     owl:onProperty         knora-api:standoffTagHasStartIndex
->>>>>>> 7cb326ff
-                                   ] ;
-        rdfs:subClassOf            [ rdf:type               owl:Restriction ;
-                                     knora-api:isInherited  true ;
-                                     owl:maxCardinality     1 ;
-<<<<<<< HEAD
-                                     owl:onProperty         knora-api:standoffTagHasStartParent
-=======
-                                     owl:onProperty         knora-api:standoffTagHasEndParentIndex
->>>>>>> 7cb326ff
+                                     knora-api:isInherited  true ;
+                                     owl:maxCardinality     1 ;
+                                     owl:onProperty         knora-api:standoffTagHasStartParent
+                                   ] ;
+        rdfs:subClassOf            [ rdf:type               owl:Restriction ;
+                                     knora-api:isInherited  true ;
+                                     owl:maxCardinality     1 ;
+                                     owl:onProperty         knora-api:standoffTagHasEndParent
+                                   ] ;
+        rdfs:subClassOf            [ rdf:type               owl:Restriction ;
+                                     knora-api:isInherited  true ;
+                                     owl:cardinality        1 ;
+                                     owl:onProperty         knora-api:standoffTagHasEnd
+                                   ] ;
+        rdfs:subClassOf            [ rdf:type               owl:Restriction ;
+                                     knora-api:isInherited  true ;
+                                     owl:maxCardinality     1 ;
+                                     owl:onProperty         knora-api:standoffTagHasOriginalXMLID
+                                   ] ;
+        rdfs:subClassOf            [ rdf:type               owl:Restriction ;
+                                     knora-api:isInherited  true ;
+                                     owl:cardinality        1 ;
+                                     owl:onProperty         knora-api:standoffTagHasStart
+                                   ] ;
+        rdfs:subClassOf            [ rdf:type               owl:Restriction ;
+                                     knora-api:isInherited  true ;
+                                     owl:cardinality        1 ;
+                                     owl:onProperty         knora-api:standoffTagHasUUID
+                                   ] ;
+        rdfs:subClassOf            [ rdf:type               owl:Restriction ;
+                                     knora-api:isInherited  true ;
+                                     owl:maxCardinality     1 ;
+                                     owl:onProperty         knora-api:standoffTagHasStartParentIndex
+                                   ] ;
+        rdfs:subClassOf            [ rdf:type               owl:Restriction ;
+                                     knora-api:isInherited  true ;
+                                     owl:maxCardinality     1 ;
+                                     owl:onProperty         knora-api:standoffTagHasEndIndex
+                                   ] ;
+        rdfs:subClassOf            [ rdf:type               owl:Restriction ;
+                                     knora-api:isInherited  true ;
+                                     owl:cardinality        1 ;
+                                     owl:onProperty         knora-api:standoffTagHasStartIndex
+                                   ] ;
+        rdfs:subClassOf            [ rdf:type               owl:Restriction ;
+                                     knora-api:isInherited  true ;
+                                     owl:maxCardinality     1 ;
+                                     owl:onProperty         knora-api:standoffTagHasEndParentIndex
                                    ] ;
         knora-api:isStandoffClass  true .
 
@@ -1612,72 +1038,54 @@
         rdfs:comment               "Represents italics in a TextValue" ;
         rdfs:subClassOf            standoff:StandoffVisualTag ;
         rdfs:subClassOf            [ rdf:type               owl:Restriction ;
-<<<<<<< HEAD
-                                     knora-api:isInherited  true ;
-                                     owl:maxCardinality     1 ;
-                                     owl:onProperty         knora-api:standoffTagHasOriginalXMLID
-                                   ] ;
-        rdfs:subClassOf            [ rdf:type               owl:Restriction ;
-                                     knora-api:isInherited  true ;
-                                     owl:cardinality        1 ;
-                                     owl:onProperty         knora-api:standoffTagHasStartIndex
-=======
-                                     knora-api:isInherited  true ;
-                                     owl:maxCardinality     1 ;
-                                     owl:onProperty         knora-api:standoffTagHasEndParent
->>>>>>> 7cb326ff
-                                   ] ;
-        rdfs:subClassOf            [ rdf:type               owl:Restriction ;
-                                     knora-api:isInherited  true ;
-                                     owl:cardinality        1 ;
-                                     owl:onProperty         knora-api:standoffTagHasStart
-                                   ] ;
-        rdfs:subClassOf            [ rdf:type               owl:Restriction ;
-                                     knora-api:isInherited  true ;
-                                     owl:maxCardinality     1 ;
-                                     owl:onProperty         knora-api:standoffTagHasOriginalXMLID
-                                   ] ;
-        rdfs:subClassOf            [ rdf:type               owl:Restriction ;
-                                     knora-api:isInherited  true ;
-                                     owl:maxCardinality     1 ;
-                                     owl:onProperty         knora-api:standoffTagHasStartParentIndex
-                                   ] ;
-        rdfs:subClassOf            [ rdf:type               owl:Restriction ;
-                                     knora-api:isInherited  true ;
-                                     owl:cardinality        1 ;
-                                     owl:onProperty         knora-api:standoffTagHasUUID
-                                   ] ;
-        rdfs:subClassOf            [ rdf:type               owl:Restriction ;
-                                     knora-api:isInherited  true ;
-                                     owl:maxCardinality     1 ;
-<<<<<<< HEAD
-                                     owl:onProperty         knora-api:standoffTagHasEndIndex
-=======
-                                     owl:onProperty         knora-api:standoffTagHasStartParentIndex
->>>>>>> 7cb326ff
-                                   ] ;
-        rdfs:subClassOf            [ rdf:type               owl:Restriction ;
-                                     knora-api:isInherited  true ;
-                                     owl:maxCardinality     1 ;
-                                     owl:onProperty         knora-api:standoffTagHasEndParentIndex
-                                   ] ;
-        rdfs:subClassOf            [ rdf:type               owl:Restriction ;
-                                     knora-api:isInherited  true ;
-                                     owl:cardinality        1 ;
-                                     owl:onProperty         knora-api:standoffTagHasEnd
-                                   ] ;
-        rdfs:subClassOf            [ rdf:type               owl:Restriction ;
-<<<<<<< HEAD
-=======
-                                     knora-api:isInherited  true ;
-                                     owl:maxCardinality     1 ;
-                                     owl:onProperty         knora-api:standoffTagHasStartParent
-                                   ] ;
-        rdfs:subClassOf            [ rdf:type               owl:Restriction ;
->>>>>>> 7cb326ff
-                                     knora-api:isInherited  true ;
-                                     owl:cardinality        1 ;
-                                     owl:onProperty         knora-api:standoffTagHasUUID
+                                     knora-api:isInherited  true ;
+                                     owl:maxCardinality     1 ;
+                                     owl:onProperty         knora-api:standoffTagHasEndParent
+                                   ] ;
+        rdfs:subClassOf            [ rdf:type               owl:Restriction ;
+                                     knora-api:isInherited  true ;
+                                     owl:cardinality        1 ;
+                                     owl:onProperty         knora-api:standoffTagHasStart
+                                   ] ;
+        rdfs:subClassOf            [ rdf:type               owl:Restriction ;
+                                     knora-api:isInherited  true ;
+                                     owl:maxCardinality     1 ;
+                                     owl:onProperty         knora-api:standoffTagHasOriginalXMLID
+                                   ] ;
+        rdfs:subClassOf            [ rdf:type               owl:Restriction ;
+                                     knora-api:isInherited  true ;
+                                     owl:cardinality        1 ;
+                                     owl:onProperty         knora-api:standoffTagHasEnd
+                                   ] ;
+        rdfs:subClassOf            [ rdf:type               owl:Restriction ;
+                                     knora-api:isInherited  true ;
+                                     owl:cardinality        1 ;
+                                     owl:onProperty         knora-api:standoffTagHasUUID
+                                   ] ;
+        rdfs:subClassOf            [ rdf:type               owl:Restriction ;
+                                     knora-api:isInherited  true ;
+                                     owl:maxCardinality     1 ;
+                                     owl:onProperty         knora-api:standoffTagHasStartParentIndex
+                                   ] ;
+        rdfs:subClassOf            [ rdf:type               owl:Restriction ;
+                                     knora-api:isInherited  true ;
+                                     owl:maxCardinality     1 ;
+                                     owl:onProperty         knora-api:standoffTagHasEndParentIndex
+                                   ] ;
+        rdfs:subClassOf            [ rdf:type               owl:Restriction ;
+                                     knora-api:isInherited  true ;
+                                     owl:maxCardinality     1 ;
+                                     owl:onProperty         knora-api:standoffTagHasEndIndex
+                                   ] ;
+        rdfs:subClassOf            [ rdf:type               owl:Restriction ;
+                                     knora-api:isInherited  true ;
+                                     owl:maxCardinality     1 ;
+                                     owl:onProperty         knora-api:standoffTagHasStartParent
+                                   ] ;
+        rdfs:subClassOf            [ rdf:type               owl:Restriction ;
+                                     knora-api:isInherited  true ;
+                                     owl:cardinality        1 ;
+                                     owl:onProperty         knora-api:standoffTagHasStartIndex
                                    ] ;
         knora-api:isStandoffClass  true .
 
@@ -1686,86 +1094,49 @@
         rdfs:comment               "Represents a table body in a TextValue" ;
         rdfs:subClassOf            standoff:StandoffStructuralTag ;
         rdfs:subClassOf            [ rdf:type               owl:Restriction ;
-<<<<<<< HEAD
-                                     knora-api:isInherited  true ;
-                                     owl:cardinality        1 ;
-                                     owl:onProperty         knora-api:standoffTagHasStartIndex
-                                   ] ;
-        rdfs:subClassOf            [ rdf:type               owl:Restriction ;
-                                     knora-api:isInherited  true ;
-                                     owl:cardinality        1 ;
-                                     owl:onProperty         knora-api:standoffTagHasUUID
-                                   ] ;
-        rdfs:subClassOf            [ rdf:type               owl:Restriction ;
-                                     knora-api:isInherited  true ;
-                                     owl:cardinality        1 ;
-                                     owl:onProperty         knora-api:standoffTagHasEnd
-                                   ] ;
-        rdfs:subClassOf            [ rdf:type               owl:Restriction ;
-                                     knora-api:isInherited  true ;
-                                     owl:maxCardinality     1 ;
-                                     owl:onProperty         knora-api:standoffTagHasEndIndex
-                                   ] ;
-        rdfs:subClassOf            [ rdf:type               owl:Restriction ;
-                                     knora-api:isInherited  true ;
-                                     owl:maxCardinality     1 ;
-                                     owl:onProperty         knora-api:standoffTagHasStartParent
-=======
-                                     knora-api:isInherited  true ;
-                                     owl:maxCardinality     1 ;
-                                     owl:onProperty         knora-api:standoffTagHasEndIndex
-                                   ] ;
-        rdfs:subClassOf            [ rdf:type               owl:Restriction ;
-                                     knora-api:isInherited  true ;
-                                     owl:maxCardinality     1 ;
-                                     owl:onProperty         knora-api:standoffTagHasStartParent
-                                   ] ;
-        rdfs:subClassOf            [ rdf:type               owl:Restriction ;
-                                     knora-api:isInherited  true ;
-                                     owl:cardinality        1 ;
-                                     owl:onProperty         knora-api:standoffTagHasStart
-                                   ] ;
-        rdfs:subClassOf            [ rdf:type               owl:Restriction ;
-                                     knora-api:isInherited  true ;
-                                     owl:cardinality        1 ;
-                                     owl:onProperty         knora-api:standoffTagHasEnd
->>>>>>> 7cb326ff
-                                   ] ;
-        rdfs:subClassOf            [ rdf:type               owl:Restriction ;
-                                     knora-api:isInherited  true ;
-                                     owl:maxCardinality     1 ;
-                                     owl:onProperty         knora-api:standoffTagHasOriginalXMLID
-                                   ] ;
-        rdfs:subClassOf            [ rdf:type               owl:Restriction ;
-                                     knora-api:isInherited  true ;
-<<<<<<< HEAD
-                                     owl:cardinality        1 ;
-                                     owl:onProperty         knora-api:standoffTagHasStart
-=======
-                                     owl:maxCardinality     1 ;
-                                     owl:onProperty         knora-api:standoffTagHasStartParentIndex
->>>>>>> 7cb326ff
-                                   ] ;
-        rdfs:subClassOf            [ rdf:type               owl:Restriction ;
-                                     knora-api:isInherited  true ;
-                                     owl:maxCardinality     1 ;
-                                     owl:onProperty         knora-api:standoffTagHasEndParent
-                                   ] ;
-        rdfs:subClassOf            [ rdf:type               owl:Restriction ;
-<<<<<<< HEAD
-                                     knora-api:isInherited  true ;
-                                     owl:maxCardinality     1 ;
-                                     owl:onProperty         knora-api:standoffTagHasOriginalXMLID
-=======
-                                     knora-api:isInherited  true ;
-                                     owl:cardinality        1 ;
-                                     owl:onProperty         knora-api:standoffTagHasStartIndex
-                                   ] ;
-        rdfs:subClassOf            [ rdf:type               owl:Restriction ;
-                                     knora-api:isInherited  true ;
-                                     owl:cardinality        1 ;
-                                     owl:onProperty         knora-api:standoffTagHasUUID
->>>>>>> 7cb326ff
+                                     knora-api:isInherited  true ;
+                                     owl:maxCardinality     1 ;
+                                     owl:onProperty         knora-api:standoffTagHasEndIndex
+                                   ] ;
+        rdfs:subClassOf            [ rdf:type               owl:Restriction ;
+                                     knora-api:isInherited  true ;
+                                     owl:maxCardinality     1 ;
+                                     owl:onProperty         knora-api:standoffTagHasStartParent
+                                   ] ;
+        rdfs:subClassOf            [ rdf:type               owl:Restriction ;
+                                     knora-api:isInherited  true ;
+                                     owl:cardinality        1 ;
+                                     owl:onProperty         knora-api:standoffTagHasStart
+                                   ] ;
+        rdfs:subClassOf            [ rdf:type               owl:Restriction ;
+                                     knora-api:isInherited  true ;
+                                     owl:cardinality        1 ;
+                                     owl:onProperty         knora-api:standoffTagHasEnd
+                                   ] ;
+        rdfs:subClassOf            [ rdf:type               owl:Restriction ;
+                                     knora-api:isInherited  true ;
+                                     owl:maxCardinality     1 ;
+                                     owl:onProperty         knora-api:standoffTagHasOriginalXMLID
+                                   ] ;
+        rdfs:subClassOf            [ rdf:type               owl:Restriction ;
+                                     knora-api:isInherited  true ;
+                                     owl:maxCardinality     1 ;
+                                     owl:onProperty         knora-api:standoffTagHasStartParentIndex
+                                   ] ;
+        rdfs:subClassOf            [ rdf:type               owl:Restriction ;
+                                     knora-api:isInherited  true ;
+                                     owl:maxCardinality     1 ;
+                                     owl:onProperty         knora-api:standoffTagHasEndParent
+                                   ] ;
+        rdfs:subClassOf            [ rdf:type               owl:Restriction ;
+                                     knora-api:isInherited  true ;
+                                     owl:cardinality        1 ;
+                                     owl:onProperty         knora-api:standoffTagHasStartIndex
+                                   ] ;
+        rdfs:subClassOf            [ rdf:type               owl:Restriction ;
+                                     knora-api:isInherited  true ;
+                                     owl:cardinality        1 ;
+                                     owl:onProperty         knora-api:standoffTagHasUUID
                                    ] ;
         rdfs:subClassOf            [ rdf:type               owl:Restriction ;
                                      knora-api:isInherited  true ;
@@ -1779,85 +1150,52 @@
         rdfs:comment               "Represents a header of level 1 in a TextValue" ;
         rdfs:subClassOf            standoff:StandoffStructuralTag ;
         rdfs:subClassOf            [ rdf:type               owl:Restriction ;
-<<<<<<< HEAD
-                                     knora-api:isInherited  true ;
-                                     owl:maxCardinality     1 ;
-                                     owl:onProperty         knora-api:standoffTagHasEndParent
-                                   ] ;
-        rdfs:subClassOf            [ rdf:type               owl:Restriction ;
-=======
->>>>>>> 7cb326ff
-                                     knora-api:isInherited  true ;
-                                     owl:maxCardinality     1 ;
-                                     owl:onProperty         knora-api:standoffTagHasStartParentIndex
-                                   ] ;
-        rdfs:subClassOf            [ rdf:type               owl:Restriction ;
-                                     knora-api:isInherited  true ;
-                                     owl:maxCardinality     1 ;
-<<<<<<< HEAD
-                                     owl:onProperty         knora-api:standoffTagHasOriginalXMLID
-=======
-                                     owl:onProperty         knora-api:standoffTagHasEndParent
->>>>>>> 7cb326ff
-                                   ] ;
-        rdfs:subClassOf            [ rdf:type               owl:Restriction ;
-                                     knora-api:isInherited  true ;
-                                     owl:maxCardinality     1 ;
-<<<<<<< HEAD
-                                     owl:onProperty         knora-api:standoffTagHasEndIndex
-                                   ] ;
-        rdfs:subClassOf            [ rdf:type               owl:Restriction ;
-                                     knora-api:isInherited  true ;
-                                     owl:cardinality        1 ;
-                                     owl:onProperty         knora-api:standoffTagHasStart
-=======
-                                     owl:onProperty         knora-api:standoffTagHasStartParent
-                                   ] ;
-        rdfs:subClassOf            [ rdf:type               owl:Restriction ;
-                                     knora-api:isInherited  true ;
-                                     owl:maxCardinality     1 ;
-                                     owl:onProperty         knora-api:standoffTagHasEndIndex
->>>>>>> 7cb326ff
-                                   ] ;
-        rdfs:subClassOf            [ rdf:type               owl:Restriction ;
-                                     knora-api:isInherited  true ;
-                                     owl:cardinality        1 ;
-                                     owl:onProperty         knora-api:standoffTagHasStartIndex
-                                   ] ;
-        rdfs:subClassOf            [ rdf:type               owl:Restriction ;
-                                     knora-api:isInherited  true ;
-                                     owl:cardinality        1 ;
-<<<<<<< HEAD
-                                     owl:onProperty         knora-api:standoffTagHasUUID
-=======
-                                     owl:onProperty         knora-api:standoffTagHasEnd
->>>>>>> 7cb326ff
-                                   ] ;
-        rdfs:subClassOf            [ rdf:type               owl:Restriction ;
-                                     knora-api:isInherited  true ;
-                                     owl:cardinality        1 ;
-                                     owl:onProperty         knora-api:standoffTagHasEnd
-                                   ] ;
-        rdfs:subClassOf            [ rdf:type               owl:Restriction ;
-                                     knora-api:isInherited  true ;
-<<<<<<< HEAD
-                                     owl:maxCardinality     1 ;
-                                     owl:onProperty         knora-api:standoffTagHasStartParentIndex
-                                   ] ;
-        rdfs:subClassOf            [ rdf:type               owl:Restriction ;
-                                     knora-api:isInherited  true ;
-=======
-                                     owl:cardinality        1 ;
-                                     owl:onProperty         knora-api:standoffTagHasStart
-                                   ] ;
-        rdfs:subClassOf            [ rdf:type               owl:Restriction ;
-                                     knora-api:isInherited  true ;
-                                     owl:cardinality        1 ;
-                                     owl:onProperty         knora-api:standoffTagHasUUID
-                                   ] ;
-        rdfs:subClassOf            [ rdf:type               owl:Restriction ;
-                                     knora-api:isInherited  true ;
->>>>>>> 7cb326ff
+                                     knora-api:isInherited  true ;
+                                     owl:maxCardinality     1 ;
+                                     owl:onProperty         knora-api:standoffTagHasStartParentIndex
+                                   ] ;
+        rdfs:subClassOf            [ rdf:type               owl:Restriction ;
+                                     knora-api:isInherited  true ;
+                                     owl:maxCardinality     1 ;
+                                     owl:onProperty         knora-api:standoffTagHasEndParent
+                                   ] ;
+        rdfs:subClassOf            [ rdf:type               owl:Restriction ;
+                                     knora-api:isInherited  true ;
+                                     owl:maxCardinality     1 ;
+                                     owl:onProperty         knora-api:standoffTagHasStartParent
+                                   ] ;
+        rdfs:subClassOf            [ rdf:type               owl:Restriction ;
+                                     knora-api:isInherited  true ;
+                                     owl:maxCardinality     1 ;
+                                     owl:onProperty         knora-api:standoffTagHasEndIndex
+                                   ] ;
+        rdfs:subClassOf            [ rdf:type               owl:Restriction ;
+                                     knora-api:isInherited  true ;
+                                     owl:maxCardinality     1 ;
+                                     owl:onProperty         knora-api:standoffTagHasOriginalXMLID
+                                   ] ;
+        rdfs:subClassOf            [ rdf:type               owl:Restriction ;
+                                     knora-api:isInherited  true ;
+                                     owl:cardinality        1 ;
+                                     owl:onProperty         knora-api:standoffTagHasEnd
+                                   ] ;
+        rdfs:subClassOf            [ rdf:type               owl:Restriction ;
+                                     knora-api:isInherited  true ;
+                                     owl:cardinality        1 ;
+                                     owl:onProperty         knora-api:standoffTagHasStartIndex
+                                   ] ;
+        rdfs:subClassOf            [ rdf:type               owl:Restriction ;
+                                     knora-api:isInherited  true ;
+                                     owl:cardinality        1 ;
+                                     owl:onProperty         knora-api:standoffTagHasStart
+                                   ] ;
+        rdfs:subClassOf            [ rdf:type               owl:Restriction ;
+                                     knora-api:isInherited  true ;
+                                     owl:cardinality        1 ;
+                                     owl:onProperty         knora-api:standoffTagHasUUID
+                                   ] ;
+        rdfs:subClassOf            [ rdf:type               owl:Restriction ;
+                                     knora-api:isInherited  true ;
                                      owl:maxCardinality     1 ;
                                      owl:onProperty         knora-api:standoffTagHasEndParentIndex
                                    ] ;
@@ -1868,92 +1206,53 @@
         rdfs:comment               "Represents structural markup information in a TextValue" ;
         rdfs:subClassOf            knora-api:StandoffTag ;
         rdfs:subClassOf            [ rdf:type               owl:Restriction ;
-<<<<<<< HEAD
-                                     knora-api:isInherited  true ;
-                                     owl:maxCardinality     1 ;
-                                     owl:onProperty         knora-api:standoffTagHasStartParent
-                                   ] ;
-        rdfs:subClassOf            [ rdf:type               owl:Restriction ;
-                                     knora-api:isInherited  true ;
-                                     owl:cardinality        1 ;
-                                     owl:onProperty         knora-api:standoffTagHasUUID
-                                   ] ;
-        rdfs:subClassOf            [ rdf:type               owl:Restriction ;
-                                     knora-api:isInherited  true ;
-                                     owl:cardinality        1 ;
-                                     owl:onProperty         knora-api:standoffTagHasStartIndex
-=======
-                                     knora-api:isInherited  true ;
-                                     owl:maxCardinality     1 ;
-                                     owl:onProperty         knora-api:standoffTagHasEndIndex
-                                   ] ;
-        rdfs:subClassOf            [ rdf:type               owl:Restriction ;
-                                     knora-api:isInherited  true ;
-                                     owl:cardinality        1 ;
-                                     owl:onProperty         knora-api:standoffTagHasEnd
-                                   ] ;
-        rdfs:subClassOf            [ rdf:type               owl:Restriction ;
-                                     knora-api:isInherited  true ;
-                                     owl:maxCardinality     1 ;
-                                     owl:onProperty         knora-api:standoffTagHasEndParent
-                                   ] ;
-        rdfs:subClassOf            [ rdf:type               owl:Restriction ;
-                                     knora-api:isInherited  true ;
-                                     owl:maxCardinality     1 ;
-                                     owl:onProperty         knora-api:standoffTagHasStartParentIndex
->>>>>>> 7cb326ff
-                                   ] ;
-        rdfs:subClassOf            [ rdf:type               owl:Restriction ;
-                                     knora-api:isInherited  true ;
-                                     owl:maxCardinality     1 ;
-                                     owl:onProperty         knora-api:standoffTagHasEndParent
-                                   ] ;
-        rdfs:subClassOf            [ rdf:type               owl:Restriction ;
-                                     knora-api:isInherited  true ;
-<<<<<<< HEAD
-                                     owl:maxCardinality     1 ;
-                                     owl:onProperty         knora-api:standoffTagHasEndParentIndex
-=======
-                                     owl:cardinality        1 ;
-                                     owl:onProperty         knora-api:standoffTagHasStartIndex
->>>>>>> 7cb326ff
-                                   ] ;
-        rdfs:subClassOf            [ rdf:type               owl:Restriction ;
-                                     knora-api:isInherited  true ;
-                                     owl:cardinality        1 ;
-                                     owl:onProperty         knora-api:standoffTagHasStart
-                                   ] ;
-        rdfs:subClassOf            [ rdf:type               owl:Restriction ;
-                                     knora-api:isInherited  true ;
-<<<<<<< HEAD
-                                     owl:maxCardinality     1 ;
-                                     owl:onProperty         knora-api:standoffTagHasStartParentIndex
-                                   ] ;
-        rdfs:subClassOf            [ rdf:type               owl:Restriction ;
-                                     knora-api:isInherited  true ;
-                                     owl:cardinality        1 ;
-                                     owl:onProperty         knora-api:standoffTagHasEnd
-=======
-                                     owl:cardinality        1 ;
-                                     owl:onProperty         knora-api:standoffTagHasUUID
-                                   ] ;
-        rdfs:subClassOf            [ rdf:type               owl:Restriction ;
-                                     knora-api:isInherited  true ;
-                                     owl:maxCardinality     1 ;
-                                     owl:onProperty         knora-api:standoffTagHasEndParentIndex
->>>>>>> 7cb326ff
-                                   ] ;
-        rdfs:subClassOf            [ rdf:type               owl:Restriction ;
-                                     knora-api:isInherited  true ;
-                                     owl:maxCardinality     1 ;
-<<<<<<< HEAD
-                                     owl:onProperty         knora-api:standoffTagHasEndIndex
-                                   ] ;
-        rdfs:subClassOf            [ rdf:type               owl:Restriction ;
-                                     knora-api:isInherited  true ;
-                                     owl:maxCardinality     1 ;
-=======
->>>>>>> 7cb326ff
+                                     knora-api:isInherited  true ;
+                                     owl:maxCardinality     1 ;
+                                     owl:onProperty         knora-api:standoffTagHasEndIndex
+                                   ] ;
+        rdfs:subClassOf            [ rdf:type               owl:Restriction ;
+                                     knora-api:isInherited  true ;
+                                     owl:cardinality        1 ;
+                                     owl:onProperty         knora-api:standoffTagHasEnd
+                                   ] ;
+        rdfs:subClassOf            [ rdf:type               owl:Restriction ;
+                                     knora-api:isInherited  true ;
+                                     owl:maxCardinality     1 ;
+                                     owl:onProperty         knora-api:standoffTagHasEndParent
+                                   ] ;
+        rdfs:subClassOf            [ rdf:type               owl:Restriction ;
+                                     knora-api:isInherited  true ;
+                                     owl:maxCardinality     1 ;
+                                     owl:onProperty         knora-api:standoffTagHasStartParentIndex
+                                   ] ;
+        rdfs:subClassOf            [ rdf:type               owl:Restriction ;
+                                     knora-api:isInherited  true ;
+                                     owl:maxCardinality     1 ;
+                                     owl:onProperty         knora-api:standoffTagHasStartParent
+                                   ] ;
+        rdfs:subClassOf            [ rdf:type               owl:Restriction ;
+                                     knora-api:isInherited  true ;
+                                     owl:cardinality        1 ;
+                                     owl:onProperty         knora-api:standoffTagHasStartIndex
+                                   ] ;
+        rdfs:subClassOf            [ rdf:type               owl:Restriction ;
+                                     knora-api:isInherited  true ;
+                                     owl:cardinality        1 ;
+                                     owl:onProperty         knora-api:standoffTagHasStart
+                                   ] ;
+        rdfs:subClassOf            [ rdf:type               owl:Restriction ;
+                                     knora-api:isInherited  true ;
+                                     owl:cardinality        1 ;
+                                     owl:onProperty         knora-api:standoffTagHasUUID
+                                   ] ;
+        rdfs:subClassOf            [ rdf:type               owl:Restriction ;
+                                     knora-api:isInherited  true ;
+                                     owl:maxCardinality     1 ;
+                                     owl:onProperty         knora-api:standoffTagHasEndParentIndex
+                                   ] ;
+        rdfs:subClassOf            [ rdf:type               owl:Restriction ;
+                                     knora-api:isInherited  true ;
+                                     owl:maxCardinality     1 ;
                                      owl:onProperty         knora-api:standoffTagHasOriginalXMLID
                                    ] ;
         knora-api:isStandoffClass  true .
@@ -1965,76 +1264,52 @@
         rdfs:subClassOf            [ rdf:type               owl:Restriction ;
                                      knora-api:isInherited  true ;
                                      owl:maxCardinality     1 ;
-<<<<<<< HEAD
-                                     owl:onProperty         knora-api:standoffTagHasEndIndex
-                                   ] ;
-        rdfs:subClassOf            [ rdf:type               owl:Restriction ;
-                                     knora-api:isInherited  true ;
-                                     owl:maxCardinality     1 ;
-                                     owl:onProperty         knora-api:standoffTagHasEndParentIndex
-=======
-                                     owl:onProperty         knora-api:standoffTagHasStartParent
->>>>>>> 7cb326ff
-                                   ] ;
-        rdfs:subClassOf            [ rdf:type               owl:Restriction ;
-                                     knora-api:isInherited  true ;
-                                     owl:maxCardinality     1 ;
-                                     owl:onProperty         knora-api:standoffTagHasEndParent
-                                   ] ;
-        rdfs:subClassOf            [ rdf:type               owl:Restriction ;
-                                     knora-api:isInherited  true ;
-                                     owl:cardinality        1 ;
-<<<<<<< HEAD
-                                     owl:onProperty         knora-api:standoffTagHasUUID
-=======
-                                     owl:onProperty         knora-api:standoffTagHasStartIndex
->>>>>>> 7cb326ff
-                                   ] ;
-        rdfs:subClassOf            [ rdf:type               owl:Restriction ;
-                                     knora-api:isInherited  true ;
-                                     owl:cardinality        1 ;
-                                     owl:onProperty         knora-api:standoffTagHasEnd
-                                   ] ;
-        rdfs:subClassOf            [ rdf:type               owl:Restriction ;
-                                     knora-api:isInherited  true ;
-                                     owl:maxCardinality     1 ;
-                                     owl:onProperty         knora-api:standoffTagHasEndParentIndex
-                                   ] ;
-        rdfs:subClassOf            [ rdf:type               owl:Restriction ;
-<<<<<<< HEAD
-=======
-                                     knora-api:isInherited  true ;
-                                     owl:cardinality        1 ;
-                                     owl:onProperty         knora-api:standoffTagHasUUID
-                                   ] ;
-        rdfs:subClassOf            [ rdf:type               owl:Restriction ;
->>>>>>> 7cb326ff
-                                     knora-api:isInherited  true ;
-                                     owl:maxCardinality     1 ;
-                                     owl:onProperty         knora-api:standoffTagHasStartParentIndex
-                                   ] ;
-        rdfs:subClassOf            [ rdf:type               owl:Restriction ;
-                                     knora-api:isInherited  true ;
-                                     owl:cardinality        1 ;
-                                     owl:onProperty         knora-api:standoffTagHasEnd
-                                   ] ;
-        rdfs:subClassOf            [ rdf:type               owl:Restriction ;
-                                     knora-api:isInherited  true ;
-                                     owl:maxCardinality     1 ;
-                                     owl:onProperty         knora-api:standoffTagHasOriginalXMLID
-                                   ] ;
-        rdfs:subClassOf            [ rdf:type               owl:Restriction ;
-                                     knora-api:isInherited  true ;
-                                     owl:cardinality        1 ;
-                                     owl:onProperty         knora-api:standoffTagHasStart
-<<<<<<< HEAD
-                                   ] ;
-        rdfs:subClassOf            [ rdf:type               owl:Restriction ;
-                                     knora-api:isInherited  true ;
-                                     owl:maxCardinality     1 ;
-                                     owl:onProperty         knora-api:standoffTagHasStartParent
-=======
->>>>>>> 7cb326ff
+                                     owl:onProperty         knora-api:standoffTagHasStartParent
+                                   ] ;
+        rdfs:subClassOf            [ rdf:type               owl:Restriction ;
+                                     knora-api:isInherited  true ;
+                                     owl:maxCardinality     1 ;
+                                     owl:onProperty         knora-api:standoffTagHasStartParentIndex
+                                   ] ;
+        rdfs:subClassOf            [ rdf:type               owl:Restriction ;
+                                     knora-api:isInherited  true ;
+                                     owl:cardinality        1 ;
+                                     owl:onProperty         knora-api:standoffTagHasStartIndex
+                                   ] ;
+        rdfs:subClassOf            [ rdf:type               owl:Restriction ;
+                                     knora-api:isInherited  true ;
+                                     owl:maxCardinality     1 ;
+                                     owl:onProperty         knora-api:standoffTagHasEndParent
+                                   ] ;
+        rdfs:subClassOf            [ rdf:type               owl:Restriction ;
+                                     knora-api:isInherited  true ;
+                                     owl:maxCardinality     1 ;
+                                     owl:onProperty         knora-api:standoffTagHasEndParentIndex
+                                   ] ;
+        rdfs:subClassOf            [ rdf:type               owl:Restriction ;
+                                     knora-api:isInherited  true ;
+                                     owl:cardinality        1 ;
+                                     owl:onProperty         knora-api:standoffTagHasUUID
+                                   ] ;
+        rdfs:subClassOf            [ rdf:type               owl:Restriction ;
+                                     knora-api:isInherited  true ;
+                                     owl:maxCardinality     1 ;
+                                     owl:onProperty         knora-api:standoffTagHasEndIndex
+                                   ] ;
+        rdfs:subClassOf            [ rdf:type               owl:Restriction ;
+                                     knora-api:isInherited  true ;
+                                     owl:cardinality        1 ;
+                                     owl:onProperty         knora-api:standoffTagHasEnd
+                                   ] ;
+        rdfs:subClassOf            [ rdf:type               owl:Restriction ;
+                                     knora-api:isInherited  true ;
+                                     owl:maxCardinality     1 ;
+                                     owl:onProperty         knora-api:standoffTagHasOriginalXMLID
+                                   ] ;
+        rdfs:subClassOf            [ rdf:type               owl:Restriction ;
+                                     knora-api:isInherited  true ;
+                                     owl:cardinality        1 ;
+                                     owl:onProperty         knora-api:standoffTagHasStart
                                    ] ;
         knora-api:isStandoffClass  true .
 
@@ -2043,83 +1318,54 @@
         rdfs:comment               "Represents struck text in a TextValue" ;
         rdfs:subClassOf            standoff:StandoffVisualTag ;
         rdfs:subClassOf            [ rdf:type               owl:Restriction ;
-<<<<<<< HEAD
-=======
-                                     knora-api:isInherited  true ;
-                                     owl:cardinality        1 ;
-                                     owl:onProperty         knora-api:standoffTagHasUUID
-                                   ] ;
-        rdfs:subClassOf            [ rdf:type               owl:Restriction ;
->>>>>>> 7cb326ff
-                                     knora-api:isInherited  true ;
-                                     owl:maxCardinality     1 ;
-                                     owl:onProperty         knora-api:standoffTagHasEndParentIndex
-                                   ] ;
-        rdfs:subClassOf            [ rdf:type               owl:Restriction ;
-                                     knora-api:isInherited  true ;
-                                     owl:maxCardinality     1 ;
-                                     owl:onProperty         knora-api:standoffTagHasStartParentIndex
-                                   ] ;
-        rdfs:subClassOf            [ rdf:type               owl:Restriction ;
-                                     knora-api:isInherited  true ;
-<<<<<<< HEAD
-                                     owl:maxCardinality     1 ;
-                                     owl:onProperty         knora-api:standoffTagHasOriginalXMLID
-=======
-                                     owl:cardinality        1 ;
-                                     owl:onProperty         knora-api:standoffTagHasEnd
->>>>>>> 7cb326ff
-                                   ] ;
-        rdfs:subClassOf            [ rdf:type               owl:Restriction ;
-                                     knora-api:isInherited  true ;
-                                     owl:cardinality        1 ;
-<<<<<<< HEAD
-                                     owl:onProperty         knora-api:standoffTagHasStartIndex
-=======
-                                     owl:onProperty         knora-api:standoffTagHasStart
->>>>>>> 7cb326ff
-                                   ] ;
-        rdfs:subClassOf            [ rdf:type               owl:Restriction ;
-                                     knora-api:isInherited  true ;
-                                     owl:maxCardinality     1 ;
-                                     owl:onProperty         knora-api:standoffTagHasStartParent
-                                   ] ;
-        rdfs:subClassOf            [ rdf:type               owl:Restriction ;
-                                     knora-api:isInherited  true ;
-                                     owl:cardinality        1 ;
-                                     owl:onProperty         knora-api:standoffTagHasEnd
-                                   ] ;
-        rdfs:subClassOf            [ rdf:type               owl:Restriction ;
-                                     knora-api:isInherited  true ;
-                                     owl:maxCardinality     1 ;
-<<<<<<< HEAD
-                                     owl:onProperty         knora-api:standoffTagHasStartParent
-=======
-                                     owl:onProperty         knora-api:standoffTagHasOriginalXMLID
->>>>>>> 7cb326ff
-                                   ] ;
-        rdfs:subClassOf            [ rdf:type               owl:Restriction ;
-                                     knora-api:isInherited  true ;
-                                     owl:maxCardinality     1 ;
-<<<<<<< HEAD
-                                     owl:onProperty         knora-api:standoffTagHasEndParent
-=======
-                                     owl:onProperty         knora-api:standoffTagHasEndIndex
->>>>>>> 7cb326ff
-                                   ] ;
-        rdfs:subClassOf            [ rdf:type               owl:Restriction ;
-                                     knora-api:isInherited  true ;
-                                     owl:maxCardinality     1 ;
-<<<<<<< HEAD
-                                     owl:onProperty         knora-api:standoffTagHasEndIndex
-                                   ] ;
-        rdfs:subClassOf            [ rdf:type               owl:Restriction ;
-                                     knora-api:isInherited  true ;
-                                     owl:maxCardinality     1 ;
-                                     owl:onProperty         knora-api:standoffTagHasEndParentIndex
-=======
-                                     owl:onProperty         knora-api:standoffTagHasStartParentIndex
->>>>>>> 7cb326ff
+                                     knora-api:isInherited  true ;
+                                     owl:cardinality        1 ;
+                                     owl:onProperty         knora-api:standoffTagHasUUID
+                                   ] ;
+        rdfs:subClassOf            [ rdf:type               owl:Restriction ;
+                                     knora-api:isInherited  true ;
+                                     owl:maxCardinality     1 ;
+                                     owl:onProperty         knora-api:standoffTagHasEndParentIndex
+                                   ] ;
+        rdfs:subClassOf            [ rdf:type               owl:Restriction ;
+                                     knora-api:isInherited  true ;
+                                     owl:maxCardinality     1 ;
+                                     owl:onProperty         knora-api:standoffTagHasEndParent
+                                   ] ;
+        rdfs:subClassOf            [ rdf:type               owl:Restriction ;
+                                     knora-api:isInherited  true ;
+                                     owl:cardinality        1 ;
+                                     owl:onProperty         knora-api:standoffTagHasEnd
+                                   ] ;
+        rdfs:subClassOf            [ rdf:type               owl:Restriction ;
+                                     knora-api:isInherited  true ;
+                                     owl:cardinality        1 ;
+                                     owl:onProperty         knora-api:standoffTagHasStart
+                                   ] ;
+        rdfs:subClassOf            [ rdf:type               owl:Restriction ;
+                                     knora-api:isInherited  true ;
+                                     owl:maxCardinality     1 ;
+                                     owl:onProperty         knora-api:standoffTagHasStartParent
+                                   ] ;
+        rdfs:subClassOf            [ rdf:type               owl:Restriction ;
+                                     knora-api:isInherited  true ;
+                                     owl:cardinality        1 ;
+                                     owl:onProperty         knora-api:standoffTagHasStartIndex
+                                   ] ;
+        rdfs:subClassOf            [ rdf:type               owl:Restriction ;
+                                     knora-api:isInherited  true ;
+                                     owl:maxCardinality     1 ;
+                                     owl:onProperty         knora-api:standoffTagHasOriginalXMLID
+                                   ] ;
+        rdfs:subClassOf            [ rdf:type               owl:Restriction ;
+                                     knora-api:isInherited  true ;
+                                     owl:maxCardinality     1 ;
+                                     owl:onProperty         knora-api:standoffTagHasEndIndex
+                                   ] ;
+        rdfs:subClassOf            [ rdf:type               owl:Restriction ;
+                                     knora-api:isInherited  true ;
+                                     owl:maxCardinality     1 ;
+                                     owl:onProperty         knora-api:standoffTagHasStartParentIndex
                                    ] ;
         knora-api:isStandoffClass  true .
 
@@ -2130,74 +1376,52 @@
         rdfs:subClassOf            [ rdf:type               owl:Restriction ;
                                      knora-api:isInherited  true ;
                                      owl:maxCardinality     1 ;
-<<<<<<< HEAD
-                                     owl:onProperty         knora-api:standoffTagHasStartParent
-                                   ] ;
-        rdfs:subClassOf            [ rdf:type               owl:Restriction ;
-                                     knora-api:isInherited  true ;
-                                     owl:cardinality        1 ;
-                                     owl:onProperty         knora-api:standoffTagHasStart
-=======
-                                     owl:onProperty         knora-api:standoffTagHasEndParent
-                                   ] ;
-        rdfs:subClassOf            [ rdf:type               owl:Restriction ;
-                                     knora-api:isInherited  true ;
-                                     owl:maxCardinality     1 ;
-                                     owl:onProperty         knora-api:standoffTagHasStartParent
->>>>>>> 7cb326ff
-                                   ] ;
-        rdfs:subClassOf            [ rdf:type               owl:Restriction ;
-                                     knora-api:isInherited  true ;
-                                     owl:maxCardinality     1 ;
-                                     owl:onProperty         knora-api:standoffTagHasOriginalXMLID
-                                   ] ;
-        rdfs:subClassOf            [ rdf:type               owl:Restriction ;
-                                     knora-api:isInherited  true ;
-<<<<<<< HEAD
-                                     owl:cardinality        1 ;
-                                     owl:onProperty         knora-api:standoffTagHasEnd
-                                   ] ;
-        rdfs:subClassOf            [ rdf:type               owl:Restriction ;
-                                     knora-api:isInherited  true ;
-                                     owl:cardinality        1 ;
-                                     owl:onProperty         knora-api:standoffTagHasUUID
-=======
-                                     owl:maxCardinality     1 ;
-                                     owl:onProperty         knora-api:standoffTagHasEndParentIndex
->>>>>>> 7cb326ff
-                                   ] ;
-        rdfs:subClassOf            [ rdf:type               owl:Restriction ;
-                                     knora-api:isInherited  true ;
-                                     owl:maxCardinality     1 ;
-                                     owl:onProperty         knora-api:standoffTagHasStartParentIndex
-                                   ] ;
-        rdfs:subClassOf            [ rdf:type               owl:Restriction ;
-                                     knora-api:isInherited  true ;
-                                     owl:maxCardinality     1 ;
-                                     owl:onProperty         knora-api:standoffTagHasEndIndex
-                                   ] ;
-        rdfs:subClassOf            [ rdf:type               owl:Restriction ;
-                                     knora-api:isInherited  true ;
-                                     owl:cardinality        1 ;
-                                     owl:onProperty         knora-api:standoffTagHasStartIndex
-                                   ] ;
-        rdfs:subClassOf            [ rdf:type               owl:Restriction ;
-<<<<<<< HEAD
-=======
-                                     knora-api:isInherited  true ;
-                                     owl:cardinality        1 ;
-                                     owl:onProperty         knora-api:standoffTagHasStartIndex
-                                   ] ;
-        rdfs:subClassOf            [ rdf:type               owl:Restriction ;
->>>>>>> 7cb326ff
-                                     knora-api:isInherited  true ;
-                                     owl:maxCardinality     1 ;
-                                     owl:onProperty         knora-api:standoffTagHasEndIndex
-                                   ] ;
-        rdfs:subClassOf            [ rdf:type               owl:Restriction ;
-                                     knora-api:isInherited  true ;
-                                     owl:maxCardinality     1 ;
-                                     owl:onProperty         knora-api:standoffTagHasEndParent
+                                     owl:onProperty         knora-api:standoffTagHasEndParent
+                                   ] ;
+        rdfs:subClassOf            [ rdf:type               owl:Restriction ;
+                                     knora-api:isInherited  true ;
+                                     owl:maxCardinality     1 ;
+                                     owl:onProperty         knora-api:standoffTagHasStartParent
+                                   ] ;
+        rdfs:subClassOf            [ rdf:type               owl:Restriction ;
+                                     knora-api:isInherited  true ;
+                                     owl:maxCardinality     1 ;
+                                     owl:onProperty         knora-api:standoffTagHasOriginalXMLID
+                                   ] ;
+        rdfs:subClassOf            [ rdf:type               owl:Restriction ;
+                                     knora-api:isInherited  true ;
+                                     owl:maxCardinality     1 ;
+                                     owl:onProperty         knora-api:standoffTagHasEndParentIndex
+                                   ] ;
+        rdfs:subClassOf            [ rdf:type               owl:Restriction ;
+                                     knora-api:isInherited  true ;
+                                     owl:maxCardinality     1 ;
+                                     owl:onProperty         knora-api:standoffTagHasStartParentIndex
+                                   ] ;
+        rdfs:subClassOf            [ rdf:type               owl:Restriction ;
+                                     knora-api:isInherited  true ;
+                                     owl:maxCardinality     1 ;
+                                     owl:onProperty         knora-api:standoffTagHasEndIndex
+                                   ] ;
+        rdfs:subClassOf            [ rdf:type               owl:Restriction ;
+                                     knora-api:isInherited  true ;
+                                     owl:cardinality        1 ;
+                                     owl:onProperty         knora-api:standoffTagHasStart
+                                   ] ;
+        rdfs:subClassOf            [ rdf:type               owl:Restriction ;
+                                     knora-api:isInherited  true ;
+                                     owl:cardinality        1 ;
+                                     owl:onProperty         knora-api:standoffTagHasStartIndex
+                                   ] ;
+        rdfs:subClassOf            [ rdf:type               owl:Restriction ;
+                                     knora-api:isInherited  true ;
+                                     owl:cardinality        1 ;
+                                     owl:onProperty         knora-api:standoffTagHasEnd
+                                   ] ;
+        rdfs:subClassOf            [ rdf:type               owl:Restriction ;
+                                     knora-api:isInherited  true ;
+                                     owl:cardinality        1 ;
+                                     owl:onProperty         knora-api:standoffTagHasUUID
                                    ] ;
         knora-api:isStandoffClass  true .
 
@@ -2208,77 +1432,52 @@
         rdfs:subClassOf            [ rdf:type               owl:Restriction ;
                                      knora-api:isInherited  true ;
                                      owl:maxCardinality     1 ;
-<<<<<<< HEAD
-                                     owl:onProperty         knora-api:standoffTagHasEndParent
-=======
-                                     owl:onProperty         knora-api:standoffTagHasEndParentIndex
->>>>>>> 7cb326ff
-                                   ] ;
-        rdfs:subClassOf            [ rdf:type               owl:Restriction ;
-                                     knora-api:isInherited  true ;
-                                     owl:cardinality        1 ;
-<<<<<<< HEAD
-                                     owl:onProperty         knora-api:standoffTagHasStart
-=======
-                                     owl:onProperty         knora-api:standoffTagHasUUID
->>>>>>> 7cb326ff
-                                   ] ;
-        rdfs:subClassOf            [ rdf:type               owl:Restriction ;
-                                     knora-api:isInherited  true ;
-                                     owl:cardinality        1 ;
-<<<<<<< HEAD
-                                     owl:onProperty         knora-api:standoffTagHasUUID
-                                   ] ;
-        rdfs:subClassOf            [ rdf:type               owl:Restriction ;
-                                     knora-api:isInherited  true ;
-                                     owl:maxCardinality     1 ;
-                                     owl:onProperty         knora-api:standoffTagHasOriginalXMLID
-=======
-                                     owl:onProperty         knora-api:standoffTagHasStart
-                                   ] ;
-        rdfs:subClassOf            [ rdf:type               owl:Restriction ;
-                                     knora-api:isInherited  true ;
-                                     owl:cardinality        1 ;
-                                     owl:onProperty         knora-api:standoffTagHasStartIndex
->>>>>>> 7cb326ff
-                                   ] ;
-        rdfs:subClassOf            [ rdf:type               owl:Restriction ;
-                                     knora-api:isInherited  true ;
-                                     owl:maxCardinality     1 ;
-                                     owl:onProperty         knora-api:standoffTagHasEndIndex
-                                   ] ;
-        rdfs:subClassOf            [ rdf:type               owl:Restriction ;
-                                     knora-api:isInherited  true ;
-                                     owl:maxCardinality     1 ;
-                                     owl:onProperty         knora-api:standoffTagHasStartParent
-                                   ] ;
-        rdfs:subClassOf            [ rdf:type               owl:Restriction ;
-                                     knora-api:isInherited  true ;
-                                     owl:maxCardinality     1 ;
-                                     owl:onProperty         knora-api:standoffTagHasEndParent
-                                   ] ;
-        rdfs:subClassOf            [ rdf:type               owl:Restriction ;
-                                     knora-api:isInherited  true ;
-                                     owl:maxCardinality     1 ;
-<<<<<<< HEAD
-                                     owl:onProperty         knora-api:standoffTagHasEndParentIndex
-=======
-                                     owl:onProperty         knora-api:standoffTagHasStartParentIndex
->>>>>>> 7cb326ff
-                                   ] ;
-        rdfs:subClassOf            [ rdf:type               owl:Restriction ;
-                                     knora-api:isInherited  true ;
-                                     owl:cardinality        1 ;
-                                     owl:onProperty         knora-api:standoffTagHasEnd
-                                   ] ;
-        rdfs:subClassOf            [ rdf:type               owl:Restriction ;
-                                     knora-api:isInherited  true ;
-                                     owl:maxCardinality     1 ;
-<<<<<<< HEAD
-                                     owl:onProperty         knora-api:standoffTagHasStartParentIndex
-=======
-                                     owl:onProperty         knora-api:standoffTagHasOriginalXMLID
->>>>>>> 7cb326ff
+                                     owl:onProperty         knora-api:standoffTagHasEndParentIndex
+                                   ] ;
+        rdfs:subClassOf            [ rdf:type               owl:Restriction ;
+                                     knora-api:isInherited  true ;
+                                     owl:cardinality        1 ;
+                                     owl:onProperty         knora-api:standoffTagHasUUID
+                                   ] ;
+        rdfs:subClassOf            [ rdf:type               owl:Restriction ;
+                                     knora-api:isInherited  true ;
+                                     owl:cardinality        1 ;
+                                     owl:onProperty         knora-api:standoffTagHasStart
+                                   ] ;
+        rdfs:subClassOf            [ rdf:type               owl:Restriction ;
+                                     knora-api:isInherited  true ;
+                                     owl:cardinality        1 ;
+                                     owl:onProperty         knora-api:standoffTagHasStartIndex
+                                   ] ;
+        rdfs:subClassOf            [ rdf:type               owl:Restriction ;
+                                     knora-api:isInherited  true ;
+                                     owl:maxCardinality     1 ;
+                                     owl:onProperty         knora-api:standoffTagHasEndIndex
+                                   ] ;
+        rdfs:subClassOf            [ rdf:type               owl:Restriction ;
+                                     knora-api:isInherited  true ;
+                                     owl:maxCardinality     1 ;
+                                     owl:onProperty         knora-api:standoffTagHasStartParent
+                                   ] ;
+        rdfs:subClassOf            [ rdf:type               owl:Restriction ;
+                                     knora-api:isInherited  true ;
+                                     owl:maxCardinality     1 ;
+                                     owl:onProperty         knora-api:standoffTagHasEndParent
+                                   ] ;
+        rdfs:subClassOf            [ rdf:type               owl:Restriction ;
+                                     knora-api:isInherited  true ;
+                                     owl:maxCardinality     1 ;
+                                     owl:onProperty         knora-api:standoffTagHasStartParentIndex
+                                   ] ;
+        rdfs:subClassOf            [ rdf:type               owl:Restriction ;
+                                     knora-api:isInherited  true ;
+                                     owl:cardinality        1 ;
+                                     owl:onProperty         knora-api:standoffTagHasEnd
+                                   ] ;
+        rdfs:subClassOf            [ rdf:type               owl:Restriction ;
+                                     knora-api:isInherited  true ;
+                                     owl:maxCardinality     1 ;
+                                     owl:onProperty         knora-api:standoffTagHasOriginalXMLID
                                    ] ;
         knora-api:isStandoffClass  true .
 
@@ -2288,72 +1487,48 @@
         rdfs:subClassOf            standoff:StandoffVisualTag ;
         rdfs:subClassOf            [ rdf:type               owl:Restriction ;
                                      knora-api:isInherited  true ;
-<<<<<<< HEAD
-                                     owl:cardinality        1 ;
-                                     owl:onProperty         knora-api:standoffTagHasEnd
-=======
-                                     owl:maxCardinality     1 ;
-                                     owl:onProperty         knora-api:standoffTagHasStartParentIndex
->>>>>>> 7cb326ff
-                                   ] ;
-        rdfs:subClassOf            [ rdf:type               owl:Restriction ;
-                                     knora-api:isInherited  true ;
-                                     owl:cardinality        1 ;
-                                     owl:onProperty         knora-api:standoffTagHasStartIndex
-                                   ] ;
-        rdfs:subClassOf            [ rdf:type               owl:Restriction ;
-<<<<<<< HEAD
-                                     knora-api:isInherited  true ;
-                                     owl:cardinality        1 ;
-                                     owl:onProperty         knora-api:standoffTagHasUUID
-                                   ] ;
-        rdfs:subClassOf            [ rdf:type               owl:Restriction ;
-                                     knora-api:isInherited  true ;
-                                     owl:maxCardinality     1 ;
-                                     owl:onProperty         knora-api:standoffTagHasEndIndex
-=======
-                                     knora-api:isInherited  true ;
-                                     owl:maxCardinality     1 ;
-                                     owl:onProperty         knora-api:standoffTagHasEndParent
->>>>>>> 7cb326ff
-                                   ] ;
-        rdfs:subClassOf            [ rdf:type               owl:Restriction ;
-                                     knora-api:isInherited  true ;
-                                     owl:maxCardinality     1 ;
-                                     owl:onProperty         knora-api:standoffTagHasOriginalXMLID
-                                   ] ;
-        rdfs:subClassOf            [ rdf:type               owl:Restriction ;
-                                     knora-api:isInherited  true ;
-                                     owl:maxCardinality     1 ;
-                                     owl:onProperty         knora-api:standoffTagHasOriginalXMLID
-                                   ] ;
-        rdfs:subClassOf            [ rdf:type               owl:Restriction ;
-                                     knora-api:isInherited  true ;
-                                     owl:cardinality        1 ;
-                                     owl:onProperty         knora-api:standoffTagHasEnd
-                                   ] ;
-        rdfs:subClassOf            [ rdf:type               owl:Restriction ;
-<<<<<<< HEAD
-=======
-                                     knora-api:isInherited  true ;
-                                     owl:cardinality        1 ;
-                                     owl:onProperty         knora-api:standoffTagHasStartIndex
-                                   ] ;
-        rdfs:subClassOf            [ rdf:type               owl:Restriction ;
->>>>>>> 7cb326ff
-                                     knora-api:isInherited  true ;
-                                     owl:maxCardinality     1 ;
-                                     owl:onProperty         knora-api:standoffTagHasEndParentIndex
-                                   ] ;
-        rdfs:subClassOf            [ rdf:type               owl:Restriction ;
-                                     knora-api:isInherited  true ;
-                                     owl:cardinality        1 ;
-                                     owl:onProperty         knora-api:standoffTagHasStart
-                                   ] ;
-        rdfs:subClassOf            [ rdf:type               owl:Restriction ;
-                                     knora-api:isInherited  true ;
-                                     owl:maxCardinality     1 ;
-                                     owl:onProperty         knora-api:standoffTagHasStartParentIndex
+                                     owl:maxCardinality     1 ;
+                                     owl:onProperty         knora-api:standoffTagHasStartParentIndex
+                                   ] ;
+        rdfs:subClassOf            [ rdf:type               owl:Restriction ;
+                                     knora-api:isInherited  true ;
+                                     owl:cardinality        1 ;
+                                     owl:onProperty         knora-api:standoffTagHasStart
+                                   ] ;
+        rdfs:subClassOf            [ rdf:type               owl:Restriction ;
+                                     knora-api:isInherited  true ;
+                                     owl:maxCardinality     1 ;
+                                     owl:onProperty         knora-api:standoffTagHasEndParent
+                                   ] ;
+        rdfs:subClassOf            [ rdf:type               owl:Restriction ;
+                                     knora-api:isInherited  true ;
+                                     owl:maxCardinality     1 ;
+                                     owl:onProperty         knora-api:standoffTagHasOriginalXMLID
+                                   ] ;
+        rdfs:subClassOf            [ rdf:type               owl:Restriction ;
+                                     knora-api:isInherited  true ;
+                                     owl:maxCardinality     1 ;
+                                     owl:onProperty         knora-api:standoffTagHasEndParentIndex
+                                   ] ;
+        rdfs:subClassOf            [ rdf:type               owl:Restriction ;
+                                     knora-api:isInherited  true ;
+                                     owl:cardinality        1 ;
+                                     owl:onProperty         knora-api:standoffTagHasEnd
+                                   ] ;
+        rdfs:subClassOf            [ rdf:type               owl:Restriction ;
+                                     knora-api:isInherited  true ;
+                                     owl:cardinality        1 ;
+                                     owl:onProperty         knora-api:standoffTagHasStartIndex
+                                   ] ;
+        rdfs:subClassOf            [ rdf:type               owl:Restriction ;
+                                     knora-api:isInherited  true ;
+                                     owl:maxCardinality     1 ;
+                                     owl:onProperty         knora-api:standoffTagHasEndIndex
+                                   ] ;
+        rdfs:subClassOf            [ rdf:type               owl:Restriction ;
+                                     knora-api:isInherited  true ;
+                                     owl:cardinality        1 ;
+                                     owl:onProperty         knora-api:standoffTagHasUUID
                                    ] ;
         rdfs:subClassOf            [ rdf:type               owl:Restriction ;
                                      knora-api:isInherited  true ;
@@ -2367,92 +1542,54 @@
         rdfs:comment               "Represents a section of computer source code in a text" ;
         rdfs:subClassOf            standoff:StandoffStructuralTag ;
         rdfs:subClassOf            [ rdf:type               owl:Restriction ;
-<<<<<<< HEAD
-=======
-                                     knora-api:isInherited  true ;
-                                     owl:cardinality        1 ;
-                                     owl:onProperty         knora-api:standoffTagHasEnd
-                                   ] ;
-        rdfs:subClassOf            [ rdf:type               owl:Restriction ;
->>>>>>> 7cb326ff
-                                     knora-api:isInherited  true ;
-                                     owl:maxCardinality     1 ;
-                                     owl:onProperty         knora-api:standoffTagHasStartParent
-                                   ] ;
-        rdfs:subClassOf            [ rdf:type               owl:Restriction ;
-<<<<<<< HEAD
-                                     knora-api:isInherited  true ;
-                                     owl:maxCardinality     1 ;
-                                     owl:onProperty         knora-api:standoffTagHasStartParentIndex
-=======
-                                     knora-api:isInherited  true ;
-                                     owl:cardinality        1 ;
-                                     owl:onProperty         knora-api:standoffTagHasUUID
-                                   ] ;
-        rdfs:subClassOf            [ rdf:type               owl:Restriction ;
-                                     knora-api:isInherited  true ;
-                                     owl:maxCardinality     1 ;
-                                     owl:onProperty         knora-api:standoffTagHasEndIndex
->>>>>>> 7cb326ff
-                                   ] ;
-        rdfs:subClassOf            [ rdf:type               owl:Restriction ;
-                                     knora-api:isInherited  true ;
-                                     owl:cardinality        1 ;
-<<<<<<< HEAD
-                                     owl:onProperty         knora-api:standoffTagHasUUID
-                                   ] ;
-        rdfs:subClassOf            [ rdf:type               owl:Restriction ;
-                                     knora-api:isInherited  true ;
-                                     owl:maxCardinality     1 ;
-                                     owl:onProperty         knora-api:standoffTagHasEndIndex
-=======
-                                     owl:onProperty         knora-api:standoffTagHasStart
->>>>>>> 7cb326ff
-                                   ] ;
-        rdfs:subClassOf            [ rdf:type               owl:Restriction ;
-                                     knora-api:isInherited  true ;
-                                     owl:maxCardinality     1 ;
-                                     owl:onProperty         knora-api:standoffTagHasEndParent
-                                   ] ;
-        rdfs:subClassOf            [ rdf:type               owl:Restriction ;
-                                     knora-api:isInherited  true ;
-<<<<<<< HEAD
-                                     owl:cardinality        1 ;
-                                     owl:onProperty         knora-api:standoffTagHasStartIndex
-=======
-                                     owl:maxCardinality     1 ;
-                                     owl:onProperty         knora-api:standoffTagHasEndParent
->>>>>>> 7cb326ff
-                                   ] ;
-        rdfs:subClassOf            [ rdf:type               owl:Restriction ;
-                                     knora-api:isInherited  true ;
-                                     owl:maxCardinality     1 ;
-<<<<<<< HEAD
-                                     owl:onProperty         knora-api:standoffTagHasEndParentIndex
-=======
-                                     owl:onProperty         knora-api:standoffTagHasOriginalXMLID
->>>>>>> 7cb326ff
-                                   ] ;
-        rdfs:subClassOf            [ rdf:type               owl:Restriction ;
-                                     knora-api:isInherited  true ;
-                                     owl:maxCardinality     1 ;
-                                     owl:onProperty         knora-api:standoffTagHasEndParentIndex
-                                   ] ;
-        rdfs:subClassOf            [ rdf:type               owl:Restriction ;
-<<<<<<< HEAD
-                                     knora-api:isInherited  true ;
-                                     owl:maxCardinality     1 ;
-                                     owl:onProperty         knora-api:standoffTagHasOriginalXMLID
-                                   ] ;
-        rdfs:subClassOf            [ rdf:type               owl:Restriction ;
-                                     knora-api:isInherited  true ;
-                                     owl:cardinality        1 ;
-                                     owl:onProperty         knora-api:standoffTagHasStart
-=======
-                                     knora-api:isInherited  true ;
-                                     owl:cardinality        1 ;
-                                     owl:onProperty         knora-api:standoffTagHasStartIndex
->>>>>>> 7cb326ff
+                                     knora-api:isInherited  true ;
+                                     owl:cardinality        1 ;
+                                     owl:onProperty         knora-api:standoffTagHasEnd
+                                   ] ;
+        rdfs:subClassOf            [ rdf:type               owl:Restriction ;
+                                     knora-api:isInherited  true ;
+                                     owl:maxCardinality     1 ;
+                                     owl:onProperty         knora-api:standoffTagHasStartParent
+                                   ] ;
+        rdfs:subClassOf            [ rdf:type               owl:Restriction ;
+                                     knora-api:isInherited  true ;
+                                     owl:cardinality        1 ;
+                                     owl:onProperty         knora-api:standoffTagHasUUID
+                                   ] ;
+        rdfs:subClassOf            [ rdf:type               owl:Restriction ;
+                                     knora-api:isInherited  true ;
+                                     owl:maxCardinality     1 ;
+                                     owl:onProperty         knora-api:standoffTagHasEndIndex
+                                   ] ;
+        rdfs:subClassOf            [ rdf:type               owl:Restriction ;
+                                     knora-api:isInherited  true ;
+                                     owl:cardinality        1 ;
+                                     owl:onProperty         knora-api:standoffTagHasStart
+                                   ] ;
+        rdfs:subClassOf            [ rdf:type               owl:Restriction ;
+                                     knora-api:isInherited  true ;
+                                     owl:maxCardinality     1 ;
+                                     owl:onProperty         knora-api:standoffTagHasStartParentIndex
+                                   ] ;
+        rdfs:subClassOf            [ rdf:type               owl:Restriction ;
+                                     knora-api:isInherited  true ;
+                                     owl:maxCardinality     1 ;
+                                     owl:onProperty         knora-api:standoffTagHasEndParent
+                                   ] ;
+        rdfs:subClassOf            [ rdf:type               owl:Restriction ;
+                                     knora-api:isInherited  true ;
+                                     owl:maxCardinality     1 ;
+                                     owl:onProperty         knora-api:standoffTagHasOriginalXMLID
+                                   ] ;
+        rdfs:subClassOf            [ rdf:type               owl:Restriction ;
+                                     knora-api:isInherited  true ;
+                                     owl:maxCardinality     1 ;
+                                     owl:onProperty         knora-api:standoffTagHasEndParentIndex
+                                   ] ;
+        rdfs:subClassOf            [ rdf:type               owl:Restriction ;
+                                     knora-api:isInherited  true ;
+                                     owl:cardinality        1 ;
+                                     owl:onProperty         knora-api:standoffTagHasStartIndex
                                    ] ;
         knora-api:isStandoffClass  true .
 
@@ -2461,90 +1598,54 @@
         rdfs:comment               "Represents an ordered list in a TextValue" ;
         rdfs:subClassOf            standoff:StandoffStructuralTag ;
         rdfs:subClassOf            [ rdf:type               owl:Restriction ;
-<<<<<<< HEAD
-                                     knora-api:isInherited  true ;
-                                     owl:cardinality        1 ;
-                                     owl:onProperty         knora-api:standoffTagHasUUID
-                                   ] ;
-        rdfs:subClassOf            [ rdf:type               owl:Restriction ;
-=======
->>>>>>> 7cb326ff
-                                     knora-api:isInherited  true ;
-                                     owl:maxCardinality     1 ;
-                                     owl:onProperty         knora-api:standoffTagHasEndIndex
-                                   ] ;
-        rdfs:subClassOf            [ rdf:type               owl:Restriction ;
-                                     knora-api:isInherited  true ;
-                                     owl:maxCardinality     1 ;
-                                     owl:onProperty         knora-api:standoffTagHasEndParentIndex
-                                   ] ;
-        rdfs:subClassOf            [ rdf:type               owl:Restriction ;
-                                     knora-api:isInherited  true ;
-<<<<<<< HEAD
-                                     owl:cardinality        1 ;
-                                     owl:onProperty         knora-api:standoffTagHasStart
-                                   ] ;
-        rdfs:subClassOf            [ rdf:type               owl:Restriction ;
-                                     knora-api:isInherited  true ;
-                                     owl:cardinality        1 ;
-                                     owl:onProperty         knora-api:standoffTagHasEnd
-                                   ] ;
-        rdfs:subClassOf            [ rdf:type               owl:Restriction ;
-                                     knora-api:isInherited  true ;
-                                     owl:maxCardinality     1 ;
-                                     owl:onProperty         knora-api:standoffTagHasOriginalXMLID
-=======
-                                     owl:maxCardinality     1 ;
-                                     owl:onProperty         knora-api:standoffTagHasOriginalXMLID
-                                   ] ;
-        rdfs:subClassOf            [ rdf:type               owl:Restriction ;
-                                     knora-api:isInherited  true ;
-                                     owl:maxCardinality     1 ;
-                                     owl:onProperty         knora-api:standoffTagHasStartParent
->>>>>>> 7cb326ff
-                                   ] ;
-        rdfs:subClassOf            [ rdf:type               owl:Restriction ;
-                                     knora-api:isInherited  true ;
-                                     owl:maxCardinality     1 ;
-<<<<<<< HEAD
-                                     owl:onProperty         knora-api:standoffTagHasStartParent
-=======
-                                     owl:onProperty         knora-api:standoffTagHasStartParentIndex
->>>>>>> 7cb326ff
-                                   ] ;
-        rdfs:subClassOf            [ rdf:type               owl:Restriction ;
-                                     knora-api:isInherited  true ;
-                                     owl:cardinality        1 ;
-<<<<<<< HEAD
-                                     owl:onProperty         knora-api:standoffTagHasStartIndex
-=======
-                                     owl:onProperty         knora-api:standoffTagHasStart
->>>>>>> 7cb326ff
-                                   ] ;
-        rdfs:subClassOf            [ rdf:type               owl:Restriction ;
-                                     knora-api:isInherited  true ;
-                                     owl:maxCardinality     1 ;
-                                     owl:onProperty         knora-api:standoffTagHasEndParent
-                                   ] ;
-        rdfs:subClassOf            [ rdf:type               owl:Restriction ;
-                                     knora-api:isInherited  true ;
-<<<<<<< HEAD
-                                     owl:maxCardinality     1 ;
-                                     owl:onProperty         knora-api:standoffTagHasStartParentIndex
-=======
-                                     owl:cardinality        1 ;
-                                     owl:onProperty         knora-api:standoffTagHasStartIndex
-                                   ] ;
-        rdfs:subClassOf            [ rdf:type               owl:Restriction ;
-                                     knora-api:isInherited  true ;
-                                     owl:cardinality        1 ;
-                                     owl:onProperty         knora-api:standoffTagHasEnd
-                                   ] ;
-        rdfs:subClassOf            [ rdf:type               owl:Restriction ;
-                                     knora-api:isInherited  true ;
-                                     owl:cardinality        1 ;
-                                     owl:onProperty         knora-api:standoffTagHasUUID
->>>>>>> 7cb326ff
+                                     knora-api:isInherited  true ;
+                                     owl:maxCardinality     1 ;
+                                     owl:onProperty         knora-api:standoffTagHasEndIndex
+                                   ] ;
+        rdfs:subClassOf            [ rdf:type               owl:Restriction ;
+                                     knora-api:isInherited  true ;
+                                     owl:maxCardinality     1 ;
+                                     owl:onProperty         knora-api:standoffTagHasEndParentIndex
+                                   ] ;
+        rdfs:subClassOf            [ rdf:type               owl:Restriction ;
+                                     knora-api:isInherited  true ;
+                                     owl:maxCardinality     1 ;
+                                     owl:onProperty         knora-api:standoffTagHasOriginalXMLID
+                                   ] ;
+        rdfs:subClassOf            [ rdf:type               owl:Restriction ;
+                                     knora-api:isInherited  true ;
+                                     owl:maxCardinality     1 ;
+                                     owl:onProperty         knora-api:standoffTagHasStartParent
+                                   ] ;
+        rdfs:subClassOf            [ rdf:type               owl:Restriction ;
+                                     knora-api:isInherited  true ;
+                                     owl:maxCardinality     1 ;
+                                     owl:onProperty         knora-api:standoffTagHasStartParentIndex
+                                   ] ;
+        rdfs:subClassOf            [ rdf:type               owl:Restriction ;
+                                     knora-api:isInherited  true ;
+                                     owl:cardinality        1 ;
+                                     owl:onProperty         knora-api:standoffTagHasStart
+                                   ] ;
+        rdfs:subClassOf            [ rdf:type               owl:Restriction ;
+                                     knora-api:isInherited  true ;
+                                     owl:maxCardinality     1 ;
+                                     owl:onProperty         knora-api:standoffTagHasEndParent
+                                   ] ;
+        rdfs:subClassOf            [ rdf:type               owl:Restriction ;
+                                     knora-api:isInherited  true ;
+                                     owl:cardinality        1 ;
+                                     owl:onProperty         knora-api:standoffTagHasStartIndex
+                                   ] ;
+        rdfs:subClassOf            [ rdf:type               owl:Restriction ;
+                                     knora-api:isInherited  true ;
+                                     owl:cardinality        1 ;
+                                     owl:onProperty         knora-api:standoffTagHasEnd
+                                   ] ;
+        rdfs:subClassOf            [ rdf:type               owl:Restriction ;
+                                     knora-api:isInherited  true ;
+                                     owl:cardinality        1 ;
+                                     owl:onProperty         knora-api:standoffTagHasUUID
                                    ] ;
         knora-api:isStandoffClass  true .
 
@@ -2559,90 +1660,54 @@
         rdfs:comment               "Represents a header of level 5 in a TextValue" ;
         rdfs:subClassOf            standoff:StandoffStructuralTag ;
         rdfs:subClassOf            [ rdf:type               owl:Restriction ;
-<<<<<<< HEAD
-                                     knora-api:isInherited  true ;
-                                     owl:maxCardinality     1 ;
-                                     owl:onProperty         knora-api:standoffTagHasEndParent
-                                   ] ;
-        rdfs:subClassOf            [ rdf:type               owl:Restriction ;
-=======
->>>>>>> 7cb326ff
-                                     knora-api:isInherited  true ;
-                                     owl:maxCardinality     1 ;
-                                     owl:onProperty         knora-api:standoffTagHasEndParentIndex
-                                   ] ;
-        rdfs:subClassOf            [ rdf:type               owl:Restriction ;
-                                     knora-api:isInherited  true ;
-<<<<<<< HEAD
-                                     owl:cardinality        1 ;
-                                     owl:onProperty         knora-api:standoffTagHasStart
-=======
-                                     owl:maxCardinality     1 ;
-                                     owl:onProperty         knora-api:standoffTagHasEndIndex
->>>>>>> 7cb326ff
-                                   ] ;
-        rdfs:subClassOf            [ rdf:type               owl:Restriction ;
-                                     knora-api:isInherited  true ;
-                                     owl:cardinality        1 ;
-                                     owl:onProperty         knora-api:standoffTagHasEnd
-                                   ] ;
-        rdfs:subClassOf            [ rdf:type               owl:Restriction ;
-                                     knora-api:isInherited  true ;
-<<<<<<< HEAD
-                                     owl:maxCardinality     1 ;
-                                     owl:onProperty         knora-api:standoffTagHasStartParentIndex
-                                   ] ;
-        rdfs:subClassOf            [ rdf:type               owl:Restriction ;
-                                     knora-api:isInherited  true ;
-                                     owl:maxCardinality     1 ;
-                                     owl:onProperty         knora-api:standoffTagHasStartParent
-=======
-                                     owl:cardinality        1 ;
-                                     owl:onProperty         knora-api:standoffTagHasUUID
-                                   ] ;
-        rdfs:subClassOf            [ rdf:type               owl:Restriction ;
-                                     knora-api:isInherited  true ;
-                                     owl:cardinality        1 ;
-                                     owl:onProperty         knora-api:standoffTagHasEnd
-                                   ] ;
-        rdfs:subClassOf            [ rdf:type               owl:Restriction ;
-                                     knora-api:isInherited  true ;
-                                     owl:maxCardinality     1 ;
-                                     owl:onProperty         knora-api:standoffTagHasStartParentIndex
->>>>>>> 7cb326ff
-                                   ] ;
-        rdfs:subClassOf            [ rdf:type               owl:Restriction ;
-                                     knora-api:isInherited  true ;
-                                     owl:maxCardinality     1 ;
-<<<<<<< HEAD
-                                     owl:onProperty         knora-api:standoffTagHasEndParentIndex
-=======
-                                     owl:onProperty         knora-api:standoffTagHasOriginalXMLID
->>>>>>> 7cb326ff
-                                   ] ;
-        rdfs:subClassOf            [ rdf:type               owl:Restriction ;
-                                     knora-api:isInherited  true ;
-                                     owl:cardinality        1 ;
-                                     owl:onProperty         knora-api:standoffTagHasStartIndex
-                                   ] ;
-        rdfs:subClassOf            [ rdf:type               owl:Restriction ;
-                                     knora-api:isInherited  true ;
-<<<<<<< HEAD
-                                     owl:maxCardinality     1 ;
-                                     owl:onProperty         knora-api:standoffTagHasOriginalXMLID
-=======
-                                     owl:cardinality        1 ;
-                                     owl:onProperty         knora-api:standoffTagHasStart
->>>>>>> 7cb326ff
-                                   ] ;
-        rdfs:subClassOf            [ rdf:type               owl:Restriction ;
-                                     knora-api:isInherited  true ;
-                                     owl:maxCardinality     1 ;
-<<<<<<< HEAD
-                                     owl:onProperty         knora-api:standoffTagHasEndIndex
-=======
-                                     owl:onProperty         knora-api:standoffTagHasEndParent
->>>>>>> 7cb326ff
+                                     knora-api:isInherited  true ;
+                                     owl:maxCardinality     1 ;
+                                     owl:onProperty         knora-api:standoffTagHasEndParentIndex
+                                   ] ;
+        rdfs:subClassOf            [ rdf:type               owl:Restriction ;
+                                     knora-api:isInherited  true ;
+                                     owl:maxCardinality     1 ;
+                                     owl:onProperty         knora-api:standoffTagHasEndIndex
+                                   ] ;
+        rdfs:subClassOf            [ rdf:type               owl:Restriction ;
+                                     knora-api:isInherited  true ;
+                                     owl:maxCardinality     1 ;
+                                     owl:onProperty         knora-api:standoffTagHasStartParent
+                                   ] ;
+        rdfs:subClassOf            [ rdf:type               owl:Restriction ;
+                                     knora-api:isInherited  true ;
+                                     owl:cardinality        1 ;
+                                     owl:onProperty         knora-api:standoffTagHasUUID
+                                   ] ;
+        rdfs:subClassOf            [ rdf:type               owl:Restriction ;
+                                     knora-api:isInherited  true ;
+                                     owl:cardinality        1 ;
+                                     owl:onProperty         knora-api:standoffTagHasEnd
+                                   ] ;
+        rdfs:subClassOf            [ rdf:type               owl:Restriction ;
+                                     knora-api:isInherited  true ;
+                                     owl:maxCardinality     1 ;
+                                     owl:onProperty         knora-api:standoffTagHasStartParentIndex
+                                   ] ;
+        rdfs:subClassOf            [ rdf:type               owl:Restriction ;
+                                     knora-api:isInherited  true ;
+                                     owl:maxCardinality     1 ;
+                                     owl:onProperty         knora-api:standoffTagHasOriginalXMLID
+                                   ] ;
+        rdfs:subClassOf            [ rdf:type               owl:Restriction ;
+                                     knora-api:isInherited  true ;
+                                     owl:cardinality        1 ;
+                                     owl:onProperty         knora-api:standoffTagHasStartIndex
+                                   ] ;
+        rdfs:subClassOf            [ rdf:type               owl:Restriction ;
+                                     knora-api:isInherited  true ;
+                                     owl:cardinality        1 ;
+                                     owl:onProperty         knora-api:standoffTagHasStart
+                                   ] ;
+        rdfs:subClassOf            [ rdf:type               owl:Restriction ;
+                                     knora-api:isInherited  true ;
+                                     owl:maxCardinality     1 ;
+                                     owl:onProperty         knora-api:standoffTagHasEndParent
                                    ] ;
         knora-api:isStandoffClass  true .
 
