--- conflicted
+++ resolved
@@ -7,16 +7,10 @@
 @prefix xsd:        <http://www.w3.org/2001/XMLSchema#> .
 
 <http://0.0.0.0:3333/ontology/0803/incunabula/v2>
-<<<<<<< HEAD
-        rdf:type                     owl:Ontology ;
-        rdfs:label                   "The incunabula ontology" ;
-        knora-api:attachedToProject  <http://rdfh.ch/projects/0803> .
-=======
         rdf:type                        owl:Ontology ;
         rdfs:label                      "The incunabula ontology" ;
         knora-api:attachedToProject     <http://rdfh.ch/projects/0803> ;
         knora-api:lastModificationDate  "2012-12-12T12:12:12.120Z"^^xsd:dateTimeStamp .
->>>>>>> 7cb326ff
 
 incunabula:page  rdf:type            owl:Class ;
         rdfs:comment                 "A page is a part of a book" ;
@@ -25,93 +19,21 @@
         rdfs:subClassOf              [ rdf:type               owl:Restriction ;
                                        knora-api:isInherited  true ;
                                        owl:cardinality        1 ;
-<<<<<<< HEAD
-                                       owl:onProperty         rdfs:label
-                                     ] ;
-        rdfs:subClassOf              [ rdf:type               owl:Restriction ;
-                                       knora-api:isInherited  true ;
-                                       owl:cardinality        1 ;
-                                       owl:onProperty         knora-api:versionArkUrl
-                                     ] ;
-        rdfs:subClassOf              [ rdf:type               owl:Restriction ;
-                                       knora-api:isInherited  true ;
-                                       owl:maxCardinality     1 ;
-                                       owl:onProperty         knora-api:versionDate
-                                     ] ;
-        rdfs:subClassOf              [ rdf:type             owl:Restriction ;
-                                       salsah-gui:guiOrder  11 ;
-                                       owl:maxCardinality   1 ;
-                                       owl:onProperty       incunabula:hasRightSideband
-                                     ] ;
-        rdfs:subClassOf              [ rdf:type               owl:Restriction ;
-                                       knora-api:isInherited  true ;
-                                       owl:maxCardinality     1 ;
-                                       owl:onProperty         knora-api:isDeleted
-                                     ] ;
-        rdfs:subClassOf              [ rdf:type             owl:Restriction ;
-                                       salsah-gui:guiOrder  11 ;
-                                       owl:maxCardinality   1 ;
-                                       owl:onProperty       incunabula:hasRightSidebandValue
-                                     ] ;
-        rdfs:subClassOf              [ rdf:type             owl:Restriction ;
-                                       salsah-gui:guiOrder  10 ;
-                                       owl:maxCardinality   1 ;
-                                       owl:onProperty       incunabula:hasLeftSidebandValue
-                                     ] ;
-        rdfs:subClassOf              [ rdf:type             owl:Restriction ;
-                                       salsah-gui:guiOrder  12 ;
-                                       owl:minCardinality   0 ;
-                                       owl:onProperty       incunabula:transcription
-                                     ] ;
-        rdfs:subClassOf              [ rdf:type             owl:Restriction ;
-                                       salsah-gui:guiOrder  6 ;
-                                       owl:minCardinality   0 ;
-                                       owl:onProperty       incunabula:page_comment
-                                     ] ;
-        rdfs:subClassOf              [ rdf:type               owl:Restriction ;
-                                       knora-api:isInherited  true ;
-                                       owl:minCardinality     0 ;
-                                       owl:onProperty         knora-api:hasStandoffLinkToValue
-                                     ] ;
-        rdfs:subClassOf              [ rdf:type               owl:Restriction ;
-                                       knora-api:isInherited  true ;
-                                       owl:maxCardinality     1 ;
-                                       owl:onProperty         knora-api:deleteComment
-=======
                                        owl:onProperty         knora-api:attachedToUser
                                      ] ;
         rdfs:subClassOf              [ rdf:type               owl:Restriction ;
                                        knora-api:isInherited  true ;
                                        owl:maxCardinality     1 ;
                                        owl:onProperty         knora-api:lastModificationDate
->>>>>>> 7cb326ff
-                                     ] ;
-        rdfs:subClassOf              [ rdf:type             owl:Restriction ;
-                                       salsah-gui:guiOrder  2 ;
-                                       owl:cardinality      1 ;
-                                       owl:onProperty       incunabula:partOfValue
-                                     ] ;
-        rdfs:subClassOf              [ rdf:type               owl:Restriction ;
-                                       knora-api:isInherited  true ;
-                                       owl:minCardinality     0 ;
-<<<<<<< HEAD
-                                       owl:onProperty         knora-api:hasIncomingLinkValue
-                                     ] ;
-        rdfs:subClassOf              [ rdf:type             owl:Restriction ;
-                                       salsah-gui:guiOrder  2 ;
-                                       owl:maxCardinality   1 ;
-                                       owl:onProperty       incunabula:description
-                                     ] ;
-        rdfs:subClassOf              [ rdf:type               owl:Restriction ;
-                                       knora-api:isInherited  true ;
-                                       owl:cardinality        1 ;
-                                       owl:onProperty         knora-api:userHasPermission
                                      ] ;
         rdfs:subClassOf              [ rdf:type             owl:Restriction ;
                                        salsah-gui:guiOrder  2 ;
                                        owl:cardinality      1 ;
                                        owl:onProperty       incunabula:partOf
-=======
+                                     ] ;
+        rdfs:subClassOf              [ rdf:type               owl:Restriction ;
+                                       knora-api:isInherited  true ;
+                                       owl:minCardinality     0 ;
                                        owl:onProperty         knora-api:hasStandoffLinkToValue
                                      ] ;
         rdfs:subClassOf              [ rdf:type               owl:Restriction ;
@@ -133,26 +55,16 @@
                                        salsah-gui:guiOrder  7 ;
                                        owl:cardinality      1 ;
                                        owl:onProperty       incunabula:origname
->>>>>>> 7cb326ff
                                      ] ;
         rdfs:subClassOf              [ rdf:type               owl:Restriction ;
                                        knora-api:isInherited  true ;
                                        owl:cardinality        1 ;
-<<<<<<< HEAD
-                                       owl:onProperty         knora-api:attachedToProject
-                                     ] ;
-        rdfs:subClassOf              [ rdf:type               owl:Restriction ;
-                                       knora-api:isInherited  true ;
-                                       owl:minCardinality     0 ;
-                                       owl:onProperty         knora-api:hasStandoffLinkTo
-=======
                                        owl:onProperty         knora-api:creationDate
                                      ] ;
         rdfs:subClassOf              [ rdf:type             owl:Restriction ;
                                        salsah-gui:guiOrder  10 ;
                                        owl:maxCardinality   1 ;
                                        owl:onProperty       incunabula:hasLeftSideband
->>>>>>> 7cb326ff
                                      ] ;
         rdfs:subClassOf              [ rdf:type             owl:Restriction ;
                                        salsah-gui:guiOrder  3 ;
@@ -160,16 +72,6 @@
                                        owl:onProperty       incunabula:seqnum
                                      ] ;
         rdfs:subClassOf              [ rdf:type               owl:Restriction ;
-<<<<<<< HEAD
-                                       knora-api:isInherited  true ;
-                                       owl:cardinality        1 ;
-                                       owl:onProperty         knora-api:hasStillImageFileValue
-                                     ] ;
-        rdfs:subClassOf              [ rdf:type               owl:Restriction ;
-                                       knora-api:isInherited  true ;
-                                       owl:cardinality        1 ;
-                                       owl:onProperty         knora-api:attachedToUser
-=======
                                        knora-api:isInherited  true ;
                                        owl:minCardinality     0 ;
                                        owl:onProperty         knora-api:hasStandoffLinkTo
@@ -193,34 +95,12 @@
                                        knora-api:isInherited  true ;
                                        owl:maxCardinality     1 ;
                                        owl:onProperty         knora-api:versionDate
->>>>>>> 7cb326ff
                                      ] ;
         rdfs:subClassOf              [ rdf:type             owl:Restriction ;
                                        salsah-gui:guiOrder  1 ;
                                        owl:maxCardinality   1 ;
                                        owl:onProperty       incunabula:pagenum
                                      ] ;
-<<<<<<< HEAD
-        rdfs:subClassOf              [ rdf:type             owl:Restriction ;
-                                       salsah-gui:guiOrder  7 ;
-                                       owl:cardinality      1 ;
-                                       owl:onProperty       incunabula:origname
-                                     ] ;
-        rdfs:subClassOf              [ rdf:type             owl:Restriction ;
-                                       salsah-gui:guiOrder  5 ;
-                                       owl:minCardinality   0 ;
-                                       owl:onProperty       incunabula:citation
-                                     ] ;
-        rdfs:subClassOf              [ rdf:type               owl:Restriction ;
-                                       knora-api:isInherited  true ;
-                                       owl:maxCardinality     1 ;
-                                       owl:onProperty         knora-api:lastModificationDate
-                                     ] ;
-        rdfs:subClassOf              [ rdf:type               owl:Restriction ;
-                                       knora-api:isInherited  true ;
-                                       owl:cardinality        1 ;
-                                       owl:onProperty         knora-api:creationDate
-=======
         rdfs:subClassOf              [ rdf:type               owl:Restriction ;
                                        knora-api:isInherited  true ;
                                        owl:cardinality        1 ;
@@ -235,29 +115,10 @@
                                        salsah-gui:guiOrder  5 ;
                                        owl:minCardinality   0 ;
                                        owl:onProperty       incunabula:citation
->>>>>>> 7cb326ff
                                      ] ;
         rdfs:subClassOf              [ rdf:type               owl:Restriction ;
                                        knora-api:isInherited  true ;
                                        owl:maxCardinality     1 ;
-<<<<<<< HEAD
-                                       owl:onProperty         knora-api:deleteDate
-                                     ] ;
-        rdfs:subClassOf              [ rdf:type               owl:Restriction ;
-                                       knora-api:isInherited  true ;
-                                       owl:cardinality        1 ;
-                                       owl:onProperty         knora-api:arkUrl
-                                     ] ;
-        rdfs:subClassOf              [ rdf:type             owl:Restriction ;
-                                       salsah-gui:guiOrder  10 ;
-                                       owl:maxCardinality   1 ;
-                                       owl:onProperty       incunabula:hasLeftSideband
-                                     ] ;
-        rdfs:subClassOf              [ rdf:type               owl:Restriction ;
-                                       knora-api:isInherited  true ;
-                                       owl:maxCardinality     1 ;
-                                       owl:onProperty         knora-api:deletedBy
-=======
                                        owl:onProperty         knora-api:deleteComment
                                      ] ;
         rdfs:subClassOf              [ rdf:type             owl:Restriction ;
@@ -284,14 +145,10 @@
                                        knora-api:isInherited  true ;
                                        owl:cardinality        1 ;
                                        owl:onProperty         knora-api:arkUrl
->>>>>>> 7cb326ff
                                      ] ;
         rdfs:subClassOf              [ rdf:type               owl:Restriction ;
                                        knora-api:isInherited  true ;
                                        owl:cardinality        1 ;
-<<<<<<< HEAD
-                                       owl:onProperty         knora-api:hasPermissions
-=======
                                        owl:onProperty         knora-api:hasStillImageFileValue
                                      ] ;
         rdfs:subClassOf              [ rdf:type             owl:Restriction ;
@@ -313,7 +170,6 @@
                                        salsah-gui:guiOrder  6 ;
                                        owl:minCardinality   0 ;
                                        owl:onProperty       incunabula:page_comment
->>>>>>> 7cb326ff
                                      ] ;
         knora-api:canBeInstantiated  true ;
         knora-api:isResourceClass    true ;
