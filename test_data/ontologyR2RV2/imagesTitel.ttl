--- conflicted
+++ resolved
@@ -17,13 +17,7 @@
         salsah-gui:guiElement         salsah-gui:List .
 
 <http://0.0.0.0:3333/ontology/00FF/images/v2>
-<<<<<<< HEAD
-        rdf:type                     owl:Ontology ;
-        rdfs:label                   "The images demo ontology" ;
-        knora-api:attachedToProject  <http://rdfh.ch/projects/00FF> .
-=======
         rdf:type                        owl:Ontology ;
         rdfs:label                      "The images demo ontology" ;
         knora-api:attachedToProject     <http://rdfh.ch/projects/00FF> ;
-        knora-api:lastModificationDate  "2012-12-12T12:12:12.120Z"^^xsd:dateTimeStamp .
->>>>>>> 7cb326ff
+        knora-api:lastModificationDate  "2012-12-12T12:12:12.120Z"^^xsd:dateTimeStamp .