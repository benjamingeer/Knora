@prefix incunabula: <http://0.0.0.0:3333/ontology/0803/incunabula/simple/v2#> .
@prefix knora-api:  <http://api.knora.org/ontology/knora-api/simple/v2#> .
@prefix owl:        <http://www.w3.org/2002/07/owl#> .
@prefix rdf:        <http://www.w3.org/1999/02/22-rdf-syntax-ns#> .
@prefix rdfs:       <http://www.w3.org/2000/01/rdf-schema#> .
@prefix xsd:        <http://www.w3.org/2001/XMLSchema#> .

incunabula:miscHasBook
        rdf:type               owl:ObjectProperty ;
        rdfs:label             "Verbindung mit einem Buch" ;
        rdfs:subPropertyOf     knora-api:hasLinkTo ;
        knora-api:objectType   incunabula:book ;
        knora-api:subjectType  incunabula:misc .

incunabula:publoc  rdf:type    owl:DatatypeProperty ;
        rdfs:comment           "Ort der Herausgabe" ;
        rdfs:label             "Publication location" ;
        rdfs:subPropertyOf     knora-api:hasValue ;
        knora-api:objectType   xsd:string ;
        knora-api:subjectType  incunabula:book .

incunabula:book  rdf:type       owl:Class ;
        rdfs:comment            "Diese Resource-Klasse beschreibt ein Buch" ;
        rdfs:label              "Book" ;
        rdfs:subClassOf         knora-api:Resource ;
<<<<<<< HEAD
        rdfs:subClassOf         [ rdf:type            owl:Restriction ;
                                  owl:maxCardinality  1 ;
                                  owl:onProperty      incunabula:url
=======
        rdfs:subClassOf         [ rdf:type         owl:Restriction ;
                                  owl:cardinality  1 ;
                                  owl:onProperty   knora-api:versionArkUrl
                                ] ;
        rdfs:subClassOf         [ rdf:type            owl:Restriction ;
                                  owl:maxCardinality  1 ;
                                  owl:onProperty      incunabula:url
                                ] ;
        rdfs:subClassOf         [ rdf:type            owl:Restriction ;
                                  owl:minCardinality  0 ;
                                  owl:onProperty      incunabula:publisher
                                ] ;
        rdfs:subClassOf         [ rdf:type            owl:Restriction ;
                                  owl:maxCardinality  1 ;
                                  owl:onProperty      incunabula:publoc
>>>>>>> 7cb326ff
                                ] ;
        rdfs:subClassOf         [ rdf:type         owl:Restriction ;
                                  owl:cardinality  1 ;
                                  owl:onProperty   knora-api:versionArkUrl
                                ] ;
<<<<<<< HEAD
        rdfs:subClassOf         [ rdf:type            owl:Restriction ;
                                  owl:minCardinality  0 ;
                                  owl:onProperty      incunabula:book_comment
                                ] ;
        rdfs:subClassOf         [ rdf:type            owl:Restriction ;
                                  owl:maxCardinality  1 ;
                                  owl:onProperty      incunabula:physical_desc
                                ] ;
        rdfs:subClassOf         [ rdf:type            owl:Restriction ;
                                  owl:minCardinality  0 ;
                                  owl:onProperty      knora-api:hasStandoffLinkTo
=======
        rdfs:subClassOf         [ rdf:type         owl:Restriction ;
                                  owl:cardinality  1 ;
                                  owl:onProperty   rdfs:label
>>>>>>> 7cb326ff
                                ] ;
        rdfs:subClassOf         [ rdf:type            owl:Restriction ;
                                  owl:maxCardinality  1 ;
                                  owl:onProperty      incunabula:location
                                ] ;
<<<<<<< HEAD
        rdfs:subClassOf         [ rdf:type         owl:Restriction ;
                                  owl:cardinality  1 ;
                                  owl:onProperty   rdfs:label
                                ] ;
        rdfs:subClassOf         [ rdf:type            owl:Restriction ;
                                  owl:maxCardinality  1 ;
                                  owl:onProperty      incunabula:description
=======
        rdfs:subClassOf         [ rdf:type            owl:Restriction ;
                                  owl:minCardinality  0 ;
                                  owl:onProperty      incunabula:book_comment
>>>>>>> 7cb326ff
                                ] ;
        rdfs:subClassOf         [ rdf:type            owl:Restriction ;
                                  owl:minCardinality  0 ;
                                  owl:onProperty      incunabula:citation
                                ] ;
        rdfs:subClassOf         [ rdf:type            owl:Restriction ;
<<<<<<< HEAD
                                  owl:maxCardinality  1 ;
                                  owl:onProperty      incunabula:publoc
=======
                                  owl:minCardinality  0 ;
                                  owl:onProperty      incunabula:citation
                                ] ;
        rdfs:subClassOf         [ rdf:type            owl:Restriction ;
                                  owl:minCardinality  0 ;
                                  owl:onProperty      knora-api:hasIncomingLink
>>>>>>> 7cb326ff
                                ] ;
        rdfs:subClassOf         [ rdf:type            owl:Restriction ;
                                  owl:minCardinality  1 ;
                                  owl:onProperty      incunabula:title
                                ] ;
        rdfs:subClassOf         [ rdf:type            owl:Restriction ;
<<<<<<< HEAD
                                  owl:minCardinality  0 ;
                                  owl:onProperty      knora-api:hasIncomingLink
                                ] ;
        rdfs:subClassOf         [ rdf:type         owl:Restriction ;
                                  owl:cardinality  1 ;
                                  owl:onProperty   knora-api:arkUrl
                                ] ;
        rdfs:subClassOf         [ rdf:type            owl:Restriction ;
                                  owl:minCardinality  0 ;
                                  owl:onProperty      incunabula:publisher
                                ] ;
        rdfs:subClassOf         [ rdf:type            owl:Restriction ;
                                  owl:minCardinality  0 ;
                                  owl:onProperty      incunabula:note
                                ] ;
        rdfs:subClassOf         [ rdf:type            owl:Restriction ;
                                  owl:maxCardinality  1 ;
                                  owl:onProperty      incunabula:pubdate
                                ] ;
        rdfs:subClassOf         [ rdf:type            owl:Restriction ;
                                  owl:minCardinality  0 ;
                                  owl:onProperty      incunabula:hasAuthor
=======
                                  owl:maxCardinality  1 ;
                                  owl:onProperty      incunabula:pubdate
                                ] ;
        rdfs:subClassOf         [ rdf:type            owl:Restriction ;
                                  owl:maxCardinality  1 ;
                                  owl:onProperty      incunabula:description
                                ] ;
        rdfs:subClassOf         [ rdf:type            owl:Restriction ;
                                  owl:minCardinality  0 ;
                                  owl:onProperty      knora-api:hasStandoffLinkTo
                                ] ;
        rdfs:subClassOf         [ rdf:type            owl:Restriction ;
                                  owl:minCardinality  0 ;
                                  owl:onProperty      incunabula:hasAuthor
                                ] ;
        rdfs:subClassOf         [ rdf:type            owl:Restriction ;
                                  owl:maxCardinality  1 ;
                                  owl:onProperty      incunabula:location
>>>>>>> 7cb326ff
                                ] ;
        knora-api:resourceIcon  "book.gif" .

incunabula:url  rdf:type       owl:DatatypeProperty ;
        rdfs:comment           "Uniform Resource Identifier" ;
        rdfs:label             "URI" ;
        rdfs:subPropertyOf     knora-api:hasValue ;
        knora-api:objectType   xsd:string ;
        knora-api:subjectType  incunabula:book .

incunabula:Sideband  rdf:type  owl:Class ;
        rdfs:comment     "Randleistentyp" ;
        rdfs:label       "Randleiste" ;
        rdfs:subClassOf  knora-api:StillImageRepresentation ;
<<<<<<< HEAD
        rdfs:subClassOf  [ rdf:type            owl:Restriction ;
                           owl:minCardinality  0 ;
                           owl:onProperty      knora-api:hasIncomingLink
                         ] ;
        rdfs:subClassOf  [ rdf:type         owl:Restriction ;
                           owl:cardinality  1 ;
                           owl:onProperty   rdfs:label
                         ] ;
        rdfs:subClassOf  [ rdf:type            owl:Restriction ;
                           owl:minCardinality  0 ;
                           owl:onProperty      incunabula:sideband_comment
                         ] ;
        rdfs:subClassOf  [ rdf:type         owl:Restriction ;
                           owl:cardinality  1 ;
                           owl:onProperty   incunabula:sbTitle
                         ] ;
        rdfs:subClassOf  [ rdf:type         owl:Restriction ;
                           owl:cardinality  1 ;
                           owl:onProperty   knora-api:hasStillImageFile
                         ] ;
        rdfs:subClassOf  [ rdf:type            owl:Restriction ;
=======
        rdfs:subClassOf  [ rdf:type         owl:Restriction ;
                           owl:cardinality  1 ;
                           owl:onProperty   incunabula:sbTitle
                         ] ;
        rdfs:subClassOf  [ rdf:type         owl:Restriction ;
                           owl:cardinality  1 ;
                           owl:onProperty   knora-api:versionArkUrl
                         ] ;
        rdfs:subClassOf  [ rdf:type         owl:Restriction ;
                           owl:cardinality  1 ;
                           owl:onProperty   knora-api:hasStillImageFile
                         ] ;
        rdfs:subClassOf  [ rdf:type         owl:Restriction ;
                           owl:cardinality  1 ;
                           owl:onProperty   rdfs:label
                         ] ;
        rdfs:subClassOf  [ rdf:type            owl:Restriction ;
                           owl:minCardinality  0 ;
                           owl:onProperty      knora-api:hasStandoffLinkTo
                         ] ;
        rdfs:subClassOf  [ rdf:type            owl:Restriction ;
>>>>>>> 7cb326ff
                           owl:minCardinality  0 ;
                           owl:onProperty      knora-api:hasStandoffLinkTo
                         ] ;
        rdfs:subClassOf  [ rdf:type            owl:Restriction ;
                           owl:maxCardinality  1 ;
                           owl:onProperty      incunabula:description
                         ] ;
<<<<<<< HEAD
        rdfs:subClassOf  [ rdf:type         owl:Restriction ;
                           owl:cardinality  1 ;
                           owl:onProperty   knora-api:arkUrl
                         ] ;
        rdfs:subClassOf  [ rdf:type         owl:Restriction ;
                           owl:cardinality  1 ;
                           owl:onProperty   knora-api:versionArkUrl
=======
        rdfs:subClassOf  [ rdf:type            owl:Restriction ;
                           owl:minCardinality  0 ;
                           owl:onProperty      knora-api:hasIncomingLink
                         ] ;
        rdfs:subClassOf  [ rdf:type         owl:Restriction ;
                           owl:cardinality  1 ;
                           owl:onProperty   knora-api:arkUrl
>>>>>>> 7cb326ff
                         ] .

incunabula:pagenum  rdf:type   owl:DatatypeProperty ;
        rdfs:comment           "A distinct identification of a book page" ;
        rdfs:label             "Page identifier" ;
        rdfs:subPropertyOf     knora-api:hasValue ;
        knora-api:objectType   xsd:string ;
        knora-api:subjectType  incunabula:page .

incunabula:partOf  rdf:type    owl:ObjectProperty ;
        rdfs:comment           "Diese Property bezeichnet eine Verbindung zu einer anderen Resource, in dem ausgesagt wird, dass die vorliegende Resource ein integraler Teil der anderen Resource ist. Zum Beispiel ist eine Buchseite ein integraler Bestandteil genau eines Buches." ;
        rdfs:label             "is a part of" ;
        rdfs:subPropertyOf     knora-api:isPartOf ;
        knora-api:objectType   incunabula:book ;
        knora-api:subjectType  incunabula:page .

incunabula:location  rdf:type  owl:DatatypeProperty ;
        rdfs:comment           "Der Ort wo sich das physische Original befindet" ;
        rdfs:label             "Location" ;
        rdfs:subPropertyOf     knora-api:hasValue ;
        knora-api:objectType   xsd:string ;
        knora-api:subjectType  incunabula:book .

<http://0.0.0.0:3333/ontology/0803/incunabula/simple/v2>
        rdf:type    owl:Ontology ;
        rdfs:label  "The incunabula ontology" .

incunabula:miscHasGeometry
        rdf:type               owl:DatatypeProperty ;
        rdfs:label             "Geometrie" ;
        rdfs:subPropertyOf     knora-api:hasValue ;
        knora-api:objectType   knora-api:Geom ;
        knora-api:subjectType  incunabula:misc .

incunabula:hasAuthor  rdf:type  owl:DatatypeProperty ;
        rdfs:comment           "Erzeuger/Autor" ;
        rdfs:label             "Creator" ;
        rdfs:subPropertyOf     <http://purl.org/dc/terms/creator> , knora-api:hasValue ;
        knora-api:objectType   xsd:string ;
        knora-api:subjectType  incunabula:book .

incunabula:sbTitle  rdf:type   owl:DatatypeProperty ;
        rdfs:label             "Title" ;
        rdfs:subPropertyOf     <http://purl.org/dc/terms/title> , knora-api:hasValue ;
        knora-api:objectType   xsd:string ;
        knora-api:subjectType  incunabula:Sideband .

incunabula:seqnum  rdf:type    owl:DatatypeProperty ;
        rdfs:comment           "This property stands for the position within a set of rdered items (resoucres)" ;
        rdfs:label             "Sequence number" ;
        rdfs:subPropertyOf     knora-api:seqnum ;
        knora-api:objectType   xsd:integer ;
        knora-api:subjectType  incunabula:page .

incunabula:miscHasColor
        rdf:type               owl:DatatypeProperty ;
        rdfs:label             "Farbe" ;
        rdfs:subPropertyOf     knora-api:hasValue ;
        knora-api:objectType   knora-api:Color ;
        knora-api:subjectType  incunabula:misc .

incunabula:page_comment
        rdf:type               owl:DatatypeProperty ;
        rdfs:comment           "Unstrukturierte Bemerkungen zu einem Objekt" ;
        rdfs:label             "Comment" ;
        rdfs:subPropertyOf     knora-api:hasComment ;
        knora-api:objectType   xsd:string ;
        knora-api:subjectType  incunabula:page .

incunabula:hasLeftSideband
        rdf:type               owl:ObjectProperty ;
        rdfs:comment           "Verweis auf einen Randleistentyp" ;
        rdfs:label             "Randleistentyp links" ;
        rdfs:subPropertyOf     knora-api:hasLinkTo ;
        knora-api:objectType   incunabula:Sideband ;
        knora-api:subjectType  incunabula:page .

incunabula:hasRightSideband
        rdf:type               owl:ObjectProperty ;
        rdfs:comment           "Verweis auf einen Randleistentyp" ;
        rdfs:label             "Randleistentyp rechts" ;
        rdfs:subPropertyOf     knora-api:hasLinkTo ;
        knora-api:objectType   incunabula:Sideband ;
        knora-api:subjectType  incunabula:page .

incunabula:book_comment
        rdf:type               owl:DatatypeProperty ;
        rdfs:comment           "Unstrukturierte Bemerkungen zu einem Objekt" ;
        rdfs:label             "Comment" ;
        rdfs:subPropertyOf     knora-api:hasComment ;
        knora-api:objectType   xsd:string ;
        knora-api:subjectType  incunabula:book .

incunabula:description
        rdf:type               owl:DatatypeProperty ;
        rdfs:comment           "Description" ;
        rdfs:label             "Description" ;
        rdfs:subPropertyOf     <http://purl.org/dc/terms/description> , knora-api:hasValue ;
        knora-api:objectType   xsd:string ;
        knora-api:subjectType  knora-api:Resource .

incunabula:sideband_comment
        rdf:type               owl:DatatypeProperty ;
        rdfs:comment           "Unstrukturierte Bemerkungen zu einem Objekt" ;
        rdfs:label             "Kommentar (Richtext)" ;
        rdfs:subPropertyOf     knora-api:hasComment ;
        knora-api:objectType   xsd:string ;
        knora-api:subjectType  incunabula:Sideband .

incunabula:transcription
        rdf:type               owl:DatatypeProperty ;
        rdfs:comment           "Transkription" ;
        rdfs:label             "Transkription" ;
        rdfs:subPropertyOf     knora-api:hasValue ;
        knora-api:objectType   xsd:string ;
        knora-api:subjectType  incunabula:page .

incunabula:physical_desc
        rdf:type               owl:DatatypeProperty ;
        rdfs:comment           "Generelle physische Beschreibung des Objektes wie Material, Grösse etc." ;
        rdfs:label             "Physical description" ;
        rdfs:subPropertyOf     knora-api:hasValue ;
        knora-api:objectType   xsd:string ;
        knora-api:subjectType  incunabula:book .

incunabula:origname  rdf:type  owl:DatatypeProperty ;
        rdfs:comment           "Der originale Dateiname" ;
        rdfs:label             "Original filename" ;
        rdfs:subPropertyOf     knora-api:hasValue ;
        knora-api:objectType   xsd:string ;
        knora-api:subjectType  incunabula:page .

incunabula:note  rdf:type      owl:DatatypeProperty ;
        rdfs:comment           "A note concerning the object" ;
        rdfs:label             "Note" ;
        rdfs:subPropertyOf     knora-api:hasValue ;
        knora-api:objectType   xsd:string ;
        knora-api:subjectType  incunabula:book .

incunabula:citation  rdf:type  owl:DatatypeProperty ;
        rdfs:comment           "Stellt einen Verweis dar." ;
        rdfs:label             "Citation/reference" ;
        rdfs:subPropertyOf     knora-api:hasValue ;
        knora-api:objectType   xsd:string ;
        knora-api:subjectType  knora-api:Resource .

incunabula:title  rdf:type     owl:DatatypeProperty ;
        rdfs:comment           "Titel" ;
        rdfs:label             "Title" ;
        rdfs:subPropertyOf     <http://purl.org/dc/terms/title> , knora-api:hasValue ;
        knora-api:objectType   xsd:string ;
        knora-api:subjectType  incunabula:book .

incunabula:misc  rdf:type  owl:Class ;
        rdfs:comment     "A fake resource class that only has optional properties" ;
        rdfs:label       "Sonstiges" ;
        rdfs:subClassOf  knora-api:Resource ;
<<<<<<< HEAD
        rdfs:subClassOf  [ rdf:type            owl:Restriction ;
                           owl:minCardinality  0 ;
                           owl:onProperty      knora-api:hasStandoffLinkTo
                         ] ;
        rdfs:subClassOf  [ rdf:type            owl:Restriction ;
                           owl:maxCardinality  1 ;
                           owl:onProperty      incunabula:miscHasGeometry
=======
        rdfs:subClassOf  [ rdf:type         owl:Restriction ;
                           owl:cardinality  1 ;
                           owl:onProperty   knora-api:arkUrl
                         ] ;
        rdfs:subClassOf  [ rdf:type            owl:Restriction ;
                           owl:maxCardinality  1 ;
                           owl:onProperty      incunabula:miscHasBook
>>>>>>> 7cb326ff
                         ] ;
        rdfs:subClassOf  [ rdf:type            owl:Restriction ;
                           owl:minCardinality  0 ;
                           owl:onProperty      knora-api:hasIncomingLink
                         ] ;
<<<<<<< HEAD
        rdfs:subClassOf  [ rdf:type            owl:Restriction ;
                           owl:maxCardinality  1 ;
                           owl:onProperty      incunabula:miscHasBook
                         ] ;
        rdfs:subClassOf  [ rdf:type            owl:Restriction ;
                           owl:maxCardinality  1 ;
                           owl:onProperty      incunabula:miscHasColor
                         ] ;
        rdfs:subClassOf  [ rdf:type         owl:Restriction ;
                           owl:cardinality  1 ;
                           owl:onProperty   knora-api:versionArkUrl
                         ] ;
        rdfs:subClassOf  [ rdf:type         owl:Restriction ;
                           owl:cardinality  1 ;
                           owl:onProperty   rdfs:label
=======
        rdfs:subClassOf  [ rdf:type         owl:Restriction ;
                           owl:cardinality  1 ;
                           owl:onProperty   rdfs:label
                         ] ;
        rdfs:subClassOf  [ rdf:type            owl:Restriction ;
                           owl:minCardinality  0 ;
                           owl:onProperty      knora-api:hasStandoffLinkTo
                         ] ;
        rdfs:subClassOf  [ rdf:type            owl:Restriction ;
                           owl:maxCardinality  1 ;
                           owl:onProperty      incunabula:miscHasGeometry
                         ] ;
        rdfs:subClassOf  [ rdf:type            owl:Restriction ;
                           owl:maxCardinality  1 ;
                           owl:onProperty      incunabula:miscHasColor
>>>>>>> 7cb326ff
                         ] ;
        rdfs:subClassOf  [ rdf:type         owl:Restriction ;
                           owl:cardinality  1 ;
                           owl:onProperty   knora-api:versionArkUrl
                         ] .

incunabula:page  rdf:type       owl:Class ;
        rdfs:comment            "A page is a part of a book" ;
        rdfs:label              "Page" ;
        rdfs:subClassOf         knora-api:StillImageRepresentation ;
        rdfs:subClassOf         [ rdf:type            owl:Restriction ;
                                  owl:maxCardinality  1 ;
<<<<<<< HEAD
                                  owl:onProperty      incunabula:pagenum
                                ] ;
        rdfs:subClassOf         [ rdf:type         owl:Restriction ;
                                  owl:cardinality  1 ;
                                  owl:onProperty   incunabula:origname
=======
                                  owl:onProperty      incunabula:hasLeftSideband
                                ] ;
        rdfs:subClassOf         [ rdf:type         owl:Restriction ;
                                  owl:cardinality  1 ;
                                  owl:onProperty   incunabula:origname
                                ] ;
        rdfs:subClassOf         [ rdf:type         owl:Restriction ;
                                  owl:cardinality  1 ;
                                  owl:onProperty   knora-api:arkUrl
                                ] ;
        rdfs:subClassOf         [ rdf:type            owl:Restriction ;
                                  owl:minCardinality  0 ;
                                  owl:onProperty      incunabula:page_comment
                                ] ;
        rdfs:subClassOf         [ rdf:type            owl:Restriction ;
                                  owl:maxCardinality  1 ;
                                  owl:onProperty      incunabula:description
                                ] ;
        rdfs:subClassOf         [ rdf:type            owl:Restriction ;
                                  owl:maxCardinality  1 ;
                                  owl:onProperty      incunabula:hasRightSideband
>>>>>>> 7cb326ff
                                ] ;
        rdfs:subClassOf         [ rdf:type            owl:Restriction ;
                                  owl:minCardinality  0 ;
                                  owl:onProperty      knora-api:hasIncomingLink
                                ] ;
<<<<<<< HEAD
        rdfs:subClassOf         [ rdf:type         owl:Restriction ;
                                  owl:cardinality  1 ;
                                  owl:onProperty   knora-api:versionArkUrl
                                ] ;
        rdfs:subClassOf         [ rdf:type            owl:Restriction ;
                                  owl:maxCardinality  1 ;
                                  owl:onProperty      incunabula:hasLeftSideband
                                ] ;
        rdfs:subClassOf         [ rdf:type            owl:Restriction ;
                                  owl:minCardinality  0 ;
                                  owl:onProperty      knora-api:hasStandoffLinkTo
=======
        rdfs:subClassOf         [ rdf:type            owl:Restriction ;
                                  owl:maxCardinality  1 ;
                                  owl:onProperty      incunabula:seqnum
                                ] ;
        rdfs:subClassOf         [ rdf:type         owl:Restriction ;
                                  owl:cardinality  1 ;
                                  owl:onProperty   rdfs:label
                                ] ;
        rdfs:subClassOf         [ rdf:type         owl:Restriction ;
                                  owl:cardinality  1 ;
                                  owl:onProperty   knora-api:hasStillImageFile
                                ] ;
        rdfs:subClassOf         [ rdf:type            owl:Restriction ;
                                  owl:minCardinality  0 ;
                                  owl:onProperty      incunabula:citation
                                ] ;
        rdfs:subClassOf         [ rdf:type            owl:Restriction ;
                                  owl:maxCardinality  1 ;
                                  owl:onProperty      incunabula:pagenum
>>>>>>> 7cb326ff
                                ] ;
        rdfs:subClassOf         [ rdf:type         owl:Restriction ;
                                  owl:cardinality  1 ;
                                  owl:onProperty   incunabula:partOf
                                ] ;
<<<<<<< HEAD
        rdfs:subClassOf         [ rdf:type            owl:Restriction ;
                                  owl:minCardinality  0 ;
                                  owl:onProperty      incunabula:page_comment
=======
        rdfs:subClassOf         [ rdf:type         owl:Restriction ;
                                  owl:cardinality  1 ;
                                  owl:onProperty   knora-api:versionArkUrl
>>>>>>> 7cb326ff
                                ] ;
        rdfs:subClassOf         [ rdf:type            owl:Restriction ;
                                  owl:minCardinality  0 ;
                                  owl:onProperty      knora-api:hasStandoffLinkTo
                                ] ;
<<<<<<< HEAD
        rdfs:subClassOf         [ rdf:type         owl:Restriction ;
                                  owl:cardinality  1 ;
                                  owl:onProperty   knora-api:hasStillImageFile
                                ] ;
        rdfs:subClassOf         [ rdf:type            owl:Restriction ;
                                  owl:minCardinality  0 ;
                                  owl:onProperty      incunabula:citation
                                ] ;
        rdfs:subClassOf         [ rdf:type            owl:Restriction ;
                                  owl:maxCardinality  1 ;
                                  owl:onProperty      incunabula:seqnum
                                ] ;
        rdfs:subClassOf         [ rdf:type            owl:Restriction ;
                                  owl:maxCardinality  1 ;
                                  owl:onProperty      incunabula:description
                                ] ;
        rdfs:subClassOf         [ rdf:type         owl:Restriction ;
                                  owl:cardinality  1 ;
                                  owl:onProperty   knora-api:arkUrl
                                ] ;
        rdfs:subClassOf         [ rdf:type            owl:Restriction ;
                                  owl:maxCardinality  1 ;
                                  owl:onProperty      incunabula:hasRightSideband
                                ] ;
        rdfs:subClassOf         [ rdf:type         owl:Restriction ;
                                  owl:cardinality  1 ;
                                  owl:onProperty   rdfs:label
=======
        rdfs:subClassOf         [ rdf:type            owl:Restriction ;
                                  owl:minCardinality  0 ;
                                  owl:onProperty      incunabula:transcription
>>>>>>> 7cb326ff
                                ] ;
        knora-api:resourceIcon  "page.gif" .

incunabula:publisher  rdf:type  owl:DatatypeProperty ;
        rdfs:comment           "Publishing is the process of production and dissemination of literature or information – the activity of making information available for public view. In some cases authors may be their own publishers, meaning: originators and developers of content also provide media to deliver and display the content. (Wikipedia http://en.wikipedia.org/wiki/Publisher)" ;
        rdfs:label             "Publisher" ;
        rdfs:subPropertyOf     <http://purl.org/dc/terms/publisher> , knora-api:hasValue ;
        knora-api:objectType   xsd:string ;
        knora-api:subjectType  incunabula:book .

incunabula:pubdate  rdf:type   owl:DatatypeProperty ;
        rdfs:comment           "Datum der Herausgabe" ;
        rdfs:label             "Datum der Herausgabe" ;
        rdfs:subPropertyOf     <http://purl.org/dc/terms/date> , knora-api:hasValue ;
        knora-api:objectType   knora-api:Date ;
        knora-api:subjectType  incunabula:book .<|MERGE_RESOLUTION|>--- conflicted
+++ resolved
@@ -23,18 +23,13 @@
         rdfs:comment            "Diese Resource-Klasse beschreibt ein Buch" ;
         rdfs:label              "Book" ;
         rdfs:subClassOf         knora-api:Resource ;
-<<<<<<< HEAD
+        rdfs:subClassOf         [ rdf:type         owl:Restriction ;
+                                  owl:cardinality  1 ;
+                                  owl:onProperty   knora-api:versionArkUrl
+                                ] ;
         rdfs:subClassOf         [ rdf:type            owl:Restriction ;
                                   owl:maxCardinality  1 ;
                                   owl:onProperty      incunabula:url
-=======
-        rdfs:subClassOf         [ rdf:type         owl:Restriction ;
-                                  owl:cardinality  1 ;
-                                  owl:onProperty   knora-api:versionArkUrl
-                                ] ;
-        rdfs:subClassOf         [ rdf:type            owl:Restriction ;
-                                  owl:maxCardinality  1 ;
-                                  owl:onProperty      incunabula:url
                                 ] ;
         rdfs:subClassOf         [ rdf:type            owl:Restriction ;
                                   owl:minCardinality  0 ;
@@ -43,113 +38,58 @@
         rdfs:subClassOf         [ rdf:type            owl:Restriction ;
                                   owl:maxCardinality  1 ;
                                   owl:onProperty      incunabula:publoc
->>>>>>> 7cb326ff
-                                ] ;
-        rdfs:subClassOf         [ rdf:type         owl:Restriction ;
-                                  owl:cardinality  1 ;
-                                  owl:onProperty   knora-api:versionArkUrl
-                                ] ;
-<<<<<<< HEAD
+                                ] ;
+        rdfs:subClassOf         [ rdf:type         owl:Restriction ;
+                                  owl:cardinality  1 ;
+                                  owl:onProperty   knora-api:arkUrl
+                                ] ;
+        rdfs:subClassOf         [ rdf:type         owl:Restriction ;
+                                  owl:cardinality  1 ;
+                                  owl:onProperty   rdfs:label
+                                ] ;
+        rdfs:subClassOf         [ rdf:type            owl:Restriction ;
+                                  owl:maxCardinality  1 ;
+                                  owl:onProperty      incunabula:physical_desc
+                                ] ;
         rdfs:subClassOf         [ rdf:type            owl:Restriction ;
                                   owl:minCardinality  0 ;
                                   owl:onProperty      incunabula:book_comment
                                 ] ;
         rdfs:subClassOf         [ rdf:type            owl:Restriction ;
-                                  owl:maxCardinality  1 ;
-                                  owl:onProperty      incunabula:physical_desc
-                                ] ;
-        rdfs:subClassOf         [ rdf:type            owl:Restriction ;
-                                  owl:minCardinality  0 ;
-                                  owl:onProperty      knora-api:hasStandoffLinkTo
-=======
-        rdfs:subClassOf         [ rdf:type         owl:Restriction ;
-                                  owl:cardinality  1 ;
-                                  owl:onProperty   rdfs:label
->>>>>>> 7cb326ff
-                                ] ;
-        rdfs:subClassOf         [ rdf:type            owl:Restriction ;
-                                  owl:maxCardinality  1 ;
-                                  owl:onProperty      incunabula:location
-                                ] ;
-<<<<<<< HEAD
-        rdfs:subClassOf         [ rdf:type         owl:Restriction ;
-                                  owl:cardinality  1 ;
-                                  owl:onProperty   rdfs:label
-                                ] ;
-        rdfs:subClassOf         [ rdf:type            owl:Restriction ;
-                                  owl:maxCardinality  1 ;
-                                  owl:onProperty      incunabula:description
-=======
-        rdfs:subClassOf         [ rdf:type            owl:Restriction ;
-                                  owl:minCardinality  0 ;
-                                  owl:onProperty      incunabula:book_comment
->>>>>>> 7cb326ff
+                                  owl:minCardinality  0 ;
+                                  owl:onProperty      incunabula:note
                                 ] ;
         rdfs:subClassOf         [ rdf:type            owl:Restriction ;
                                   owl:minCardinality  0 ;
                                   owl:onProperty      incunabula:citation
                                 ] ;
         rdfs:subClassOf         [ rdf:type            owl:Restriction ;
-<<<<<<< HEAD
-                                  owl:maxCardinality  1 ;
-                                  owl:onProperty      incunabula:publoc
-=======
-                                  owl:minCardinality  0 ;
-                                  owl:onProperty      incunabula:citation
-                                ] ;
-        rdfs:subClassOf         [ rdf:type            owl:Restriction ;
                                   owl:minCardinality  0 ;
                                   owl:onProperty      knora-api:hasIncomingLink
->>>>>>> 7cb326ff
                                 ] ;
         rdfs:subClassOf         [ rdf:type            owl:Restriction ;
                                   owl:minCardinality  1 ;
                                   owl:onProperty      incunabula:title
                                 ] ;
         rdfs:subClassOf         [ rdf:type            owl:Restriction ;
-<<<<<<< HEAD
-                                  owl:minCardinality  0 ;
-                                  owl:onProperty      knora-api:hasIncomingLink
-                                ] ;
-        rdfs:subClassOf         [ rdf:type         owl:Restriction ;
-                                  owl:cardinality  1 ;
-                                  owl:onProperty   knora-api:arkUrl
-                                ] ;
-        rdfs:subClassOf         [ rdf:type            owl:Restriction ;
-                                  owl:minCardinality  0 ;
-                                  owl:onProperty      incunabula:publisher
-                                ] ;
-        rdfs:subClassOf         [ rdf:type            owl:Restriction ;
-                                  owl:minCardinality  0 ;
-                                  owl:onProperty      incunabula:note
-                                ] ;
-        rdfs:subClassOf         [ rdf:type            owl:Restriction ;
                                   owl:maxCardinality  1 ;
                                   owl:onProperty      incunabula:pubdate
                                 ] ;
         rdfs:subClassOf         [ rdf:type            owl:Restriction ;
+                                  owl:maxCardinality  1 ;
+                                  owl:onProperty      incunabula:description
+                                ] ;
+        rdfs:subClassOf         [ rdf:type            owl:Restriction ;
+                                  owl:minCardinality  0 ;
+                                  owl:onProperty      knora-api:hasStandoffLinkTo
+                                ] ;
+        rdfs:subClassOf         [ rdf:type            owl:Restriction ;
                                   owl:minCardinality  0 ;
                                   owl:onProperty      incunabula:hasAuthor
-=======
-                                  owl:maxCardinality  1 ;
-                                  owl:onProperty      incunabula:pubdate
-                                ] ;
-        rdfs:subClassOf         [ rdf:type            owl:Restriction ;
-                                  owl:maxCardinality  1 ;
-                                  owl:onProperty      incunabula:description
-                                ] ;
-        rdfs:subClassOf         [ rdf:type            owl:Restriction ;
-                                  owl:minCardinality  0 ;
-                                  owl:onProperty      knora-api:hasStandoffLinkTo
-                                ] ;
-        rdfs:subClassOf         [ rdf:type            owl:Restriction ;
-                                  owl:minCardinality  0 ;
-                                  owl:onProperty      incunabula:hasAuthor
                                 ] ;
         rdfs:subClassOf         [ rdf:type            owl:Restriction ;
                                   owl:maxCardinality  1 ;
                                   owl:onProperty      incunabula:location
->>>>>>> 7cb326ff
                                 ] ;
         knora-api:resourceIcon  "book.gif" .
 
@@ -164,75 +104,41 @@
         rdfs:comment     "Randleistentyp" ;
         rdfs:label       "Randleiste" ;
         rdfs:subClassOf  knora-api:StillImageRepresentation ;
-<<<<<<< HEAD
+        rdfs:subClassOf  [ rdf:type         owl:Restriction ;
+                           owl:cardinality  1 ;
+                           owl:onProperty   incunabula:sbTitle
+                         ] ;
+        rdfs:subClassOf  [ rdf:type         owl:Restriction ;
+                           owl:cardinality  1 ;
+                           owl:onProperty   knora-api:versionArkUrl
+                         ] ;
+        rdfs:subClassOf  [ rdf:type         owl:Restriction ;
+                           owl:cardinality  1 ;
+                           owl:onProperty   knora-api:hasStillImageFile
+                         ] ;
+        rdfs:subClassOf  [ rdf:type         owl:Restriction ;
+                           owl:cardinality  1 ;
+                           owl:onProperty   rdfs:label
+                         ] ;
+        rdfs:subClassOf  [ rdf:type            owl:Restriction ;
+                           owl:minCardinality  0 ;
+                           owl:onProperty      knora-api:hasStandoffLinkTo
+                         ] ;
+        rdfs:subClassOf  [ rdf:type            owl:Restriction ;
+                           owl:minCardinality  0 ;
+                           owl:onProperty      incunabula:sideband_comment
+                         ] ;
+        rdfs:subClassOf  [ rdf:type            owl:Restriction ;
+                           owl:maxCardinality  1 ;
+                           owl:onProperty      incunabula:description
+                         ] ;
         rdfs:subClassOf  [ rdf:type            owl:Restriction ;
                            owl:minCardinality  0 ;
                            owl:onProperty      knora-api:hasIncomingLink
                          ] ;
         rdfs:subClassOf  [ rdf:type         owl:Restriction ;
                            owl:cardinality  1 ;
-                           owl:onProperty   rdfs:label
-                         ] ;
-        rdfs:subClassOf  [ rdf:type            owl:Restriction ;
-                           owl:minCardinality  0 ;
-                           owl:onProperty      incunabula:sideband_comment
-                         ] ;
-        rdfs:subClassOf  [ rdf:type         owl:Restriction ;
-                           owl:cardinality  1 ;
-                           owl:onProperty   incunabula:sbTitle
-                         ] ;
-        rdfs:subClassOf  [ rdf:type         owl:Restriction ;
-                           owl:cardinality  1 ;
-                           owl:onProperty   knora-api:hasStillImageFile
-                         ] ;
-        rdfs:subClassOf  [ rdf:type            owl:Restriction ;
-=======
-        rdfs:subClassOf  [ rdf:type         owl:Restriction ;
-                           owl:cardinality  1 ;
-                           owl:onProperty   incunabula:sbTitle
-                         ] ;
-        rdfs:subClassOf  [ rdf:type         owl:Restriction ;
-                           owl:cardinality  1 ;
-                           owl:onProperty   knora-api:versionArkUrl
-                         ] ;
-        rdfs:subClassOf  [ rdf:type         owl:Restriction ;
-                           owl:cardinality  1 ;
-                           owl:onProperty   knora-api:hasStillImageFile
-                         ] ;
-        rdfs:subClassOf  [ rdf:type         owl:Restriction ;
-                           owl:cardinality  1 ;
-                           owl:onProperty   rdfs:label
-                         ] ;
-        rdfs:subClassOf  [ rdf:type            owl:Restriction ;
-                           owl:minCardinality  0 ;
-                           owl:onProperty      knora-api:hasStandoffLinkTo
-                         ] ;
-        rdfs:subClassOf  [ rdf:type            owl:Restriction ;
->>>>>>> 7cb326ff
-                           owl:minCardinality  0 ;
-                           owl:onProperty      knora-api:hasStandoffLinkTo
-                         ] ;
-        rdfs:subClassOf  [ rdf:type            owl:Restriction ;
-                           owl:maxCardinality  1 ;
-                           owl:onProperty      incunabula:description
-                         ] ;
-<<<<<<< HEAD
-        rdfs:subClassOf  [ rdf:type         owl:Restriction ;
-                           owl:cardinality  1 ;
                            owl:onProperty   knora-api:arkUrl
-                         ] ;
-        rdfs:subClassOf  [ rdf:type         owl:Restriction ;
-                           owl:cardinality  1 ;
-                           owl:onProperty   knora-api:versionArkUrl
-=======
-        rdfs:subClassOf  [ rdf:type            owl:Restriction ;
-                           owl:minCardinality  0 ;
-                           owl:onProperty      knora-api:hasIncomingLink
-                         ] ;
-        rdfs:subClassOf  [ rdf:type         owl:Restriction ;
-                           owl:cardinality  1 ;
-                           owl:onProperty   knora-api:arkUrl
->>>>>>> 7cb326ff
                          ] .
 
 incunabula:pagenum  rdf:type   owl:DatatypeProperty ;
@@ -390,7 +296,22 @@
         rdfs:comment     "A fake resource class that only has optional properties" ;
         rdfs:label       "Sonstiges" ;
         rdfs:subClassOf  knora-api:Resource ;
-<<<<<<< HEAD
+        rdfs:subClassOf  [ rdf:type         owl:Restriction ;
+                           owl:cardinality  1 ;
+                           owl:onProperty   knora-api:arkUrl
+                         ] ;
+        rdfs:subClassOf  [ rdf:type            owl:Restriction ;
+                           owl:maxCardinality  1 ;
+                           owl:onProperty      incunabula:miscHasBook
+                         ] ;
+        rdfs:subClassOf  [ rdf:type            owl:Restriction ;
+                           owl:minCardinality  0 ;
+                           owl:onProperty      knora-api:hasIncomingLink
+                         ] ;
+        rdfs:subClassOf  [ rdf:type         owl:Restriction ;
+                           owl:cardinality  1 ;
+                           owl:onProperty   rdfs:label
+                         ] ;
         rdfs:subClassOf  [ rdf:type            owl:Restriction ;
                            owl:minCardinality  0 ;
                            owl:onProperty      knora-api:hasStandoffLinkTo
@@ -398,53 +319,10 @@
         rdfs:subClassOf  [ rdf:type            owl:Restriction ;
                            owl:maxCardinality  1 ;
                            owl:onProperty      incunabula:miscHasGeometry
-=======
-        rdfs:subClassOf  [ rdf:type         owl:Restriction ;
-                           owl:cardinality  1 ;
-                           owl:onProperty   knora-api:arkUrl
-                         ] ;
-        rdfs:subClassOf  [ rdf:type            owl:Restriction ;
-                           owl:maxCardinality  1 ;
-                           owl:onProperty      incunabula:miscHasBook
->>>>>>> 7cb326ff
-                         ] ;
-        rdfs:subClassOf  [ rdf:type            owl:Restriction ;
-                           owl:minCardinality  0 ;
-                           owl:onProperty      knora-api:hasIncomingLink
-                         ] ;
-<<<<<<< HEAD
-        rdfs:subClassOf  [ rdf:type            owl:Restriction ;
-                           owl:maxCardinality  1 ;
-                           owl:onProperty      incunabula:miscHasBook
                          ] ;
         rdfs:subClassOf  [ rdf:type            owl:Restriction ;
                            owl:maxCardinality  1 ;
                            owl:onProperty      incunabula:miscHasColor
-                         ] ;
-        rdfs:subClassOf  [ rdf:type         owl:Restriction ;
-                           owl:cardinality  1 ;
-                           owl:onProperty   knora-api:versionArkUrl
-                         ] ;
-        rdfs:subClassOf  [ rdf:type         owl:Restriction ;
-                           owl:cardinality  1 ;
-                           owl:onProperty   rdfs:label
-=======
-        rdfs:subClassOf  [ rdf:type         owl:Restriction ;
-                           owl:cardinality  1 ;
-                           owl:onProperty   rdfs:label
-                         ] ;
-        rdfs:subClassOf  [ rdf:type            owl:Restriction ;
-                           owl:minCardinality  0 ;
-                           owl:onProperty      knora-api:hasStandoffLinkTo
-                         ] ;
-        rdfs:subClassOf  [ rdf:type            owl:Restriction ;
-                           owl:maxCardinality  1 ;
-                           owl:onProperty      incunabula:miscHasGeometry
-                         ] ;
-        rdfs:subClassOf  [ rdf:type            owl:Restriction ;
-                           owl:maxCardinality  1 ;
-                           owl:onProperty      incunabula:miscHasColor
->>>>>>> 7cb326ff
                          ] ;
         rdfs:subClassOf  [ rdf:type         owl:Restriction ;
                            owl:cardinality  1 ;
@@ -457,125 +335,67 @@
         rdfs:subClassOf         knora-api:StillImageRepresentation ;
         rdfs:subClassOf         [ rdf:type            owl:Restriction ;
                                   owl:maxCardinality  1 ;
-<<<<<<< HEAD
+                                  owl:onProperty      incunabula:hasLeftSideband
+                                ] ;
+        rdfs:subClassOf         [ rdf:type         owl:Restriction ;
+                                  owl:cardinality  1 ;
+                                  owl:onProperty   incunabula:origname
+                                ] ;
+        rdfs:subClassOf         [ rdf:type         owl:Restriction ;
+                                  owl:cardinality  1 ;
+                                  owl:onProperty   knora-api:arkUrl
+                                ] ;
+        rdfs:subClassOf         [ rdf:type            owl:Restriction ;
+                                  owl:minCardinality  0 ;
+                                  owl:onProperty      incunabula:page_comment
+                                ] ;
+        rdfs:subClassOf         [ rdf:type            owl:Restriction ;
+                                  owl:maxCardinality  1 ;
+                                  owl:onProperty      incunabula:description
+                                ] ;
+        rdfs:subClassOf         [ rdf:type            owl:Restriction ;
+                                  owl:maxCardinality  1 ;
+                                  owl:onProperty      incunabula:hasRightSideband
+                                ] ;
+        rdfs:subClassOf         [ rdf:type            owl:Restriction ;
+                                  owl:minCardinality  0 ;
+                                  owl:onProperty      knora-api:hasIncomingLink
+                                ] ;
+        rdfs:subClassOf         [ rdf:type            owl:Restriction ;
+                                  owl:maxCardinality  1 ;
+                                  owl:onProperty      incunabula:seqnum
+                                ] ;
+        rdfs:subClassOf         [ rdf:type         owl:Restriction ;
+                                  owl:cardinality  1 ;
+                                  owl:onProperty   rdfs:label
+                                ] ;
+        rdfs:subClassOf         [ rdf:type         owl:Restriction ;
+                                  owl:cardinality  1 ;
+                                  owl:onProperty   knora-api:hasStillImageFile
+                                ] ;
+        rdfs:subClassOf         [ rdf:type            owl:Restriction ;
+                                  owl:minCardinality  0 ;
+                                  owl:onProperty      incunabula:citation
+                                ] ;
+        rdfs:subClassOf         [ rdf:type            owl:Restriction ;
+                                  owl:maxCardinality  1 ;
                                   owl:onProperty      incunabula:pagenum
                                 ] ;
         rdfs:subClassOf         [ rdf:type         owl:Restriction ;
                                   owl:cardinality  1 ;
-                                  owl:onProperty   incunabula:origname
-=======
-                                  owl:onProperty      incunabula:hasLeftSideband
-                                ] ;
-        rdfs:subClassOf         [ rdf:type         owl:Restriction ;
-                                  owl:cardinality  1 ;
-                                  owl:onProperty   incunabula:origname
-                                ] ;
-        rdfs:subClassOf         [ rdf:type         owl:Restriction ;
-                                  owl:cardinality  1 ;
-                                  owl:onProperty   knora-api:arkUrl
-                                ] ;
-        rdfs:subClassOf         [ rdf:type            owl:Restriction ;
-                                  owl:minCardinality  0 ;
-                                  owl:onProperty      incunabula:page_comment
-                                ] ;
-        rdfs:subClassOf         [ rdf:type            owl:Restriction ;
-                                  owl:maxCardinality  1 ;
-                                  owl:onProperty      incunabula:description
-                                ] ;
-        rdfs:subClassOf         [ rdf:type            owl:Restriction ;
-                                  owl:maxCardinality  1 ;
-                                  owl:onProperty      incunabula:hasRightSideband
->>>>>>> 7cb326ff
-                                ] ;
-        rdfs:subClassOf         [ rdf:type            owl:Restriction ;
-                                  owl:minCardinality  0 ;
-                                  owl:onProperty      knora-api:hasIncomingLink
-                                ] ;
-<<<<<<< HEAD
+                                  owl:onProperty   incunabula:partOf
+                                ] ;
         rdfs:subClassOf         [ rdf:type         owl:Restriction ;
                                   owl:cardinality  1 ;
                                   owl:onProperty   knora-api:versionArkUrl
                                 ] ;
         rdfs:subClassOf         [ rdf:type            owl:Restriction ;
-                                  owl:maxCardinality  1 ;
-                                  owl:onProperty      incunabula:hasLeftSideband
-                                ] ;
-        rdfs:subClassOf         [ rdf:type            owl:Restriction ;
                                   owl:minCardinality  0 ;
                                   owl:onProperty      knora-api:hasStandoffLinkTo
-=======
-        rdfs:subClassOf         [ rdf:type            owl:Restriction ;
-                                  owl:maxCardinality  1 ;
-                                  owl:onProperty      incunabula:seqnum
-                                ] ;
-        rdfs:subClassOf         [ rdf:type         owl:Restriction ;
-                                  owl:cardinality  1 ;
-                                  owl:onProperty   rdfs:label
-                                ] ;
-        rdfs:subClassOf         [ rdf:type         owl:Restriction ;
-                                  owl:cardinality  1 ;
-                                  owl:onProperty   knora-api:hasStillImageFile
-                                ] ;
-        rdfs:subClassOf         [ rdf:type            owl:Restriction ;
-                                  owl:minCardinality  0 ;
-                                  owl:onProperty      incunabula:citation
-                                ] ;
-        rdfs:subClassOf         [ rdf:type            owl:Restriction ;
-                                  owl:maxCardinality  1 ;
-                                  owl:onProperty      incunabula:pagenum
->>>>>>> 7cb326ff
-                                ] ;
-        rdfs:subClassOf         [ rdf:type         owl:Restriction ;
-                                  owl:cardinality  1 ;
-                                  owl:onProperty   incunabula:partOf
-                                ] ;
-<<<<<<< HEAD
-        rdfs:subClassOf         [ rdf:type            owl:Restriction ;
-                                  owl:minCardinality  0 ;
-                                  owl:onProperty      incunabula:page_comment
-=======
-        rdfs:subClassOf         [ rdf:type         owl:Restriction ;
-                                  owl:cardinality  1 ;
-                                  owl:onProperty   knora-api:versionArkUrl
->>>>>>> 7cb326ff
-                                ] ;
-        rdfs:subClassOf         [ rdf:type            owl:Restriction ;
-                                  owl:minCardinality  0 ;
-                                  owl:onProperty      knora-api:hasStandoffLinkTo
-                                ] ;
-<<<<<<< HEAD
-        rdfs:subClassOf         [ rdf:type         owl:Restriction ;
-                                  owl:cardinality  1 ;
-                                  owl:onProperty   knora-api:hasStillImageFile
-                                ] ;
-        rdfs:subClassOf         [ rdf:type            owl:Restriction ;
-                                  owl:minCardinality  0 ;
-                                  owl:onProperty      incunabula:citation
-                                ] ;
-        rdfs:subClassOf         [ rdf:type            owl:Restriction ;
-                                  owl:maxCardinality  1 ;
-                                  owl:onProperty      incunabula:seqnum
-                                ] ;
-        rdfs:subClassOf         [ rdf:type            owl:Restriction ;
-                                  owl:maxCardinality  1 ;
-                                  owl:onProperty      incunabula:description
-                                ] ;
-        rdfs:subClassOf         [ rdf:type         owl:Restriction ;
-                                  owl:cardinality  1 ;
-                                  owl:onProperty   knora-api:arkUrl
-                                ] ;
-        rdfs:subClassOf         [ rdf:type            owl:Restriction ;
-                                  owl:maxCardinality  1 ;
-                                  owl:onProperty      incunabula:hasRightSideband
-                                ] ;
-        rdfs:subClassOf         [ rdf:type         owl:Restriction ;
-                                  owl:cardinality  1 ;
-                                  owl:onProperty   rdfs:label
-=======
+                                ] ;
         rdfs:subClassOf         [ rdf:type            owl:Restriction ;
                                   owl:minCardinality  0 ;
                                   owl:onProperty      incunabula:transcription
->>>>>>> 7cb326ff
                                 ] ;
         knora-api:resourceIcon  "page.gif" .
 
