@prefix xml:        <http://www.w3.org/XML/1998/namespace> .
@prefix xsd:        <http://www.w3.org/2001/XMLSchema#> .
@prefix rdf:        <http://www.w3.org/1999/02/22-rdf-syntax-ns#> .
@prefix rdfs:       <http://www.w3.org/2000/01/rdf-schema#> .
@prefix owl:        <http://www.w3.org/2002/07/owl#> .
@prefix foaf:       <http://xmlns.com/foaf/0.1/> .
@prefix knora-base: <http://www.knora.org/ontology/knora-base#> .
@prefix salsah-gui: <http://www.knora.org/ontology/salsah-gui#> .
@base <http://www.knora.org/ontology/0001/freetest#> .

# A trivial ontology, used only for testing Knora.

@prefix :           <http://www.knora.org/ontology/0001/freetest#> .

<http://www.knora.org/ontology/0001/freetest>
    rdf:type                        owl:Ontology ;
    rdfs:label                      "The free test ontology" ;
    knora-base:attachedToProject    <http://rdfh.ch/projects/0001> ;
    knora-base:lastModificationDate "2012-12-12T12:12:12.12Z"^^xsd:dateTime .



:hasText
    rdf:type                          owl:ObjectProperty ;
    rdfs:subPropertyOf                knora-base:hasValue ;
    rdfs:label                        "Text"@de, "Texte"@fr, "Testo"@it, "Text"@en ;
    knora-base:subjectClassConstraint :FreeTest ;
    knora-base:objectClassConstraint  knora-base:TextValue ;
    salsah-gui:guiElement             salsah-gui:SimpleText ;
    salsah-gui:guiAttribute           "size=80", "maxlength=255" .


:hasInteger
    rdf:type                          owl:ObjectProperty ;
    rdfs:subPropertyOf                knora-base:hasValue ;
    rdfs:label                        "Ganzzahl"@de, "Nombre entier"@fr, "Intero"@it, "Integer"@en ;
    knora-base:subjectClassConstraint :FreeTest ;
    knora-base:objectClassConstraint  knora-base:IntValue ;
    salsah-gui:guiElement             salsah-gui:Spinbox ;
    salsah-gui:guiAttribute           "min=0", "max=-1" .


:hasIntegerProperty
    rdf:type                         owl:ObjectProperty ;
    rdfs:subPropertyOf               knora-base:hasValue ;
    rdfs:label                       "Ganzzahl"@de, "Nombre entier"@fr, "Intero"@it, "Integer"@en ;
    knora-base:objectClassConstraint knora-base:IntValue ;
    salsah-gui:guiElement            salsah-gui:Spinbox ;
    salsah-gui:guiAttribute          "min=0", "max=-1" .


:hasDecimal
    rdf:type                          owl:ObjectProperty ;
    rdfs:subPropertyOf                knora-base:hasValue ;
    rdfs:label                        "Dezimalzahl"@de, "Nombre décimal"@fr, "Numero decimale"@it, "Decimal number"@en ;
    knora-base:subjectClassConstraint :FreeTest ;
    knora-base:objectClassConstraint  knora-base:DecimalValue ;
    salsah-gui:guiElement             salsah-gui:SimpleText ;
    salsah-gui:guiAttribute           "size=80", "maxlength=255" .



:hasBoolean
    rdf:type                          owl:ObjectProperty ;
    rdfs:subPropertyOf                knora-base:hasValue ;
    rdfs:label                        "Boolescher Wert"@de, "Valeur booléenne"@fr, "Valore booleano"@it,
                                      "Boolean value"@en ;
    knora-base:subjectClassConstraint :FreeTest ;
    knora-base:objectClassConstraint  knora-base:BooleanValue ;
    salsah-gui:guiElement             salsah-gui:Checkbox .



:FreeTest
    rdf:type                                                                                  owl:Class ;
    rdfs:subClassOf                                                                           knora-base:Resource,
                                                                                              [ rdf:type
                                                                                                               owl:Restriction ;
                                                                                                owl:onProperty :hasText ;
                                                                                                owl:minCardinality
                                                                                                               "1"^^xsd:nonNegativeInteger ;
                                                                                                salsah-gui:guiOrder
                                                                                                               "1"^^xsd:nonNegativeInteger ],
                                                                                              [ rdf:type
                                                                                                        owl:Restriction ;
                                                                                                owl:onProperty
                                                                                                        :hasBoolean ;
                                                                                                owl:maxCardinality
                                                                                                        "1"^^xsd:nonNegativeInteger ;
                                                                                                salsah-gui:guiOrder
                                                                                                        "2"^^xsd:nonNegativeInteger ],
                                                                                              [ rdf:type
                                                                                                        owl:Restriction ;
                                                                                                owl:onProperty
                                                                                                        :hasDecimal ;
                                                                                                owl:minCardinality
                                                                                                        "0"^^xsd:nonNegativeInteger ;
                                                                                                salsah-gui:guiOrder
                                                                                                        "3"^^xsd:nonNegativeInteger ],
                                                                                              [ rdf:type
                                                                                                        owl:Restriction ;
                                                                                                owl:onProperty
                                                                                                        :hasInteger ;
                                                                                                owl:minCardinality
                                                                                                        "0"^^xsd:nonNegativeInteger ;
                                                                                                salsah-gui:guiOrder
                                                                                                        "4"^^xsd:nonNegativeInteger ],
                                                                                              [ rdf:type
                                                                                                        owl:Restriction ;
                                                                                                owl:onProperty
                                                                                                        :hasIntegerProperty ;
                                                                                                owl:minCardinality
                                                                                                        "0"^^xsd:nonNegativeInteger ;
                                                                                                salsah-gui:guiOrder
                                                                                                        "5"^^xsd:nonNegativeInteger ] ;
    knora-base:resourceIcon                                                                   "thing.png" ;
    rdfs:label                                                                                "FT de"@de, "FT fr"@fr,
                                                                                              "FT it"@it, "FT en"@en ;
    rdfs:comment                                                                              """A comment for FT."""@de .


:ShortFreeTest
    rdf:type        owl:Class ;
    rdfs:subClassOf :FreeTest ;
    rdfs:label      "SFT de"@de, "SFT fr"@fr, "SFT it"@it, "SFT en"@en ;
    rdfs:comment    """A comment for SFT."""@de .


:FreeTestResourceClass
    rdf:type        owl:Class ;
    rdfs:subClassOf knora-base:Resource, [ rdf:type            owl:Restriction ;
                                           owl:onProperty      :hasIntegerProperty ;
                                           owl:minCardinality  "0"^^xsd:nonNegativeInteger ;
                                           salsah-gui:guiOrder "1"^^xsd:nonNegativeInteger ] ;
    rdfs:label      "FTRC de"@de, "FTRC fr"@fr, "FTRC it"@it, "FTRC en"@en ;
    rdfs:comment    """A comment for FTRC."""@de .


:Author
    rdf:type        owl:Class ;
    rdfs:subClassOf knora-base:Resource, [ rdf:type            owl:Restriction ;
                                           owl:onProperty      :hasName ;
                                           owl:minCardinality  "0"^^xsd:nonNegativeInteger ;
                                           salsah-gui:guiOrder "1"^^xsd:nonNegativeInteger ] ;
    rdfs:label      "Autor"@de, "Author"@en ;
    rdfs:comment    """An author"""@en .


:ScientificAuthor
    rdf:type        owl:Class ;
    rdfs:subClassOf :Author ;
    rdfs:label      "Wissenschaftlicher Autor"@de, "Scientific author"@en ;
    rdfs:comment    """A scientific author"""@en .

<<<<<<< HEAD
=======

>>>>>>> 70a8b08e
:hasName
    rdf:type                         owl:ObjectProperty ;
    rdfs:subPropertyOf               knora-base:hasValue ;
    rdfs:label                       "Name"@de, "Nom"@fr, "Nome"@it, "Name"@en ;
    knora-base:objectClassConstraint knora-base:TextValue ;
    salsah-gui:guiElement            salsah-gui:SimpleText ;
    salsah-gui:guiAttribute          "size=80", "maxlength=255" .


:hasAuthor
    rdf:type                          owl:ObjectProperty ;
    rdfs:subPropertyOf                knora-base:hasLinkTo ;
    rdfs:label                        "Autor"@de, "Auteur"@fr, "Autore"@it, "Author"@en ;
    knora-base:subjectClassConstraint :Book ;
    knora-base:objectClassConstraint  :Author ;
    salsah-gui:guiElement             salsah-gui:Searchbox .

:hasAuthorValue
    rdf:type                          owl:ObjectProperty ;
    rdfs:subPropertyOf                knora-base:hasLinkToValue ;
    rdfs:label                        "Autor"@de, "Auteur"@fr, "Autore"@it, "Author"@en ;
    knora-base:subjectClassConstraint :Book ;
    knora-base:objectClassConstraint  knora-base:LinkValue ;
    salsah-gui:guiElement             salsah-gui:Searchbox .

:hasScientificAuthor
    rdf:type                          owl:ObjectProperty ;
    rdfs:subPropertyOf                :hasAuthor ;
    rdfs:label                        "Wissenschaftlicher Autor"@de, "Scientific author"@en ;
    knora-base:subjectClassConstraint :ScientificBook ;
    knora-base:objectClassConstraint  :ScientificAuthor ;
    salsah-gui:guiElement             salsah-gui:Searchbox .

:hasScientificAuthorValue
    rdf:type                          owl:ObjectProperty ;
    rdfs:subPropertyOf                :hasAuthorValue ;
    rdfs:label                        "Wissenschaftlicher Autor"@de, "Scientific author"@en ;
    knora-base:subjectClassConstraint :ScientificBook ;
    knora-base:objectClassConstraint  knora-base:LinkValue ;
    salsah-gui:guiElement             salsah-gui:Searchbox .

:Book
    rdf:type                                                             owl:Class ;
    rdfs:subClassOf                                                      knora-base:Resource ;
    rdfs:subClassOf                                                      [ rdf:type       owl:Restriction ;
                                                                           owl:onProperty :hasAuthor ;
                                                                           owl:minCardinality
                                                                                          "0"^^xsd:nonNegativeInteger ;
                                                                           salsah-gui:guiOrder
                                                                                          "1"^^xsd:nonNegativeInteger ],
                                                                         [ rdf:type       owl:Restriction ;
                                                                           owl:onProperty :hasAuthorValue ;
                                                                           owl:minCardinality
                                                                                          "0"^^xsd:nonNegativeInteger ;
                                                                           salsah-gui:guiOrder
                                                                                          "2"^^xsd:nonNegativeInteger ] ;
    rdfs:label                                                           "Buch"@de, "Book"@en ;
    rdfs:comment                                                         """A comment for book"""@en .

:ScientificBook
    rdf:type                                                             owl:Class ;
    rdfs:subClassOf                                                      :Book ;
    rdfs:subClassOf                                                      [ rdf:type       owl:Restriction ;
                                                                           owl:onProperty :hasScientificAuthor ;
                                                                           owl:minCardinality
                                                                                          "0"^^xsd:nonNegativeInteger ;
                                                                           salsah-gui:guiOrder
                                                                                          "1"^^xsd:nonNegativeInteger ],
                                                                         [ rdf:type       owl:Restriction ;
                                                                           owl:onProperty :hasScientificAuthorValue ;
                                                                           owl:minCardinality
                                                                                          "0"^^xsd:nonNegativeInteger ;
                                                                           salsah-gui:guiOrder
                                                                                          "2"^^xsd:nonNegativeInteger ] ;
    rdfs:label                                                           "Wissenschaftliches Buch"@de,
                                                                         "Scientific book"@en ;
    rdfs:comment                                                         """A comment for a scientific book"""@en .

:hasOtherCULP
    rdf:type                          owl:ObjectProperty ;
    rdfs:subPropertyOf                knora-base:hasLinkTo ;
    rdfs:label                        "Ein anderes CULP"@de, "Une autre CULP"@fr, "Un'altra CULP"@it,
                                      "Another CULP"@en ;
    knora-base:subjectClassConstraint :ClassUsingLinkProperties ;
    knora-base:objectClassConstraint  :ClassUsingLinkProperties ;
    salsah-gui:guiElement             salsah-gui:Searchbox .


:hasOtherCULPValue
    rdf:type                          owl:ObjectProperty ;
    rdfs:subPropertyOf                knora-base:hasLinkToValue ;
    rdfs:label                        "Ein anderes Ding"@de, "Une autre chose"@fr, "Un'altra cosa"@it,
                                      "Another thing"@en ;
    knora-base:subjectClassConstraint :ClassUsingLinkProperties ;
    knora-base:objectClassConstraint  knora-base:LinkValue ;
    salsah-gui:guiElement             salsah-gui:Searchbox .

:ClassUsingLinkProperties
    rdf:type                                                             owl:Class ;
    rdfs:subClassOf                                                      knora-base:Resource ;
    rdfs:subClassOf                                                      [ rdf:type       owl:Restriction ;
                                                                           owl:onProperty :hasOtherCULP ;
                                                                           owl:minCardinality
                                                                                          "0"^^xsd:nonNegativeInteger ;
                                                                           salsah-gui:guiOrder
                                                                                          "3"^^xsd:nonNegativeInteger ],
                                                                         [ rdf:type       owl:Restriction ;
                                                                           owl:onProperty :hasOtherCULPValue ;
                                                                           owl:minCardinality
                                                                                          "0"^^xsd:nonNegativeInteger ;
                                                                           salsah-gui:guiOrder
                                                                                          "4"^^xsd:nonNegativeInteger ] ;
    rdfs:label                                                           "CULP de"@de, "CULP fr"@fr, "CULP it"@it,
                                                                         "CULP en"@en ;
    rdfs:comment                                                         """A comment for CULP."""@de .<|MERGE_RESOLUTION|>--- conflicted
+++ resolved
@@ -152,10 +152,7 @@
     rdfs:label      "Wissenschaftlicher Autor"@de, "Scientific author"@en ;
     rdfs:comment    """A scientific author"""@en .
 
-<<<<<<< HEAD
-=======
-
->>>>>>> 70a8b08e
+
 :hasName
     rdf:type                         owl:ObjectProperty ;
     rdfs:subPropertyOf               knora-base:hasValue ;
