--- conflicted
+++ resolved
@@ -639,7 +639,6 @@
 
       EmbeddedJenaTDBTest / javaOptions := Seq("-Dconfig.resource=jenatdb.conf") ++ webapiJavaTestOptions
 
-<<<<<<< HEAD
       // enable publishing the jars for test and it
       // Test / packageBin / publishArtifact := true,
       // IntegrationTest / packageBin / publishArtifact := true,
@@ -699,24 +698,13 @@
       buildInfoKeys ++= Seq[BuildInfoKey](
           name,
           version,
-          "akkaHttp" -> Dependencies.akkaHttpVersion.value
+          "akkaHttp" -> Dependencies.akkaHttpVersion.value,
+          "sipi" -> Dependencies.sipiImage.value,
+          "gdbSE" -> Dependencies.gdbSEImage.value,
+          "gdbFree" -> Dependencies.gdbFreeImage.value
       ),
       buildInfoPackage := "org.knora.webapi"
   )
-=======
-        )
-        .settings(
-            buildInfoKeys ++= Seq[BuildInfoKey](
-                name,
-                version,
-                "akkaHttp" -> Dependencies.akkaHttpVersion.value,
-                "sipi" -> Dependencies.sipiImage.value,
-                "gdbSE" -> Dependencies.gdbSEImage.value,
-                "gdbFree" -> Dependencies.gdbFreeImage.value
-            ),
-            buildInfoPackage := "org.knora.webapi"
-        )
->>>>>>> e5ce8f1a
 
 lazy val webapiJavaRunOptions = Seq(
     // "-showversion",
@@ -752,7 +740,7 @@
       // Skip packageDoc and packageSrc task on stage
       Compile / packageDoc / mappings := Seq(),
       Compile / packageSrc / mappings := Seq(),
-      publishArtifact in(Test, packageBin) := true,
+      publishArtifact in (Test, packageBin) := true,
       Compile / mainClass := Some("org.scalatest.tools.Runner"),
       // adds the test jar to mappings
       mappings in Universal ++= {
@@ -792,7 +780,7 @@
       Compile / packageDoc / mappings := Seq(),
       Compile / packageSrc / mappings := Seq(),
       IntegrationTest / packageBin / publishArtifact := true,
-      addArtifact(artifact in(IntegrationTest, packageBin), packageBin in IntegrationTest),
+      addArtifact(artifact in (IntegrationTest, packageBin), packageBin in IntegrationTest),
       Compile / mainClass := Some("org.scalatest.run"),
       // adds the test jar to mappings
       mappings in Universal += {
