name: Docker publish Webapi and Sipi images

on:
  push:
    branches:
      - main

jobs:
  publish-from-branch:
    if: github.event_name != 'release'
    name: Publish
    runs-on: ubuntu-latest
    outputs:
      tag: ${{ steps.output_docker_image_tag.outputs.tag }}
    steps:
      - name: Run preparatory steps
        uses: dasch-swiss/dsp-api/.github/actions/preparation@main
      - name: Set up Docker Buildx
        id: buildx
        uses: docker/setup-buildx-action@v2
      - name: Build and publish dsp-api image to Dockerhub
        run: |
          echo ${{ secrets.DOCKER_HUB_TOKEN }} | docker login -u ${{ secrets.DOCKER_USER }} --password-stdin
          make docker-publish-dsp-api-image
<<<<<<< HEAD
#      - name: Build and publish sipi images to Dockerhub
#        run: |
#          echo ${{ secrets.DOCKER_HUB_TOKEN }} | docker login -u ${{ secrets.DOCKER_USER }} --password-stdin
#          make docker-publish-sipi-image
      - name: Output docker image tag
        id: output_docker_image_tag
        run: echo "tag=$(make docker-image-tag)" >> "$GITHUB_OUTPUT"
        shell: bash # Explicit for fail-fast behaviour

  trigger-dev-deployment:
    name: Trigger deployment to DEV
    runs-on: ubuntu-latest
    needs: publish-from-branch
    steps:
      - name: Trigger deployment to DEV
        env:
          IMAGE_TAG: ${{ needs.publish-from-branch.outputs.tag }}
          JENKINS_BASIC_AUTH_USER: ${{ secrets.JENKINS_BASIC_AUTH_USER }}
          JENKINS_BASIC_AUTH_PASS: ${{ secrets.JENKINS_BASIC_AUTH_PASS }}
          JENKINS_DEV_WEBHOOK: ${{ secrets.JENKINS_DEV_WEBHOOK }}
        run: |
          curl -f -u "${JENKINS_BASIC_AUTH_USER}:${JENKINS_BASIC_AUTH_PASS}" \
               -X POST "${JENKINS_DEV_WEBHOOK}" \
               -d "Service=api&Version=${IMAGE_TAG}"
=======
      - name: Build and publish sipi images to Dockerhub
        run: |
          echo ${{ secrets.DOCKER_HUB_TOKEN }} | docker login -u ${{ secrets.DOCKER_USER }} --password-stdin
          make docker-publish-sipi-image
>>>>>>> 727911d5
<|MERGE_RESOLUTION|>--- conflicted
+++ resolved
@@ -22,11 +22,10 @@
         run: |
           echo ${{ secrets.DOCKER_HUB_TOKEN }} | docker login -u ${{ secrets.DOCKER_USER }} --password-stdin
           make docker-publish-dsp-api-image
-<<<<<<< HEAD
-#      - name: Build and publish sipi images to Dockerhub
-#        run: |
-#          echo ${{ secrets.DOCKER_HUB_TOKEN }} | docker login -u ${{ secrets.DOCKER_USER }} --password-stdin
-#          make docker-publish-sipi-image
+      - name: Build and publish sipi images to Dockerhub
+        run: |
+          echo ${{ secrets.DOCKER_HUB_TOKEN }} | docker login -u ${{ secrets.DOCKER_USER }} --password-stdin
+          make docker-publish-sipi-image
       - name: Output docker image tag
         id: output_docker_image_tag
         run: echo "tag=$(make docker-image-tag)" >> "$GITHUB_OUTPUT"
@@ -46,10 +45,4 @@
         run: |
           curl -f -u "${JENKINS_BASIC_AUTH_USER}:${JENKINS_BASIC_AUTH_PASS}" \
                -X POST "${JENKINS_DEV_WEBHOOK}" \
-               -d "Service=api&Version=${IMAGE_TAG}"
-=======
-      - name: Build and publish sipi images to Dockerhub
-        run: |
-          echo ${{ secrets.DOCKER_HUB_TOKEN }} | docker login -u ${{ secrets.DOCKER_USER }} --password-stdin
-          make docker-publish-sipi-image
->>>>>>> 727911d5
+               -d "Service=api&Version=${IMAGE_TAG}"