# Copyright © 2015 Lukas Rosenthaler, Benjamin Geer, Ivan Subotic,
# Tobias Schweizer, André Kilchenmann, and André Fatton.
#
# This file is part of Knora.
#
# Knora is free software: you can redistribute it and/or modify
# it under the terms of the GNU Affero General Public License as published
# by the Free Software Foundation, either version 3 of the License, or
# (at your option) any later version.
#
# Knora is distributed in the hope that it will be useful,
# but WITHOUT ANY WARRANTY; without even the implied warranty of
# MERCHANTABILITY or FITNESS FOR A PARTICULAR PURPOSE.  See the
# GNU Affero General Public License for more details.
#
# You should have received a copy of the GNU Affero General Public
# License along with Knora.  If not, see <http://www.gnu.org/licenses/>.

@prefix : <http://www.knora.org/ontology/knora-base#> .
@prefix owl: <http://www.w3.org/2002/07/owl#> .
@prefix rdf: <http://www.w3.org/1999/02/22-rdf-syntax-ns#> .
@prefix rdfs: <http://www.w3.org/2000/01/rdf-schema#> .
@prefix xml: <http://www.w3.org/XML/1998/namespace> .
@prefix xsd: <http://www.w3.org/2001/XMLSchema#> .
@prefix foaf:<http://xmlns.com/foaf/0.1/> .
@prefix dcterms: <http://purl.org/dc/terms/> .
@prefix salsah-gui: <http://www.knora.org/ontology/salsah-gui#> .
@base <http://www.knora.org/ontology/knora-base> .

<http://www.knora.org/ontology/knora-base> rdf:type owl:Ontology .



#################################################################
#
#    Properties
#
#################################################################



###  http://www.knora.org/ontology/knora-base#objectCannotBeMarkedAsDeleted

:objectCannotBeMarkedAsDeleted rdf:type rdf:Property ;

                rdfs:comment "The base property of properties whose objects can't be marked as deleted"@en .



###  http://www.knora.org/ontology/knora-base#objectDatatypeConstraint

:objectDatatypeConstraint rdf:type owl:DatatypeProperty ;

                          rdfs:comment "Specifies the type required as the object of a datatype property"@en .



<<<<<<< HEAD
=======
###  http://www.knora.org/ontology/knora-base#name

:name rdf:type owl:DatatypeProperty ;

      rdfs:subPropertyOf foaf:name, :objectCannotBeMarkedAsDeleted .



###  http://www.knora.org/ontology/knora-base#givenName

:givenName rdf:type owl:DatatypeProperty ;

      rdfs:subPropertyOf foaf:givenName, :objectCannotBeMarkedAsDeleted .



###  http://www.knora.org/ontology/knora-base#familyName

:familyName rdf:type owl:DatatypeProperty ;

      rdfs:subPropertyOf foaf:familyName, :objectCannotBeMarkedAsDeleted .



###  http://www.knora.org/ontology/knora-base#hasDefaultChangeRightsPermission

:hasDefaultChangeRightsPermission rdf:type owl:ObjectProperty ;

                                  :objectClassConstraint :UserGroup ;

                                  rdfs:subPropertyOf :hasDefaultDeletePermission .



###  http://www.knora.org/ontology/knora-base#hasDefaultDeletePermission

:hasDefaultDeletePermission rdf:type owl:ObjectProperty ;

                            :objectClassConstraint :UserGroup ;

                            rdfs:subPropertyOf :hasDefaultModifyPermission .



###  http://www.knora.org/ontology/knora-base#hasDefaultModifyPermission

:hasDefaultModifyPermission rdf:type owl:ObjectProperty ;

                            :objectClassConstraint :UserGroup ;

                            rdfs:subPropertyOf :hasDefaultViewPermission .



###  http://www.knora.org/ontology/knora-base#hasDefaultPermission

:hasDefaultPermission rdf:type owl:ObjectProperty .



###  http://www.knora.org/ontology/knora-base#hasDefaultRestrictedViewPermission

:hasDefaultRestrictedViewPermission rdf:type owl:ObjectProperty ;

                                    :objectClassConstraint :UserGroup ;

                                    rdfs:subPropertyOf :hasDefaultPermission .



###  http://www.knora.org/ontology/knora-base#hasDefaultViewPermission

:hasDefaultViewPermission rdf:type owl:ObjectProperty ;

                          :objectClassConstraint :UserGroup ;

                          rdfs:subPropertyOf :hasDefaultRestrictedViewPermission .



>>>>>>> 5dc76ee8
###  http://www.knora.org/ontology/knora-base#resourceIcon

:resourceIcon rdf:type owl:DatatypeProperty ;

              :subjectClassConstraint owl:Class ;

              :objectDatatypeConstraint xsd:string .



###  http://www.knora.org/ontology/knora-base#resourceProperty

:resourceProperty rdf:type owl:ObjectProperty ;

          rdfs:comment "The base property of properties that point from Knora resources to Knora resources or values. These properties are required to have cardinalities in the resource classes in which they are used."@en ;

          :subjectClassConstraint :Resource .



###  http://www.knora.org/ontology/knora-base#subjectClassConstraint

:subjectClassConstraint rdf:type owl:ObjectProperty ;

                   rdfs:comment "Specifies the OWL class that the subject of a property must belong to"@en .



###  http://www.knora.org/ontology/knora-base#objectClassConstraint

:objectClassConstraint rdf:type owl:ObjectProperty ;

                  rdfs:comment "Specifies the OWL class that the object of a property must belong to"@en .



<<<<<<< HEAD
=======
###  http://www.knora.org/ontology/knora-base#attachedToProject

:attachedToProject rdf:type owl:ObjectProperty ;

                   rdfs:subPropertyOf :objectCannotBeMarkedAsDeleted ;

                   rdfs:comment "Connects a Resource or a Value to a project"@en ;

                   :objectClassConstraint :knoraProject .



###  http://www.knora.org/ontology/knora-base#attachedToUser

:attachedToUser rdf:type owl:ObjectProperty ;

                rdfs:subPropertyOf :objectCannotBeMarkedAsDeleted ;

                rdfs:comment "Connects a Resource or a Value to a user"@en ;

                :objectClassConstraint :User .



###  http://www.knora.org/ontology/knora-base#belongsTo

:belongsTo rdf:type owl:ObjectProperty ;

           rdfs:subPropertyOf :objectCannotBeMarkedAsDeleted ;

           rdfs:comment "Indicates which Institution a knoraProject belongs to"@en ;

           :objectClassConstraint :Institution ;

           :subjectClassConstraint :knoraProject .



>>>>>>> 5dc76ee8
###  http://www.knora.org/ontology/knora-base#hasColor

:hasColor rdf:type owl:ObjectProperty ;

          rdfs:label "Farbe"@de ,
                     "Color"@en ,
                     "Couleur"@fr ,
                     "Colore"@it ;

          rdfs:comment """Represents a color."""@en ;

          salsah-gui:guiAttribute "ncolors=8"^^xsd:string ;

          :objectClassConstraint :ColorValue ;

          :subjectClassConstraint :Region ;

          rdfs:subPropertyOf :hasValue ;

          salsah-gui:guiElement salsah-gui:Colorpicker .



###  http://www.knora.org/ontology/knora-base#hasComment

:hasComment rdf:type owl:ObjectProperty ;

            rdfs:label "Kommentar"@de ,
                       "Comment"@en ,
                       "Commentaire"@fr ,
                       "Commento"@it ;

            rdfs:comment """Represents a comment on a resource as a knora-base:TextValue"""@de ;

            :subjectClassConstraint :Resource ;

            :objectClassConstraint :TextValue ;

            salsah-gui:guiElement salsah-gui:Richtext ;

            rdfs:subPropertyOf :hasValue .



###  http://www.knora.org/ontology/knora-base#hasExtResValue

:hasExtResValue rdf:type owl:ObjectProperty ;

                rdfs:label "hat externen Wert"@de ,
                           "has external Value"@en ,
                           "a valeur externe"@fr ,
                           "ha valore esterno"@it ;

                :objectClassConstraint :ExternalResValue ;

                :subjectClassConstraint :ExternalResource ;

                rdfs:subPropertyOf :hasValue .


###  http://www.knora.org/ontology/knora-base#hasFileValue

:hasFileValue rdf:type owl:ObjectProperty ;

              :objectClassConstraint :FileValue ;

              rdfs:label "hat Datei"@de ,
                         "has file"@en ,
                         "a fichier"@fr ,
                         "ha file"@it ;
              
              rdfs:comment "Connects a Representation to a file"@en ;    

              salsah-gui:guiElement salsah-gui:Fileupload ;

              :subjectClassConstraint :Representation ;

              rdfs:subPropertyOf :hasValue .



###  http://www.knora.org/ontology/knora-base#hasStillImageFileValue

:hasStillImageFileValue rdf:type owl:ObjectProperty ;

              rdfs:label "hat Bilddatei"@de ,
                         "has image file"@en ,
                         "a fichier d'image"@fr ,
                         "ha file imagine"@it ;

              rdfs:comment "Connects a Representation to an image file"@en ;              

              :objectClassConstraint :StillImageFileValue ;

              :subjectClassConstraint :StillImageRepresentation ;

<<<<<<< HEAD
=======
              salsah-gui:guiElement salsah-gui:Fileupload ;

              :hasDefaultRestrictedViewPermission :UnknownUser ;

              :hasDefaultViewPermission :KnownUser ;

              :hasDefaultModifyPermission :ProjectMember , :Owner ;

>>>>>>> 5dc76ee8
              rdfs:subPropertyOf :hasFileValue .



###  http://www.knora.org/ontology/knora-base#hasMovingImageFileValue

:hasMovingImageFileValue rdf:type owl:ObjectProperty ;

              rdfs:label "hat Filmdatei"@de ,
                         "has movie file"@en ,
                         "a fichier de film"@fr ,
                         "ha file film"@it ;
              
              rdfs:comment "Connects a Representation to a movie file"@en ;

              :objectClassConstraint :MovingImageFileValue ;

              :subjectClassConstraint :MovingImageRepresentation ;

              salsah-gui:guiElement salsah-gui:Fileupload ;

              rdfs:subPropertyOf :hasFileValue .



###  http://www.knora.org/ontology/knora-base#hasAudioFileValue

:hasAudioFileValue rdf:type owl:ObjectProperty ;

              rdfs:label "hat Audiodatei"@de ,
                         "has audio file"@en ,
                         "a fichier d'audio"@fr ,
                         "ha file audio"@it ;

              rdfs:comment "Connects a Representation to an audio file"@en ;

              :objectClassConstraint :AudioFileValue ;

              :subjectClassConstraint :AudioRepresentation ;

              salsah-gui:guiElement salsah-gui:Fileupload ;

              rdfs:subPropertyOf :hasFileValue .



###  http://www.knora.org/ontology/knora-base#hasDDDFileValue

:hasDDDFileValue rdf:type owl:ObjectProperty ;

              rdfs:label "hat 3D-Datei"@de ,
                         "has 3D-file"@en ,
                         "a ficher de 3D"@fr ,
                         "ha file 3D"@it ;

              rdfs:comment "Connects a Representation to a 3D-file"@en ;
              
              :objectClassConstraint :DDDFileValue ;

              :subjectClassConstraint :DDDRepresentation ;

              salsah-gui:guiElement salsah-gui:Fileupload ;

              rdfs:subPropertyOf :hasFileValue .



###  http://www.knora.org/ontology/knora-base#hasTextFileValue

:hasTextFileValue rdf:type owl:ObjectProperty ;

              rdfs:label "hat Textdatei"@de ,
                         "has text file"@en ,
                         "a fichier de texte"@fr ,
                         "ha file testo"@it ;
              
              rdfs:comment "Connects a Representation to a text file"@en ;

              :objectClassConstraint :TextFileValue ;

              :subjectClassConstraint :TextRepresentation ;

              salsah-gui:guiElement salsah-gui:Fileupload ;

              rdfs:subPropertyOf :hasFileValue .



###  http://www.knora.org/ontology/knora-base#hasDocumentFileValue

:hasDocumentFileValue rdf:type owl:ObjectProperty ;

              rdfs:label "hat Dokument"@de ,
                         "has document"@en ,
                         "a document"@fr ,
                         "ha documento"@it ;

              rdfs:comment "Connects a Representation to a document"@en ;
              
              :objectClassConstraint :DocumentFileValue ;

              :subjectClassConstraint :DocumentRepresentation ;

              salsah-gui:guiElement salsah-gui:Fileupload ;

              rdfs:subPropertyOf :hasFileValue .



###  http://www.knora.org/ontology/knora-base#hasGeometry

:hasGeometry rdf:type owl:ObjectProperty ;

             rdfs:label "Geometrie"@de ,
                        "Geometry"@en ,
                        "Géometrie"@fr ,
                        "Geometria"@it ;

             rdfs:comment """Represents a geometrical shape."""@en ;    

             rdfs:subPropertyOf :hasValue ;

             salsah-gui:guiElement salsah-gui:Geometry ;

             salsah-gui:guiAttribute "width=95%;rows=4;wrap=soft"^^xsd:string ;

             :objectClassConstraint :GeomValue ;

             :subjectClassConstraint :Region .



###  http://www.knora.org/ontology/knora-base#hasLinkTo

:hasLinkTo rdf:type owl:ObjectProperty ;

           rdfs:subPropertyOf :resourceProperty ;

           rdfs:label "hat Link zu"@de ,
                      "has Link to"@en ,
                      "a lien vers"@fr ,
                      "ha Link verso"@it ;
           
           rdfs:comment "Represents a direct connection between two resources"@en ;

           :objectClassConstraint :Resource ;

           :subjectClassConstraint :Resource .



###  http://www.knora.org/ontology/knora-base#hasLinkToValue

:hasLinkToValue rdf:type owl:ObjectProperty ;

                rdfs:comment "Points to a LinkValue reification describing a link between two resources"@en ;

                :objectClassConstraint :LinkValue ;

                :subjectClassConstraint :Resource ;

                rdfs:subPropertyOf :hasValue .



###  http://www.knora.org/ontology/knora-base#hasRegionValue

:hasRegionValue rdf:type owl:ObjectProperty ;

                :objectClassConstraint :LinkValue ;

                :subjectClassConstraint :Resource ;

                rdfs:subPropertyOf :hasLinkToValue .



###  http://www.knora.org/ontology/knora-base#hasRepresentation

:hasRepresentation rdf:type owl:ObjectProperty ;

                   rdfs:label "hat Repräsentation"@de ,
                              "has Representation"@en ,
                              "a Répresentation"@fr ,
                              "ha Rappresentazione"@it ;

                   rdfs:comment "References an instance of a Representation. A Representation contains the metadata of a digital object (= file) which represents some physical entity such as an image, a sound, an encoded text etc."@en ;

                   :objectClassConstraint :Representation ;

                   :subjectClassConstraint :Resource ;

                   rdfs:subPropertyOf :hasLinkTo .



###  http://www.knora.org/ontology/knora-base#hasRepresentationValue

:hasRepresentationValue rdf:type owl:ObjectProperty ;

                        :objectClassConstraint :LinkValue ;

                        :subjectClassConstraint :Resource ;

                        rdfs:subPropertyOf :hasLinkToValue .




###  http://www.knora.org/ontology/knora-base#hasStandoffLinkTo

:hasStandoffLinkTo rdf:type owl:ObjectProperty ;

                   rdfs:label "hat Standoff Link zu"@de ,
                              "has Standoff Link to"@en ,
                              "a standoff lien vers"@fr ,
                              "ha standoff link verso"@it ;

                   rdfs:comment "Represents a link in standoff markup from one resource to another."@en ;
<<<<<<< HEAD

=======
                   
>>>>>>> 5dc76ee8
                   :objectClassConstraint :Resource ;

                   :subjectClassConstraint :Resource ;

                   rdfs:subPropertyOf :hasLinkTo .



###  http://www.knora.org/ontology/knora-base#hasStandoffLinkToValue

:hasStandoffLinkToValue rdf:type owl:ObjectProperty ;

                        :objectClassConstraint :LinkValue ;

                        :subjectClassConstraint :Resource ;

                        rdfs:subPropertyOf :hasLinkToValue .



###  http://www.knora.org/ontology/knora-base#standoffTagHasLink

:standoffTagHasLink rdf:type owl:ObjectProperty ;

                 rdfs:subPropertyOf :objectCannotBeMarkedAsDeleted ;

                 :objectClassConstraint :Resource ;

                 :subjectClassConstraint :StandoffLinkTag .




###  http://www.knora.org/ontology/knora-base#standoffTagHasStart

:standoffTagHasStart rdf:type owl:DatatypeProperty ;

                  rdfs:subPropertyOf :objectCannotBeMarkedAsDeleted ;

                  :subjectClassConstraint :StandoffTag ;

                  :objectDatatypeConstraint xsd:integer .



###  http://www.knora.org/ontology/knora-base#standoffTagHasEnd

:standoffTagHasEnd rdf:type owl:DatatypeProperty ;

                rdfs:subPropertyOf :objectCannotBeMarkedAsDeleted ;

                :subjectClassConstraint :StandoffTag ;

                :objectDatatypeConstraint xsd:integer .



###  http://www.knora.org/ontology/knora-base#standoffTagHasHref

:standoffTagHasHref rdf:type owl:DatatypeProperty ;

                 rdfs:subPropertyOf :objectCannotBeMarkedAsDeleted ;

                 :subjectClassConstraint :StandoffUriTag ;

                 :objectDatatypeConstraint xsd:anyURI .


### http://www.knora.org/ontology/knora-base#standoffTagHasStartIndex

:standoffTagHasStartIndex rdf:type owl:DatatypeProperty ;

                  rdfs:subPropertyOf :objectCannotBeMarkedAsDeleted ;

                  :subjectClassConstraint :StandoffTag ;

                  :objectDatatypeConstraint xsd:integer .


### http://www.knora.org/ontology/knora-base#standoffTagHasEndIndex

:standoffTagHasEndIndex rdf:type owl:DatatypeProperty ;

                  rdfs:subPropertyOf :objectCannotBeMarkedAsDeleted ;

                  :subjectClassConstraint :StandoffTag ;

                  :objectDatatypeConstraint xsd:integer .


### http://www.knora.org/ontology/knora-base#standoffTagHasStartParentIndex

:standoffTagHasStartParentIndex rdf:type owl:DatatypeProperty ;

                  rdfs:subPropertyOf :objectCannotBeMarkedAsDeleted ;

                  :subjectClassConstraint :StandoffTag ;

                  :objectDatatypeConstraint xsd:integer .


### http://www.knora.org/ontology/knora-base#standoffTagHasEndParentIndex

:standoffTagHasEndParentIndex rdf:type owl:DatatypeProperty ;

                  rdfs:subPropertyOf :objectCannotBeMarkedAsDeleted ;

                  :subjectClassConstraint :StandoffTag ;

                  :objectDatatypeConstraint xsd:integer .


### http://www.knora.org/ontology/knora-base#standoffTagHasUUID

:standoffTagHasUUID rdf:type owl:DatatypeProperty ;

                  rdfs:subPropertyOf :objectCannotBeMarkedAsDeleted ;

                  :subjectClassConstraint :StandoffTag ;

                  :objectDatatypeConstraint xsd:string .




###  http://www.knora.org/ontology/knora-base#hasSubListNode

:hasSubListNode rdf:type owl:ObjectProperty ;

                rdfs:comment "A hierarchical list is formed using the \"hasSubListNode\"-property"@en ;

                rdfs:subPropertyOf :objectCannotBeMarkedAsDeleted ;

                :objectClassConstraint :ListNode ;

                :subjectClassConstraint :ListNode .



###  http://www.knora.org/ontology/knora-base#hasValue

:hasValue rdf:type owl:ObjectProperty ;

          rdfs:subPropertyOf :resourceProperty ;

          :subjectClassConstraint :Resource ;

          :objectClassConstraint :Value .



###  http://www.knora.org/ontology/knora-base#isAnnotationOf

:isAnnotationOf rdf:type owl:ObjectProperty ;

                rdfs:label "ist Annotation von"@de ,
                           "is Annotation of"@en ,
                           "est Annotation de"@fr ,
                           "è Annotation di"@it ;
                
                :subjectClassConstraint :Annotation ;

                :objectClassConstraint :Resource ;

                rdfs:subPropertyOf :hasLinkTo .



###  http://www.knora.org/ontology/knora-base#isAnnotationOfValue

:isAnnotationOfValue rdf:type owl:ObjectProperty ;

               :objectClassConstraint :LinkValue ;

               :subjectClassConstraint :Annotation ;

               rdfs:subPropertyOf :hasLinkToValue .


<<<<<<< HEAD
=======
###  http://www.knora.org/ontology/knora-base#isInGroup

:isInGroup rdf:type owl:ObjectProperty ;

           rdfs:subPropertyOf :objectCannotBeMarkedAsDeleted ;

           rdfs:comment "The given User is part of the given UserGroup"@en ;

           :subjectClassConstraint :User ;

           :objectClassConstraint :UserGroup .



###  http://www.knora.org/ontology/knora-base#isInProject

:isInProject rdf:type owl:ObjectProperty ;

             rdfs:subPropertyOf :objectCannotBeMarkedAsDeleted ;

             rdfs:comment "The given User is part of the given knoraProject"@en ;

             :subjectClassConstraint :User ;

             :objectClassConstraint :knoraProject .


>>>>>>> 5dc76ee8

###  http://www.knora.org/ontology/knora-base#isPartOf

:isPartOf rdf:type owl:ObjectProperty ;

          rdfs:label "ist Teil von"@de ,
                     "is part of"@en ,
                     "fait partie de"@fr ,
                     "fa parte di"@it ;

          rdfs:comment "Indicates that this resource is part of another resource"@en ;

          :subjectClassConstraint :Resource ;

          :objectClassConstraint :Resource ;

          rdfs:subPropertyOf :hasLinkTo .



###  http://www.knora.org/ontology/knora-base#isPartOfValue

:isPartOfValue rdf:type owl:ObjectProperty ;

               :objectClassConstraint :LinkValue ;

               :subjectClassConstraint :Resource ;

               rdfs:subPropertyOf :hasLinkToValue .



###  http://www.knora.org/ontology/knora-base#isRegionOf

:isRegionOf rdf:type owl:ObjectProperty ;

            rdfs:comment "Region of interest within a digital object (e.g. an image)"@en ;

            rdfs:label "is Region von"@de ,
                       "is Region of"@en ,
                       "est Région de"@fr ,
                       "e Region di"@it ;

            :subjectClassConstraint :Region ;

            :objectClassConstraint :Representation ;

            rdfs:subPropertyOf :hasLinkTo .



###  http://www.knora.org/ontology/knora-base#isRegionOfValue

:isRegionOfValue rdf:type owl:ObjectProperty ;

                 :objectClassConstraint :LinkValue ;

                 :subjectClassConstraint :Region ;

                 rdfs:subPropertyOf :hasLinkToValue .



###  http://www.knora.org/ontology/knora-base#previousValue

:previousValue rdf:type owl:ObjectProperty ;

               rdfs:subPropertyOf :valueHas ;

               rdfs:comment "Points to the previous verson of a value"@en ;

               :subjectClassConstraint :Value ;

               :objectClassConstraint :Value .



###  http://www.knora.org/ontology/knora-base#seqnum

:seqnum rdf:type owl:ObjectProperty ;

        :objectClassConstraint :IntValue ;

        rdfs:subPropertyOf :hasValue ;

        rdfs:label "Sequenznummer"@de ,
                   "Sequence number"@en ,
                   "Numéro de séquence"@fr ,
                   "Numero di sequenza"@it ;

        rdfs:comment "Indicates the position of a resource within a sequence"@en .



###  http://www.knora.org/ontology/knora-base#standoffHasLink

:standoffHasLink rdf:type owl:ObjectProperty ;

                 rdfs:subPropertyOf :objectCannotBeMarkedAsDeleted ;

                 :objectClassConstraint :Resource ;

                 :subjectClassConstraint :StandoffLink .



###  http://www.knora.org/ontology/knora-base#valueHasStandoff

:valueHasStandoff rdf:type owl:ObjectProperty ;

                  rdfs:subPropertyOf :valueHas ;

                  :objectClassConstraint :StandoffTag ;

                  :subjectClassConstraint :TextValue .



###  http://www.knora.org/ontology/knora-base#hasGivenName

:hasGivenName rdf:type owl:ObjectProperty ;

              rdfs:label "Vorname"@de ,
                        "given name"@en ,
                        "prénom"@fr ,
                        "nome di battesimo"@it ;

              rdfs:comment """Represents a Given name."""@en ;

              :objectClassConstraint :TextValue ;

              salsah-gui:guiElement salsah-gui:SimpleText ;

              :subjectClassConstraint :Person ;

              rdfs:subPropertyOf :hasValue .


###  http://www.knora.org/ontology/knora-base#hasFamilyName

:hasFamilyName rdf:type owl:ObjectProperty ;

               rdfs:label "Nachname"@de ,
                        "family name"@en ,
                        "nom de famille"@fr ,
                        "nome di famiglia"@it ;

               rdfs:comment """Represents a family name."""@en ;

               :objectClassConstraint :TextValue ;

               salsah-gui:guiElement salsah-gui:SimpleText ;

               :subjectClassConstraint :Person ;

               rdfs:subPropertyOf :hasValue .


###  http://www.knora.org/ontology/knora-base#hasIAFIdentifier

:hasIAFIdentifier rdf:type owl:ObjectProperty ;

                  rdfs:label "Gemeinsame Normdatei (GND)"@de ,
                             "Integrated Authority File"@en ;

                  rdfs:comment """Repräsentiert eine GND-Nummer."""@de,
                               """Represents an IAF identifier."""@en ;

                  :objectClassConstraint :TextValue ;

                  salsah-gui:guiElement salsah-gui:SimpleText ;

                  :subjectClassConstraint :Person ;

                  rdfs:subPropertyOf :hasValue .


###  http://www.knora.org/ontology/knora-base#hasBirthDate

:hasBirthDate rdf:type owl:ObjectProperty ;

              rdfs:label "Geburtsdatum"@de ,
                         "date of birth"@en ;

              rdfs:comment """Repräsentiert ein Geburtsdatum."""@de,
                           """Represents a date of birth."""@en ;

              :objectClassConstraint :DateValue ;

              salsah-gui:guiElement salsah-gui:Date ;

              :subjectClassConstraint :Person ;

              rdfs:subPropertyOf :hasValue .


###  http://www.knora.org/ontology/knora-base#hasDeathDate

:hasDeathDate rdf:type owl:ObjectProperty ;

              rdfs:label "Sterbedatum"@de ,
                         "date of death"@en ;

              rdfs:comment """Repräsentiert ein Sterbedatum."""@de,
                           """Represents a date of death."""@en ;

              :objectClassConstraint :DateValue ;

              salsah-gui:guiElement salsah-gui:Date ;

              :subjectClassConstraint :Person ;

              rdfs:subPropertyOf :hasValue .



#################################################################
#
#    Datatype properties
#
#################################################################


###  http://www.knora.org/ontology/knora-base#address

:address rdf:type owl:DatatypeProperty ;

         rdfs:subPropertyOf :objectCannotBeMarkedAsDeleted ;

         :objectDatatypeConstraint xsd:string ;

         rdfs:comment "Address of a person or an institution"@en .



###  http://www.knora.org/ontology/knora-base#creationDate

:creationDate rdf:type owl:DatatypeProperty ;

              rdfs:subPropertyOf :objectCannotBeMarkedAsDeleted ;

              rdfs:comment "Indicates when a resource was created"@en ;

              :subjectClassConstraint :Resource ;

              :objectDatatypeConstraint xsd:dateTimeStamp .



###  http://www.knora.org/ontology/knora-base#deleteDate

:deleteDate rdf:type owl:DatatypeProperty ;

            rdfs:subPropertyOf :objectCannotBeMarkedAsDeleted ;

            rdfs:comment "Indicates when a resource or value was deleted"@en ;

            # No :subjectClassConstraint, because this can be used with :Resource or :Value.

            :objectDatatypeConstraint xsd:dateTimeStamp .



###  http://www.knora.org/ontology/knora-base#description

:description rdf:type owl:DatatypeProperty ;

             rdfs:subPropertyOf :objectCannotBeMarkedAsDeleted ;

             rdfs:comment "A description of a resource class or a property class"@en ;

             :objectDatatypeConstraint xsd:string .



###  http://www.knora.org/ontology/knora-base#dimX

:dimX rdf:type owl:DatatypeProperty ;

      :subjectClassConstraint :FileValue ;

      rdfs:subPropertyOf :valueHas ;

      :objectDatatypeConstraint xsd:integer .



###  http://www.knora.org/ontology/knora-base#dimY

:dimY rdf:type owl:DatatypeProperty ;

      :subjectClassConstraint :FileValue ;

      rdfs:subPropertyOf :valueHas ;

      :objectDatatypeConstraint xsd:integer .



###  http://www.knora.org/ontology/knora-base#duration

:duration rdf:type owl:DatatypeProperty ;

          rdfs:subPropertyOf :valueHas ;

          :subjectClassConstraint :FileValue ;

          :objectDatatypeConstraint xsd:decimal .



###  http://www.knora.org/ontology/knora-base#extResAccessInfo

:extResAccessInfo rdf:type owl:DatatypeProperty ;

                  rdfs:comment "Information (URL etc.) for accessing an external resource"@en ;

                  rdfs:subPropertyOf :valueHas ;

                  :subjectClassConstraint :ExternalResValue ;

                  :objectDatatypeConstraint xsd:string .



###  http://www.knora.org/ontology/knora-base#extResId

:extResId rdf:type owl:DatatypeProperty ;

          rdfs:comment "The ID of the external resource. The form of the ID is dependent on the provider."@en ;

          rdfs:subPropertyOf :valueHas ;

          :subjectClassConstraint :ExternalResValue ;

          :objectDatatypeConstraint xsd:string .



###  http://www.knora.org/ontology/knora-base#extResProvider

:extResProvider rdf:type owl:DatatypeProperty ;

                rdfs:comment "The name of the external provider of the resource"@en ;

                rdfs:subPropertyOf :valueHas ;

                :subjectClassConstraint :ExternalResValue ;

                :objectDatatypeConstraint xsd:string .




###  http://www.knora.org/ontology/knora-base#fps

:fps rdf:type owl:DatatypeProperty ;

     rdfs:label "Frames per second"@en ;

     rdfs:subPropertyOf :valueHas ;

     :subjectClassConstraint :MovingImageFileValue ;

     :objectDatatypeConstraint xsd:decimal .



###  http://www.knora.org/ontology/knora-base#internalFilename

:internalFilename rdf:type owl:DatatypeProperty ;

                  rdfs:subPropertyOf :valueHas ;

                  :subjectClassConstraint :FileValue ;

                  :objectDatatypeConstraint xsd:string .



###  http://www.knora.org/ontology/knora-base#internalMimeType

:internalMimeType rdf:type owl:DatatypeProperty ;

                  rdfs:subPropertyOf :valueHas ;

                  :subjectClassConstraint :FileValue ;

                  :objectDatatypeConstraint xsd:string .



###  http://www.knora.org/ontology/knora-base#isDeleted

:isDeleted rdf:type owl:DatatypeProperty ;

           rdfs:subPropertyOf :objectCannotBeMarkedAsDeleted ;

           rdfs:comment "Exists and is true if the resource has been deleted"@en ;

           # No :subjectClassConstraint, because this can be used with :Resource or :Value.

           :objectDatatypeConstraint xsd:boolean .



###  http://www.knora.org/ontology/knora-base#isPreview

:isPreview rdf:type owl:DatatypeProperty ;

           rdfs:subPropertyOf :valueHas ;

           :subjectClassConstraint :FileValue ;

           :objectDatatypeConstraint xsd:boolean .



###  http://www.knora.org/ontology/knora-base#isRootNode

:isRootNode rdf:type owl:DatatypeProperty ;

           rdfs:subPropertyOf :objectCannotBeMarkedAsDeleted ;

            :subjectClassConstraint :ListNode ;

            :objectDatatypeConstraint xsd:boolean .



###  http://www.knora.org/ontology/knora-base#hasRootNode

:hasRootNode rdf:type owl:ObjectProperty ;

           rdfs:subPropertyOf :objectCannotBeMarkedAsDeleted ;

            :subjectClassConstraint :ListNode ;

            :objectDatatypeConstraint :ListNode .




###  http://www.knora.org/ontology/knora-base#lastModificationDate

:lastModificationDate rdf:type owl:DatatypeProperty ;

                      rdfs:subPropertyOf :objectCannotBeMarkedAsDeleted ;

                      :subjectClassConstraint :Resource ;

                      :objectDatatypeConstraint xsd:dateTimeStamp .



###  http://www.knora.org/ontology/knora-base#listNodePosition

:listNodePosition rdf:type owl:DatatypeProperty ;

                 rdfs:subPropertyOf :objectCannotBeMarkedAsDeleted ;

                  :subjectClassConstraint :ListNode ;

                  :objectDatatypeConstraint xsd:integer .



###  http://www.knora.org/ontology/knora-base#listNodeName

:listNodeName rdf:type owl:DatatypeProperty ;

               rdfs:subPropertyOf :objectCannotBeMarkedAsDeleted ;

               :subjectClassConstraint :ListNode ;

               :objectDatatypeConstraint xsd:string .



###  http://www.knora.org/ontology/knora-base#name

:name rdf:type owl:DatatypeProperty ;

      rdfs:subPropertyOf :objectCannotBeMarkedAsDeleted ;

      :objectDatatypeConstraint xsd:string .



###  http://www.knora.org/ontology/knora-base#originalFilename

:originalFilename rdf:type owl:DatatypeProperty ;

                  rdfs:subPropertyOf :valueHas ;

                  :subjectClassConstraint :FileValue ;

                  :objectDatatypeConstraint xsd:string .



###  http://www.knora.org/ontology/knora-base#originalMimeType

:originalMimeType rdf:type owl:DatatypeProperty ;

                  rdfs:subPropertyOf :valueHas ;

                  :subjectClassConstraint :FileValue ;

                  :objectDatatypeConstraint xsd:string .



<<<<<<< HEAD
###  http://www.knora.org/ontology/knora-base#protocol

:protocol rdf:type owl:DatatypeProperty ;

          rdfs:subPropertyOf :objectCannotBeMarkedAsDeleted ;

          rdfs:comment "An Internet protocol (\"http\", \"https\", etc.)"@en ;
=======
###  http://www.knora.org/ontology/knora-base#password

:password rdf:type owl:DatatypeProperty ;

          rdfs:subPropertyOf :objectCannotBeMarkedAsDeleted ;

          rdfs:comment "An encrypted credential for access"@en ;

          :subjectClassConstraint foaf:Person ;
>>>>>>> 5dc76ee8

          :objectDatatypeConstraint xsd:string .



<<<<<<< HEAD
=======
###  http://www.knora.org/ontology/knora-base#phone

:phone rdf:type owl:DatatypeProperty ;

       rdfs:subPropertyOf :objectCannotBeMarkedAsDeleted ;

       rdfs:comment "Phone number of a person, institution, etc."@en ;

       :objectDatatypeConstraint xsd:string .



###  http://www.knora.org/ontology/knora-base#preferredLanguage

:preferredLanguage rdf:type owl:DatatypeProperty ;

                   rdfs:subPropertyOf :objectCannotBeMarkedAsDeleted ;

                   rdfs:comment "Language (\"en\", \"de\", \"fr\", \"it\", \"gr\", etc.)"@en ;

                   :objectDatatypeConstraint xsd:string .



>>>>>>> 5dc76ee8
###  http://www.knora.org/ontology/knora-base#qualityLevel

:qualityLevel rdf:type owl:DatatypeProperty ;

              rdfs:subPropertyOf :valueHas ;

              :subjectClassConstraint :FileValue ;

              :objectDatatypeConstraint xsd:integer .



<<<<<<< HEAD
=======
###  http://www.knora.org/ontology/knora-base#projectShortname

:projectShortname rdf:type owl:DatatypeProperty ;

           :subjectClassConstraint :knoraProject ;

           :objectDatatypeConstraint xsd:string ;

           rdfs:subPropertyOf :objectCannotBeMarkedAsDeleted .



###  http://www.knora.org/ontology/knora-base#projectLongname

:projectLongname rdf:type owl:DatatypeProperty ;

           :subjectClassConstraint :knoraProject ;

           :objectDatatypeConstraint xsd:string ;

           rdfs:subPropertyOf :objectCannotBeMarkedAsDeleted .



###  http://www.knora.org/ontology/knora-base#projectKeyword

:projectKeyword rdf:type owl:DatatypeProperty ;

           rdfs:comment "A comma-delimited list of keywords describing a project"@en ;

           rdfs:subPropertyOf :objectCannotBeMarkedAsDeleted ;

           :subjectClassConstraint :knoraProject ;

           :objectDatatypeConstraint xsd:string .



###  http://www.knora.org/ontology/knora-base#projectLogo

:projectLogo rdf:type owl:DatatypeProperty ;

           rdfs:subPropertyOf :objectCannotBeMarkedAsDeleted ;

           :subjectClassConstraint :knoraProject ;

           :objectDatatypeConstraint xsd:string .



###  http://www.knora.org/ontology/knora-base#userid

:userid rdf:type owl:DatatypeProperty ;

        rdfs:comment "The login name of a user of Knora"@en ;

        :subjectClassConstraint :User ;

        :objectDatatypeConstraint xsd:string ;

        rdfs:subPropertyOf :objectCannotBeMarkedAsDeleted .



>>>>>>> 5dc76ee8
###  http://www.knora.org/ontology/knora-base#valueHasComment

:valueHasComment rdf:type owl:DatatypeProperty ;

              rdfs:comment "A comment on a value"@en ;

              rdfs:subPropertyOf :valueHas ;

              :subjectClassConstraint :Value ;

              :objectDatatypeConstraint xsd:string .



###  http://www.knora.org/ontology/knora-base#deleteComment

:deleteComment rdf:type owl:DatatypeProperty ;

              rdfs:comment "A comment explaining why a resource or value was marked as deleted"@en ;

              rdfs:subPropertyOf :objectCannotBeMarkedAsDeleted ;

              # No :subjectClassConstraint, because this can be used with :Resource or :Value.

              :objectDatatypeConstraint xsd:string .



###  http://www.knora.org/ontology/knora-base#valueCreationDate

:valueCreationDate rdf:type owl:DatatypeProperty ;

                   :subjectClassConstraint :Value ;

                   rdfs:subPropertyOf :valueHas ;

                   :objectDatatypeConstraint xsd:dateTimeStamp .



###  http://www.knora.org/ontology/knora-base#valueHas

:valueHas rdf:type rdf:Property ;

          :subjectClassConstraint :ValueBase ;

          rdfs:subPropertyOf :objectCannotBeMarkedAsDeleted .



###  http://www.knora.org/ontology/knora-base#valueHasCalendar

:valueHasCalendar rdf:type owl:DatatypeProperty ;

                  rdfs:comment "Name of the calendar to be used, such as \"GREGORIAN\" or \"JULIAN\"."@en ;

                  rdfs:subPropertyOf :valueHas ;

                  :subjectClassConstraint :DateBase ;

                  :objectDatatypeConstraint xsd:string .



###  http://www.knora.org/ontology/knora-base#valueHasColor

:valueHasColor rdf:type owl:DatatypeProperty ;

               rdfs:comment "Color in the form of #rrggbb (as defining web colors)"@en ;

               rdfs:subPropertyOf :valueHas ;

               :subjectClassConstraint :ColorBase ;

               :objectDatatypeConstraint xsd:string .



###  http://www.knora.org/ontology/knora-base#valueHasEndJDN

:valueHasEndJDN rdf:type owl:DatatypeProperty ;

                rdfs:comment "Contains the end of a date as a Julian Day Number (JDN)"@en ;

                rdfs:subPropertyOf :valueHas ;

                :subjectClassConstraint :DateBase ;

                :objectDatatypeConstraint xsd:integer .



###  http://www.knora.org/ontology/knora-base#valueHasEndPrecision

:valueHasEndPrecision rdf:type owl:DatatypeProperty ;

                      rdfs:comment "Precision of knowledge about the end of the date. Allowed are \"DAY\", \"MONTH\" or \"YEAR\"."@en ;

                      rdfs:subPropertyOf :valueHas ;

                      :subjectClassConstraint :DateBase ;

                      :objectDatatypeConstraint xsd:string .



###  http://www.knora.org/ontology/knora-base#valueHasDecimal

:valueHasDecimal rdf:type owl:DatatypeProperty ;

               rdfs:subPropertyOf :valueHas ;

               :subjectClassConstraint :DecimalBase ;

               :objectDatatypeConstraint xsd:decimal .



###  http://www.knora.org/ontology/knora-base#valueHasGeometry

:valueHasGeometry rdf:type owl:DatatypeProperty ;

                  rdfs:comment "JSON string describing a geometry (e.g. a region). Currently geometries are limited to 2D unions of primitive objects like circles, squares and polygons."@en ;

                  rdfs:subPropertyOf :valueHas ;

                  :subjectClassConstraint :GeomValue ;

                  :objectDatatypeConstraint xsd:string .



###  http://www.knora.org/ontology/knora-base#valueHasGeonameCode

:valueHasGeonameCode rdf:type owl:DatatypeProperty ;

                     rdfs:subPropertyOf :valueHas ;

                     :subjectClassConstraint :GeonameValue ;

                     :objectDatatypeConstraint xsd:string .



###  http://www.knora.org/ontology/knora-base#valueHasInteger

:valueHasInteger rdf:type owl:DatatypeProperty ;

                 rdfs:subPropertyOf :valueHas ;

                 :subjectClassConstraint :IntBase ;

                 :objectDatatypeConstraint xsd:integer .



###  http://www.knora.org/ontology/knora-base#valueHasBoolean

:valueHasBoolean rdf:type owl:DatatypeProperty ;

                 rdfs:subPropertyOf :valueHas ;

                 :subjectClassConstraint :BooleanBase ;

                 :objectDatatypeConstraint xsd:boolean .



###  http://www.knora.org/ontology/knora-base#valueHasUri

:valueHasUri rdf:type owl:DatatypeProperty ;

                 rdfs:subPropertyOf :valueHas ;

                 :subjectClassConstraint :UriBase ;

                 :objectDatatypeConstraint xsd:anyURI .



###  http://www.knora.org/ontology/knora-base#valueHasIntervalEnd

:valueHasIntervalEnd rdf:type owl:DatatypeProperty ;

                     rdfs:subPropertyOf :valueHas ;

                     :subjectClassConstraint :IntervalBase ;

                     :objectDatatypeConstraint xsd:decimal .



###  http://www.knora.org/ontology/knora-base#valueHasIntervalStart

:valueHasIntervalStart rdf:type owl:DatatypeProperty ;

                       rdfs:subPropertyOf :valueHas ;

                       :subjectClassConstraint :IntervalBase ;

                       :objectDatatypeConstraint xsd:decimal .



###  http://www.knora.org/ontology/knora-base#valueHasListNode

:valueHasListNode rdf:type owl:ObjectProperty ;

                  rdfs:subPropertyOf :valueHas ;

                  :subjectClassConstraint :ListValue ;

                  :objectClassConstraint :ListNode .



###  http://www.knora.org/ontology/knora-base#valueHasOrder

:valueHasOrder rdf:type owl:DatatypeProperty ;

               rdfs:subPropertyOf :valueHas ;

               :subjectClassConstraint :Value ;

               :objectDatatypeConstraint xsd:integer .


###  http://www.knora.org/ontology/knora-base#valueHasRefCount

:valueHasRefCount rdf:type owl:DatatypeProperty ;

                  rdfs:subPropertyOf :valueHas ;

                  :subjectClassConstraint :LinkValue ;

                  :objectDatatypeConstraint xsd:integer .



###  http://www.knora.org/ontology/knora-base#valueHasStartJDN

:valueHasStartJDN rdf:type owl:DatatypeProperty ;

                  rdfs:comment "Contains the start of a date as a Julian Day Number (JDN)"@en ;

                  rdfs:subPropertyOf :valueHas ;

                  :subjectClassConstraint :DateBase ;

                  :objectDatatypeConstraint xsd:integer .



###  http://www.knora.org/ontology/knora-base#valueHasStartPrecision

:valueHasStartPrecision rdf:type owl:DatatypeProperty ;

                        rdfs:comment "The precision the start of a date. Allowed values are \"DAY\", \"MONTH\", or \"YEAR\"."@en ;

                        rdfs:subPropertyOf :valueHas ;

                        :subjectClassConstraint :DateBase ;

                        :objectDatatypeConstraint xsd:string .



###  http://www.knora.org/ontology/knora-base#valueHasString

:valueHasString rdf:type owl:DatatypeProperty ;

                rdfs:subPropertyOf :valueHas ;

                rdfs:comment "A string representation of a value, required for full-text searches and search results."@en ;

                :subjectClassConstraint :Value ;

                :objectDatatypeConstraint xsd:string .



###  http://www.knora.org/ontology/knora-base#website

:website rdf:type owl:DatatypeProperty ;

         rdfs:subPropertyOf :objectCannotBeMarkedAsDeleted ;

         rdfs:comment "The URL of a web site"@en ;

         :objectDatatypeConstraint xsd:anyURI .



#################################################################
#
#    Classes
#
#################################################################


###  http://www.knora.org/ontology/knora-base#Annotation

:Annotation rdf:type owl:Class ;

            rdfs:subClassOf :Resource ,
                            [ rdf:type owl:Restriction ;
                              owl:onProperty :hasComment ;
                              owl:minCardinality "1"^^xsd:nonNegativeInteger
                            ] ,
                            [ rdf:type owl:Restriction ;
                              owl:onProperty :isAnnotationOf ;
                              owl:minCardinality "1"^^xsd:nonNegativeInteger
                            ] ,
                            [ rdf:type owl:Restriction ;
                              owl:onProperty :isAnnotationOfValue ;
                              owl:minCardinality "1"^^xsd:nonNegativeInteger
                            ] ;

            rdfs:label "Annotation"@de ,
                       "Annotation"@en ,
                       "Annotation"@fr ,
                       "Annotation"@it ;

            rdfs:comment "A generic class for representing annotations"@en .



###  http://www.knora.org/ontology/knora-base#AudioFileValue

:AudioFileValue rdf:type owl:Class ;

                rdfs:subClassOf :FileValue ,
                                [ rdf:type owl:Restriction ;
                                  owl:onProperty :duration ;
                                  owl:cardinality "1"^^xsd:nonNegativeInteger
                                ] ;

                rdfs:comment "Represents an audio file"@en .



###  http://www.knora.org/ontology/knora-base#AudioRepresentation

:AudioRepresentation rdf:type owl:Class ;

                     rdfs:subClassOf :Representation  ,
                                [ rdf:type owl:Restriction ;
                                  owl:onProperty :hasAudioFileValue ;
                                  owl:minCardinality "1"^^xsd:nonNegativeInteger
                                ] ;

                     rdfs:label "Repräsentation (Audio)"@de ,
                                "Representation (Audio)"@en ,
                                "Répresentation (Audio)"@fr ,
                                "Rappresentazione (Audio)"@it ;

                     rdfs:comment "Represents a file containing audio data"@en .


###  http://www.knora.org/ontology/knora-base#ColorBase

:ColorBase rdf:type owl:Class ;

           rdfs:subClassOf :ValueBase ,
                           [ rdf:type owl:Restriction ;
                             owl:onProperty :valueHasColor ;
                             owl:cardinality "1"^^xsd:nonNegativeInteger
                           ] .


###  http://www.knora.org/ontology/knora-base#ColorValue

:ColorValue rdf:type owl:Class ;

            rdfs:subClassOf :Value, :ColorBase ;

            rdfs:comment "Represents a color in HTML format, e.g. \"#33eeff\""@en .



###  http://www.knora.org/ontology/knora-base#DDDFileValue

:DDDFileValue rdf:type owl:Class ;

              rdfs:subClassOf :FileValue ;

              rdfs:comment "This represents some 3D-object with mesh data, point cloud, etc."@en .



###  http://www.knora.org/ontology/knora-base#DDDrepresentation

:DDDrepresentation rdf:type owl:Class ;

                   rdfs:subClassOf :Representation  ,
                                [ rdf:type owl:Restriction ;
                                  owl:onProperty :hasDDDFileValue ;
                                  owl:minCardinality "1"^^xsd:nonNegativeInteger
                                ] ;

                   rdfs:label "Repräsentation (3D)"@de ,
                                              "Representation (3D)"@en ,
                                              "Répresentation (3D)"@fr ,
                                              "Rappresentazione (3D)"@it ;

                   rdfs:comment "Represents a file containg 3D data"@en .


###  http://www.knora.org/ontology/knora-base#DateBase

:DateBase rdf:type owl:Class ;

          rdfs:subClassOf :ValueBase ,
                          [ rdf:type owl:Restriction ;
                            owl:onProperty :valueHasCalendar ;
                            owl:cardinality "1"^^xsd:nonNegativeInteger
                          ] ,
                          [ rdf:type owl:Restriction ;
                            owl:onProperty :valueHasEndPrecision ;
                            owl:cardinality "1"^^xsd:nonNegativeInteger
                          ] ,
                          [ rdf:type owl:Restriction ;
                            owl:onProperty :valueHasEndJDN ;
                            owl:cardinality "1"^^xsd:nonNegativeInteger
                          ] ,
                          [ rdf:type owl:Restriction ;
                            owl:onProperty :valueHasStartPrecision ;
                            owl:cardinality "1"^^xsd:nonNegativeInteger
                          ] ,
                          [ rdf:type owl:Restriction ;
                            owl:onProperty :valueHasStartJDN ;
                            owl:cardinality "1"^^xsd:nonNegativeInteger
                          ] .


###  http://www.knora.org/ontology/knora-base#DateValue

:DateValue rdf:type owl:Class ;

           rdfs:subClassOf :Value, :DateBase ;

           rdfs:comment "Represents a Knora date value"@en .



###  http://www.knora.org/ontology/knora-base#DocumentFileValue

:DocumentFileValue rdf:type owl:Class ;

                   rdfs:subClassOf :FileValue .



###  http://www.knora.org/ontology/knora-base#DocumentRepresentation

:DocumentRepresentation rdf:type owl:Class ;

                        rdfs:label "Repräsentation (Dokument)"@de ,
                                   "Representation (Document)"@en ,
                                   "Répresentation (Document)"@fr ,
                                   "Rappresentazione (Documento)"@it ;

                        rdfs:subClassOf :Representation ,
                                [ rdf:type owl:Restriction ;
                                  owl:onProperty :hasDocumentFileValue ;
                                  owl:minCardinality "1"^^xsd:nonNegativeInteger
                                ] .



###  http://www.knora.org/ontology/knora-base#ExternalResValue

:ExternalResValue rdf:type owl:Class ;

                  rdfs:subClassOf :Value ,
                                  [ rdf:type owl:Restriction ;
                                    owl:onProperty :extResId ;
                                    owl:cardinality "1"^^xsd:nonNegativeInteger
                                  ] ,
                                  [ rdf:type owl:Restriction ;
                                    owl:onProperty :extResProvider ;
                                    owl:cardinality "1"^^xsd:nonNegativeInteger
                                  ] ,
                                  [ rdf:type owl:Restriction ;
                                    owl:onProperty :extResAccessInfo ;
                                    owl:cardinality "1"^^xsd:nonNegativeInteger
                                  ] .



###  http://www.knora.org/ontology/knora-base#ExternalResource

:ExternalResource rdf:type owl:Class ;

                  rdfs:subClassOf :Resource ,
                                  [ rdf:type owl:Restriction ;
                                    owl:onProperty :hasExtResValue ;
                                    owl:cardinality "1"^^xsd:nonNegativeInteger
                                  ] ;

                  rdfs:label "Externe Ressource"@de ,
                             "External Resource"@en ,
                             "Ressource Externe"@fr ,
                             "Risorsa esterna"@it ;

                  rdfs:comment "Represents a proxy for an object stored by an external provider"@en .



###  http://www.knora.org/ontology/knora-base#FileValue

:FileValue rdf:type owl:Class ;

           rdfs:subClassOf :Value ,
                           [ rdf:type owl:Restriction ;
                             owl:onProperty :isPreview ;
                             owl:maxCardinality "1"^^xsd:nonNegativeInteger
                           ] ,
                           [ rdf:type owl:Restriction ;
                             owl:onProperty :originalMimeType ;
                             owl:maxCardinality "1"^^xsd:nonNegativeInteger
                           ] ,
                           [ rdf:type owl:Restriction ;
                             owl:onProperty :internalFilename ;
                             owl:cardinality "1"^^xsd:nonNegativeInteger
                           ] ,
                           [ rdf:type owl:Restriction ;
                             owl:onProperty :internalMimeType ;
                             owl:cardinality "1"^^xsd:nonNegativeInteger
                           ] ,
                           [ rdf:type owl:Restriction ;
                             owl:onProperty :originalFilename ;
                             owl:maxCardinality "1"^^xsd:nonNegativeInteger
                           ] .


###  http://www.knora.org/ontology/knora-base#DecimalBase

:DecimalBase rdf:type owl:Class ;

             rdfs:subClassOf :ValueBase ,
                             [ rdf:type owl:Restriction ;
                               owl:onProperty :valueHasDecimal ;
                               owl:cardinality "1"^^xsd:nonNegativeInteger
                             ] .



###  http://www.knora.org/ontology/knora-base#DecimalValue

:DecimalValue rdf:type owl:Class ;

            rdfs:subClassOf :Value, :DecimalBase ;

            rdfs:comment "Represents an arbitrary-precision decimal value"@en .



###  http://www.knora.org/ontology/knora-base#GeomValue

:GeomValue rdf:type owl:Class ;

           rdfs:subClassOf :Value ,
                           [ rdf:type owl:Restriction ;
                             owl:onProperty :valueHasGeometry ;
                             owl:cardinality "1"^^xsd:nonNegativeInteger
                           ] ;

           rdfs:comment "Represents a geometrical objects as JSON string"@en .



###  http://www.knora.org/ontology/knora-base#GeonameValue

:GeonameValue rdf:type owl:Class ;

              rdfs:subClassOf :Value ,
                              [ rdf:type owl:Restriction ;
                                owl:onProperty :valueHasGeonameCode ;
                                owl:cardinality "1"^^xsd:nonNegativeInteger
                              ] .



<<<<<<< HEAD
=======
###  http://www.knora.org/ontology/knora-base#Institution

:Institution rdf:type owl:Class ;

             rdfs:subClassOf foaf:Organization ,
                             [ rdf:type owl:Restriction ;
                               owl:onProperty :website ;
                               owl:minCardinality "0"^^xsd:nonNegativeInteger
                             ] ,
                             [ rdf:type owl:Restriction ;
                               owl:onProperty :phone ;
                               owl:minCardinality "0"^^xsd:nonNegativeInteger
                             ] ,
                             [ rdf:type owl:Restriction ;
                               owl:onProperty :address ;
                               owl:minCardinality "0"^^xsd:nonNegativeInteger
                             ] ,
                             [ rdf:type owl:Restriction ;
                               owl:onProperty :email ;
                               owl:minCardinality "0"^^xsd:nonNegativeInteger
                             ] ,
                             [ rdf:type owl:Restriction ;
                               owl:onProperty :name ;
                               owl:minCardinality "1"^^xsd:nonNegativeInteger
                             ] ,
                             [ rdf:type owl:Restriction ;
                               owl:onProperty :description ;
                               owl:minCardinality "0"^^xsd:nonNegativeInteger
                             ] ;

             rdfs:comment "An institution that has data in Knora"@en .



>>>>>>> 5dc76ee8
###  http://www.knora.org/ontology/knora-base#IntBase

:IntBase rdf:type owl:Class ;

          rdfs:subClassOf :ValueBase ,
                          [ rdf:type owl:Restriction ;
                            owl:onProperty :valueHasInteger ;
                            owl:cardinality "1"^^xsd:nonNegativeInteger
                          ] .



###  http://www.knora.org/ontology/knora-base#IntValue

:IntValue rdf:type owl:Class ;

          rdfs:subClassOf :Value, :IntBase ;

          rdfs:comment "Represents an integer value"@en .

###  http://www.knora.org/ontology/knora-base#BooleanBase

:BooleanBase rdf:type owl:Class ;

             rdfs:subClassOf :ValueBase ,
                             [ rdf:type owl:Restriction ;
                               owl:onProperty :valueHasBoolean ;
                               owl:cardinality "1"^^xsd:nonNegativeInteger
                             ] .


###  http://www.knora.org/ontology/knora-base#BooleanValue

:BooleanValue rdf:type owl:Class ;

          rdfs:subClassOf :Value ,
                          :BooleanBase ;

          rdfs:comment "Represents a boolean value"@en .



###  http://www.knora.org/ontology/knora-base#UriBase

:UriBase rdf:type owl:Class ;

         rdfs:subClassOf :ValueBase ,
                         [ rdf:type owl:Restriction ;
                           owl:onProperty :valueHasUri ;
                           owl:cardinality "1"^^xsd:nonNegativeInteger
                         ] .

###  http://www.knora.org/ontology/knora-base#UriValue

:UriValue rdf:type owl:Class ;

          rdfs:subClassOf :Value ,
                          :UriBase ;

          rdfs:comment "Represents a URI"@en .

###  http://www.knora.org/ontology/knora-base#IntervalBase

:IntervalBase rdf:type owl:Class ;

              rdfs:subClassOf :ValueBase ,
                              [ rdf:type owl:Restriction ;
                                owl:onProperty :valueHasIntervalEnd ;
                                owl:cardinality "1"^^xsd:nonNegativeInteger
                              ] ,
                              [ rdf:type owl:Restriction ;
                                owl:onProperty :valueHasIntervalStart ;
                                owl:cardinality "1"^^xsd:nonNegativeInteger
                              ] .


###  http://www.knora.org/ontology/knora-base#IntervalValue

:IntervalValue rdf:type owl:Class ;

               rdfs:subClassOf :Value ,
                               :IntervalBase ;

               rdfs:comment "Represents a time interval, e.g. in an audio recording"@en .



###  http://www.knora.org/ontology/knora-base#LinkObj

:LinkObj rdf:type owl:Class ;

         rdfs:label "Verknüpfungsobjekt"@de ,
                    "Link Object"@en ,
                    "Objet de lien"@fr ,
                    "Oggetto di connessione"@it ;

         rdfs:subClassOf :Resource ,
                         [ rdf:type owl:Restriction ;
                           owl:onProperty :hasComment ;
                           owl:minCardinality "0"^^xsd:nonNegativeInteger
                         ] ,
                         [ rdf:type owl:Restriction ;
                           owl:onProperty :hasLinkTo ;
                           owl:minCardinality "1"^^xsd:nonNegativeInteger
                         ] ,
                         [ rdf:type owl:Restriction ;
                           owl:onProperty :hasLinkToValue ;
                           owl:minCardinality "1"^^xsd:nonNegativeInteger
                         ] ;

         :resourceIcon "link.gif"^^xsd:string ;

         rdfs:comment "Verknüpfung mehrerer Resourcen"@de ,
                      "Represents a generic link object"@en .



###  http://www.knora.org/ontology/knora-base#LinkValue

:LinkValue rdf:type owl:Class ;

           rdfs:subClassOf :Value ,
                           rdf:Statement ,
                           [ rdf:type owl:Restriction ;
                             owl:onProperty :valueHasRefCount ;
                             owl:cardinality "1"^^xsd:nonNegativeInteger
                           ] ,
                           [ rdf:type owl:Restriction ;
                             owl:onProperty rdf:subject ;
                             owl:cardinality "1"^^xsd:nonNegativeInteger
                           ] ,
                           [ rdf:type owl:Restriction ;
                             owl:onProperty rdf:predicate ;
                             owl:cardinality "1"^^xsd:nonNegativeInteger
                           ] ,
                           [ rdf:type owl:Restriction ;
                             owl:onProperty rdf:object ;
                             owl:cardinality "1"^^xsd:nonNegativeInteger
                           ] ;

           rdfs:comment "A reification node that describes direct links between resources"@en .



###  http://www.knora.org/ontology/knora-base#ListNode

:ListNode rdf:type owl:Class ;

          rdfs:subClassOf [ rdf:type owl:Restriction ;
                            owl:onProperty :hasSubListNode ;
                            owl:minCardinality "0"^^xsd:nonNegativeInteger
                          ] ,
                          [ rdf:type owl:Restriction ;
                            owl:onProperty :listNodePosition ;
                            owl:maxCardinality "1"^^xsd:nonNegativeInteger
                          ] ,
                          [ rdf:type owl:Restriction ;
                            owl:onProperty :listNodeName ;
                            owl:maxCardinality "1"^^xsd:nonNegativeInteger
                          ] ,
                          [ rdf:type owl:Restriction ;
                            owl:onProperty :isRootNode ;
                            owl:maxCardinality "1"^^xsd:nonNegativeInteger
                          ] ,
                          [ rdf:type owl:Restriction ;
                            owl:onProperty :hasRootNode ;
                            owl:maxCardinality "1"^^xsd:nonNegativeInteger
                          ] ;

          rdfs:comment "Represents a flat or hierarchical list"@en .



###  http://www.knora.org/ontology/knora-base#ListValue

:ListValue rdf:type owl:Class ;

           rdfs:subClassOf :Value ,
                           [ rdf:type owl:Restriction ;
                             owl:onProperty :valueHasListNode ;
                             owl:cardinality "1"^^xsd:nonNegativeInteger
                           ] .



###  http://www.knora.org/ontology/knora-base#MovingImageFileValue

:MovingImageFileValue rdf:type owl:Class ;

                      rdfs:subClassOf :FileValue ,
                                      [ rdf:type owl:Restriction ;
                                        owl:onProperty :dimX ;
                                        owl:cardinality "1"^^xsd:nonNegativeInteger
                                      ] ,
                                      [ rdf:type owl:Restriction ;
                                        owl:onProperty :dimY ;
                                        owl:cardinality "1"^^xsd:nonNegativeInteger
                                      ] ,
                                      [ rdf:type owl:Restriction ;
                                        owl:onProperty :fps ;
                                        owl:cardinality "1"^^xsd:nonNegativeInteger
                                      ] ,
                                      [ rdf:type owl:Restriction ;
                                        owl:onProperty :qualityLevel ;
                                        owl:cardinality "1"^^xsd:nonNegativeInteger
                                      ] ,
                                      [ rdf:type owl:Restriction ;
                                        owl:onProperty :duration ;
                                        owl:cardinality "1"^^xsd:nonNegativeInteger
                                      ] ;

                      rdfs:comment "Represents a moving image file"@en .



###  http://www.knora.org/ontology/knora-base#MovingImageRepresentation

:MovingImageRepresentation rdf:type owl:Class ;

                           rdfs:subClassOf :Representation  ,
                                [ rdf:type owl:Restriction ;
                                  owl:onProperty :hasMovingImageFileValue ;
                                  owl:minCardinality "1"^^xsd:nonNegativeInteger
                                ] ;

                           rdfs:label "Repräsentation (Video)"@de ,
                                      "Representation (Movie)"@en ,
                                      "Répresentation (Film)"@fr ,
                                      "Rappresentazione (Film)"@it ;

                           rdfs:comment "A resource containing moving image data"@en .



###  http://www.knora.org/ontology/knora-base#Region

:Region rdf:type owl:Class ;

        rdfs:label "Region"@de ,
                   "Region"@en ,
                   "Région"@fr ,
                   "Regione"@it ;

        rdfs:subClassOf :Resource ,
                        [ rdf:type owl:Restriction ;
                          owl:onProperty :hasColor ;
                          owl:cardinality "1"^^xsd:nonNegativeInteger
                        ] ,
                        [ rdf:type owl:Restriction ;
                          owl:onProperty :isRegionOf ;
                          owl:cardinality "1"^^xsd:nonNegativeInteger
                        ] ,
                        [ rdf:type owl:Restriction ;
                          owl:onProperty :hasGeometry ;
                          owl:minCardinality "1"^^xsd:nonNegativeInteger
                        ] ,
                        [ rdf:type owl:Restriction ;
                          owl:onProperty :isRegionOfValue ;
                          owl:cardinality "1"^^xsd:nonNegativeInteger
                        ] ,
                        [ rdf:type owl:Restriction ;
                          owl:onProperty :hasComment ;
                          owl:minCardinality "1"^^xsd:nonNegativeInteger
                        ] ;

        :resourceIcon "region.gif"^^xsd:string ;

        rdfs:comment "Represents a geometric region of a resource. The geometry is represented currently as JSON string."@en .



###  http://www.knora.org/ontology/knora-base#Representation

:Representation rdf:type owl:Class ;

                rdfs:subClassOf :Resource ,
                                [ rdf:type owl:Restriction ;
                                  owl:onProperty :hasFileValue ;
                                  owl:minCardinality "1"^^xsd:nonNegativeInteger
                                ] ;

                rdfs:label "Repräsentation"@de ,
                           "Representation"@en ,
                           "Répresentation"@fr ,
                           "Rappresentazione"@it ;

                rdfs:comment "A resource that can store one or more FileValues"@en .



###  http://www.knora.org/ontology/knora-base#Resource

:Resource rdf:type owl:Class ;

          rdfs:subClassOf [ rdf:type owl:Restriction ;
                            owl:onProperty rdfs:label ;
                            owl:cardinality "1"^^xsd:nonNegativeInteger
                          ] ,
                          [ rdf:type owl:Restriction ;
                            owl:onProperty :isDeleted ;
                            owl:cardinality "1"^^xsd:nonNegativeInteger
                          ] ,
                          [ rdf:type owl:Restriction ;
                            owl:onProperty :hasStandoffLinkTo ;
                            owl:minCardinality "0"^^xsd:nonNegativeInteger
                          ] ,
                          [ rdf:type owl:Restriction ;
                            owl:onProperty :hasStandoffLinkToValue ;
                            owl:minCardinality "0"^^xsd:nonNegativeInteger
                          ] ,
                          [ rdf:type owl:Restriction ;
                            owl:onProperty :attachedToUser ;
                            owl:cardinality "1"^^xsd:nonNegativeInteger
                          ] ,
                          [ rdf:type owl:Restriction ;
                            owl:onProperty :attachedToProject ;
                            owl:cardinality "1"^^xsd:nonNegativeInteger
                          ] ,
                          [ rdf:type owl:Restriction ;
                            owl:onProperty :hasPermissions ;
                            owl:maxCardinality "1"^^xsd:nonNegativeInteger
                          ] ,
                          [ rdf:type owl:Restriction ;
                            owl:onProperty :creationDate ;
                            owl:cardinality "1"^^xsd:nonNegativeInteger
                          ] ,
                          [ rdf:type owl:Restriction ;
                            owl:onProperty :lastModificationDate ;
                            owl:maxCardinality "1"^^xsd:nonNegativeInteger
                          ] ,
                          [ rdf:type owl:Restriction ;
                            owl:onProperty :deleteDate ;
                            owl:maxCardinality "1"^^xsd:nonNegativeInteger
                          ] ,
                          [ rdf:type owl:Restriction ;
                            owl:onProperty :deleteComment ;
                            owl:maxCardinality "1"^^xsd:nonNegativeInteger
                          ] ;

          rdfs:label "Ressource"@de ,
                     "Resource"@en ,
                     "Ressource"@fr ,
                     "Risorsa"@it ;

          rdfs:comment "Represents something in the world, or an abstract thing"@en .


#################################################################
#
# Generic Standoff Tag
#
#################################################################

###  http://www.knora.org/ontology/knora-base#StandoffTag

:StandoffTag rdf:type owl:Class ;

          rdfs:subClassOf [ rdf:type owl:Restriction ;
                            owl:onProperty :standoffTagHasStart ;
                            owl:cardinality "1"^^xsd:nonNegativeInteger
                          ] ,
                          [ rdf:type owl:Restriction ;
                            owl:onProperty :standoffTagHasEnd ;
                            owl:cardinality "1"^^xsd:nonNegativeInteger
                          ] ,
                          [ rdf:type owl:Restriction ;
                            owl:onProperty :standoffTagHasUUID ;
                            owl:maxCardinality "1"^^xsd:nonNegativeInteger
                          ],
                          [ rdf:type owl:Restriction ;
                            owl:onProperty :standoffTagHasStartIndex ;
                            owl:maxCardinality "1"^^xsd:nonNegativeInteger
                          ],
                          [ rdf:type owl:Restriction ;
                            owl:onProperty :standoffTagHasEndIndex ;
                            owl:maxCardinality "1"^^xsd:nonNegativeInteger
                          ],
                          [ rdf:type owl:Restriction ;
                            owl:onProperty :standoffTagHasStartParentIndex ;
                            owl:maxCardinality "1"^^xsd:nonNegativeInteger
                          ] ,
                          [ rdf:type owl:Restriction ;
                            owl:onProperty :standoffTagHasEndParentIndex ;
                            owl:maxCardinality "1"^^xsd:nonNegativeInteger
                          ] ;

          rdfs:comment "Represents a standoff tag in a TextValue"@en .



#################################################################
#
# Intermediate Classes for different Types of Standoff Tags
#
#################################################################

###  http://www.knora.org/ontology/knora-base#StandoffVisualTag

:StandoffVisualTag rdf:type owl:Class ;

               rdfs:subClassOf :StandoffTag ;

               rdfs:comment "Represents visual markup information in a TextValue"@en .


###  http://www.knora.org/ontology/knora-base#StandoffStructuralTag

:StandoffStructuralTag rdf:type owl:Class ;

               rdfs:subClassOf :StandoffTag ;

               rdfs:comment "Represents structural markup information in a TextValue"@en .



###  http://www.knora.org/ontology/knora-base#StandoffDataTypeTag

:StandoffDataTypeTag rdf:type owl:Class ;

                 rdfs:subClassOf :StandoffTag ;

                 rdfs:comment "Represents a knora-base value type in a TextValue"@en .


#################################################################
#
# Standoff Tags that can be instantiated
#
#################################################################


###  http://www.knora.org/ontology/knora-base#StandoffLinkTag

:StandoffLinkTag rdf:type owl:Class ;

              rdfs:subClassOf :StandoffTag ,
                              [ rdf:type owl:Restriction ;
                                owl:onProperty :standoffTagHasLink ;
                                owl:cardinality "1"^^xsd:nonNegativeInteger
                              ] ;

              rdfs:comment "Represents a reference to a Knora resource in a TextValue"@en .


###  http://www.knora.org/ontology/knora-base#StandoffUriTag

:StandoffUriTag rdf:type owl:Class ;

              rdfs:subClassOf :StandoffDataTypeTag ,
                              :UriBase ;

              rdfs:comment "Represents an arbitrary URI in a TextValue"@en .


###  http://www.knora.org/ontology/knora-base#StandoffDateValueTag

:StandoffDateValueTag rdf:type owl:Class ;

                        rdfs:subClassOf :StandoffDataTypeTag,
                                        :DateBase ;

                        rdfs:comment "Represents a date in a TextValue"@en .


###  http://www.knora.org/ontology/knora-base#StandoffParagraphTag

:StandoffParagraphTag rdf:type owl:Class ;

                rdfs:subClassOf :StandoffStructuralTag ;

                rdfs:comment "Represents a paragraph in a TextValue"@en .


###  http://www.knora.org/ontology/knora-base#StandoffHeader1Tag

:StandoffHeader1Tag rdf:type owl:Class ;

                rdfs:subClassOf :StandoffStructuralTag ;

                rdfs:comment "Represents a header of level 1 in a TextValue"@en .


###  http://www.knora.org/ontology/knora-base#StandoffHeader2Tag

:StandoffHeader2Tag rdf:type owl:Class ;

                rdfs:subClassOf :StandoffStructuralTag ;

                rdfs:comment "Represents a header of level 2 in a TextValue"@en .


###  http://www.knora.org/ontology/knora-base#StandoffHeader3Tag

:StandoffHeader3Tag rdf:type owl:Class ;

                rdfs:subClassOf :StandoffStructuralTag ;

                rdfs:comment "Represents a header of level 3 in a TextValue"@en .


###  http://www.knora.org/ontology/knora-base#StandoffHeader4Tag

:StandoffHeader4Tag rdf:type owl:Class ;

                rdfs:subClassOf :StandoffStructuralTag ;

                rdfs:comment "Represents a header of level 4 in a TextValue"@en .


###  http://www.knora.org/ontology/knora-base#StandoffHeader5Tag

:StandoffHeader5Tag rdf:type owl:Class ;

                rdfs:subClassOf :StandoffStructuralTag ;

                rdfs:comment "Represents a header of level 5 in a TextValue"@en .


###  http://www.knora.org/ontology/knora-base#StandoffHeader6Tag

:StandoffHeader6Tag rdf:type owl:Class ;

                rdfs:subClassOf :StandoffStructuralTag ;

                rdfs:comment "Represents a header of level 6 in a TextValue"@en .


###  http://www.knora.org/ontology/knora-base#StandoffOrderedListTag

:StandoffOrderedListTag rdf:type owl:Class ;

                rdfs:subClassOf :StandoffStructuralTag ;

                rdfs:comment "Represents an ordered list in a TextValue"@en .


###  http://www.knora.org/ontology/knora-base#StandoffUnorderedListTag

:StandoffUnorderedListTag rdf:type owl:Class ;

                rdfs:subClassOf :StandoffStructuralTag ;

                rdfs:comment "Represents an unordered list in a TextValue"@en .


###  http://www.knora.org/ontology/knora-base#StandoffListElementTag

:StandoffListElementTag rdf:type owl:Class ;

                rdfs:subClassOf :StandoffStructuralTag ;

                rdfs:comment "Represents a list element in a TextValue"@en .



###  http://www.knora.org/ontology/knora-base#StandoffItalicTag

:StandoffItalicTag rdf:type owl:Class ;

                rdfs:subClassOf :StandoffVisualTag ;

                rdfs:comment "Represents italics in a TextValue"@en .


###  http://www.knora.org/ontology/knora-base#StandoffBoldTag

:StandoffBoldTag rdf:type owl:Class ;

                rdfs:subClassOf :StandoffVisualTag ;

                rdfs:comment "Represents bold text in a TextValue"@en .


###  http://www.knora.org/ontology/knora-base#StandoffUnderlineTag

:StandoffUnderlineTag rdf:type owl:Class ;

                rdfs:subClassOf :StandoffVisualTag ;

                rdfs:comment "Represents underlined text in a TextValue"@en .


###  http://www.knora.org/ontology/knora-base#StandoffStrikethroughTag

:StandoffStrikethroughTag rdf:type owl:Class ;

                rdfs:subClassOf :StandoffVisualTag ;

                rdfs:comment "Represents struck text in a TextValue"@en .


###  http://www.knora.org/ontology/knora-base#StandoffSuperscriptTag

:StandoffSuperscriptTag rdf:type owl:Class ;

                rdfs:subClassOf :StandoffVisualTag ;

                rdfs:comment "Represents superscript in a TextValue"@en .


###  http://www.knora.org/ontology/knora-base#StandoffSubscriptTag

:StandoffSubscriptTag rdf:type owl:Class ;

                rdfs:subClassOf :StandoffVisualTag ;

                rdfs:comment "Represents subscript in a TextValue"@en .





###  http://www.knora.org/ontology/knora-base#StillImageFileValue

:StillImageFileValue rdf:type owl:Class ;

                     rdfs:subClassOf :FileValue ,
                                     [ rdf:type owl:Restriction ;
                                       owl:onProperty :dimY ;
                                       owl:cardinality "1"^^xsd:nonNegativeInteger
                                     ] ,
                                     [ rdf:type owl:Restriction ;
                                       owl:onProperty :qualityLevel ;
                                       owl:cardinality "1"^^xsd:nonNegativeInteger
                                     ] ,
                                     [ rdf:type owl:Restriction ;
                                       owl:onProperty :dimX ;
                                       owl:cardinality "1"^^xsd:nonNegativeInteger
                                     ] ;

                     rdfs:comment "A file containing a two-dimensional still image"@en .



###  http://www.knora.org/ontology/knora-base#StillImageRepresentation

:StillImageRepresentation rdf:type owl:Class ;

                          rdfs:subClassOf :Representation ,
                                [ rdf:type owl:Restriction ;
                                  owl:onProperty :hasStillImageFileValue ;
                                  owl:minCardinality "1"^^xsd:nonNegativeInteger
                                ] ;

                          rdfs:label "Repräsentation (Bild)"@de ,
                                     "Representation (Image)"@en ,
                                     "Répresentation (Image)"@fr ,
                                     "Rappresentazione (Imagine)"@it ;

                          rdfs:comment "A resource that can contain two-dimensional still image files"@en .



###  http://www.knora.org/ontology/knora-base#TextFileValue

:TextFileValue rdf:type owl:Class ;

               rdfs:subClassOf :FileValue ;

               rdfs:comment "A text file such as plain Unicode text, LaTeX, TEI/XML, etc."@en .



###  http://www.knora.org/ontology/knora-base#TextRepresentation

:TextRepresentation rdf:type owl:Class ;

                    rdfs:subClassOf :Representation ,
                                    [ rdf:type owl:Restriction ;
                                      owl:onProperty :hasTextFileValue ;
                                      owl:minCardinality "1"^^xsd:nonNegativeInteger
                                    ] ;

                    rdfs:label "Repräsentation (Text)"@de ,
                                               "Representation (Text)"@en ,
                                               "Répresentation (Texte)"@fr ,
                                               "Rappresentazione (testo)"@it ;

                    rdfs:comment "A resource containing text files"@en .



###  http://www.knora.org/ontology/knora-base#Person

:Person rdf:type owl:Class ;

        rdfs:subClassOf :Resource, foaf:Person,
                        [ rdf:type owl:Restriction ;
                          owl:onProperty :hasFamilyName ;
                          owl:maxCardinality "1"^^xsd:nonNegativeInteger
                        ],
                        [ rdf:type owl:Restriction ;
                          owl:onProperty :hasGivenName ;
                          owl:maxCardinality "1"^^xsd:nonNegativeInteger
                        ],
                        [ rdf:type owl:Restriction ;
                          owl:onProperty :hasIAFIdentifier ;
                          owl:maxCardinality "1"^^xsd:nonNegativeInteger
                        ],
                        [ rdf:type owl:Restriction ;
                          owl:onProperty :hasBirthDate ;
                          owl:maxCardinality "1"^^xsd:nonNegativeInteger
                        ],
                        [ rdf:type owl:Restriction ;
                          owl:onProperty :hasDeathDate ;
                          owl:maxCardinality "1"^^xsd:nonNegativeInteger
                        ];

        rdfs:label "Person"@de ,
                   "Person"@en ,
                   "Personne"@fr ,
                   "Persona"@it ;

        rdfs:comment "A resource representing a person"@en .


###  http://www.knora.org/ontology/knora-base#TextValue

:TextValue rdf:type owl:Class ;

           rdfs:subClassOf :Value ,
                           [ rdf:type owl:Restriction ;
                             owl:onProperty :valueHasStandoff ;
                             owl:minCardinality "0"^^xsd:nonNegativeInteger
                           ] .


<<<<<<< HEAD
=======
###  http://www.knora.org/ontology/knora-base#User

:User rdf:type owl:Class ;

      rdfs:subClassOf foaf:Agent ,
                      [ rdf:type owl:Restriction ;
                        owl:onProperty :familyName ;
                        owl:cardinality "1"^^xsd:nonNegativeInteger
                      ] ,
                      [ rdf:type owl:Restriction ;
                        owl:onProperty :userid ;
                        owl:cardinality "1"^^xsd:nonNegativeInteger
                      ] ,
                      [ rdf:type owl:Restriction ;
                        owl:onProperty :email ;
                        owl:minCardinality "0"^^xsd:nonNegativeInteger
                      ] ,
                      [ rdf:type owl:Restriction ;
                        owl:onProperty :givenName ;
                        owl:cardinality "1"^^xsd:nonNegativeInteger
                      ] ,
                      [ rdf:type owl:Restriction ;
                        owl:onProperty :password ;
                        owl:cardinality "1"^^xsd:nonNegativeInteger
                      ] ,
                      [ rdf:type owl:Restriction ;
                        owl:onProperty :isInGroup ;
                        owl:minCardinality "0"^^xsd:nonNegativeInteger
                      ] ,
                      [ rdf:type owl:Restriction ;
                        owl:onProperty :isInProject ;
                        owl:minCardinality "0"^^xsd:nonNegativeInteger
                      ] ;

      rdfs:comment "Represents a Knora user"@en .



###  http://www.knora.org/ontology/knora-base#UserGroup

:UserGroup rdf:type owl:Class ;

           rdfs:subClassOf foaf:Group ,
                           [ rdf:type owl:Restriction ;
                             owl:onProperty :name ;
                             owl:cardinality "1"^^xsd:nonNegativeInteger
                           ] ,
                           [ rdf:type owl:Restriction ;
                             owl:onProperty :description ;
                             owl:maxCardinality "1"^^xsd:nonNegativeInteger
                           ] ;

           rdfs:comment "A group of Knora users"@en .

>>>>>>> 5dc76ee8

###  http://www.knora.org/ontology/knora-base#ValueBase

:ValueBase rdf:type owl:Class .


###  http://www.knora.org/ontology/knora-base#Value

:Value rdf:type owl:Class ;

       rdfs:subClassOf :ValueBase,
                       [ rdf:type owl:Restriction ;
                         owl:onProperty :valueCreationDate ;
                         owl:cardinality "1"^^xsd:nonNegativeInteger
                       ] ,
                       [ rdf:type owl:Restriction ;
                         owl:onProperty :attachedToUser ;
                         owl:cardinality "1"^^xsd:nonNegativeInteger
                       ] ,
                       [ rdf:type owl:Restriction ;
                         owl:onProperty :attachedToProject ;
                         owl:maxCardinality "1"^^xsd:nonNegativeInteger
                       ] ,
                       [ rdf:type owl:Restriction ;
                         owl:onProperty :hasPermissions ;
                         owl:maxCardinality "1"^^xsd:nonNegativeInteger
                       ] ,
                       [ rdf:type owl:Restriction ;
                         owl:onProperty :valueHasOrder ;
                         owl:maxCardinality "1"^^xsd:nonNegativeInteger
                       ] ,
                       [ rdf:type owl:Restriction ;
                         owl:onProperty :valueHasComment ;
                         owl:maxCardinality "1"^^xsd:nonNegativeInteger
                       ] ,
                       [ rdf:type owl:Restriction ;
                         owl:onProperty :isDeleted ;
                         owl:cardinality "1"^^xsd:nonNegativeInteger
                       ] ,
                       [ rdf:type owl:Restriction ;
                         owl:onProperty :deleteDate ;
                         owl:maxCardinality "1"^^xsd:nonNegativeInteger
                       ] ,
                       [ rdf:type owl:Restriction ;
                         owl:onProperty :deleteComment ;
                         owl:maxCardinality "1"^^xsd:nonNegativeInteger
                       ] ,
                       [ rdf:type owl:Restriction ;
                         owl:onProperty :previousValue ;
                         owl:maxCardinality "1"^^xsd:nonNegativeInteger
                       ] ,
                       [ rdf:type owl:Restriction ;
                         owl:onProperty :valueHasString ;
                         owl:cardinality "1"^^xsd:nonNegativeInteger
                       ] ;

<<<<<<< HEAD
       rdfs:comment "The base class of classes representing Knora values"@en .
=======
       rdfs:comment "The base class of classes representing Knora values"@en .


###  http://www.knora.org/ontology/knora-base#knoraProject

:knoraProject rdf:type owl:Class ;

              rdfs:subClassOf foaf:Project ,
                              [ rdf:type owl:Restriction ;
                                owl:onProperty :projectShortname ;
                                owl:cardinality "1"^^xsd:nonNegativeInteger
                              ] ,
                              [ rdf:type owl:Restriction ;
                                owl:onProperty :projectLongname ;
                                owl:maxCardinality "1"^^xsd:nonNegativeInteger
                              ] ,
                              [ rdf:type owl:Restriction ;
                                owl:onProperty :projectDescription ;
                                owl:maxCardinality "1"^^xsd:nonNegativeInteger
                              ] ,
                              [ rdf:type owl:Restriction ;
                                owl:onProperty :belongsTo ;
                                owl:maxCardinality "1"^^xsd:nonNegativeInteger
                              ] ,
                              [ rdf:type owl:Restriction ;
                                owl:onProperty :projectBasepath ;
                                owl:cardinality "1"^^xsd:nonNegativeInteger
                              ] ,
                              [ rdf:type owl:Restriction ;
                                owl:onProperty :projectKeyword ;
                                owl:maxCardinality "1"^^xsd:nonNegativeInteger
                              ] ,
                              [ rdf:type owl:Restriction ;
                                owl:onProperty :projectLogo ;
                                owl:maxCardinality "1"^^xsd:nonNegativeInteger
                              ] ;

              rdfs:comment "Represents a project that uses Knora"@en .



#################################################################
#
#    Individuals
#
#################################################################


###  http://www.knora.org/ontology/knora-base#KnownUser

:KnownUser rdf:type :UserGroup ,
                    owl:NamedIndividual ;

           :name "known user" .



###  http://www.knora.org/ontology/knora-base#Owner

:Owner rdf:type :UserGroup ,
                owl:NamedIndividual ;

                :name "owner" .



###  http://www.knora.org/ontology/knora-base#ProjectMember

:ProjectMember rdf:type :UserGroup ,
                        owl:NamedIndividual ;

              :name "project member" .



###  http://www.knora.org/ontology/knora-base#UnknownUser

:UnknownUser rdf:type :UserGroup ,
                      owl:NamedIndividual ;

             :name "unknown user" .



###  http://www.knora.org/ontology/knora-base#SystemUser

:SystemUser rdf:type :User ,
                     owl:NamedIndividual ;

                     :userid "system" ;

                     :givenName "Knora" ;

                     :familyName "System" ;

                     :password "-" ;

                     :email "-" ;

                     :preferredLanguage "en" .
>>>>>>> 5dc76ee8
<|MERGE_RESOLUTION|>--- conflicted
+++ resolved
@@ -55,8 +55,6 @@
 
 
 
-<<<<<<< HEAD
-=======
 ###  http://www.knora.org/ontology/knora-base#name
 
 :name rdf:type owl:DatatypeProperty ;
@@ -65,79 +63,6 @@
 
 
 
-###  http://www.knora.org/ontology/knora-base#givenName
-
-:givenName rdf:type owl:DatatypeProperty ;
-
-      rdfs:subPropertyOf foaf:givenName, :objectCannotBeMarkedAsDeleted .
-
-
-
-###  http://www.knora.org/ontology/knora-base#familyName
-
-:familyName rdf:type owl:DatatypeProperty ;
-
-      rdfs:subPropertyOf foaf:familyName, :objectCannotBeMarkedAsDeleted .
-
-
-
-###  http://www.knora.org/ontology/knora-base#hasDefaultChangeRightsPermission
-
-:hasDefaultChangeRightsPermission rdf:type owl:ObjectProperty ;
-
-                                  :objectClassConstraint :UserGroup ;
-
-                                  rdfs:subPropertyOf :hasDefaultDeletePermission .
-
-
-
-###  http://www.knora.org/ontology/knora-base#hasDefaultDeletePermission
-
-:hasDefaultDeletePermission rdf:type owl:ObjectProperty ;
-
-                            :objectClassConstraint :UserGroup ;
-
-                            rdfs:subPropertyOf :hasDefaultModifyPermission .
-
-
-
-###  http://www.knora.org/ontology/knora-base#hasDefaultModifyPermission
-
-:hasDefaultModifyPermission rdf:type owl:ObjectProperty ;
-
-                            :objectClassConstraint :UserGroup ;
-
-                            rdfs:subPropertyOf :hasDefaultViewPermission .
-
-
-
-###  http://www.knora.org/ontology/knora-base#hasDefaultPermission
-
-:hasDefaultPermission rdf:type owl:ObjectProperty .
-
-
-
-###  http://www.knora.org/ontology/knora-base#hasDefaultRestrictedViewPermission
-
-:hasDefaultRestrictedViewPermission rdf:type owl:ObjectProperty ;
-
-                                    :objectClassConstraint :UserGroup ;
-
-                                    rdfs:subPropertyOf :hasDefaultPermission .
-
-
-
-###  http://www.knora.org/ontology/knora-base#hasDefaultViewPermission
-
-:hasDefaultViewPermission rdf:type owl:ObjectProperty ;
-
-                          :objectClassConstraint :UserGroup ;
-
-                          rdfs:subPropertyOf :hasDefaultRestrictedViewPermission .
-
-
-
->>>>>>> 5dc76ee8
 ###  http://www.knora.org/ontology/knora-base#resourceIcon
 
 :resourceIcon rdf:type owl:DatatypeProperty ;
@@ -174,47 +99,6 @@
 
 
 
-<<<<<<< HEAD
-=======
-###  http://www.knora.org/ontology/knora-base#attachedToProject
-
-:attachedToProject rdf:type owl:ObjectProperty ;
-
-                   rdfs:subPropertyOf :objectCannotBeMarkedAsDeleted ;
-
-                   rdfs:comment "Connects a Resource or a Value to a project"@en ;
-
-                   :objectClassConstraint :knoraProject .
-
-
-
-###  http://www.knora.org/ontology/knora-base#attachedToUser
-
-:attachedToUser rdf:type owl:ObjectProperty ;
-
-                rdfs:subPropertyOf :objectCannotBeMarkedAsDeleted ;
-
-                rdfs:comment "Connects a Resource or a Value to a user"@en ;
-
-                :objectClassConstraint :User .
-
-
-
-###  http://www.knora.org/ontology/knora-base#belongsTo
-
-:belongsTo rdf:type owl:ObjectProperty ;
-
-           rdfs:subPropertyOf :objectCannotBeMarkedAsDeleted ;
-
-           rdfs:comment "Indicates which Institution a knoraProject belongs to"@en ;
-
-           :objectClassConstraint :Institution ;
-
-           :subjectClassConstraint :knoraProject .
-
-
-
->>>>>>> 5dc76ee8
 ###  http://www.knora.org/ontology/knora-base#hasColor
 
 :hasColor rdf:type owl:ObjectProperty ;
@@ -311,17 +195,8 @@
 
               :subjectClassConstraint :StillImageRepresentation ;
 
-<<<<<<< HEAD
-=======
-              salsah-gui:guiElement salsah-gui:Fileupload ;
-
-              :hasDefaultRestrictedViewPermission :UnknownUser ;
-
-              :hasDefaultViewPermission :KnownUser ;
-
-              :hasDefaultModifyPermission :ProjectMember , :Owner ;
-
->>>>>>> 5dc76ee8
+			  salsah-gui:guiElement salsah-gui:Fileupload ;
+
               rdfs:subPropertyOf :hasFileValue .
 
 
@@ -541,11 +416,7 @@
                               "ha standoff link verso"@it ;
 
                    rdfs:comment "Represents a link in standoff markup from one resource to another."@en ;
-<<<<<<< HEAD
-
-=======
                    
->>>>>>> 5dc76ee8
                    :objectClassConstraint :Resource ;
 
                    :subjectClassConstraint :Resource ;
@@ -725,36 +596,6 @@
                rdfs:subPropertyOf :hasLinkToValue .
 
 
-<<<<<<< HEAD
-=======
-###  http://www.knora.org/ontology/knora-base#isInGroup
-
-:isInGroup rdf:type owl:ObjectProperty ;
-
-           rdfs:subPropertyOf :objectCannotBeMarkedAsDeleted ;
-
-           rdfs:comment "The given User is part of the given UserGroup"@en ;
-
-           :subjectClassConstraint :User ;
-
-           :objectClassConstraint :UserGroup .
-
-
-
-###  http://www.knora.org/ontology/knora-base#isInProject
-
-:isInProject rdf:type owl:ObjectProperty ;
-
-             rdfs:subPropertyOf :objectCannotBeMarkedAsDeleted ;
-
-             rdfs:comment "The given User is part of the given knoraProject"@en ;
-
-             :subjectClassConstraint :User ;
-
-             :objectClassConstraint :knoraProject .
-
-
->>>>>>> 5dc76ee8
 
 ###  http://www.knora.org/ontology/knora-base#isPartOf
 
@@ -1234,16 +1075,6 @@
 
 
 
-###  http://www.knora.org/ontology/knora-base#name
-
-:name rdf:type owl:DatatypeProperty ;
-
-      rdfs:subPropertyOf :objectCannotBeMarkedAsDeleted ;
-
-      :objectDatatypeConstraint xsd:string .
-
-
-
 ###  http://www.knora.org/ontology/knora-base#originalFilename
 
 :originalFilename rdf:type owl:DatatypeProperty ;
@@ -1268,57 +1099,6 @@
 
 
 
-<<<<<<< HEAD
-###  http://www.knora.org/ontology/knora-base#protocol
-
-:protocol rdf:type owl:DatatypeProperty ;
-
-          rdfs:subPropertyOf :objectCannotBeMarkedAsDeleted ;
-
-          rdfs:comment "An Internet protocol (\"http\", \"https\", etc.)"@en ;
-=======
-###  http://www.knora.org/ontology/knora-base#password
-
-:password rdf:type owl:DatatypeProperty ;
-
-          rdfs:subPropertyOf :objectCannotBeMarkedAsDeleted ;
-
-          rdfs:comment "An encrypted credential for access"@en ;
-
-          :subjectClassConstraint foaf:Person ;
->>>>>>> 5dc76ee8
-
-          :objectDatatypeConstraint xsd:string .
-
-
-
-<<<<<<< HEAD
-=======
-###  http://www.knora.org/ontology/knora-base#phone
-
-:phone rdf:type owl:DatatypeProperty ;
-
-       rdfs:subPropertyOf :objectCannotBeMarkedAsDeleted ;
-
-       rdfs:comment "Phone number of a person, institution, etc."@en ;
-
-       :objectDatatypeConstraint xsd:string .
-
-
-
-###  http://www.knora.org/ontology/knora-base#preferredLanguage
-
-:preferredLanguage rdf:type owl:DatatypeProperty ;
-
-                   rdfs:subPropertyOf :objectCannotBeMarkedAsDeleted ;
-
-                   rdfs:comment "Language (\"en\", \"de\", \"fr\", \"it\", \"gr\", etc.)"@en ;
-
-                   :objectDatatypeConstraint xsd:string .
-
-
-
->>>>>>> 5dc76ee8
 ###  http://www.knora.org/ontology/knora-base#qualityLevel
 
 :qualityLevel rdf:type owl:DatatypeProperty ;
@@ -1331,73 +1111,6 @@
 
 
 
-<<<<<<< HEAD
-=======
-###  http://www.knora.org/ontology/knora-base#projectShortname
-
-:projectShortname rdf:type owl:DatatypeProperty ;
-
-           :subjectClassConstraint :knoraProject ;
-
-           :objectDatatypeConstraint xsd:string ;
-
-           rdfs:subPropertyOf :objectCannotBeMarkedAsDeleted .
-
-
-
-###  http://www.knora.org/ontology/knora-base#projectLongname
-
-:projectLongname rdf:type owl:DatatypeProperty ;
-
-           :subjectClassConstraint :knoraProject ;
-
-           :objectDatatypeConstraint xsd:string ;
-
-           rdfs:subPropertyOf :objectCannotBeMarkedAsDeleted .
-
-
-
-###  http://www.knora.org/ontology/knora-base#projectKeyword
-
-:projectKeyword rdf:type owl:DatatypeProperty ;
-
-           rdfs:comment "A comma-delimited list of keywords describing a project"@en ;
-
-           rdfs:subPropertyOf :objectCannotBeMarkedAsDeleted ;
-
-           :subjectClassConstraint :knoraProject ;
-
-           :objectDatatypeConstraint xsd:string .
-
-
-
-###  http://www.knora.org/ontology/knora-base#projectLogo
-
-:projectLogo rdf:type owl:DatatypeProperty ;
-
-           rdfs:subPropertyOf :objectCannotBeMarkedAsDeleted ;
-
-           :subjectClassConstraint :knoraProject ;
-
-           :objectDatatypeConstraint xsd:string .
-
-
-
-###  http://www.knora.org/ontology/knora-base#userid
-
-:userid rdf:type owl:DatatypeProperty ;
-
-        rdfs:comment "The login name of a user of Knora"@en ;
-
-        :subjectClassConstraint :User ;
-
-        :objectDatatypeConstraint xsd:string ;
-
-        rdfs:subPropertyOf :objectCannotBeMarkedAsDeleted .
-
-
-
->>>>>>> 5dc76ee8
 ###  http://www.knora.org/ontology/knora-base#valueHasComment
 
 :valueHasComment rdf:type owl:DatatypeProperty ;
@@ -1982,43 +1695,6 @@
 
 
 
-<<<<<<< HEAD
-=======
-###  http://www.knora.org/ontology/knora-base#Institution
-
-:Institution rdf:type owl:Class ;
-
-             rdfs:subClassOf foaf:Organization ,
-                             [ rdf:type owl:Restriction ;
-                               owl:onProperty :website ;
-                               owl:minCardinality "0"^^xsd:nonNegativeInteger
-                             ] ,
-                             [ rdf:type owl:Restriction ;
-                               owl:onProperty :phone ;
-                               owl:minCardinality "0"^^xsd:nonNegativeInteger
-                             ] ,
-                             [ rdf:type owl:Restriction ;
-                               owl:onProperty :address ;
-                               owl:minCardinality "0"^^xsd:nonNegativeInteger
-                             ] ,
-                             [ rdf:type owl:Restriction ;
-                               owl:onProperty :email ;
-                               owl:minCardinality "0"^^xsd:nonNegativeInteger
-                             ] ,
-                             [ rdf:type owl:Restriction ;
-                               owl:onProperty :name ;
-                               owl:minCardinality "1"^^xsd:nonNegativeInteger
-                             ] ,
-                             [ rdf:type owl:Restriction ;
-                               owl:onProperty :description ;
-                               owl:minCardinality "0"^^xsd:nonNegativeInteger
-                             ] ;
-
-             rdfs:comment "An institution that has data in Knora"@en .
-
-
-
->>>>>>> 5dc76ee8
 ###  http://www.knora.org/ontology/knora-base#IntBase
 
 :IntBase rdf:type owl:Class ;
@@ -2746,63 +2422,6 @@
                            ] .
 
 
-<<<<<<< HEAD
-=======
-###  http://www.knora.org/ontology/knora-base#User
-
-:User rdf:type owl:Class ;
-
-      rdfs:subClassOf foaf:Agent ,
-                      [ rdf:type owl:Restriction ;
-                        owl:onProperty :familyName ;
-                        owl:cardinality "1"^^xsd:nonNegativeInteger
-                      ] ,
-                      [ rdf:type owl:Restriction ;
-                        owl:onProperty :userid ;
-                        owl:cardinality "1"^^xsd:nonNegativeInteger
-                      ] ,
-                      [ rdf:type owl:Restriction ;
-                        owl:onProperty :email ;
-                        owl:minCardinality "0"^^xsd:nonNegativeInteger
-                      ] ,
-                      [ rdf:type owl:Restriction ;
-                        owl:onProperty :givenName ;
-                        owl:cardinality "1"^^xsd:nonNegativeInteger
-                      ] ,
-                      [ rdf:type owl:Restriction ;
-                        owl:onProperty :password ;
-                        owl:cardinality "1"^^xsd:nonNegativeInteger
-                      ] ,
-                      [ rdf:type owl:Restriction ;
-                        owl:onProperty :isInGroup ;
-                        owl:minCardinality "0"^^xsd:nonNegativeInteger
-                      ] ,
-                      [ rdf:type owl:Restriction ;
-                        owl:onProperty :isInProject ;
-                        owl:minCardinality "0"^^xsd:nonNegativeInteger
-                      ] ;
-
-      rdfs:comment "Represents a Knora user"@en .
-
-
-
-###  http://www.knora.org/ontology/knora-base#UserGroup
-
-:UserGroup rdf:type owl:Class ;
-
-           rdfs:subClassOf foaf:Group ,
-                           [ rdf:type owl:Restriction ;
-                             owl:onProperty :name ;
-                             owl:cardinality "1"^^xsd:nonNegativeInteger
-                           ] ,
-                           [ rdf:type owl:Restriction ;
-                             owl:onProperty :description ;
-                             owl:maxCardinality "1"^^xsd:nonNegativeInteger
-                           ] ;
-
-           rdfs:comment "A group of Knora users"@en .
-
->>>>>>> 5dc76ee8
 
 ###  http://www.knora.org/ontology/knora-base#ValueBase
 
@@ -2859,107 +2478,4 @@
                          owl:cardinality "1"^^xsd:nonNegativeInteger
                        ] ;
 
-<<<<<<< HEAD
-       rdfs:comment "The base class of classes representing Knora values"@en .
-=======
-       rdfs:comment "The base class of classes representing Knora values"@en .
-
-
-###  http://www.knora.org/ontology/knora-base#knoraProject
-
-:knoraProject rdf:type owl:Class ;
-
-              rdfs:subClassOf foaf:Project ,
-                              [ rdf:type owl:Restriction ;
-                                owl:onProperty :projectShortname ;
-                                owl:cardinality "1"^^xsd:nonNegativeInteger
-                              ] ,
-                              [ rdf:type owl:Restriction ;
-                                owl:onProperty :projectLongname ;
-                                owl:maxCardinality "1"^^xsd:nonNegativeInteger
-                              ] ,
-                              [ rdf:type owl:Restriction ;
-                                owl:onProperty :projectDescription ;
-                                owl:maxCardinality "1"^^xsd:nonNegativeInteger
-                              ] ,
-                              [ rdf:type owl:Restriction ;
-                                owl:onProperty :belongsTo ;
-                                owl:maxCardinality "1"^^xsd:nonNegativeInteger
-                              ] ,
-                              [ rdf:type owl:Restriction ;
-                                owl:onProperty :projectBasepath ;
-                                owl:cardinality "1"^^xsd:nonNegativeInteger
-                              ] ,
-                              [ rdf:type owl:Restriction ;
-                                owl:onProperty :projectKeyword ;
-                                owl:maxCardinality "1"^^xsd:nonNegativeInteger
-                              ] ,
-                              [ rdf:type owl:Restriction ;
-                                owl:onProperty :projectLogo ;
-                                owl:maxCardinality "1"^^xsd:nonNegativeInteger
-                              ] ;
-
-              rdfs:comment "Represents a project that uses Knora"@en .
-
-
-
-#################################################################
-#
-#    Individuals
-#
-#################################################################
-
-
-###  http://www.knora.org/ontology/knora-base#KnownUser
-
-:KnownUser rdf:type :UserGroup ,
-                    owl:NamedIndividual ;
-
-           :name "known user" .
-
-
-
-###  http://www.knora.org/ontology/knora-base#Owner
-
-:Owner rdf:type :UserGroup ,
-                owl:NamedIndividual ;
-
-                :name "owner" .
-
-
-
-###  http://www.knora.org/ontology/knora-base#ProjectMember
-
-:ProjectMember rdf:type :UserGroup ,
-                        owl:NamedIndividual ;
-
-              :name "project member" .
-
-
-
-###  http://www.knora.org/ontology/knora-base#UnknownUser
-
-:UnknownUser rdf:type :UserGroup ,
-                      owl:NamedIndividual ;
-
-             :name "unknown user" .
-
-
-
-###  http://www.knora.org/ontology/knora-base#SystemUser
-
-:SystemUser rdf:type :User ,
-                     owl:NamedIndividual ;
-
-                     :userid "system" ;
-
-                     :givenName "Knora" ;
-
-                     :familyName "System" ;
-
-                     :password "-" ;
-
-                     :email "-" ;
-
-                     :preferredLanguage "en" .
->>>>>>> 5dc76ee8
+       rdfs:comment "The base class of classes representing Knora values"@en .