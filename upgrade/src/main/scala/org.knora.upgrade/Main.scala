--- conflicted
+++ resolved
@@ -50,11 +50,8 @@
         PluginForKnoraBaseVersion(versionNumber = 3, plugin = new UpgradePluginPR1367, prBasedVersionString = Some("PR 1367")),
         PluginForKnoraBaseVersion(versionNumber = 4, plugin = new UpgradePluginPR1372, prBasedVersionString = Some("PR 1372")),
         PluginForKnoraBaseVersion(versionNumber = 5, plugin = new NoopPlugin, prBasedVersionString = Some("PR 1440")),
-<<<<<<< HEAD
-        PluginForKnoraBaseVersion(versionNumber = 6, plugin = new NoopPlugin) // PR 1403
-=======
-        PluginForKnoraBaseVersion(versionNumber = 6, plugin = new NoopPlugin) // PR 1206
->>>>>>> 4204ff7f
+        PluginForKnoraBaseVersion(versionNumber = 6, plugin = new NoopPlugin), // PR 1206
+        PluginForKnoraBaseVersion(versionNumber = 7, plugin = new NoopPlugin) // PR 1403
     )
 
     /**
