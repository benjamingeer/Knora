--- conflicted
+++ resolved
@@ -49,11 +49,7 @@
     log("get_permission_on_file - api_url: " .. api_url, server.loglevel.LOG_DEBUG)
 
     -- request the permissions on the image from DSP-API
-<<<<<<< HEAD
-    local success, result = server.http("GET", api_url, { Authorization = "Bearer " .. jwt_raw }, 5000)
-=======
     local success, result = server.http("GET", api_url, _auth_header(jwt_raw), 5000)
->>>>>>> 1d327fbe
     if not success then
         log("get_permission_on_file - server.http() failed: " .. result, server.loglevel.LOG_ERR)
         return 'deny'
@@ -130,11 +126,7 @@
                 server.loglevel.LOG_DEBUG)
     end
 
-<<<<<<< HEAD
-    local jwt_raw = get_jwt_raw(cookie)
-=======
     local jwt_raw = auth_get_jwt_raw()
->>>>>>> 1d327fbe
     local permission_info = get_permission_on_file(prefix, identifier, jwt_raw)
     local permission_code = permission_info.permissionCode
     log("pre_flight - permission code: " .. permission_code, server.loglevel.LOG_DEBUG)
@@ -250,11 +242,7 @@
         log("file_pre_flight - file requested for 082A: " .. identifier, server.loglevel.LOG_WARNING)
         return "allow", filepath
     end
-<<<<<<< HEAD
-    local jwt_raw = get_jwt_raw(cookie)
-=======
     local jwt_raw = auth_get_jwt_raw()
->>>>>>> 1d327fbe
     local permission_info = get_permission_on_file(shortcode, file_name, jwt_raw)
     local permission_code = permission_info.permissionCode
     log("file_pre_flight - permission code: " .. permission_code, server.loglevel.LOG_DEBUG)
