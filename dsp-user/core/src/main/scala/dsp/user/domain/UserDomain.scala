/*
 * Copyright © 2021 - 2022 Data and Service Center for the Humanities and/or DaSCH Service Platform contributors.
 * SPDX-License-Identifier: Apache-2.0
 */

package dsp.user.domain

import dsp.errors.ValidationException
import dsp.valueobjects.Id.UserId
import dsp.valueobjects.LanguageCode
import dsp.valueobjects.User._
import zio.prelude.Validation

import java.util.UUID

/**
 * Represents the user domain object.
 *
 * @param id          the ID of the user
 * @param givenName   the given name of the user
 * @param familyName  the family name of the user
 * @param username    the username of the user
 * @param email       the email of the user
 * @param password    the password of the user
 * @param language    the preferred language of the user
 * @param status      the status of the user
 * @param role        the role of the user
 */
sealed abstract case class User private (
  id: UserId,
  givenName: GivenName,
  familyName: FamilyName,
  username: Username,
  email: Email,
  password: PasswordHash,
  language: LanguageCode,
  status: UserStatus
  // role: Role
) extends Ordered[User] { self =>

  /**
   * Allows to sort collections of [[User]]s. Sorting is done by the IRI.
   */
  def compare(that: User): Int = self.id.iri.toString().compareTo(that.id.iri.toString())

  /**
   * Update the username of a user
   *
   *  @param newValue  the new username
   *  @return the updated [[User]]
   */
  def updateUsername(newValue: Username): Validation[ValidationException, User] =
    User.make(
      self.id,
      self.givenName,
      self.familyName,
      newValue,
      self.email,
      self.password,
      self.language,
      self.status
    )

  /**
   * Update the email of a user
   *
   *  @param newValue  the new email
   *  @return the updated [[User]]
   */
  def updateEmail(newValue: Email): Validation[ValidationException, User] =
    User.make(
      self.id,
      self.givenName,
      self.familyName,
      self.username,
      newValue,
      self.password,
      self.language,
      self.status
    )

  /**
   * Update the given name of a user
   *
   *  @param newValue  the new given name
   *  @return the updated [[User]]
   */
  def updateGivenName(newValue: GivenName): Validation[ValidationException, User] =
    User.make(
      self.id,
      newValue,
      self.familyName,
      self.username,
      self.email,
      self.password,
      self.language,
      self.status
    )

  /**
   * Update the family name of a user
   *
   *  @param newValue  the new family name
   *  @return the updated [[User]]
   */
  def updateFamilyName(newValue: FamilyName): Validation[ValidationException, User] =
    User.make(
      self.id,
      self.givenName,
      newValue,
      self.username,
      self.email,
      self.password,
      self.language,
      self.status
    )

  /**
   * Update the password of a user
   *
   *  @param newValue  the new password
   *  @return the updated [[User]]
   */
  def updatePassword(newValue: PasswordHash): Validation[ValidationException, User] =
    User.make(
      self.id,
      self.givenName,
      self.familyName,
      self.username,
      self.email,
      newValue,
      self.language,
      self.status
    )

  /**
   * Update the language of a user
   *
   *  @param newValue  the new language
   *  @return the updated [[User]]
   */
  def updateLanguage(newValue: LanguageCode): Validation[ValidationException, User] =
    User.make(
      self.id,
      self.givenName,
      self.familyName,
      self.username,
      self.email,
      self.password,
      newValue,
      self.status
    )

  /**
   * Update the status of a user
   *
   *  @param id  the user's ID
   *  @param newValue  the new status
   *  @return the updated [[User]]
   */
  def updateStatus(newValue: UserStatus): Validation[ValidationException, User] =
    User.make(
      self.id,
      self.givenName,
      self.familyName,
      self.username,
      self.email,
      self.password,
      self.language,
      newValue
    )

}
object User {
  def make(
    id: UserId,
    givenName: GivenName,
    familyName: FamilyName,
    username: Username,
    email: Email,
    password: PasswordHash,
    language: LanguageCode,
    status: UserStatus
<<<<<<< HEAD
    //role: Role
  ): Validation[ValidationException, User] =
=======
    // role: Role
  ): Validation[BadRequestException, User] =
>>>>>>> 3eddfc47
    Validation.succeed(new User(id, givenName, familyName, username, email, password, language, status) {})

}<|MERGE_RESOLUTION|>--- conflicted
+++ resolved
@@ -181,13 +181,8 @@
     password: PasswordHash,
     language: LanguageCode,
     status: UserStatus
-<<<<<<< HEAD
-    //role: Role
+    // role: Role
   ): Validation[ValidationException, User] =
-=======
-    // role: Role
-  ): Validation[BadRequestException, User] =
->>>>>>> 3eddfc47
     Validation.succeed(new User(id, givenName, familyName, username, email, password, language, status) {})
 
 }