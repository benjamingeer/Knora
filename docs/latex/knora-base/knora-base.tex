--- conflicted
+++ resolved
@@ -213,11 +213,7 @@
 
 \begin{description}
 	\item[shortname (1)] A short name that can be used to identify the project in configuration files and the like.
-<<<<<<< HEAD
 	\item[basepath (1)] The filesystem path of the directory where the project's files are stored.
-=======
-	\item[basepath (1)] The filesystem path of the directory where the project's files are stored. \issue{192}{Should this be in the triplestore?}
->>>>>>> b7368aec
 	\item[foaf:name (0-1)] The name of the project.
 	\item[description (0-1)] A description of the project.
 	\item[belongsTo (0-1)] The \texttt{kb:Institution} that the project belongs to.
@@ -626,17 +622,11 @@
 
 This would require just two standoff tags: \texttt{(italic, start=5, end=29)} and \texttt{(bold, start=14, end=36)}.
 
-<<<<<<< HEAD
+Moreover, standoff makes it possible to mark up the same text in different, possibly incompatible ways, allowing for different interpretations without making redundant copies of the text. In the Knora base ontology, any text value can have standoff tags.
+
 By representing standoff as RDF triples, Knora makes markup searchable across multiple text documents in a repository. For example, if a repository contains documents in which references to persons are indicated in standoff, it is straightforward to find all the documents mentioning a particular person. Knora's standoff support is intended to make it possible to convert documents with embedded, hierarchical markup, such as TEI/XML, into RDF standoff and back again, with no data loss, thus bringing the benefits of RDF to existing TEI-encoded documents (cf.~\cite[3]{Schmidt_Standoff}).
 
-In the Knora base ontology, a \texttt{TextValue} can have one or more standoff nodes. Each standoff node indicates the start and end positions of a substring in the text that has a particular attribute. The OWL class \texttt{kb:Standoff}, which is the base class of all standoff node classes, has these properties:
-=======
-Moreover, standoff makes it possible to mark up the same text in different, possibly incompatible ways, allowing for different interpretations without making redundant copies of the text. In the Knora base ontology, any text value can have standoff tags.
-
-By representing standoff as RDF triples, Knora makes markup searchable across multiple text documents in a repository. For example, if a repository contains documents in which references to persons are indicated in standoff, it is straightforward to find all the documents mentioning a particular person. Knora's standoff support is intended to make it possible to convert documents with embedded, hierarchical markup, such as TEI/XML, into RDF standoff and back again, with no data loss, thus bringing the benefits of RDF to existing TEI-encoded documents (cf.~\cite[3]{Schmidt_Standoff}).
-
 In the Knora base ontology, a \texttt{TextValue} can have one or more standoff tags. Each standoff tag indicates the start and end positions of a substring in the text that has a particular attribute. The OWL class \texttt{kb:StandoffTag}, which is the base class of all standoff node classes, has these properties:
->>>>>>> b7368aec
 
 \begin{description}
 	\item[standoffTagHasStart (1)] The index of the first character in the text that has the attribute.
@@ -875,13 +865,9 @@
 
 \label{subsec:cardinalities}
 
-<<<<<<< HEAD
 As noted in Section~\ref{subsec:resources}, each subclass of \texttt{Resource} must use OWL cardinality restrictions to specify the properties it can have. More specifically, a resource is allowed to have a property that is a subproperty of \texttt{kb:hasValue} or \texttt{kb:hasLinkTo} only if the resource's class has some cardinality for that property. Similarly, a value is allowed to have a subproperty of \texttt{kb:valueHas} only if the value's class has some cardinality for that property.
 
 Knora supports, and attempts to enforce, the following cardinality constraints:
-=======
-As noted in Section~\ref{subsec:resources}, each subclass of \texttt{Resource} must use OWL cardinality restrictions to specify the properties it can have. More specifically, a resource is allowed to have a property that is a subproperty of \texttt{kb:hasValue} or \texttt{kb:hasLinkTo} only if the resource's class has some cardinality for that property. In addition, Knora supports, and attempts to enforce, the following cardinality constraints:
->>>>>>> b7368aec
  
 \begin{description}
 	\item[owl:cardinality 1] A resource of this class must have exactly one instance of the specified property.
