--- conflicted
+++ resolved
@@ -191,11 +191,7 @@
     LIMIT 25
 ```
 
-<<<<<<< HEAD
-`?page` represents the main resource. When accessing the prequery's result rows, `?page` contains the Iri of the main resource.
-=======
 `?page` represents the main resource. When accessing the prequery's result rows, `?page` contains the IRI of the main resource.
->>>>>>> 23d51ce5
 The prequery's results are grouped by the main resource so that there is exactly one result row per matching main resource.
 `?page` is also used as a sort criterion although none has been defined in the input query.
 This is necessary to make paging work: results always have to be returned in the same order (the prequery is always deterministic).
@@ -212,17 +208,15 @@
 The result is a collection of IRIs representing dependent resources.
 The same logic applies to value objects.
 
-<<<<<<< HEAD
-If the input query contains a `UNION`, and a variable is bound in one branch
- of the `UNION` and not in another branch, it is possible that the prequery
- will return more than one row per main resource. To deal with this situation,
- `SearchResponderV2` merges rows that contain the same main resource IRI.
-=======
 Each `GROUP_CONCAT` checks whether the concatenated variable is bound in each result in the group; if a variable
 is unbound, we concatenate an empty string. This is necessary because, in Apache Jena (and perhaps other
 triplestores), "If `GROUP_CONCAT` has an unbound value in the list of values to concat, the overall result is 'error'"
 (see [this Jena issue](https://issues.apache.org/jira/browse/JENA-1856)).
->>>>>>> 23d51ce5
+
+If the input query contains a `UNION`, and a variable is bound in one branch
+of the `UNION` and not in another branch, it is possible that the prequery
+will return more than one row per main resource. To deal with this situation,
+`SearchResponderV2` merges rows that contain the same main resource IRI.
 
 ### Main Query
 
@@ -236,18 +230,10 @@
 The classes involved in generating the main query can be found in
 `org.knora.webapi.responders.v2.search.gravsearch.mainquery`.
 
-<<<<<<< HEAD
 The main query is a SPARQL CONSTRUCT query. Its generation is handled by the
 method `GravsearchMainQueryGenerator.createMainQuery`.
 It takes three arguments:
 `mainResourceIris: Set[IriRef], dependentResourceIris: Set[IriRef], valueObjectIris: Set[IRI]`.
-=======
-The main query is a SPARQL CONSTRUCT query. Its generation is handled by the method `GravsearchMainQueryGenerator.createMainQuery`.
-It takes three arguments: `mainResourceIris: Set[IriRef], dependentResourceIris: Set[IriRef], valueObjectIris: Set[IRI]`.
-From the given IRIs, statements are generated that ask for complete information on *exactly* these resources and values.
-For any given resource IRI, only the values present in `valueObjectIris` are to be queried.
-This is achieved by using SPARQL's `VALUES` expression for the main resource and dependent resources as well as for values.
->>>>>>> 23d51ce5
 
 These sets are constructed based on information about variables representing
 dependent resources and value objects in the prequery, which is provided by
@@ -256,26 +242,15 @@
 - `dependentResourceVariablesGroupConcat`: `Set(QueryVariable(book__Concat))`
 - `valueObjectVariablesGroupConcat`: `Set(QueryVariable(seqnum__Concat), QueryVariable(book__LinkValue__Concat))`
 
-<<<<<<< HEAD
 From the given Iris, statements are
 generated that ask for complete information on *exactly* these resources and
 values. For any given resource Iri, only the values present in
 `valueObjectIris` are to be queried. This is achieved by using SPARQL's
 `VALUES` expression for the main resource and dependent resources as well as
 for values.
-=======
-The method `getMainQueryResultsWithFullGraphPattern` takes the main query's results as an input and makes sure that the client has sufficient permissions on the results.
-A main resource and its dependent resources and values are only returned if the user has view permissions on all the resources and value objects present in the main query.
-Otherwise the method suppresses the main resource.
-To do the permission checking, the results of the main query are passed to `ConstructResponseUtilV2` which transforms a `SparqlConstructResponse` (a set of RDF triples)
-into a structure organized by main resource IRIs. In this structure, dependent resources and values are nested can be accessed via their main resource.
-`SparqlConstructResponse` suppresses all resources and values the user has insufficient permissions on.
-For each main resource, a check is performed for the presence of all resources and values after permission checking.
->>>>>>> 23d51ce5
 
 #### Processing the Main Query's results
 
-<<<<<<< HEAD
 To do the permission checking, the results of the main query are passed to
 `ConstructResponseUtilV2.splitMainResourcesAndValueRdfData`,
 which transforms a `SparqlConstructResponse` (a set of RDF triples)
@@ -294,10 +269,6 @@
 of main resources found (even if filtered out because of permissions) is equal
 to the maximum allowed page size, the predicate
 `knora-api:mayHaveMoreResults: true` is included in the response.
-=======
-The main resources that have been filtered out due to insufficient permissions are represented by the placeholder `ForbiddenResource`.
-This placeholder stands for a main resource that cannot be returned, nevertheless it informs the client that such a resource exists.
-This is necessary for a consistent behaviour when doing paging.
 
 ## Inference
 
@@ -324,5 +295,4 @@
 with GraphDB it is implemented using a custom inference rule (in `KnoraRules.pie`) and is therefore more
 efficient. If Knora is not using the triplestore's inference,
 `SparqlTransformer.transformStatementInWhereForNoInference` replaces `knora-api:standoffTagHasStartAncestor`
-with `knora-base:standoffTagHasStartParent*`.
->>>>>>> 23d51ce5
+with `knora-base:standoffTagHasStartParent*`.