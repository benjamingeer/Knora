# Release Notes for Next Release

Write any new release notes between releases into this file. They will be moved to the correct place,
at the time of the release, because only then we will know the next release number.

Also, please change the **HINT** to the appropriate level:

- MAJOR: the changes introduced warrant a major number increase

- FEATURE: the changes introduced warrant a minor number increase

- FIX: the changes introduced warrant a bug fix number increase


## HINT => MAJOR CHANGE

- FIX: Unescape standoff string attributes when verifying text value update (@github[#1242](#1242))

- FEATURE: Remove persistent map code (@github[#1254](#1254))

<<<<<<< HEAD
- FEATURE: Get resources in a particular class from a project (@github[#1251](#1251))
=======
- FEATURE: Return user's permission on resources and values (@github[#1257](#1257))
>>>>>>> 30321b80
<|MERGE_RESOLUTION|>--- conflicted
+++ resolved
@@ -18,8 +18,6 @@
 
 - FEATURE: Remove persistent map code (@github[#1254](#1254))
 
-<<<<<<< HEAD
-- FEATURE: Get resources in a particular class from a project (@github[#1251](#1251))
-=======
 - FEATURE: Return user's permission on resources and values (@github[#1257](#1257))
->>>>>>> 30321b80
+
+- FEATURE: Get resources in a particular class from a project (@github[#1251](#1251))