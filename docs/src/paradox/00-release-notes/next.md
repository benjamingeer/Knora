--- conflicted
+++ resolved
@@ -19,11 +19,8 @@
 - FEATURE: Allow setting resource creation date in bulk import (@github[#1151](#1151))
 - FEATURE: The `v2/authentication` route now also initiates cookie creation (the same as `v1/authentication`) (@github[#1159](#1159))
 - FIX: Allow hasRepresentation in an ontology used in a bulk import (@github[#1171](#1171))
-<<<<<<< HEAD
 - MAJOR: Generate and resolve ARK URLs for resources (@github[#1161](#1161)). Projects
   that have resource IRIs that do not conform to the format specified in
   https://docs.knora.org/paradox/03-apis/api-v2/knora-iris.html#iris-for-data
   must update them.
-=======
-- FIX: Set cookie domain to the value specified in `application.conf` with the setting `cookie-domain` (@github[#1169](#1169))
->>>>>>> b6f4cb08
+- FIX: Set cookie domain to the value specified in `application.conf` with the setting `cookie-domain` (@github[#1169](#1169))