--- conflicted
+++ resolved
@@ -14,8 +14,5 @@
 - MAJOR: Use HTTP POST to mark resources and values as deleted (@github[#1203](#1203))
 - MAJOR: Reorganize user and project routes (@github[#1209](#1209))
 - FEATURE: Secure routes returning user informations (@github[#961](#961))
-<<<<<<< HEAD
-- FEATURE: Query version history (@github[#1214](#1214))
-=======
 - MAJOR: Change all `xsd:dateTimeStamp` to `xsd:dateTime` in the triplestore (@github[#1211](#1211)). Existing data must be updated.
->>>>>>> 6413e451
+- FEATURE: Query version history (@github[#1214](#1214))