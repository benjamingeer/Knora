# Release Notes for Next Release

Write any new release notes between releases into this file. They will be moved to the correct place,
at the time of the release, because only then we will know the next release number.

Also, please change the **HINT** to the appropriate level:

- MAJOR: the changes introduced warrant a major number increase

- FEATURE: the changes introduced warrant a minor number increase

- FIX: the changes introduced warrant a bug fix number increase


## HINT => MAJOR CHANGE

- FIX: Unescape standoff string attributes when verifying text value update (@github[#1242](#1242))

- FEATURE: Remove persistent map code (@github[#1254](#1254))

<<<<<<< HEAD
- MAJOR: Separate the `knora-admin` ontology from `knora-api` (@github[#1263](#1263)).
  Existing repositories must be updated; see `upgrade/1263-knora-admin` for instructions.
=======
- FEATURE: Return user's permission on resources and values (@github[#1257](#1257))
>>>>>>> 30321b80
<|MERGE_RESOLUTION|>--- conflicted
+++ resolved
@@ -18,9 +18,7 @@
 
 - FEATURE: Remove persistent map code (@github[#1254](#1254))
 
-<<<<<<< HEAD
+- FEATURE: Return user's permission on resources and values (@github[#1257](#1257))
+
 - MAJOR: Separate the `knora-admin` ontology from `knora-api` (@github[#1263](#1263)).
-  Existing repositories must be updated; see `upgrade/1263-knora-admin` for instructions.
-=======
-- FEATURE: Return user's permission on resources and values (@github[#1257](#1257))
->>>>>>> 30321b80
+  Existing repositories must be updated; see `upgrade/1263-knora-admin` for instructions.