/*
 * Copyright © 2021 - 2022 Swiss National Data and Service Center for the Humanities and/or DaSCH Service Platform contributors.
 * SPDX-License-Identifier: Apache-2.0
 */

package org.knora

import sbt.Keys._
import sbt.{Def, _}

object Dependencies {

<<<<<<< HEAD
    val scalaVersion = "2.13.7"
    val akkaVersion = "2.6.18"
    val akkaHttpVersion = "10.2.8"
    val jenaVersion = "4.4.0"
    val metricsVersion = "4.0.1"
    val sipiImage = "daschswiss/sipi:v3.3.1"
    val fusekiImage = "daschswiss/apache-jena-fuseki:2.0.8"

    val ZioVersion        = "2.0.0-RC2"
    val ZioHttpVersion    = "2.0.0-RC3"
    val ZioJsonVersion    = "0.3.0-RC3"
    val ZioConfigVersion  = "3.0.0-RC2"
    val ZioSchemaVersion  = "0.2.0-RC1-1"
    val ZioLoggingVersion = "2.0.0-RC5"
    val ZioZmxVersion     = "2.0.0-M1"
    val ZioPreludeVersion = "1.0.0-RC10"
=======
    lazy val sysProps = settingKey[String]("all system properties")
    lazy val sysEnvs = settingKey[String]("all system environment variables")

    lazy val sipiImage = settingKey[String]("the SIPI docker image")
    lazy val akkaVersion = settingKey[String]("the Akka version")
    lazy val akkaHttpVersion = settingKey[String]("the AkkaHttp version")
    lazy val jenaVersion = settingKey[String]("the Jena library version")
    lazy val metricsVersion = settingKey[String]("the metrics library version")

    lazy val fusekiImage = SettingKey[String]("the DSP specific Apache Jena Fuseki Image")
    lazy val knoraSipiImage = SettingKey[String]("the DSP specific Sipi Image")
    lazy val knoraWebapiImage = SettingKey[String]("the DSP-API Image")

    val Versions = Seq(
        scalaVersion := "2.13.7",
        akkaVersion := "2.6.18",
        akkaHttpVersion := "10.2.8",
        jenaVersion := "4.4.0",
        metricsVersion := "4.0.1",
        sipiImage := "daschswiss/sipi:3.3.4",
        fusekiImage := "daschswiss/apache-jena-fuseki:2.0.8"
    )

    // the user can change the default 'graphdb-se' value by creating an environment variable containing 'graphdb-free'
    // e.g., in '$ export KNORA_GDB_TYPE=graphdb-free' in the terminal before launching sbt.
    lazy val gdbTypeString: String = sys.env.getOrElse("KNORA_GDB_TYPE", "graphdb-se")
>>>>>>> 9f6df4ca

    object Compile {

        // ZIO
        val zio                    = "dev.zio"                      %% "zio"                      % ZioVersion
        val zioHttp                = "io.d11"                       %% "zhttp"                    % ZioHttpVersion
        val zioJson                = "dev.zio"                      %% "zio-json"                 % ZioJsonVersion
        val zioPrelude             = "dev.zio"                      %% "zio-prelude"              % ZioPreludeVersion
        val zioTest                = "dev.zio"                      %% "zio-test"                 % ZioVersion              % Test
        val zioTestSbt             = "dev.zio"                      %% "zio-test-sbt"             % ZioVersion              % Test

        // akka
        val akkaActor              = "com.typesafe.akka"            %% "akka-actor"               % akkaVersion
        val akkaStream             = "com.typesafe.akka"            %% "akka-stream"              % akkaVersion
        val akkaSlf4j              = "com.typesafe.akka"            %% "akka-slf4j"               % akkaVersion
        val akkaProtobufV3         = "com.typesafe.akka"            %% "akka-protobuf-v3"         % akkaVersion

        // akka http
        val akkaHttp               = "com.typesafe.akka"            %% "akka-http"                % akkaHttpVersion
        val akkaHttpXml            = "com.typesafe.akka"            %% "akka-http-xml"            % akkaHttpVersion
        val akkaHttpSprayJson      = "com.typesafe.akka"            %% "akka-http-spray-json"     % akkaHttpVersion
        val akkaHttpJacksonJava    = "com.typesafe.akka"            %% "akka-http-jackson"        % akkaHttpVersion

        val typesafeConfig         = "com.typesafe"                  % "config"                   % "1.3.3"

        //CORS support
        val akkaHttpCors           = "ch.megard"                    %% "akka-http-cors"           % "1.0.0"

        // jena
        val jenaLibs               = "org.apache.jena"               % "apache-jena-libs"         % jenaVersion
        val jenaText               = "org.apache.jena"               % "jena-text"                % jenaVersion

        // logging
        val scalaLogging           = "com.typesafe.scala-logging"   %% "scala-logging"            % "3.9.4"
        val logbackClassic         = "ch.qos.logback"                % "logback-classic"          % "1.2.10"

        // Metrics
        val kamonCore              = "io.kamon"                     %% "kamon-core"               % "2.1.5"
        val kamonScalaFuture       = "io.kamon"                     %% "kamon-scala-future"       % "2.1.5"
        val kamonAkkaHttpd         = "io.kamon"                     %% "kamon-akka-http"          % "2.1.5"
        val kamonPrometheus        = "io.kamon"                     %% "kamon-prometheus"         % "2.1.5"
        val kamonLogback           = "io.kamon"                     %% "kamon-logback"            % "2.1.5"
        val aspectJWeaver          = "org.aspectj"                   % "aspectjweaver"            % "1.9.4"

        // input validation
        val commonsValidator       = "commons-validator"             % "commons-validator"        % "1.6" exclude("commons-logging", "commons-logging")

        // authentication
        val bcprov                 = "org.bouncycastle"              % "bcprov-jdk15on"           % "1.64"
        val springSecurityCore     = "org.springframework.security"  % "spring-security-core"     % "5.1.5.RELEASE" exclude("commons-logging", "commons-logging") exclude("org.springframework", "spring-aop")
        val jwtSprayJson           = "com.pauldijou"                %% "jwt-spray-json"           % "5.0.0"

        // caching
        val ehcache                = "net.sf.ehcache"                % "ehcache"                  % "2.10.9.2"
        val jedis                  = "redis.clients"                 % "jedis"                    % "3.1.0-m4"
        // serialization
        val chill                  = "com.twitter"                  %% "chill"                    % "0.9.5"

        // other
        //"javax.transaction" % "transaction-api" % "1.1-rev-1",
        val commonsText            = "org.apache.commons"                       % "commons-text"             % "1.6"
        val commonsIo              = "commons-io"                               % "commons-io"               % "2.6"
        val commonsBeanUtil        = "commons-beanutils"                        % "commons-beanutils"        % "1.9.3" exclude("commons-logging", "commons-logging") // not used by us, but need newest version to prevent this problem: http://stackoverflow.com/questions/14402745/duplicate-classes-in-commons-collections-and-commons-beanutils
        val jodd                   = "org.jodd"                                 % "jodd"                     % "3.2.6"
        val jodaTime               = "joda-time"                                % "joda-time"                % "2.9.1"
        val jodaConvert            = "org.joda"                                 % "joda-convert"             % "1.8"
        val diff                   = "com.sksamuel.diff"                        % "diff"                     % "1.1.11"
        val xmlunitCore            = "org.xmlunit"                              % "xmlunit-core"             % "2.1.1"

        // other
        val rdf4jClient            = "org.eclipse.rdf4j"                        % "rdf4j-client"             % "3.4.4"
        val rdf4jRuntime           = "org.eclipse.rdf4j"                        % "rdf4j-runtime"            % "3.4.4"
        val rdf4jStorage           = "org.eclipse.rdf4j"                        % "rdf4j-storage"            % "3.4.4"
        val scallop                = "org.rogach"                              %% "scallop"                  % "3.5.1"
        val gwtServlet             = "com.google.gwt"                           % "gwt-servlet"              % "2.8.0"
        val saxonHE                = "net.sf.saxon"                             % "Saxon-HE"                 % "9.9.0-2"

        val scalaXml               = "org.scala-lang.modules"                  %% "scala-xml"                % "1.2.0"

        // provides akka jackson (json) support
        val akkaHttpCirce          = "de.heikoseeberger"                       %% "akka-http-circe"          % "1.36.0"
        val jacksonScala           = "com.fasterxml.jackson.module"            %% "jackson-module-scala"     % "2.12.3"

        // swagger (api documentation)
        val swaggerAkkaHttp        = "com.github.swagger-akka-http"            %% "swagger-akka-http"        % "1.6.0"

        // Java EE modules which are deprecated in Java SE 9, 10 and will be removed in Java SE 11
        val jaxbApi                = "javax.xml.bind"                           % "jaxb-api"                 % "2.2.12"

        val icu4j                  = "com.ibm.icu"                              % "icu4j"                    % "62.1"

        val apacheHttpClient       = "org.apache.httpcomponents"                % "httpclient"               % "4.5.6" exclude("commons-logging", "commons-logging")

        // Graph for Scala            "org.scala-graph:graph-core_2.13:1.13.1",
        val scalaGraph = "org.scala-graph" %% "graph-core" % "1.13.1"

        // missing from current BAZEL setup
            // "ch.qos.logback:logback-core:1.2.9",
        val logbackCore = "ch.qos.logback" % "logback-core" % "1.2.9"
            // "org.slf4j:log4j-over-slf4j:1.7.32",
        val log4jOverSlf4j = "org.slf4j" % "log4j-over-slf4j" % "1.7.32"
            // "org.slf4j:jcl-over-slf4j:1.7.32",
        val jclOverSlf4j = "org.slf4j" % "jcl-over-slf4j" % "1.7.32"
            // "org.slf4j:slf4j-api:1.7.32",
        val slf4jApi = "org.slf4j" % "slf4j-api" % "1.7.32"
            // "com.apicatalog:titanium-json-ld:1.2.0",
        val titaniumJSONLD = "com.apicatalog" % "titanium-json-ld" % "1.2.0"
            // "org.glassfish:jakarta.json:2.0.1",
        val jakartaJSON = "org.glassfish" % "jakarta.json" % "2.0.1"
            // "com.typesafe.play:twirl-api_2.13:1.5.1",
        val twirlApi = "com.typesafe.play" %% "twirl-api" % "1.5.1"
            // "junit:junit:4.13.2",
        val junit = "junit" % "junit" % "4.13.2"
            // "org.seleniumhq.selenium:selenium-support:3.141.59",
        val seleniumSupport = "org.seleniumhq.selenium" % "selenium-support" % "3.141.59"
    }

    object WebapiTest {
        val akkaTestkit            = "com.typesafe.akka"            %% "akka-testkit"             % akkaVersion        % "test"
        val akkaStreamTestkit      = "com.typesafe.akka"            %% "akka-stream-testkit"      % akkaVersion        % "test"
        val akkaHttpTestkit        = "com.typesafe.akka"            %% "akka-http-testkit"        % akkaHttpVersion    % "test"
        val scalaTest              = "org.scalatest"                             %% "scalatest"                % "3.2.2"                  % "test"
        val gatlingHighcharts      = "io.gatling.highcharts"                      % "gatling-charts-highcharts"% "3.7.5"                  % "test"
        val gatlingTestFramework   = "io.gatling"                                 % "gatling-test-framework"   % "3.2.1"                  % "test"
        val testcontainers         = "org.testcontainers"                         % "testcontainers"           % "1.16.0"                 % "test"
    }

    object TestBinaries {
        val akkaTestkit            = "com.typesafe.akka"            %% "akka-testkit"             % akkaVersion
        val akkaStreamTestkit      = "com.typesafe.akka"            %% "akka-stream-testkit"      % akkaVersion
        val akkaHttpTestkit        = "com.typesafe.akka"            %% "akka-http-testkit"        % akkaHttpVersion
        val scalaTest              = "org.scalatest"                             %% "scalatest"                % "3.2.2"
        val gatlingHighcharts      = "io.gatling.highcharts"                      % "gatling-charts-highcharts"% "3.7.5"
        val gatlingTestFramework   = "io.gatling"                                 % "gatling-test-framework"   % "3.2.1"
    }

    import Compile._

    val l = libraryDependencies

    val webapiLibraryDependencies = l ++= Seq[sbt.ModuleID](
        akkaActor,
        akkaHttp,
        akkaHttpCirce,
        akkaHttpCors,
        akkaHttpJacksonJava,
        akkaHttpSprayJson,
        akkaHttpXml,
        akkaProtobufV3,
        akkaSlf4j,
        akkaStream,
        apacheHttpClient,
        bcprov,
        chill,
        commonsBeanUtil,
        commonsIo,
        commonsText,
        commonsValidator,
        diff,
        ehcache,
        gwtServlet,
        icu4j,
        jacksonScala,
        jaxbApi,
        jedis,
        jenaLibs,
        jenaText,
        jodaConvert,
        jodaTime,
        jodd,
        jwtSprayJson,
        kamonCore,
        kamonLogback,
        kamonPrometheus,
        kamonScalaFuture,
        logbackCore,
        logbackClassic,
        rdf4jClient,
        rdf4jRuntime,
        rdf4jStorage,
        saxonHE,
        scalaGraph,
        scalaLogging,
        scalaXml,
        scallop,
        springSecurityCore,
        swaggerAkkaHttp,
        titaniumJSONLD,
        typesafeConfig,
        WebapiTest.akkaHttpTestkit,
        WebapiTest.akkaStreamTestkit,
        WebapiTest.akkaTestkit,
        WebapiTest.gatlingHighcharts,
        WebapiTest.gatlingTestFramework,
        WebapiTest.scalaTest,
        WebapiTest.testcontainers,
        xmlunitCore,
        zio,
        zioHttp,
        zioJson,
        zioPrelude,
        zioTest,
        zioTestSbt,
        log4jOverSlf4j,
        jclOverSlf4j,
        slf4jApi,
        jakartaJSON,
        twirlApi,
        junit,
        seleniumSupport
    )

    val upgradeLibraryDependencies = l ++= Seq[sbt.ModuleID](
        rdf4jRuntime,
        scallop
    )

    val webapiTestAndITLibraryDependencies = l ++= Seq[sbt.ModuleID](
        TestBinaries.gatlingHighcharts,
        TestBinaries.gatlingTestFramework,
        TestBinaries.scalaTest
    )
}<|MERGE_RESOLUTION|>--- conflicted
+++ resolved
@@ -10,13 +10,12 @@
 
 object Dependencies {
 
-<<<<<<< HEAD
     val scalaVersion = "2.13.7"
     val akkaVersion = "2.6.18"
     val akkaHttpVersion = "10.2.8"
     val jenaVersion = "4.4.0"
     val metricsVersion = "4.0.1"
-    val sipiImage = "daschswiss/sipi:v3.3.1"
+    val sipiImage = "daschswiss/sipi:v3.3.4"
     val fusekiImage = "daschswiss/apache-jena-fuseki:2.0.8"
 
     val ZioVersion        = "2.0.0-RC2"
@@ -27,34 +26,6 @@
     val ZioLoggingVersion = "2.0.0-RC5"
     val ZioZmxVersion     = "2.0.0-M1"
     val ZioPreludeVersion = "1.0.0-RC10"
-=======
-    lazy val sysProps = settingKey[String]("all system properties")
-    lazy val sysEnvs = settingKey[String]("all system environment variables")
-
-    lazy val sipiImage = settingKey[String]("the SIPI docker image")
-    lazy val akkaVersion = settingKey[String]("the Akka version")
-    lazy val akkaHttpVersion = settingKey[String]("the AkkaHttp version")
-    lazy val jenaVersion = settingKey[String]("the Jena library version")
-    lazy val metricsVersion = settingKey[String]("the metrics library version")
-
-    lazy val fusekiImage = SettingKey[String]("the DSP specific Apache Jena Fuseki Image")
-    lazy val knoraSipiImage = SettingKey[String]("the DSP specific Sipi Image")
-    lazy val knoraWebapiImage = SettingKey[String]("the DSP-API Image")
-
-    val Versions = Seq(
-        scalaVersion := "2.13.7",
-        akkaVersion := "2.6.18",
-        akkaHttpVersion := "10.2.8",
-        jenaVersion := "4.4.0",
-        metricsVersion := "4.0.1",
-        sipiImage := "daschswiss/sipi:3.3.4",
-        fusekiImage := "daschswiss/apache-jena-fuseki:2.0.8"
-    )
-
-    // the user can change the default 'graphdb-se' value by creating an environment variable containing 'graphdb-free'
-    // e.g., in '$ export KNORA_GDB_TYPE=graphdb-free' in the terminal before launching sbt.
-    lazy val gdbTypeString: String = sys.env.getOrElse("KNORA_GDB_TYPE", "graphdb-se")
->>>>>>> 9f6df4ca
 
     object Compile {
 
