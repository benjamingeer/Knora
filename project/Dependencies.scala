/*
 * Copyright © 2021 - 2022 Swiss National Data and Service Center for the Humanities and/or DaSCH Service Platform contributors.
 * SPDX-License-Identifier: Apache-2.0
 */

package org.knora

import sbt.Keys._
import sbt.{Def, _}

object Dependencies {

  val fusekiImage =
    "daschswiss/apache-jena-fuseki:2.0.8" // should be the same version as in docker-compose.yml, also make sure to use the same version when deploying it (i.e. version in ops-deploy)!
  val sipiImage = "daschswiss/sipi:3.5.0" // base image the knora-sipi image is created from

  val ScalaVersion = "2.13.8"

  val AkkaActorVersion = "2.6.20"
  val AkkaHttpVersion  = "10.2.10"
  val JenaVersion      = "4.6.1"

  val ZioVersion                  = "2.0.4"
  val ZioHttpVersion              = "2.0.0-RC4"
  val ZioJsonVersion              = "0.3.0"
  val ZioConfigVersion            = "3.0.2"
  val ZioSchemaVersion            = "0.2.0"
  val ZioLoggingVersion           = "2.1.4"
  val ZioMetricsConnectorsVersion = "2.0.2"
  val ZioPreludeVersion           = "1.0.0-RC16"

  // ZIO - all Scala 3 compatible
  val zio                  = "dev.zio" %% "zio"                    % ZioVersion
  val zioMacros            = "dev.zio" %% "zio-macros"             % ZioVersion
  val zioHttp              = "io.d11"  %% "zhttp"                  % ZioHttpVersion
  val zioJson              = "dev.zio" %% "zio-json"               % ZioJsonVersion
  val zioPrelude           = "dev.zio" %% "zio-prelude"            % ZioPreludeVersion
  val zioLogging           = "dev.zio" %% "zio-logging"            % ZioLoggingVersion
  val zioLoggingSlf4j      = "dev.zio" %% "zio-logging-slf4j"      % ZioLoggingVersion
  val zioConfig            = "dev.zio" %% "zio-config"             % ZioConfigVersion
  val zioConfigMagnolia    = "dev.zio" %% "zio-config-magnolia"    % ZioConfigVersion
  val zioConfigTypesafe    = "dev.zio" %% "zio-config-typesafe"    % ZioConfigVersion
  val zioTest              = "dev.zio" %% "zio-test"               % ZioVersion
  val zioTestSbt           = "dev.zio" %% "zio-test-sbt"           % ZioVersion
  val zioMetricsConnectors = "dev.zio" %% "zio-metrics-connectors" % ZioMetricsConnectorsVersion

  // akka
  val akkaActor         = "com.typesafe.akka" %% "akka-actor"           % AkkaActorVersion // Scala 3 compatible
  val akkaHttp          = "com.typesafe.akka" %% "akka-http"            % AkkaHttpVersion  // Scala 3 incompatible
  val akkaHttpCors      = "ch.megard"         %% "akka-http-cors"       % "1.1.3"          // Scala 3 incompatible
  val akkaHttpSprayJson = "com.typesafe.akka" %% "akka-http-spray-json" % AkkaHttpVersion  // Scala 3 incompatible
  val akkaSlf4j         = "com.typesafe.akka" %% "akka-slf4j"           % AkkaActorVersion // Scala 3 compatible
  val akkaStream        = "com.typesafe.akka" %% "akka-stream"          % AkkaActorVersion // Scala 3 compatible

  // jena
  val jenaText = "org.apache.jena" % "jena-text" % JenaVersion

  // logging
  val scalaLogging   = "com.typesafe.scala-logging" %% "scala-logging"   % "3.9.5" // Scala 3 compatible
<<<<<<< HEAD
  val slf4jApi       = "org.slf4j"                   % "slf4j-api"       % "2.0.3" // the logging interface
  val logbackClassic = "ch.qos.logback"              % "logback-classic" % "1.4.5" // the logging implementation
=======
  val slf4jApi       = "org.slf4j"                   % "slf4j-api"       % "2.0.4" // the logging interface
  val logbackClassic = "ch.qos.logback"              % "logback-classic" % "1.4.4" // the logging implementation
>>>>>>> c169b53d

  // Metrics
  val aspectjweaver    = "org.aspectj" % "aspectjweaver"      % "1.9.9.1"
  val kamonCore        = "io.kamon"   %% "kamon-core"         % "2.5.11" // Scala 3 compatible
  val kamonScalaFuture = "io.kamon"   %% "kamon-scala-future" % "2.5.11" // Scala 3 incompatible

  // input validation
  val commonsValidator =
    "commons-validator" % "commons-validator" % "1.7" exclude ("commons-logging", "commons-logging")

  // authentication
  val jwtSprayJson = "com.github.jwt-scala" %% "jwt-spray-json" % "9.0.2"
  // jwtSprayJson -> 9.0.2 is the latest version that's compatible with spray-json; if it wasn't for spray, this would be Scala 3 compatible
  val springSecurityCore =
    "org.springframework.security" % "spring-security-core" % "5.7.5" exclude ("commons-logging", "commons-logging") exclude ("org.springframework", "spring-aop")
  val bouncyCastle = "org.bouncycastle" % "bcprov-jdk15to18" % "1.72"

  // caching
  val ehcache = "net.sf.ehcache" % "ehcache" % "2.10.9.2"
  val jedis   = "redis.clients"  % "jedis"   % "4.3.1"

  // serialization
  val chill = "com.twitter" %% "chill" % "0.10.0" // Scala 3 incompatible

  // other
  val diff            = "com.sksamuel.diff"          % "diff"             % "1.1.11"
  val gwtServlet      = "com.google.gwt"             % "gwt-servlet"      % "2.10.0"
  val icu4j           = "com.ibm.icu"                % "icu4j"            % "72.1"
  val jakartaJSON     = "org.glassfish"              % "jakarta.json"     % "2.0.1"
  val jodd            = "org.jodd"                   % "jodd"             % "3.2.7"
  val rdf4jClient     = "org.eclipse.rdf4j"          % "rdf4j-client"     % "4.2.1"
  val rdf4jShacl      = "org.eclipse.rdf4j"          % "rdf4j-shacl"      % "4.2.1"
  val saxonHE         = "net.sf.saxon"               % "Saxon-HE"         % "11.4"
  val scalaGraph      = "org.scala-graph"           %% "graph-core"       % "1.13.5" // Scala 3 incompatible
  val scallop         = "org.rogach"                %% "scallop"          % "4.1.0"  // Scala 3 compatible
  val titaniumJSONLD  = "com.apicatalog"             % "titanium-json-ld" % "1.3.1"
  val xmlunitCore     = "org.xmlunit"                % "xmlunit-core"     % "2.9.0"
  val jacksonDatabind = "com.fasterxml.jackson.core" % "jackson-databind" % "2.14.0"

  // test
  val akkaHttpTestkit      = "com.typesafe.akka"    %% "akka-http-testkit"         % AkkaHttpVersion  // Scala 3 incompatible
  val akkaStreamTestkit    = "com.typesafe.akka"    %% "akka-stream-testkit"       % AkkaActorVersion // Scala 3 compatible
  val akkaTestkit          = "com.typesafe.akka"    %% "akka-testkit"              % AkkaActorVersion // Scala 3 compatible
  val gatlingHighcharts    = "io.gatling.highcharts" % "gatling-charts-highcharts" % "3.8.4"
  val gatlingTestFramework = "io.gatling"            % "gatling-test-framework"    % "3.8.4"
  val scalaTest            = "org.scalatest"        %% "scalatest"                 % "3.2.14"         // Scala 3 compatible
  val testcontainers       = "org.testcontainers"    % "testcontainers"            % "1.17.6"

  // found/added by the plugin but deleted anyway
  val commonsLang3 = "org.apache.commons" % "commons-lang3" % "3.12.0"

  val webapiLibraryDependencies = Seq(
    akkaActor,
    akkaHttp,
    akkaHttpCors,
    akkaHttpSprayJson,
    akkaSlf4j,
    akkaHttpTestkit % Test,
    akkaStream,
    akkaStreamTestkit % Test,
    akkaTestkit       % Test,
    commonsValidator,
    commonsLang3,
    diff,
    ehcache,
    gatlingHighcharts    % Test,
    gatlingTestFramework % Test,
    gwtServlet,
    icu4j,
    jacksonDatabind,
    jakartaJSON,
    jedis,
    jenaText,
    jodd,
    jwtSprayJson,
    kamonCore,
    kamonScalaFuture,
    logbackClassic,
    rdf4jClient % Test,
    rdf4jShacl,
    saxonHE,
    scalaGraph,
    scalaLogging,
    scalaTest % Test,
    scallop,
    slf4jApi,
    springSecurityCore,
    bouncyCastle,
    testcontainers % Test,
    titaniumJSONLD,
    xmlunitCore % Test,
    zio,
    zioConfig,
    zioConfigMagnolia,
    zioConfigTypesafe,
    zioHttp,
    zioJson,
    zioLogging,
    zioLoggingSlf4j,
    zioMacros,
    zioMetricsConnectors,
    zioPrelude,
    zioTest    % Test,
    zioTestSbt % Test
  )

  val valueObjectsLibraryDependencies = Seq(
    commonsLang3,
    commonsValidator,
    gwtServlet,
    zioPrelude,
    zioTest    % Test,
    zioTestSbt % Test
  )

  val dspApiMainLibraryDependencies = Seq(
    zio,
    zioMacros
  )

  // schema project dependencies
  val schemaApiLibraryDependencies = Seq(
    zioHttp
  )

  val schemaCoreLibraryDependencies = Seq(
    zioPrelude,
    zioTest % Test
  )

  val schemaRepoLibraryDependencies                  = Seq()
  val schemaRepoEventStoreServiceLibraryDependencies = Seq()
  val schemaRepoSearchServiceLibraryDependencies     = Seq()

  // user projects dependencies
  val userInterfaceLibraryDependencies = Seq(
    zio,
    zioMacros,
    zioTest    % Test,
    zioTestSbt % Test,
    zioLogging,
    zioLoggingSlf4j
  )
  val userHandlerLibraryDependencies = Seq(
    bouncyCastle,
    springSecurityCore,
    zio,
    zioMacros,
    zioTest    % Test,
    zioTestSbt % Test,
    zioLogging,
    zioLoggingSlf4j
  )
  val userCoreLibraryDependencies = Seq(
    bouncyCastle,
    springSecurityCore,
    zio,
    zioMacros,
    zioTest    % Test,
    zioTestSbt % Test,
    zioLogging,
    zioLoggingSlf4j
  )
  val userRepoLibraryDependencies = Seq(
    zio,
    zioMacros,
    zioTest    % Test,
    zioTestSbt % Test,
    zioLogging,
    zioLoggingSlf4j
  )

  // role projects dependencies
  val roleInterfaceLibraryDependencies = Seq(
    zio,
    zioMacros,
    zioTest    % Test,
    zioTestSbt % Test,
    zioLogging,
    zioLoggingSlf4j
  )
  val roleHandlerLibraryDependencies = Seq(
    bouncyCastle,
    springSecurityCore,
    zio,
    zioMacros,
    zioTest    % Test,
    zioTestSbt % Test,
    zioLogging,
    zioLoggingSlf4j
  )
  val roleCoreLibraryDependencies = Seq(
    bouncyCastle,
    springSecurityCore,
    zio,
    zioMacros,
    zioTest    % Test,
    zioTestSbt % Test,
    zioLogging,
    zioLoggingSlf4j
  )
  val roleRepoLibraryDependencies = Seq(
    zio,
    zioMacros,
    zioTest    % Test,
    zioTestSbt % Test,
    zioLogging,
    zioLoggingSlf4j
  )

  // shared project dependencies
  val sharedLibraryDependencies = Seq(
    bouncyCastle,
    commonsLang3,
    commonsValidator,
    gwtServlet,
    scalaLogging,
    springSecurityCore,
    zioPrelude,
    zioTest    % Test,
    zioTestSbt % Test,
    zioLogging,
    zioLoggingSlf4j
  )

  // project project dependencies
  val projectInterfaceLibraryDependencies = Seq(
    zio,
    zioMacros,
    zioTest    % Test,
    zioTestSbt % Test
  )
  val projectHandlerLibraryDependencies = Seq(
    zio,
    zioMacros,
    zioTest    % Test,
    zioTestSbt % Test
  )
  val projectCoreLibraryDependencies = Seq(
    zio,
    zioMacros,
    zioTest    % Test,
    zioTestSbt % Test
  )
  val projectRepoLibraryDependencies = Seq(
    zio,
    zioMacros,
    zioTest    % Test,
    zioTestSbt % Test
  )
}<|MERGE_RESOLUTION|>--- conflicted
+++ resolved
@@ -57,13 +57,8 @@
 
   // logging
   val scalaLogging   = "com.typesafe.scala-logging" %% "scala-logging"   % "3.9.5" // Scala 3 compatible
-<<<<<<< HEAD
-  val slf4jApi       = "org.slf4j"                   % "slf4j-api"       % "2.0.3" // the logging interface
+  val slf4jApi       = "org.slf4j"                   % "slf4j-api"       % "2.0.4" // the logging interface
   val logbackClassic = "ch.qos.logback"              % "logback-classic" % "1.4.5" // the logging implementation
-=======
-  val slf4jApi       = "org.slf4j"                   % "slf4j-api"       % "2.0.4" // the logging interface
-  val logbackClassic = "ch.qos.logback"              % "logback-classic" % "1.4.4" // the logging implementation
->>>>>>> c169b53d
 
   // Metrics
   val aspectjweaver    = "org.aspectj" % "aspectjweaver"      % "1.9.9.1"
