/*
 * Copyright © 2021 - 2023 Swiss National Data and Service Center for the Humanities and/or DaSCH Service Platform contributors.
 * SPDX-License-Identifier: Apache-2.0
 */

package org.knora

import sbt._

object Dependencies {

  val fusekiImage =
    "daschswiss/apache-jena-fuseki:2.0.11" // should be the same version as in docker-compose.yml, also make sure to use the same version when deploying it (i.e. version in ops-deploy)!
  val sipiImage = "daschswiss/sipi:3.6.3" // base image the knora-sipi image is created from

  val ScalaVersion = "2.13.10"

  val AkkaActorVersion = "2.6.20"
  val AkkaHttpVersion  = "10.2.10"
  val JenaVersion      = "4.7.0"

  val ZioConfigVersion            = "3.0.7"
  val ZioHttpVersionOld           = "2.0.0-RC11"
  val ZioHttpVersion              = "0.0.3"
  val ZioJsonVersion              = "0.3.0"
<<<<<<< HEAD
  val ZioLoggingVersion           = "2.1.8"
  val ZioMetricsConnectorsVersion = "2.0.6"
=======
  val ZioLoggingVersion           = "2.1.9"
  val ZioMetricsConnectorsVersion = "2.0.5"
>>>>>>> 12e65a83
  val ZioPreludeVersion           = "1.0.0-RC16"
  val ZioSchemaVersion            = "0.2.0"
  val ZioVersion                  = "2.0.9"

  // ZIO - all Scala 3 compatible
  val zio                  = "dev.zio" %% "zio"                    % ZioVersion
  val zioConfig            = "dev.zio" %% "zio-config"             % ZioConfigVersion
  val zioConfigMagnolia    = "dev.zio" %% "zio-config-magnolia"    % ZioConfigVersion
  val zioConfigTypesafe    = "dev.zio" %% "zio-config-typesafe"    % ZioConfigVersion
  val zioHttpOld           = "io.d11"  %% "zhttp"                  % ZioHttpVersionOld
  val zioHttp              = "dev.zio" %% "zio-http"               % ZioHttpVersion
  val zioJson              = "dev.zio" %% "zio-json"               % ZioJsonVersion
  val zioLogging           = "dev.zio" %% "zio-logging"            % ZioLoggingVersion
  val zioLoggingSlf4j      = "dev.zio" %% "zio-logging-slf4j"      % ZioLoggingVersion
  val zioMacros            = "dev.zio" %% "zio-macros"             % ZioVersion
  val zioMetricsConnectors = "dev.zio" %% "zio-metrics-connectors" % ZioMetricsConnectorsVersion
  val zioPrelude           = "dev.zio" %% "zio-prelude"            % ZioPreludeVersion

  // zio-test and friends
  val zioTest    = "dev.zio" %% "zio-test"     % ZioVersion
  val zioTestSbt = "dev.zio" %% "zio-test-sbt" % ZioVersion
  val zioMock    = "dev.zio" %% "zio-mock"     % "1.0.0-RC9"

  // akka
  val akkaActor         = "com.typesafe.akka" %% "akka-actor"           % AkkaActorVersion // Scala 3 compatible
  val akkaHttp          = "com.typesafe.akka" %% "akka-http"            % AkkaHttpVersion  // Scala 3 incompatible
  val akkaHttpCors      = "ch.megard"         %% "akka-http-cors"       % "1.1.3"          // Scala 3 incompatible
  val akkaHttpSprayJson = "com.typesafe.akka" %% "akka-http-spray-json" % AkkaHttpVersion  // Scala 3 incompatible
  val akkaSlf4j         = "com.typesafe.akka" %% "akka-slf4j"           % AkkaActorVersion // Scala 3 compatible
  val akkaStream        = "com.typesafe.akka" %% "akka-stream"          % AkkaActorVersion // Scala 3 compatible

  // jena
  val jenaText = "org.apache.jena" % "jena-text" % JenaVersion

  // logging
  val jacksonDatabind    = "com.fasterxml.jackson.core"  % "jackson-databind"     % "2.14.2" // the logging implementation
  val logbackClassic     = "ch.qos.logback"              % "logback-classic"      % "1.4.5"  // the logging implementation
  val logbackJackson     = "ch.qos.logback.contrib"      % "logback-jackson"      % "0.1.5"  // the logging implementation
  val logbackJsonClassic = "ch.qos.logback.contrib"      % "logback-json-classic" % "0.1.5"  // the logging implementation
  val scalaLogging       = "com.typesafe.scala-logging" %% "scala-logging"        % "3.9.5"  // Scala 3 compatible
  val slf4jApi           = "org.slf4j"                   % "slf4j-api"            % "2.0.6"  // the logging interface

  // Metrics
  val aspectjweaver    = "org.aspectj" % "aspectjweaver"      % "1.9.19"
  val kamonCore        = "io.kamon"   %% "kamon-core"         % "2.6.0" // Scala 3 compatible
  val kamonScalaFuture = "io.kamon"   %% "kamon-scala-future" % "2.6.0" // Scala 3 incompatible

  // input validation
  val commonsValidator =
    "commons-validator" % "commons-validator" % "1.7" exclude ("commons-logging", "commons-logging")

  // authentication
  val jwtSprayJson = "com.github.jwt-scala" %% "jwt-spray-json" % "9.0.2"
  // jwtSprayJson -> 9.0.2 is the latest version that's compatible with spray-json; if it wasn't for spray, this would be Scala 3 compatible
  val springSecurityCore =
    "org.springframework.security" % "spring-security-core" % "6.0.1" exclude ("commons-logging", "commons-logging") exclude ("org.springframework", "spring-aop")
  val bouncyCastle = "org.bouncycastle" % "bcprov-jdk15to18" % "1.72"

  // caching
  val ehcache = "net.sf.ehcache" % "ehcache" % "2.10.9.2"

  // serialization
  val chill = "com.twitter" %% "chill" % "0.10.0" // Scala 3 incompatible

  // other
  val diff           = "com.sksamuel.diff" % "diff"             % "1.1.11"
  val gwtServlet     = "com.google.gwt"    % "gwt-servlet"      % "2.10.0"
  val icu4j          = "com.ibm.icu"       % "icu4j"            % "72.1"
  val jakartaJSON    = "org.glassfish"     % "jakarta.json"     % "2.0.1"
  val jodd           = "org.jodd"          % "jodd"             % "3.2.7"
  val rdf4jClient    = "org.eclipse.rdf4j" % "rdf4j-client"     % "4.2.3"
  val rdf4jShacl     = "org.eclipse.rdf4j" % "rdf4j-shacl"      % "4.2.3"
  val saxonHE        = "net.sf.saxon"      % "Saxon-HE"         % "12.0"
  val scalaGraph     = "org.scala-graph"  %% "graph-core"       % "1.13.5" // Scala 3 incompatible
  val scallop        = "org.rogach"       %% "scallop"          % "4.1.0"  // Scala 3 compatible
  val titaniumJSONLD = "com.apicatalog"    % "titanium-json-ld" % "1.3.1"
  val xmlunitCore    = "org.xmlunit"       % "xmlunit-core"     % "2.9.1"

  // test
  val akkaHttpTestkit   = "com.typesafe.akka" %% "akka-http-testkit"   % AkkaHttpVersion  // Scala 3 incompatible
  val akkaStreamTestkit = "com.typesafe.akka" %% "akka-stream-testkit" % AkkaActorVersion // Scala 3 compatible
  val akkaTestkit       = "com.typesafe.akka" %% "akka-testkit"        % AkkaActorVersion // Scala 3 compatible
  val scalaTest         = "org.scalatest"     %% "scalatest"           % "3.2.15"         // Scala 3 compatible
  val testcontainers    = "org.testcontainers" % "testcontainers"      % "1.17.6"

  // found/added by the plugin but deleted anyway
  val commonsLang3 = "org.apache.commons" % "commons-lang3" % "3.12.0"

  val webapiIntegrationTestDependencies = Seq(
    akkaHttpTestkit,
    akkaStreamTestkit,
    akkaTestkit,
    rdf4jClient,
    scalaTest,
    testcontainers,
    xmlunitCore,
    zioTest,
    zioTestSbt
  ).map(_ % IntegrationTest)

  val webapiTestDependencies = Seq(zioTest, zioTestSbt, zioMock).map(_ % Test)

  val webapiDependencies = Seq(
    akkaActor,
    akkaHttp,
    akkaHttpCors,
    akkaHttpSprayJson,
    akkaSlf4j,
    akkaStream,
    commonsValidator,
    commonsLang3,
    diff,
    ehcache,
    gwtServlet,
    icu4j,
    jacksonDatabind,
    jakartaJSON,
    jenaText,
    jodd,
    jwtSprayJson,
    kamonCore,
    kamonScalaFuture,
    logbackClassic,
    rdf4jShacl,
    saxonHE,
    scalaGraph,
    scalaLogging,
    scallop,
    slf4jApi,
    springSecurityCore,
    bouncyCastle,
    titaniumJSONLD,
    zio,
    zioConfig,
    zioConfigMagnolia,
    zioConfigTypesafe,
    zioHttp,
    zioJson,
    zioLogging,
    zioLoggingSlf4j,
    zioMacros,
    zioMetricsConnectors,
    zioPrelude
  )

  val valueObjectsLibraryDependencies = Seq(
    commonsLang3,
    commonsValidator,
    gwtServlet,
    zioPrelude,
    zioTest    % Test,
    zioTestSbt % Test
  )

  val dspApiMainLibraryDependencies = Seq(
    zio,
    zioMacros,
    zioHttpOld,
    zioJson,
    zioMetricsConnectors,
    zioLogging,
    zioLoggingSlf4j,
    logbackClassic,
    logbackJsonClassic,
    logbackJackson,
    jacksonDatabind
  )

  // schema project dependencies
  val schemaApiLibraryDependencies = Seq(
    zioHttpOld
  )

  val schemaCoreLibraryDependencies = Seq(
    zioPrelude,
    zioTest    % Test,
    zioTestSbt % Test
  )

  val schemaRepoLibraryDependencies                  = Seq()
  val schemaRepoEventStoreServiceLibraryDependencies = Seq()
  val schemaRepoSearchServiceLibraryDependencies     = Seq()

  // user projects dependencies
  val userInterfaceLibraryDependencies = Seq(
    zio,
    zioMacros,
    zioTest    % Test,
    zioTestSbt % Test,
    zioLogging,
    zioLoggingSlf4j,
    logbackClassic,
    zioJson,
    zioHttpOld
  )
  val userHandlerLibraryDependencies = Seq(
    bouncyCastle,
    springSecurityCore,
    zio,
    zioMacros,
    zioTest    % Test,
    zioTestSbt % Test,
    zioLogging,
    zioLoggingSlf4j,
    logbackClassic,
    zioJson
  )
  val userCoreLibraryDependencies = Seq(
    bouncyCastle,
    springSecurityCore,
    zio,
    zioMacros,
    zioTest    % Test,
    zioTestSbt % Test,
    zioLogging,
    zioLoggingSlf4j,
    logbackClassic,
    zioJson
  )
  val userRepoLibraryDependencies = Seq(
    zio,
    zioMacros,
    zioTest    % Test,
    zioTestSbt % Test,
    zioLogging,
    zioLoggingSlf4j,
    logbackClassic,
    zioJson
  )

  // role projects dependencies
  val roleInterfaceLibraryDependencies = Seq(
    zio,
    zioMacros,
    zioTest    % Test,
    zioTestSbt % Test,
    zioLogging,
    zioLoggingSlf4j
  )
  val roleHandlerLibraryDependencies = Seq(
    bouncyCastle,
    springSecurityCore,
    zio,
    zioMacros,
    zioTest    % Test,
    zioTestSbt % Test,
    zioLogging,
    zioLoggingSlf4j
  )
  val roleCoreLibraryDependencies = Seq(
    bouncyCastle,
    springSecurityCore,
    zio,
    zioMacros,
    zioTest    % Test,
    zioTestSbt % Test,
    zioLogging,
    zioLoggingSlf4j
  )
  val roleRepoLibraryDependencies = Seq(
    zio,
    zioMacros,
    zioTest    % Test,
    zioTestSbt % Test,
    zioLogging,
    zioLoggingSlf4j
  )

  // shared project dependencies
  val sharedLibraryDependencies = Seq(
    bouncyCastle,
    commonsLang3,
    commonsValidator,
    gwtServlet,
    scalaLogging,
    springSecurityCore,
    zioPrelude,
    zioConfig,
    zioConfigMagnolia,
    zioConfigTypesafe,
    zioTest    % Test,
    zioTestSbt % Test,
    zioLogging,
    zioLoggingSlf4j,
    zioJson
  )

  // project project dependencies
  val projectInterfaceLibraryDependencies = Seq(
    zio,
    zioMacros,
    zioTest    % Test,
    zioTestSbt % Test
  )
  val projectHandlerLibraryDependencies = Seq(
    zio,
    zioMacros,
    zioTest    % Test,
    zioTestSbt % Test
  )
  val projectCoreLibraryDependencies = Seq(
    zio,
    zioMacros,
    zioTest    % Test,
    zioTestSbt % Test
  )
  val projectRepoLibraryDependencies = Seq(
    zio,
    zioMacros,
    zioTest    % Test,
    zioTestSbt % Test
  )
}<|MERGE_RESOLUTION|>--- conflicted
+++ resolved
@@ -23,13 +23,8 @@
   val ZioHttpVersionOld           = "2.0.0-RC11"
   val ZioHttpVersion              = "0.0.3"
   val ZioJsonVersion              = "0.3.0"
-<<<<<<< HEAD
-  val ZioLoggingVersion           = "2.1.8"
+  val ZioLoggingVersion           = "2.1.9"
   val ZioMetricsConnectorsVersion = "2.0.6"
-=======
-  val ZioLoggingVersion           = "2.1.9"
-  val ZioMetricsConnectorsVersion = "2.0.5"
->>>>>>> 12e65a83
   val ZioPreludeVersion           = "1.0.0-RC16"
   val ZioSchemaVersion            = "0.2.0"
   val ZioVersion                  = "2.0.9"
