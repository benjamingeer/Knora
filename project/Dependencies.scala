/*
 * Copyright © 2021 - 2022 Swiss National Data and Service Center for the Humanities and/or DaSCH Service Platform contributors.
 * SPDX-License-Identifier: Apache-2.0
 */

package org.knora

import sbt.Keys._
import sbt.{Def, _}

object Dependencies {

  val fusekiImage =
    "daschswiss/apache-jena-fuseki:2.0.8" // should be the same version as in docker-compose.yml, also make sure to use the same version when deploying it (i.e. version in ops-deploy)!
  val sipiImage = "daschswiss/sipi:3.5.0" // base image the knora-sipi image is created from

  val ScalaVersion = "2.13.8"

  val AkkaHttpVersion  = "10.2.9"
  val AkkaActorVersion = "2.6.19"
  val JenaVersion      = "4.6.0"

<<<<<<< HEAD
  val ZioVersion                  = "2.0.2"
  val ZioHttpVersion              = "2.0.0-RC4"
  val ZioJsonVersion              = "0.3.0-RC11"
  val ZioConfigVersion            = "3.0.2"
  val ZioSchemaVersion            = "0.2.0"
  val ZioLoggingVersion           = "2.1.0"
  val ZioMetricsConnectorsVersion = "2.0.0"
  val ZioPreludeVersion           = "1.0.0-RC15"

  // ZIO - all Scala 3 compatible
  val zio                  = "dev.zio" %% "zio"                    % ZioVersion
  val zioMacros            = "dev.zio" %% "zio-macros"             % ZioVersion
  val zioHttp              = "io.d11"  %% "zhttp"                  % ZioHttpVersion
  val zioJson              = "dev.zio" %% "zio-json"               % ZioJsonVersion
  val zioPrelude           = "dev.zio" %% "zio-prelude"            % ZioPreludeVersion
  val zioLogging           = "dev.zio" %% "zio-logging"            % ZioLoggingVersion
  val zioLoggingSlf4j      = "dev.zio" %% "zio-logging-slf4j"      % ZioLoggingVersion
  val zioConfig            = "dev.zio" %% "zio-config"             % ZioConfigVersion
  val zioConfigMagnolia    = "dev.zio" %% "zio-config-magnolia"    % ZioConfigVersion
  val zioConfigTypesafe    = "dev.zio" %% "zio-config-typesafe"    % ZioConfigVersion
  val zioTest              = "dev.zio" %% "zio-test"               % ZioVersion
  val zioTestSbt           = "dev.zio" %% "zio-test-sbt"           % ZioVersion
  val zioMetricsConnectors = "dev.zio" %% "zio-metrics-connectors" % ZioMetricsConnectorsVersion
=======
  val ZioVersion        = "2.0.2"
  val ZioHttpVersion    = "2.0.0-RC4"
  val ZioJsonVersion    = "0.3.0-RC11"
  val ZioConfigVersion  = "3.0.2"
  val ZioSchemaVersion  = "0.2.0"
  val ZioLoggingVersion = "2.1.0"
  val ZioZmxVersion     = "2.0.0-RC4"
  val ZioPreludeVersion = "1.0.0-RC15"

  // ZIO - all Scala 3 compatible
  val zio               = "dev.zio" %% "zio"                 % ZioVersion
  val zioMacros         = "dev.zio" %% "zio-macros"          % ZioVersion
  val zioHttp           = "io.d11"  %% "zhttp"               % ZioHttpVersion
  val zioJson           = "dev.zio" %% "zio-json"            % ZioJsonVersion
  val zioPrelude        = "dev.zio" %% "zio-prelude"         % ZioPreludeVersion
  val zioLogging        = "dev.zio" %% "zio-logging"         % ZioLoggingVersion
  val zioLoggingSlf4j   = "dev.zio" %% "zio-logging-slf4j"   % ZioLoggingVersion
  val zioConfig         = "dev.zio" %% "zio-config"          % ZioConfigVersion
  val zioConfigMagnolia = "dev.zio" %% "zio-config-magnolia" % ZioConfigVersion
  val zioConfigTypesafe = "dev.zio" %% "zio-config-typesafe" % ZioConfigVersion
  val zioTest           = "dev.zio" %% "zio-test"            % "2.0.2"
  val zioTestSbt        = "dev.zio" %% "zio-test-sbt"        % "2.0.2"
>>>>>>> 82703d76

  // akka
  val akkaActor         = "com.typesafe.akka" %% "akka-actor"           % AkkaActorVersion // Scala 3 compatible
  val akkaHttp          = "com.typesafe.akka" %% "akka-http"            % AkkaHttpVersion  // Scala 3 incompatible
  val akkaHttpCors      = "ch.megard"         %% "akka-http-cors"       % "1.1.3"          // Scala 3 incompatible
  val akkaHttpSprayJson = "com.typesafe.akka" %% "akka-http-spray-json" % AkkaHttpVersion  // Scala 3 incompatible
  val akkaStream        = "com.typesafe.akka" %% "akka-stream"          % AkkaActorVersion // Scala 3 compatible

  // jena
  val jenaText = "org.apache.jena" % "jena-text" % JenaVersion

  // logging
  val scalaLogging   = "com.typesafe.scala-logging" %% "scala-logging"   % "3.9.5" // Scala 3 compatible
  val slf4jApi       = "org.slf4j"                   % "slf4j-api"       % "2.0.0" // the logging interface
  val logbackClassic = "ch.qos.logback"              % "logback-classic" % "1.4.0" // the logging implementation

  // Metrics
  val aspectjweaver    = "org.aspectj" % "aspectjweaver"      % "1.9.9.1"
  val kamonCore        = "io.kamon"   %% "kamon-core"         % "2.5.8" // Scala 3 compatible
  val kamonScalaFuture = "io.kamon"   %% "kamon-scala-future" % "2.5.8" // Scala 3 incompatible

  // input validation
  val commonsValidator =
    "commons-validator" % "commons-validator" % "1.7" exclude ("commons-logging", "commons-logging")

  // authentication
  val jwtSprayJson = "com.github.jwt-scala" %% "jwt-spray-json" % "9.0.2"
  // jwtSprayJson -> 9.0.2 is the latest version that's compatible with spray-json; if it wasn't for spray, this would be Scala 3 compatible
  val springSecurityCore =
    "org.springframework.security" % "spring-security-core" % "5.7.3" exclude ("commons-logging", "commons-logging") exclude ("org.springframework", "spring-aop")
  val bouncyCastle = "org.bouncycastle" % "bcprov-jdk15to18" % "1.71"

  // caching
  val ehcache = "net.sf.ehcache" % "ehcache" % "2.10.9.2"
  val jedis   = "redis.clients"  % "jedis"   % "4.2.3"

  // serialization
  val chill = "com.twitter" %% "chill" % "0.10.0" // Scala 3 incompatible

  // other
  val diff            = "com.sksamuel.diff"             % "diff"              % "1.1.11"
  val gwtServlet      = "com.google.gwt"                % "gwt-servlet"       % "2.10.0"
  val icu4j           = "com.ibm.icu"                   % "icu4j"             % "71.1"
  val jakartaJSON     = "org.glassfish"                 % "jakarta.json"      % "2.0.1"
  val jodd            = "org.jodd"                      % "jodd"              % "3.2.7"
  val rdf4jClient     = "org.eclipse.rdf4j"             % "rdf4j-client"      % "4.1.0"
  val rdf4jShacl      = "org.eclipse.rdf4j"             % "rdf4j-shacl"       % "4.1.0"
  val saxonHE         = "net.sf.saxon"                  % "Saxon-HE"          % "11.4"
  val scalaGraph      = "org.scala-graph"              %% "graph-core"        % "1.13.5" // Scala 3 incompatible
  val scallop         = "org.rogach"                   %% "scallop"           % "4.1.0"  // Scala 3 compatible
  val swaggerAkkaHttp = "com.github.swagger-akka-http" %% "swagger-akka-http" % "1.6.0"  // Scala 3 incompatible
  val titaniumJSONLD  = "com.apicatalog"                % "titanium-json-ld"  % "1.3.1"
  val xmlunitCore     = "org.xmlunit"                   % "xmlunit-core"      % "2.9.0"
  val jacksonDatabind = "com.fasterxml.jackson.core"    % "jackson-databind"  % "2.13.4"

  // test
  val akkaHttpTestkit      = "com.typesafe.akka"    %% "akka-http-testkit"         % AkkaHttpVersion  // Scala 3 incompatible
  val akkaStreamTestkit    = "com.typesafe.akka"    %% "akka-stream-testkit"       % AkkaActorVersion // Scala 3 compatible
  val akkaTestkit          = "com.typesafe.akka"    %% "akka-testkit"              % AkkaActorVersion // Scala 3 compatible
  val gatlingHighcharts    = "io.gatling.highcharts" % "gatling-charts-highcharts" % "3.8.2"
  val gatlingTestFramework = "io.gatling"            % "gatling-test-framework"    % "3.8.2"
  val scalaTest            = "org.scalatest"        %% "scalatest"                 % "3.2.13"         // Scala 3 compatible
  val testcontainers       = "org.testcontainers"    % "testcontainers"            % "1.17.3"

  // found/added by the plugin but deleted anyway
  val commonsLang3 = "org.apache.commons" % "commons-lang3" % "3.12.0"

  val webapiLibraryDependencies = Seq(
    akkaActor,
    akkaHttp,
    akkaHttpCors,
    akkaHttpSprayJson,
    akkaHttpTestkit % Test,
    akkaStream,
    akkaStreamTestkit % Test,
    akkaTestkit       % Test,
    commonsValidator,
    commonsLang3,
    diff,
    ehcache,
    gatlingHighcharts    % Test,
    gatlingTestFramework % Test,
    gwtServlet,
    icu4j,
    jacksonDatabind,
    jakartaJSON,
    jedis,
    jenaText,
    jodd,
    jwtSprayJson,
    kamonCore,
    kamonScalaFuture,
    logbackClassic,
    rdf4jClient % Test,
    rdf4jShacl,
    saxonHE,
    scalaGraph,
    scalaLogging,
    scalaTest % Test,
    scallop,
    slf4jApi,
    springSecurityCore,
    bouncyCastle,
    swaggerAkkaHttp,
    testcontainers % Test,
    titaniumJSONLD,
    xmlunitCore % Test,
    zio,
    zioConfig,
    zioConfigMagnolia,
    zioConfigTypesafe,
    zioHttp,
    zioJson,
    zioLogging,
    zioLoggingSlf4j,
    zioMacros,
    zioMetricsConnectors,
    zioPrelude,
    zioTest    % Test,
    zioTestSbt % Test
  )

  val valueObjectsLibraryDependencies = Seq(
    commonsLang3,
    commonsValidator,
    gwtServlet,
    zioPrelude,
    zioTest    % Test,
    zioTestSbt % Test
  )

  val dspApiMainLibraryDependencies = Seq(
    zio,
    zioMacros
  )

  // schema project dependencies
  val schemaApiLibraryDependencies = Seq(
    zioHttp
  )

  val schemaCoreLibraryDependencies = Seq(
    zioPrelude,
    zioTest % Test
  )

  val schemaRepoLibraryDependencies                  = Seq()
  val schemaRepoEventStoreServiceLibraryDependencies = Seq()
  val schemaRepoSearchServiceLibraryDependencies     = Seq()

  // user projects dependencies
  val userInterfaceLibraryDependencies = Seq(
    zio,
    zioMacros,
    zioTest    % Test,
    zioTestSbt % Test,
    zioLogging,
    zioLoggingSlf4j
  )
  val userHandlerLibraryDependencies = Seq(
    bouncyCastle,
    springSecurityCore,
    zio,
    zioMacros,
    zioTest    % Test,
    zioTestSbt % Test,
    zioLogging,
    zioLoggingSlf4j
  )
  val userCoreLibraryDependencies = Seq(
    bouncyCastle,
    springSecurityCore,
    zio,
    zioMacros,
    zioTest    % Test,
    zioTestSbt % Test,
    zioLogging,
    zioLoggingSlf4j
  )
  val userRepoLibraryDependencies = Seq(
    zio,
    zioMacros,
    zioTest    % Test,
    zioTestSbt % Test,
    zioLogging,
    zioLoggingSlf4j
  )

  // role projects dependencies
  val roleInterfaceLibraryDependencies = Seq(
    zio,
    zioMacros,
    zioTest    % Test,
    zioTestSbt % Test,
    zioLogging,
    zioLoggingSlf4j
  )
  val roleHandlerLibraryDependencies = Seq(
    bouncyCastle,
    springSecurityCore,
    zio,
    zioMacros,
    zioTest    % Test,
    zioTestSbt % Test,
    zioLogging,
    zioLoggingSlf4j
  )
  val roleCoreLibraryDependencies = Seq(
    bouncyCastle,
    springSecurityCore,
    zio,
    zioMacros,
    zioTest    % Test,
    zioTestSbt % Test,
    zioLogging,
    zioLoggingSlf4j
  )
  val roleRepoLibraryDependencies = Seq(
    zio,
    zioMacros,
    zioTest    % Test,
    zioTestSbt % Test,
    zioLogging,
    zioLoggingSlf4j
  )

  // shared project dependencies
  val sharedLibraryDependencies = Seq(
    bouncyCastle,
    commonsLang3,
    commonsValidator,
    gwtServlet,
    scalaLogging,
    springSecurityCore,
    zioPrelude,
    zioTest    % Test,
    zioTestSbt % Test,
    zioLogging,
    zioLoggingSlf4j
  )
}<|MERGE_RESOLUTION|>--- conflicted
+++ resolved
@@ -20,7 +20,6 @@
   val AkkaActorVersion = "2.6.19"
   val JenaVersion      = "4.6.0"
 
-<<<<<<< HEAD
   val ZioVersion                  = "2.0.2"
   val ZioHttpVersion              = "2.0.0-RC4"
   val ZioJsonVersion              = "0.3.0-RC11"
@@ -44,30 +43,6 @@
   val zioTest              = "dev.zio" %% "zio-test"               % ZioVersion
   val zioTestSbt           = "dev.zio" %% "zio-test-sbt"           % ZioVersion
   val zioMetricsConnectors = "dev.zio" %% "zio-metrics-connectors" % ZioMetricsConnectorsVersion
-=======
-  val ZioVersion        = "2.0.2"
-  val ZioHttpVersion    = "2.0.0-RC4"
-  val ZioJsonVersion    = "0.3.0-RC11"
-  val ZioConfigVersion  = "3.0.2"
-  val ZioSchemaVersion  = "0.2.0"
-  val ZioLoggingVersion = "2.1.0"
-  val ZioZmxVersion     = "2.0.0-RC4"
-  val ZioPreludeVersion = "1.0.0-RC15"
-
-  // ZIO - all Scala 3 compatible
-  val zio               = "dev.zio" %% "zio"                 % ZioVersion
-  val zioMacros         = "dev.zio" %% "zio-macros"          % ZioVersion
-  val zioHttp           = "io.d11"  %% "zhttp"               % ZioHttpVersion
-  val zioJson           = "dev.zio" %% "zio-json"            % ZioJsonVersion
-  val zioPrelude        = "dev.zio" %% "zio-prelude"         % ZioPreludeVersion
-  val zioLogging        = "dev.zio" %% "zio-logging"         % ZioLoggingVersion
-  val zioLoggingSlf4j   = "dev.zio" %% "zio-logging-slf4j"   % ZioLoggingVersion
-  val zioConfig         = "dev.zio" %% "zio-config"          % ZioConfigVersion
-  val zioConfigMagnolia = "dev.zio" %% "zio-config-magnolia" % ZioConfigVersion
-  val zioConfigTypesafe = "dev.zio" %% "zio-config-typesafe" % ZioConfigVersion
-  val zioTest           = "dev.zio" %% "zio-test"            % "2.0.2"
-  val zioTestSbt        = "dev.zio" %% "zio-test-sbt"        % "2.0.2"
->>>>>>> 82703d76
 
   // akka
   val akkaActor         = "com.typesafe.akka" %% "akka-actor"           % AkkaActorVersion // Scala 3 compatible
