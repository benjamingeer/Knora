--- conflicted
+++ resolved
@@ -9,8 +9,7 @@
 import sbt.{Def, _}
 
 object Dependencies {
-<<<<<<< HEAD
-
+  // core deps versions
   val scalaVersion    = "2.13.7"
   val akkaVersion     = "2.6.18"
   val akkaHttpVersion = "10.2.8"
@@ -28,195 +27,40 @@
   val ZioZmxVersion     = "2.0.0-RC4"
   val ZioPreludeVersion = "1.0.0-RC10"
 
-  object Compile {
-
-    // ZIO
-    val zio               = "dev.zio" %% "zio"                 % ZioVersion
-    val zioHttp           = "io.d11"  %% "zhttp"               % ZioHttpVersion
-    val zioJson           = "dev.zio" %% "zio-json"            % ZioJsonVersion
-    val zioPrelude        = "dev.zio" %% "zio-prelude"         % ZioPreludeVersion
-    val zioLoggingSlf4j   = "dev.zio" %% "zio-logging-slf4j"   % ZioLoggingVersion
-    val zioConfig         = "dev.zio" %% "zio-config"          % ZioConfigVersion
-    val zioConfigMagnolia = "dev.zio" %% "zio-config-magnolia" % ZioConfigVersion
-    val zioConfigTypesafe = "dev.zio" %% "zio-config-typesafe" % ZioConfigVersion
-    val zioTest           = "dev.zio" %% "zio-test"            % ZioVersion % Test
-    val zioTestSbt        = "dev.zio" %% "zio-test-sbt"        % ZioVersion % Test
-
-    // akka
-    val akkaActor      = "com.typesafe.akka" %% "akka-actor"       % akkaVersion
-    val akkaStream     = "com.typesafe.akka" %% "akka-stream"      % akkaVersion
-    val akkaSlf4j      = "com.typesafe.akka" %% "akka-slf4j"       % akkaVersion
-    val akkaProtobufV3 = "com.typesafe.akka" %% "akka-protobuf-v3" % akkaVersion
-
-    // akka http
-    val akkaHttp            = "com.typesafe.akka" %% "akka-http"            % akkaHttpVersion
-    val akkaHttpXml         = "com.typesafe.akka" %% "akka-http-xml"        % akkaHttpVersion
-    val akkaHttpSprayJson   = "com.typesafe.akka" %% "akka-http-spray-json" % akkaHttpVersion
-    val akkaHttpJacksonJava = "com.typesafe.akka" %% "akka-http-jackson"    % akkaHttpVersion
-    val typesafeConfig      = "com.typesafe"       % "config"               % "1.3.3"
-
-    //CORS support
-    val akkaHttpCors = "ch.megard" %% "akka-http-cors" % "1.0.0"
-
-    // jena
-    val jenaLibs = "org.apache.jena" % "apache-jena-libs" % jenaVersion
-    val jenaText = "org.apache.jena" % "jena-text"        % jenaVersion
-
-    // logging
-    val scalaLogging   = "com.typesafe.scala-logging" %% "scala-logging"   % "3.9.4"
-    val logbackClassic = "ch.qos.logback"              % "logback-classic" % "1.2.10"
-
-    // Metrics
-    val kamonCore        = "io.kamon"   %% "kamon-core"         % "2.1.5"
-    val kamonScalaFuture = "io.kamon"   %% "kamon-scala-future" % "2.1.5"
-    val kamonAkkaHttpd   = "io.kamon"   %% "kamon-akka-http"    % "2.1.5"
-    val kamonPrometheus  = "io.kamon"   %% "kamon-prometheus"   % "2.1.5"
-    val kamonLogback     = "io.kamon"   %% "kamon-logback"      % "2.1.5"
-    val aspectJWeaver    = "org.aspectj" % "aspectjweaver"      % "1.9.4"
-
-    // input validation
-    val commonsValidator =
-      "commons-validator" % "commons-validator" % "1.6" exclude ("commons-logging", "commons-logging")
-
-    // authentication
-    val bcprov = "org.bouncycastle" % "bcprov-jdk15on" % "1.64"
-    val springSecurityCore =
-      "org.springframework.security" % "spring-security-core" % "5.1.5.RELEASE" exclude ("commons-logging", "commons-logging") exclude ("org.springframework", "spring-aop")
-    val jwtSprayJson = "com.pauldijou" %% "jwt-spray-json" % "5.0.0"
-
-    // caching
-    val ehcache = "net.sf.ehcache" % "ehcache" % "2.10.9.2"
-    val jedis   = "redis.clients"  % "jedis"   % "3.1.0-m4"
-
-    // other
-    //"javax.transaction" % "transaction-api" % "1.1-rev-1",
-    val commonsText = "org.apache.commons" % "commons-text" % "1.6"
-    val commonsIo   = "commons-io"         % "commons-io"   % "2.6"
-    val commonsBeanUtil =
-      "commons-beanutils" % "commons-beanutils" % "1.9.3" exclude ("commons-logging", "commons-logging") // not used by us, but need newest version to prevent this problem: http://stackoverflow.com/questions/14402745/duplicate-classes-in-commons-collections-and-commons-beanutils
-    val jodd        = "org.jodd"          % "jodd"         % "3.2.6"
-    val jodaTime    = "joda-time"         % "joda-time"    % "2.9.1"
-    val jodaConvert = "org.joda"          % "joda-convert" % "1.8"
-    val diff        = "com.sksamuel.diff" % "diff"         % "1.1.11"
-    val xmlunitCore = "org.xmlunit"       % "xmlunit-core" % "2.1.1"
-
-    // other
-    val rdf4jClient  = "org.eclipse.rdf4j" % "rdf4j-client"  % "3.4.4"
-    val rdf4jRuntime = "org.eclipse.rdf4j" % "rdf4j-runtime" % "3.4.4"
-    val rdf4jStorage = "org.eclipse.rdf4j" % "rdf4j-storage" % "3.4.4"
-    val scallop      = "org.rogach"       %% "scallop"       % "3.5.1"
-    val gwtServlet   = "com.google.gwt"    % "gwt-servlet"   % "2.8.0"
-    val saxonHE      = "net.sf.saxon"      % "Saxon-HE"      % "9.9.0-2"
-
-    val scalaXml = "org.scala-lang.modules" %% "scala-xml" % "1.2.0"
-
-    // provides akka jackson (json) support
-    val akkaHttpCirce = "de.heikoseeberger"            %% "akka-http-circe"      % "1.36.0"
-    val jacksonScala  = "com.fasterxml.jackson.module" %% "jackson-module-scala" % "2.12.3"
-
-    // swagger (api documentation)
-    val swaggerAkkaHttp = "com.github.swagger-akka-http" %% "swagger-akka-http" % "1.6.0"
-
-    // Java EE modules which are deprecated in Java SE 9, 10 and will be removed in Java SE 11
-    val jaxbApi = "javax.xml.bind" % "jaxb-api" % "2.2.12"
-
-    val icu4j = "com.ibm.icu" % "icu4j" % "62.1"
-
-    val apacheHttpClient =
-      "org.apache.httpcomponents" % "httpclient" % "4.5.6" exclude ("commons-logging", "commons-logging")
-
-    // Graph for Scala            "org.scala-graph:graph-core_2.13:1.13.1",
-    val scalaGraph = "org.scala-graph" %% "graph-core" % "1.13.1"
-
-    // missing from current BAZEL setup
-    // "ch.qos.logback:logback-core:1.2.9",
-    val logbackCore = "ch.qos.logback" % "logback-core" % "1.2.9"
-    // "org.slf4j:log4j-over-slf4j:1.7.32",
-    val log4jOverSlf4j = "org.slf4j" % "log4j-over-slf4j" % "1.7.32"
-    // "org.slf4j:jcl-over-slf4j:1.7.32",
-    val jclOverSlf4j = "org.slf4j" % "jcl-over-slf4j" % "1.7.32"
-    // "org.slf4j:slf4j-api:1.7.32",
-    val slf4jApi = "org.slf4j" % "slf4j-api" % "1.7.32"
-    // "com.apicatalog:titanium-json-ld:1.2.0",
-    val titaniumJSONLD = "com.apicatalog" % "titanium-json-ld" % "1.2.0"
-    // "org.glassfish:jakarta.json:2.0.1",
-    val jakartaJSON = "org.glassfish" % "jakarta.json" % "2.0.1"
-    // "com.typesafe.play:twirl-api_2.13:1.5.1",
-    val twirlApi = "com.typesafe.play" %% "twirl-api" % "1.5.1"
-    // "junit:junit:4.13.2",
-    val junit = "junit" % "junit" % "4.13.2"
-    // "org.seleniumhq.selenium:selenium-support:3.141.59",
-    val seleniumSupport = "org.seleniumhq.selenium" % "selenium-support" % "3.141.59"
-  }
-
-  object WebapiTest {
-    val akkaTestkit          = "com.typesafe.akka"    %% "akka-testkit"              % akkaVersion     % "test"
-    val akkaStreamTestkit    = "com.typesafe.akka"    %% "akka-stream-testkit"       % akkaVersion     % "test"
-    val akkaHttpTestkit      = "com.typesafe.akka"    %% "akka-http-testkit"         % akkaHttpVersion % "test"
-    val scalaTest            = "org.scalatest"        %% "scalatest"                 % "3.2.2"         % "test"
-    val gatlingHighcharts    = "io.gatling.highcharts" % "gatling-charts-highcharts" % "3.7.5"         % "test"
-    val gatlingTestFramework = "io.gatling"            % "gatling-test-framework"    % "3.2.1"         % "test"
-    val testcontainers       = "org.testcontainers"    % "testcontainers"            % "1.16.0"        % "test"
-  }
-
-  object TestBinaries {
-    val akkaTestkit          = "com.typesafe.akka"    %% "akka-testkit"              % akkaVersion
-    val akkaStreamTestkit    = "com.typesafe.akka"    %% "akka-stream-testkit"       % akkaVersion
-    val akkaHttpTestkit      = "com.typesafe.akka"    %% "akka-http-testkit"         % akkaHttpVersion
-    val scalaTest            = "org.scalatest"        %% "scalatest"                 % "3.2.2"
-    val gatlingHighcharts    = "io.gatling.highcharts" % "gatling-charts-highcharts" % "3.7.5"
-    val gatlingTestFramework = "io.gatling"            % "gatling-test-framework"    % "3.2.1"
-  }
-
-  import Compile._
-
-  val l = libraryDependencies
-
-  val webapiLibraryDependencies = l ++= Seq[sbt.ModuleID](
-=======
-  // core deps versions
-  val scalaVersion = "2.13.7"
-  val akkaVersion = "2.6.18"
-  val akkaHttpVersion = "10.2.8"
-  val jenaVersion = "4.4.0"
-  val metricsVersion = "4.0.1"
-  val sipiImage = "daschswiss/sipi:3.3.4" // base image the knora-sipi image is created from
-  val fusekiImage = "daschswiss/apache-jena-fuseki:2.0.8" // should be the same version as in docker-compose.yml
-
   // ZIO
-  val ZioVersion = "2.0.0-RC2"
-  val ZioHttpVersion = "2.0.0-RC3"
-  val ZioPreludeVersion = "1.0.0-RC10"
-  val zio = "dev.zio" %% "zio" % ZioVersion
-  val zioHttp = "io.d11" %% "zhttp" % ZioHttpVersion
-  val zioPrelude = "dev.zio" %% "zio-prelude" % ZioPreludeVersion
-  val zioTest = "dev.zio" %% "zio-test" % ZioVersion
-  val zioTestSbt = "dev.zio" %% "zio-test-sbt" % ZioVersion
-  val izumiReflect = "dev.zio" %% "izumi-reflect" % "2.0.8"
-  val zioStacktracer = "dev.zio" %% "zio-stacktracer" % ZioVersion
+  val zio               = "dev.zio" %% "zio"                 % ZioVersion
+  val zioHttp           = "io.d11"  %% "zhttp"               % ZioHttpVersion
+  val zioJson           = "dev.zio" %% "zio-json"            % ZioJsonVersion
+  val zioPrelude        = "dev.zio" %% "zio-prelude"         % ZioPreludeVersion
+  val zioLoggingSlf4j   = "dev.zio" %% "zio-logging-slf4j"   % ZioLoggingVersion
+  val zioConfig         = "dev.zio" %% "zio-config"          % ZioConfigVersion
+  val zioConfigMagnolia = "dev.zio" %% "zio-config-magnolia" % ZioConfigVersion
+  val zioConfigTypesafe = "dev.zio" %% "zio-config-typesafe" % ZioConfigVersion
+  val zioTest           = "dev.zio" %% "zio-test"            % ZioVersion % Test
+  val zioTestSbt        = "dev.zio" %% "zio-test-sbt"        % ZioVersion % Test
 
   // akka
-  val akkaActor = "com.typesafe.akka" %% "akka-actor" % akkaVersion
-  val akkaStream = "com.typesafe.akka" %% "akka-stream" % akkaVersion
-  val akkaSlf4j = "com.typesafe.akka" %% "akka-slf4j" % akkaVersion
-  val akkaHttp = "com.typesafe.akka" %% "akka-http" % akkaHttpVersion
+  val akkaActor         = "com.typesafe.akka" %% "akka-actor"           % akkaVersion
+  val akkaStream        = "com.typesafe.akka" %% "akka-stream"          % akkaVersion
+  val akkaSlf4j         = "com.typesafe.akka" %% "akka-slf4j"           % akkaVersion
+  val akkaHttp          = "com.typesafe.akka" %% "akka-http"            % akkaHttpVersion
   val akkaHttpSprayJson = "com.typesafe.akka" %% "akka-http-spray-json" % akkaHttpVersion
 
-  //CORS support
+  // CORS support
   val akkaHttpCors = "ch.megard" %% "akka-http-cors" % "1.0.0"
 
   // jena
   val jenaText = "org.apache.jena" % "jena-text" % jenaVersion
 
   // logging
-  val scalaLogging = "com.typesafe.scala-logging" %% "scala-logging" % "3.9.4"
-  val logbackClassic = "ch.qos.logback" % "logback-classic" % "1.2.10"
+  val scalaLogging   = "com.typesafe.scala-logging" %% "scala-logging"   % "3.9.4"
+  val logbackClassic = "ch.qos.logback"              % "logback-classic" % "1.2.10"
 
   // Metrics
-  val kamonCore = "io.kamon" %% "kamon-core" % "2.1.5"
-  val kamonScalaFuture = "io.kamon" %% "kamon-scala-future" % "2.1.5"
-  val kamonAkkaHttpd = "io.kamon" %% "kamon-akka-http" % "2.1.5"
-  val aspectJWeaver = "org.aspectj" % "aspectjweaver" % "1.9.4"
+  val kamonCore        = "io.kamon"   %% "kamon-core"         % "2.1.5"
+  val kamonScalaFuture = "io.kamon"   %% "kamon-scala-future" % "2.1.5"
+  val kamonAkkaHttpd   = "io.kamon"   %% "kamon-akka-http"    % "2.1.5"
+  val aspectJWeaver    = "org.aspectj" % "aspectjweaver"      % "1.9.4"
 
   // input validation
   val commonsValidator =
@@ -229,20 +73,17 @@
 
   // caching
   val ehcache = "net.sf.ehcache" % "ehcache" % "2.10.9.2"
-  val jedis = "redis.clients" % "jedis" % "3.1.0-m4"
-
-  // serialization
-  val chill = "com.twitter" %% "chill" % "0.9.5"
+  val jedis   = "redis.clients"  % "jedis"   % "3.1.0-m4"
 
   // other
-  val jodd = "org.jodd" % "jodd" % "3.2.6"
-  val diff = "com.sksamuel.diff" % "diff" % "1.1.11"
-  val xmlunitCore = "org.xmlunit" % "xmlunit-core" % "2.1.1"
+  val jodd        = "org.jodd"          % "jodd"         % "3.2.6"
+  val diff        = "com.sksamuel.diff" % "diff"         % "1.1.11"
+  val xmlunitCore = "org.xmlunit"       % "xmlunit-core" % "2.1.1"
   val rdf4jClient = "org.eclipse.rdf4j" % "rdf4j-client" % "3.4.4"
-  val scallop = "org.rogach" %% "scallop" % "3.5.1"
-  val gwtServlet = "com.google.gwt" % "gwt-servlet" % "2.8.0"
-  val saxonHE = "net.sf.saxon" % "Saxon-HE" % "9.9.0-2"
-  val icu4j = "com.ibm.icu" % "icu4j" % "62.1"
+  val scallop     = "org.rogach"       %% "scallop"      % "3.5.1"
+  val gwtServlet  = "com.google.gwt"    % "gwt-servlet"  % "2.8.0"
+  val saxonHE     = "net.sf.saxon"      % "Saxon-HE"     % "9.9.0-2"
+  val icu4j       = "com.ibm.icu"       % "icu4j"        % "62.1"
 
   // swagger (api documentation)
   val swaggerAkkaHttp = "com.github.swagger-akka-http" %% "swagger-akka-http" % "1.6.0"
@@ -251,71 +92,61 @@
   val scalaGraph = "org.scala-graph" %% "graph-core" % "1.13.1"
 
   // test
-  val akkaTestkit = "com.typesafe.akka" %% "akka-testkit" % akkaVersion
-  val akkaStreamTestkit = "com.typesafe.akka" %% "akka-stream-testkit" % akkaVersion
-  val akkaHttpTestkit = "com.typesafe.akka" %% "akka-http-testkit" % akkaHttpVersion
-  val scalaTest = "org.scalatest" %% "scalatest" % "3.2.2"
-  val gatlingHighcharts = "io.gatling.highcharts" % "gatling-charts-highcharts" % "3.7.5"
-  val gatlingTestFramework = "io.gatling" % "gatling-test-framework" % "3.2.1"
-  val testcontainers = "org.testcontainers" % "testcontainers" % "1.16.0"
+  val akkaTestkit          = "com.typesafe.akka"    %% "akka-testkit"              % akkaVersion
+  val akkaStreamTestkit    = "com.typesafe.akka"    %% "akka-stream-testkit"       % akkaVersion
+  val akkaHttpTestkit      = "com.typesafe.akka"    %% "akka-http-testkit"         % akkaHttpVersion
+  val scalaTest            = "org.scalatest"        %% "scalatest"                 % "3.2.2"
+  val gatlingHighcharts    = "io.gatling.highcharts" % "gatling-charts-highcharts" % "3.7.5"
+  val gatlingTestFramework = "io.gatling"            % "gatling-test-framework"    % "3.2.1"
+  val testcontainers       = "org.testcontainers"    % "testcontainers"            % "1.16.0"
 
   // missing from current BAZEL setup
   val titaniumJSONLD = "com.apicatalog" % "titanium-json-ld" % "1.2.0"
-  val jakartaJSON = "org.glassfish" % "jakarta.json" % "2.0.1"
+  val jakartaJSON    = "org.glassfish"  % "jakarta.json"     % "2.0.1"
 
   // found by plugin
-  val jwtCore = "com.pauldijou" %% "jwt-core" % "5.0.0"
-  val config = "com.typesafe" % "config" % "1.4.0"
-  val akkaHttpCore = "com.typesafe.akka" %% "akka-http-core" % "10.2.8"
-  val commonsIo = "commons-io" % "commons-io" % "2.11.0"
-  val sprayJson = "io.spray" %% "spray-json" % "1.3.6"
-  val swaggerAnnotations = "io.swagger" % "swagger-annotations" % "1.6.3"
-  val swaggerModels = "io.swagger" % "swagger-models" % "1.6.3"
-  val jsr311Api = "javax.ws.rs" % "jsr311-api" % "1.1.1"
-  val commonsLang3 = "org.apache.commons" % "commons-lang3" % "3.12.0"
-  val commonsPool2 = "org.apache.commons" % "commons-pool2" % "2.6.2"
-  val commonsText = "org.apache.commons" % "commons-text" % "1.8"
+  val jwtCore            = "com.pauldijou"     %% "jwt-core"            % "5.0.0"
+  val config             = "com.typesafe"       % "config"              % "1.4.0"
+  val akkaHttpCore       = "com.typesafe.akka" %% "akka-http-core"      % "10.2.8"
+  val commonsIo          = "commons-io"         % "commons-io"          % "2.11.0"
+  val sprayJson          = "io.spray"          %% "spray-json"          % "1.3.6"
+  val swaggerAnnotations = "io.swagger"         % "swagger-annotations" % "1.6.3"
+  val swaggerModels      = "io.swagger"         % "swagger-models"      % "1.6.3"
+  val jsr311Api          = "javax.ws.rs"        % "jsr311-api"          % "1.1.1"
+  val commonsLang3       = "org.apache.commons" % "commons-lang3"       % "3.12.0"
+  val commonsPool2       = "org.apache.commons" % "commons-pool2"       % "2.6.2"
+  val commonsText        = "org.apache.commons" % "commons-text"        % "1.8"
   val httpClient =
     "org.apache.httpcomponents" % "httpclient" % "4.5.13" exclude ("commons-logging", "commons-logging")
-  val httpCore = "org.apache.httpcomponents" % "httpcore" % "4.4.14"
-  val jenaArq = "org.apache.jena" % "jena-arq" % "4.4.0"
-  val jenaCore = "org.apache.jena" % "jena-core" % "4.4.0"
-  val jenaShacl = "org.apache.jena" % "jena-shacl" % "4.4.0"
-  val jenaTdb = "org.apache.jena" % "jena-tdb" % "4.4.0"
-  val luceneCore = "org.apache.lucene" % "lucene-core" % "8.11.1"
-  val rdf4jModel = "org.eclipse.rdf4j" % "rdf4j-model" % "3.4.4"
-  val rdf4jQuery = "org.eclipse.rdf4j" % "rdf4j-query" % "3.4.4"
-  val rdf4jQueryAlgebraModel = "org.eclipse.rdf4j" % "rdf4j-queryalgebra-model" % "3.4.4"
-  val rdf4jQueryParserApi = "org.eclipse.rdf4j" % "rdf4j-queryparser-api" % "3.4.4"
-  val rdf4jQueryParserSparql = "org.eclipse.rdf4j" % "rdf4j-queryparser-sparql" % "3.4.4"
-  val rdf4jRepositoryApi = "org.eclipse.rdf4j" % "rdf4j-repository-api" % "3.4.4"
-  val rdf4jRepositorySail = "org.eclipse.rdf4j" % "rdf4j-repository-sail" % "3.4.4"
-  val rdf4jRioApi = "org.eclipse.rdf4j" % "rdf4j-rio-api" % "3.4.4"
-  val rdf4jSailApi = "org.eclipse.rdf4j" % "rdf4j-sail-api" % "3.4.4"
-  val rdf4jSailMemory = "org.eclipse.rdf4j" % "rdf4j-sail-memory" % "3.4.4"
-  val rdf4jShacl = "org.eclipse.rdf4j" % "rdf4j-shacl" % "3.4.4"
-  val rdf4jUtil = "org.eclipse.rdf4j" % "rdf4j-util" % "3.4.4"
-  val scalaReflect = "org.scala-lang" % "scala-reflect" % "2.13.7"
-  val scalaXml = "org.scala-lang.modules" %% "scala-xml" % "1.3.0"
-  val slf4jApi = "org.slf4j" % "slf4j-api" % "1.7.35"
+  val httpCore               = "org.apache.httpcomponents" % "httpcore"                 % "4.4.14"
+  val jenaArq                = "org.apache.jena"           % "jena-arq"                 % "4.4.0"
+  val jenaCore               = "org.apache.jena"           % "jena-core"                % "4.4.0"
+  val jenaShacl              = "org.apache.jena"           % "jena-shacl"               % "4.4.0"
+  val jenaTdb                = "org.apache.jena"           % "jena-tdb"                 % "4.4.0"
+  val luceneCore             = "org.apache.lucene"         % "lucene-core"              % "8.11.1"
+  val rdf4jModel             = "org.eclipse.rdf4j"         % "rdf4j-model"              % "3.4.4"
+  val rdf4jQuery             = "org.eclipse.rdf4j"         % "rdf4j-query"              % "3.4.4"
+  val rdf4jQueryAlgebraModel = "org.eclipse.rdf4j"         % "rdf4j-queryalgebra-model" % "3.4.4"
+  val rdf4jQueryParserApi    = "org.eclipse.rdf4j"         % "rdf4j-queryparser-api"    % "3.4.4"
+  val rdf4jQueryParserSparql = "org.eclipse.rdf4j"         % "rdf4j-queryparser-sparql" % "3.4.4"
+  val rdf4jRepositoryApi     = "org.eclipse.rdf4j"         % "rdf4j-repository-api"     % "3.4.4"
+  val rdf4jRepositorySail    = "org.eclipse.rdf4j"         % "rdf4j-repository-sail"    % "3.4.4"
+  val rdf4jRioApi            = "org.eclipse.rdf4j"         % "rdf4j-rio-api"            % "3.4.4"
+  val rdf4jSailApi           = "org.eclipse.rdf4j"         % "rdf4j-sail-api"           % "3.4.4"
+  val rdf4jSailMemory        = "org.eclipse.rdf4j"         % "rdf4j-sail-memory"        % "3.4.4"
+  val rdf4jShacl             = "org.eclipse.rdf4j"         % "rdf4j-shacl"              % "3.4.4"
+  val rdf4jUtil              = "org.eclipse.rdf4j"         % "rdf4j-util"               % "3.4.4"
+  val scalaReflect           = "org.scala-lang"            % "scala-reflect"            % "2.13.7"
+  val scalaXml               = "org.scala-lang.modules"   %% "scala-xml"                % "1.3.0"
+  val slf4jApi               = "org.slf4j"                 % "slf4j-api"                % "1.7.35"
 
   val webapiLibraryDependencies = Seq(
->>>>>>> 7cb326ff
     akkaActor,
     akkaHttp,
     akkaHttpCors,
     akkaHttpSprayJson,
     akkaSlf4j % Runtime,
     akkaStream,
-<<<<<<< HEAD
-    apacheHttpClient,
-    bcprov,
-    commonsBeanUtil,
-    commonsIo,
-    commonsText,
-=======
-    chill,
->>>>>>> 7cb326ff
     commonsValidator,
     diff,
     ehcache,
@@ -335,16 +166,15 @@
     springSecurityCore,
     swaggerAkkaHttp,
     titaniumJSONLD,
-    akkaHttpTestkit % Test,
-    akkaStreamTestkit % Test,
-    akkaTestkit % Test,
-    gatlingHighcharts % Test,
+    akkaHttpTestkit      % Test,
+    akkaStreamTestkit    % Test,
+    akkaTestkit          % Test,
+    gatlingHighcharts    % Test,
     gatlingTestFramework % Test,
-    scalaTest % Test,
-    testcontainers % Test,
-    xmlunitCore % Test,
+    scalaTest            % Test,
+    testcontainers       % Test,
+    xmlunitCore          % Test,
     zio,
-<<<<<<< HEAD
     zioHttp,
     zioJson,
     zioLoggingSlf4j,
@@ -352,16 +182,11 @@
     zioConfig,
     zioConfigMagnolia,
     zioConfigTypesafe,
-    zioTest,
-    zioTestSbt,
+    zioTest % Test,
+    zioTestSbt % Test,
     log4jOverSlf4j,
     jclOverSlf4j,
     slf4jApi,
-=======
-    zioPrelude,
-    zioTest % Test,
-    zioTestSbt % Test,
->>>>>>> 7cb326ff
     jakartaJSON,
     rdf4jClient % Test,
     // found by plugin - to check if are actually needed
@@ -393,7 +218,7 @@
     // rdf4jRioApi,
     // rdf4jSailApi,
     // rdf4jSailMemory,
-    rdf4jShacl,
+    rdf4jShacl
     // rdf4jUtil,
     // scalaReflect,
     // scalaXml,//
@@ -401,12 +226,9 @@
   )
 
   val dspApiMainLibraryDependencies = Seq(
-    zio,
-    // compile w/o both but plugin complain missing them
-    izumiReflect,
-    zioStacktracer
-  )
-  
+    zio
+  )
+
   val schemaApiLibraryDependencies = Seq(
     zioHttp
   )
@@ -414,8 +236,8 @@
   val schemaCoreLibraryDependencies = Seq(
     zioPrelude
   )
-  
-  val schemaRepoLibraryDependencies = Seq()
+
+  val schemaRepoLibraryDependencies                  = Seq()
   val schemaRepoEventStoreServiceLibraryDependencies = Seq()
-  val schemaRepoSearchServiceLibraryDependencies = Seq()
+  val schemaRepoSearchServiceLibraryDependencies     = Seq()
 }