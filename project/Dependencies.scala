/*
 * Copyright © 2021 - 2022 Swiss National Data and Service Center for the Humanities and/or DaSCH Service Platform contributors.
 * SPDX-License-Identifier: Apache-2.0
 */

package org.knora

import sbt.Keys._
import sbt.{Def, _}

object Dependencies {

  val fusekiImage =
    "daschswiss/apache-jena-fuseki:2.0.8" // should be the same version as in docker-compose.yml, also make sure to use the same version when deploying it (i.e. version in ops-deploy)!
  val sipiImage = "daschswiss/sipi:3.5.0" // base image the knora-sipi image is created from

  // versions
  val akkaHttpVersion   = "10.2.9"
  val akkaVersion       = "2.6.19"
  val jenaVersion       = "4.5.0"
  val metricsVersion    = "4.0.1"
  val scalaVersion      = "2.13.8"
  val ZioVersion        = "2.0.0"
  val ZioHttpVersion    = "2.0.0-RC4"
  val ZioJsonVersion    = "0.3.0-RC3"
  val ZioConfigVersion  = "3.0.1"
  val ZioSchemaVersion  = "0.2.0"
  val ZioLoggingVersion = "2.0.0"
  val ZioZmxVersion     = "2.0.0-RC4"
  val ZioPreludeVersion = "1.0.0-RC15"

  // ZIO - all Scala 3 compatible
  val zio               = "dev.zio" %% "zio"                 % ZioVersion
  val zioMacros         = "dev.zio" %% "zio-macros"          % ZioVersion
  val zioHttp           = "io.d11"  %% "zhttp"               % ZioHttpVersion
  val zioJson           = "dev.zio" %% "zio-json"            % ZioJsonVersion
  val zioPrelude        = "dev.zio" %% "zio-prelude"         % ZioPreludeVersion
  val zioLogging        = "dev.zio" %% "zio-logging"         % ZioLoggingVersion
  val zioLoggingSlf4j   = "dev.zio" %% "zio-logging-slf4j"   % ZioLoggingVersion
  val zioConfig         = "dev.zio" %% "zio-config"          % ZioConfigVersion
  val zioConfigMagnolia = "dev.zio" %% "zio-config-magnolia" % ZioConfigVersion
  val zioConfigTypesafe = "dev.zio" %% "zio-config-typesafe" % ZioConfigVersion
  val zioTest           = "dev.zio" %% "zio-test"            % "2.0.0"
  val zioTestSbt        = "dev.zio" %% "zio-test-sbt"        % "2.0.0"

  // akka
  val akkaActor         = "com.typesafe.akka" %% "akka-actor"           % akkaVersion     // Scala 3 compatible
  val akkaHttp          = "com.typesafe.akka" %% "akka-http"            % akkaHttpVersion // Scala 3 incompatible
  val akkaHttpCors      = "ch.megard"         %% "akka-http-cors"       % "1.1.3"         // Scala 3 incompatible
  val akkaHttpSprayJson = "com.typesafe.akka" %% "akka-http-spray-json" % akkaHttpVersion // Scala 3 incompatible
  val akkaSlf4j         = "com.typesafe.akka" %% "akka-slf4j"           % akkaVersion     // Scala 3 compatible
  val akkaStream        = "com.typesafe.akka" %% "akka-stream"          % akkaVersion     // Scala 3 compatible

  // jena
  val jenaText = "org.apache.jena" % "jena-text" % jenaVersion

  // logging
  val logbackClassic = "ch.qos.logback"              % "logback-classic" % "1.2.11"
  val scalaLogging   = "com.typesafe.scala-logging" %% "scala-logging"   % "3.9.4" // Scala 3 compatible
  val slf4j          = "org.slf4j"                   % "slf4j-simple"    % "1.7.36"

  // Metrics
<<<<<<< HEAD
  val aspectjweaver    = "org.aspectj" % "aspectjweaver"      % "1.9.4"
  val kamonCore        = "io.kamon"   %% "kamon-core"         % "2.5.5" // Scala 3 compatible
=======
  val aspectjweaver    = "org.aspectj" % "aspectjweaver"      % "1.9.9.1"
  val kamonCore        = "io.kamon"   %% "kamon-core"         % "2.5.0" // Scala 3 compatible
>>>>>>> fcee50e0
  val kamonScalaFuture = "io.kamon"   %% "kamon-scala-future" % "2.1.5" // Scala 3 incompatible

  // input validation
  val commonsValidator =
    "commons-validator" % "commons-validator" % "1.7" exclude ("commons-logging", "commons-logging")

  // authentication
  val jwtSprayJson = "com.github.jwt-scala" %% "jwt-spray-json" % "9.0.2"
  // jwtSprayJson -> 9.0.2 is the latest version that's compatible with spray-json; if it wasn't for spray, this would be Scala 3 compatible
  val springSecurityCore =
    "org.springframework.security" % "spring-security-core" % "5.7.2" exclude ("commons-logging", "commons-logging") exclude ("org.springframework", "spring-aop")
  val bouncyCastle = "org.bouncycastle" % "bcprov-jdk15to18" % "1.71"

  // caching
  val ehcache = "net.sf.ehcache" % "ehcache" % "2.10.9.2"
  val jedis   = "redis.clients"  % "jedis"   % "4.2.3"

  // serialization
  val chill = "com.twitter" %% "chill" % "0.10.0" // Scala 3 incompatible

  // other
  val diff            = "com.sksamuel.diff"             % "diff"              % "1.1.11"
  val gwtServlet      = "com.google.gwt"                % "gwt-servlet"       % "2.9.0"
  val icu4j           = "com.ibm.icu"                   % "icu4j"             % "70.1"
  val jakartaJSON     = "org.glassfish"                 % "jakarta.json"      % "2.0.1"
  val jodd            = "org.jodd"                      % "jodd"              % "3.2.7"
  val rdf4jClient     = "org.eclipse.rdf4j"             % "rdf4j-client"      % "3.7.7"
  val rdf4jShacl      = "org.eclipse.rdf4j"             % "rdf4j-shacl"       % "3.7.7"
  val saxonHE         = "net.sf.saxon"                  % "Saxon-HE"          % "11.4"
  val scalaGraph      = "org.scala-graph"              %% "graph-core"        % "1.13.5" // Scala 3 incompatible
  val scallop         = "org.rogach"                   %% "scallop"           % "4.1.0"  // Scala 3 compatible
  val swaggerAkkaHttp = "com.github.swagger-akka-http" %% "swagger-akka-http" % "1.6.0"  // Scala 3 incompatible
  val titaniumJSONLD  = "com.apicatalog"                % "titanium-json-ld"  % "1.3.1"
  val xmlunitCore     = "org.xmlunit"                   % "xmlunit-core"      % "2.9.0"

  // test
  val akkaHttpTestkit      = "com.typesafe.akka"    %% "akka-http-testkit"         % akkaHttpVersion // Scala 3 incompatible
  val akkaStreamTestkit    = "com.typesafe.akka"    %% "akka-stream-testkit"       % akkaVersion     // Scala 3 compatible
  val akkaTestkit          = "com.typesafe.akka"    %% "akka-testkit"              % akkaVersion     // Scala 3 compatible
  val gatlingHighcharts    = "io.gatling.highcharts" % "gatling-charts-highcharts" % "3.7.6"
  val gatlingTestFramework = "io.gatling"            % "gatling-test-framework"    % "3.7.6"
  val scalaTest            = "org.scalatest"        %% "scalatest"                 % "3.2.13"        // Scala 3 compatible
  val testcontainers       = "org.testcontainers"    % "testcontainers"            % "1.17.3"

  // found/added by the plugin but deleted anyway
  val commonsLang3 = "org.apache.commons" % "commons-lang3" % "3.12.0"

  val webapiLibraryDependencies = Seq(
    akkaActor,
    akkaHttp,
    akkaHttpCors,
    akkaHttpSprayJson,
    akkaHttpTestkit % Test,
    akkaSlf4j       % Runtime,
    akkaStream,
    akkaStreamTestkit % Test,
    akkaTestkit       % Test,
    commonsValidator,
    commonsLang3,
    diff,
    ehcache,
    gatlingHighcharts    % Test,
    gatlingTestFramework % Test,
    gwtServlet,
    icu4j,
    jakartaJSON,
    jedis,
    jenaText,
    jodd,
    jwtSprayJson,
    kamonCore,
    kamonScalaFuture,
    logbackClassic % Runtime,
    rdf4jClient    % Test,
    rdf4jShacl,
    saxonHE,
    scalaGraph,
    scalaLogging,
    scalaTest % Test,
    scallop,
    springSecurityCore,
    bouncyCastle,
    swaggerAkkaHttp,
    testcontainers % Test,
    titaniumJSONLD,
    xmlunitCore % Test,
    zio,
    zioConfig,
    zioConfigMagnolia,
    zioConfigTypesafe,
    zioHttp,
    zioJson,
    zioLogging,
    zioLoggingSlf4j,
    zioMacros,
    zioPrelude,
    zioTest    % Test,
    zioTestSbt % Test
  )

  val valueObjectsLibraryDependencies = Seq(
    commonsLang3,
    commonsValidator,
    gwtServlet,
    zioPrelude,
    zioTest    % Test,
    zioTestSbt % Test
  )

  val dspApiMainLibraryDependencies = Seq(
    zio,
    zioMacros
  )

  // schema project dependencies
  val schemaApiLibraryDependencies = Seq(
    zioHttp
  )

  val schemaCoreLibraryDependencies = Seq(
    zioPrelude
  )

  val schemaRepoLibraryDependencies                  = Seq()
  val schemaRepoEventStoreServiceLibraryDependencies = Seq()
  val schemaRepoSearchServiceLibraryDependencies     = Seq()

  // user projects dependencies
  val userInterfaceLibraryDependencies = Seq(
    slf4j % Test,
    zio,
    zioMacros,
    zioTest    % Test,
    zioTestSbt % Test
  )
  val userHandlerLibraryDependencies = Seq(
    bouncyCastle,
    slf4j % Test,
    springSecurityCore,
    zio,
    zioMacros,
    zioTest    % Test,
    zioTestSbt % Test
  )
  val userCoreLibraryDependencies = Seq(
    bouncyCastle,
    slf4j % Test,
    springSecurityCore,
    zio,
    zioMacros,
    zioTest    % Test,
    zioTestSbt % Test
  )
  val userRepoLibraryDependencies = Seq(
    slf4j % Test,
    zio,
    zioMacros,
    zioTest    % Test,
    zioTestSbt % Test
  )

  // role projects dependencies
  val roleInterfaceLibraryDependencies = Seq(
    slf4j % Test,
    zio,
    zioMacros,
    zioTest    % Test,
    zioTestSbt % Test
  )
  val roleHandlerLibraryDependencies = Seq(
    bouncyCastle,
    slf4j % Test,
    springSecurityCore,
    zio,
    zioMacros,
    zioTest    % Test,
    zioTestSbt % Test
  )
  val roleCoreLibraryDependencies = Seq(
    bouncyCastle,
    slf4j % Test,
    springSecurityCore,
    zio,
    zioMacros,
    zioTest    % Test,
    zioTestSbt % Test
  )
  val roleRepoLibraryDependencies = Seq(
    slf4j % Test,
    zio,
    zioMacros,
    zioTest    % Test,
    zioTestSbt % Test
  )

  // shared project dependencies
  val sharedLibraryDependencies = Seq(
    bouncyCastle,
    commonsLang3,
    commonsValidator,
    gwtServlet,
    scalaLogging,
    slf4j % Test,
    springSecurityCore,
    zioPrelude,
    zioTest    % Test,
    zioTestSbt % Test
  )
}<|MERGE_RESOLUTION|>--- conflicted
+++ resolved
@@ -60,14 +60,9 @@
   val slf4j          = "org.slf4j"                   % "slf4j-simple"    % "1.7.36"
 
   // Metrics
-<<<<<<< HEAD
-  val aspectjweaver    = "org.aspectj" % "aspectjweaver"      % "1.9.4"
+  val aspectjweaver    = "org.aspectj" % "aspectjweaver"      % "1.9.9.1"
   val kamonCore        = "io.kamon"   %% "kamon-core"         % "2.5.5" // Scala 3 compatible
-=======
-  val aspectjweaver    = "org.aspectj" % "aspectjweaver"      % "1.9.9.1"
-  val kamonCore        = "io.kamon"   %% "kamon-core"         % "2.5.0" // Scala 3 compatible
->>>>>>> fcee50e0
-  val kamonScalaFuture = "io.kamon"   %% "kamon-scala-future" % "2.1.5" // Scala 3 incompatible
+  val kamonScalaFuture = "io.kamon"   %% "kamon-scala-future" % "2.1.21" // Scala 3 incompatible
 
   // input validation
   val commonsValidator =
