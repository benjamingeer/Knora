--- conflicted
+++ resolved
@@ -69,15 +69,9 @@
   val slf4jApi     = "org.slf4j"                   % "slf4j-api"     % "2.0.9" // the logging interface
 
   // Metrics
-<<<<<<< HEAD
   val aspectjweaver    = "org.aspectj" % "aspectjweaver"      % "1.9.21"
-  val kamonCore        = "io.kamon"   %% "kamon-core"         % "2.6.6" // Scala 3 compatible
-  val kamonScalaFuture = "io.kamon"   %% "kamon-scala-future" % "2.6.6" // Scala 3 incompatible
-=======
-  val aspectjweaver    = "org.aspectj" % "aspectjweaver"      % "1.9.20.1"
   val kamonCore        = "io.kamon"   %% "kamon-core"         % "2.7.0" // Scala 3 compatible
   val kamonScalaFuture = "io.kamon"   %% "kamon-scala-future" % "2.7.0" // Scala 3 incompatible
->>>>>>> 0cc64d10
 
   // input validation
   val commonsValidator =
