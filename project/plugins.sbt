resolvers ++= Seq(
  Resolver.typesafeRepo("releases")
)

// please don't remove or merge uncommented to main
//addDependencyTreePlugin

addSbtPlugin("com.github.sbt"    % "sbt-git"             % "2.0.0")
addSbtPlugin("com.github.sbt"    % "sbt-native-packager" % "1.9.9")
addSbtPlugin("io.kamon"          % "sbt-aspectj-runner"  % "1.1.2")
addSbtPlugin("com.typesafe.sbt"  % "sbt-twirl"           % "1.5.1")
addSbtPlugin("com.eed3si9n"      % "sbt-assembly"        % "0.15.0")
addSbtPlugin("com.lightbend.sbt" % "sbt-javaagent"       % "0.1.6")
addSbtPlugin("io.gatling"        % "gatling-sbt"         % "2.2.2")
addSbtPlugin("org.scoverage"     % "sbt-scoverage"       % "1.9.3")
<<<<<<< HEAD
=======
addSbtPlugin("com.codacy"        % "sbt-codacy-coverage" % "1.3.15")
>>>>>>> a55eef41
addSbtPlugin("com.eed3si9n"      % "sbt-buildinfo"       % "0.11.0")
addSbtPlugin("org.scalameta"     % "sbt-scalafmt"        % "2.4.6")

// ad-hoc plugins - uncomment on demenad and keep it commented out in main branch

// https://github.com/rtimush/sbt-updates
// addSbtPlugin("com.timushev.sbt" % "sbt-updates" % "0.6.1")

// https://github.com/cb372/sbt-explicit-dependencies
// addSbtPlugin("com.github.cb372" % "sbt-explicit-dependencies" % "0.2.16")<|MERGE_RESOLUTION|>--- conflicted
+++ resolved
@@ -13,10 +13,6 @@
 addSbtPlugin("com.lightbend.sbt" % "sbt-javaagent"       % "0.1.6")
 addSbtPlugin("io.gatling"        % "gatling-sbt"         % "2.2.2")
 addSbtPlugin("org.scoverage"     % "sbt-scoverage"       % "1.9.3")
-<<<<<<< HEAD
-=======
-addSbtPlugin("com.codacy"        % "sbt-codacy-coverage" % "1.3.15")
->>>>>>> a55eef41
 addSbtPlugin("com.eed3si9n"      % "sbt-buildinfo"       % "0.11.0")
 addSbtPlugin("org.scalameta"     % "sbt-scalafmt"        % "2.4.6")
 
